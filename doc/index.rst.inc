--- conflicted
+++ resolved
@@ -13,8 +13,5 @@
 .. toctree::
    :maxdepth: 1
 
-<<<<<<< HEAD
-   api/need_action_specs
-=======
    api/user_img_specs
->>>>>>> b6bb8bf5
+   api/need_action_specs