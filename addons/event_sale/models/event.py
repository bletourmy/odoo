--- conflicted
+++ resolved
@@ -30,28 +30,13 @@
     _name = 'event.event.ticket'
     _description = 'Event Ticket'
 
-<<<<<<< HEAD
-=======
-    name = fields.Char('Name', required=True, translate=True)
-    event_id = fields.Many2one('event.event', "Event", required=True, ondelete='cascade')
-    product_id = fields.Many2one(
-        'product.product', 'Product',
-        required=True, domain=["|", ("event_type_id", "!=", False), ("event_ok", "=", True)],
-        default=lambda self: self._default_product_id())
-    registration_ids = fields.One2many('event.registration', 'event_ticket_id', 'Registrations')
-    price = fields.Float('Price', digits=dp.get_precision('Product Price'))
-    deadline = fields.Date("Sales End")
-    is_expired = fields.Boolean('Is Expired', compute='_is_expired')
-
-    @api.model
->>>>>>> 3805eb62
     def _default_product_id(self):
         return self.env.ref('event_sale.product_product_event', raise_if_not_found=False)
 
     name = fields.Char(string='Name', required=True, translate=True)
     event_id = fields.Many2one('event.event', string="Event", required=True, ondelete='cascade')
     product_id = fields.Many2one('product.product', string='Product',
-        required=True, domain=[("event_type_id", "!=", False)],
+        required=True, domain=["|", ("event_type_id", "!=", False), ("event_ok", "=", True)],
         default=_default_product_id)
     registration_ids = fields.One2many('event.registration', 'event_ticket_id', string='Registrations')
     price = fields.Float(string='Price', digits=dp.get_precision('Product Price'))
