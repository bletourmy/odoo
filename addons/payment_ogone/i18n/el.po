# Translation of Odoo Server.
# This file contains the translation of the following modules:
# * payment_ogone
#
# Translators:
# Goutoudis Kostas <goutoudis@gmail.com>, 2015
msgid ""
msgstr ""
"Project-Id-Version: Odoo 9.0\n"
"Report-Msgid-Bugs-To: \n"
<<<<<<< HEAD
"POT-Creation-Date: 2016-08-19 10:25+0000\n"
=======
"POT-Creation-Date: 2016-08-18 14:07+0000\n"
>>>>>>> bc1a0a32
"PO-Revision-Date: 2015-12-13 23:11+0000\n"
"Last-Translator: Goutoudis Kostas <goutoudis@gmail.com>\n"
"Language-Team: Greek (http://www.transifex.com/odoo/odoo-9/language/el/)\n"
"Language: el\n"
"MIME-Version: 1.0\n"
"Content-Type: text/plain; charset=UTF-8\n"
"Content-Transfer-Encoding: \n"
"Plural-Forms: nplurals=2; plural=(n != 1);\n"

#. module: payment_ogone
#: code:addons/payment_ogone/models/ogone.py:241
#, python-format
msgid "; multiple order found"
msgstr ""

#. module: payment_ogone
#: code:addons/payment_ogone/models/ogone.py:239
#, python-format
msgid "; no order found"
msgstr ""

#. module: payment_ogone
<<<<<<< HEAD
=======
#: model:payment.acquirer,cancel_msg:payment_ogone.payment_acquirer_ogone
msgid "<span><i>Cancel,</i> Your payment has been cancelled.</span>"
msgstr "<span><i>Άκυρο,</i> Η πληρωμή σας έχει ακυρωθεί.</span>"

#. module: payment_ogone
#: model:payment.acquirer,done_msg:payment_ogone.payment_acquirer_ogone
msgid ""
"<span><i>Done,</i> Your online payment has been successfully processed. "
"Thank you for your order.</span>"
msgstr ""
"<span><i>Ολοκληρώθηκε,</i> Η Online πληρωμή σας έχει διεκπεραιωθεί επιτυχώς. "
"Ευχαριστούμε για την παραγγελία σας.</span>"

#. module: payment_ogone
#: model:payment.acquirer,error_msg:payment_ogone.payment_acquirer_ogone
msgid ""
"<span><i>Error,</i> Please be aware that an error occurred during the "
"transaction. The order has been confirmed but won't be paid. Don't hesitate "
"to contact us if you have any questions on the status of your order.</span>"
msgstr ""
"<span><i>Σφάλμα,</i> Έχετε υπ 'όψιν ότι παρουσιάστηκε κάποιο σφάλμα κατά τη "
"διάρκεια της συναλλαγής. Η παραγγελία έχει επιβεβαιωθεί, αλλά δεν θα μπορεί "
"να πληρωθεί. Μην διστάσετε να επικοινωνήσετε μαζί μας αν έχετε απορίες "
"σχετικά με την κατάσταση της παραγγελίας σας.</span>"

#. module: payment_ogone
#: model:payment.acquirer,pending_msg:payment_ogone.payment_acquirer_ogone
msgid ""
"<span><i>Pending,</i> Your online payment has been successfully processed. "
"But your order is not validated yet.</span>"
msgstr ""
"<span><i>Εν αναμονή,</i> Η Online πληρωμή σας έχει διεκπεραιωθεί επιτυχώς. "
"Αλλά η παραγγελία σας δεν έχει επικυρωθεί ακόμη.</span>"

#. module: payment_ogone
>>>>>>> bc1a0a32
#: model:ir.model.fields,field_description:payment_ogone.field_payment_acquirer_ogone_userid
msgid "API User ID"
msgstr "Κωδικός Πελάτη API"

#. module: payment_ogone
#: model:ir.model.fields,field_description:payment_ogone.field_payment_acquirer_ogone_password
msgid "API User Password"
msgstr "Κωδικός Πρόσβασης χρήστη API"

#. module: payment_ogone
#: model:ir.model.fields,field_description:payment_ogone.field_payment_acquirer_ogone_alias_usage
msgid "Alias Usage"
msgstr ""

#. module: payment_ogone
#: model:ir.ui.view,arch_db:payment_ogone.ogone_s2s_form
msgid "CVC"
msgstr ""

#. module: payment_ogone
#: model:ir.ui.view,arch_db:payment_ogone.ogone_s2s_form
msgid "Card number"
msgstr "Αριθμός κάρτας"

#. module: payment_ogone
#: model:ir.ui.view,arch_db:payment_ogone.ogone_s2s_form
msgid "Confirm <span class=\"fa fa-long-arrow-right\"/>"
msgstr "Επιβεβαίωση <span class=\"fa fa-long-arrow-right\"/>"

#. module: payment_ogone
#: model:ir.ui.view,arch_db:payment_ogone.ogone_s2s_form
msgid "Expires"
msgstr "Λήξη"

#. module: payment_ogone
#: model:ir.ui.view,arch_db:payment_ogone.acquirer_form_ogone
msgid "How to configure your Ogone account?"
msgstr ""

#. module: payment_ogone
#: model:ir.model.fields,help:payment_ogone.field_payment_acquirer_ogone_alias_usage
msgid ""
"If you want to use Ogone Aliases,\n"
"                                                                this default "
"Alias Usage will be presented to\n"
"                                                                the customer "
"as the reason you want to\n"
"                                                                keep his "
"payment data"
msgstr ""

#. module: payment_ogone
#: model:ir.ui.view,arch_db:payment_ogone.ogone_s2s_form
msgid "MM / YY"
msgstr "ΜΜ / ΕΕ"

#. module: payment_ogone
#: model:ir.ui.view,arch_db:payment_ogone.ogone_s2s_form
msgid "Name"
msgstr "Όνομα"

#. module: payment_ogone
<<<<<<< HEAD
=======
#: model:payment.acquirer,name:payment_ogone.payment_acquirer_ogone
msgid "Ogone"
msgstr ""

#. module: payment_ogone
>>>>>>> bc1a0a32
#: code:addons/payment_ogone/models/ogone.py:249
#, python-format
msgid "Ogone: invalid shasign, received %s, computed %s, for data %s"
msgstr ""

#. module: payment_ogone
#: code:addons/payment_ogone/models/ogone.py:237
#, python-format
msgid "Ogone: received data for reference %s"
msgstr ""

#. module: payment_ogone
#: code:addons/payment_ogone/models/ogone.py:230
#, python-format
msgid ""
"Ogone: received data with missing reference (%s) or pay_id (%s) or shasign "
"(%s)"
msgstr ""

#. module: payment_ogone
#: model:ir.model.fields,field_description:payment_ogone.field_payment_acquirer_ogone_pspid
msgid "PSPID"
msgstr ""

#. module: payment_ogone
#: model:ir.model,name:payment_ogone.model_payment_acquirer
msgid "Payment Acquirer"
msgstr "Αποδέκτης Πληρωμής"

#. module: payment_ogone
#: model:ir.model,name:payment_ogone.model_payment_transaction
msgid "Payment Transaction"
msgstr "Συναλλαγή Πληρωμής"

#. module: payment_ogone
#: model:ir.model.fields,field_description:payment_ogone.field_payment_acquirer_ogone_shakey_in
msgid "SHA Key IN"
msgstr ""

#. module: payment_ogone
#: model:ir.model.fields,field_description:payment_ogone.field_payment_acquirer_ogone_shakey_out
msgid "SHA Key OUT"
msgstr ""

#. module: payment_ogone
#: model:ir.model,name:payment_ogone.model_payment_method
msgid "payment.method"
msgstr ""

#~ msgid "<span><i>Cancel,</i> Your payment has been cancelled.</span>"
#~ msgstr "<span><i>Άκυρο,</i> Η πληρωμή σας έχει ακυρωθεί.</span>"

#~ msgid ""
#~ "<span><i>Done,</i> Your online payment has been successfully processed. "
#~ "Thank you for your order.</span>"
#~ msgstr ""
#~ "<span><i>Ολοκληρώθηκε,</i> Η Online πληρωμή σας έχει διεκπεραιωθεί "
#~ "επιτυχώς. Ευχαριστούμε για την παραγγελία σας.</span>"

#~ msgid ""
#~ "<span><i>Error,</i> Please be aware that an error occurred during the "
#~ "transaction. The order has been confirmed but won't be paid. Don't "
#~ "hesitate to contact us if you have any questions on the status of your "
#~ "order.</span>"
#~ msgstr ""
#~ "<span><i>Σφάλμα,</i> Έχετε υπ 'όψιν ότι παρουσιάστηκε κάποιο σφάλμα κατά "
#~ "τη διάρκεια της συναλλαγής. Η παραγγελία έχει επιβεβαιωθεί, αλλά δεν θα "
#~ "μπορεί να πληρωθεί. Μην διστάσετε να επικοινωνήσετε μαζί μας αν έχετε "
#~ "απορίες σχετικά με την κατάσταση της παραγγελίας σας.</span>"

#~ msgid ""
#~ "<span><i>Pending,</i> Your online payment has been successfully "
#~ "processed. But your order is not validated yet.</span>"
#~ msgstr ""
#~ "<span><i>Εν αναμονή,</i> Η Online πληρωμή σας έχει διεκπεραιωθεί "
#~ "επιτυχώς. Αλλά η παραγγελία σας δεν έχει επικυρωθεί ακόμη.</span>"<|MERGE_RESOLUTION|>--- conflicted
+++ resolved
@@ -8,11 +8,7 @@
 msgstr ""
 "Project-Id-Version: Odoo 9.0\n"
 "Report-Msgid-Bugs-To: \n"
-<<<<<<< HEAD
-"POT-Creation-Date: 2016-08-19 10:25+0000\n"
-=======
 "POT-Creation-Date: 2016-08-18 14:07+0000\n"
->>>>>>> bc1a0a32
 "PO-Revision-Date: 2015-12-13 23:11+0000\n"
 "Last-Translator: Goutoudis Kostas <goutoudis@gmail.com>\n"
 "Language-Team: Greek (http://www.transifex.com/odoo/odoo-9/language/el/)\n"
@@ -35,8 +31,6 @@
 msgstr ""
 
 #. module: payment_ogone
-<<<<<<< HEAD
-=======
 #: model:payment.acquirer,cancel_msg:payment_ogone.payment_acquirer_ogone
 msgid "<span><i>Cancel,</i> Your payment has been cancelled.</span>"
 msgstr "<span><i>Άκυρο,</i> Η πληρωμή σας έχει ακυρωθεί.</span>"
@@ -72,7 +66,6 @@
 "Αλλά η παραγγελία σας δεν έχει επικυρωθεί ακόμη.</span>"
 
 #. module: payment_ogone
->>>>>>> bc1a0a32
 #: model:ir.model.fields,field_description:payment_ogone.field_payment_acquirer_ogone_userid
 msgid "API User ID"
 msgstr "Κωδικός Πελάτη API"
@@ -135,14 +128,11 @@
 msgstr "Όνομα"
 
 #. module: payment_ogone
-<<<<<<< HEAD
-=======
 #: model:payment.acquirer,name:payment_ogone.payment_acquirer_ogone
 msgid "Ogone"
 msgstr ""
 
 #. module: payment_ogone
->>>>>>> bc1a0a32
 #: code:addons/payment_ogone/models/ogone.py:249
 #, python-format
 msgid "Ogone: invalid shasign, received %s, computed %s, for data %s"
@@ -188,34 +178,13 @@
 msgstr ""
 
 #. module: payment_ogone
+#: model:payment.acquirer,pre_msg:payment_ogone.payment_acquirer_ogone
+msgid ""
+"You will be redirected to the Ogone website after clicking on the payment "
+"button."
+msgstr ""
+
+#. module: payment_ogone
 #: model:ir.model,name:payment_ogone.model_payment_method
 msgid "payment.method"
-msgstr ""
-
-#~ msgid "<span><i>Cancel,</i> Your payment has been cancelled.</span>"
-#~ msgstr "<span><i>Άκυρο,</i> Η πληρωμή σας έχει ακυρωθεί.</span>"
-
-#~ msgid ""
-#~ "<span><i>Done,</i> Your online payment has been successfully processed. "
-#~ "Thank you for your order.</span>"
-#~ msgstr ""
-#~ "<span><i>Ολοκληρώθηκε,</i> Η Online πληρωμή σας έχει διεκπεραιωθεί "
-#~ "επιτυχώς. Ευχαριστούμε για την παραγγελία σας.</span>"
-
-#~ msgid ""
-#~ "<span><i>Error,</i> Please be aware that an error occurred during the "
-#~ "transaction. The order has been confirmed but won't be paid. Don't "
-#~ "hesitate to contact us if you have any questions on the status of your "
-#~ "order.</span>"
-#~ msgstr ""
-#~ "<span><i>Σφάλμα,</i> Έχετε υπ 'όψιν ότι παρουσιάστηκε κάποιο σφάλμα κατά "
-#~ "τη διάρκεια της συναλλαγής. Η παραγγελία έχει επιβεβαιωθεί, αλλά δεν θα "
-#~ "μπορεί να πληρωθεί. Μην διστάσετε να επικοινωνήσετε μαζί μας αν έχετε "
-#~ "απορίες σχετικά με την κατάσταση της παραγγελίας σας.</span>"
-
-#~ msgid ""
-#~ "<span><i>Pending,</i> Your online payment has been successfully "
-#~ "processed. But your order is not validated yet.</span>"
-#~ msgstr ""
-#~ "<span><i>Εν αναμονή,</i> Η Online πληρωμή σας έχει διεκπεραιωθεί "
-#~ "επιτυχώς. Αλλά η παραγγελία σας δεν έχει επικυρωθεί ακόμη.</span>"+msgstr ""