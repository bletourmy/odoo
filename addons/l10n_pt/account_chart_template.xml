<?xml version="1.0" encoding="utf-8"?>
<openerp>
    <data noupdate="1">

    <!-- Chart template -->

    <record id="pt_chart_template" model="account.chart.template">
        <field name="name">Portugal - Template do Plano de Contas SNC</field>
        <field name="account_root_id" ref="chart_0"/>
        <field name="tax_code_root_id" ref="account_tax_code_template_tax_paid"/>
        <field name="bank_account_view_id" ref="chart_12"/>
        <field name="property_account_receivable" ref="chart_2111"/>
        <field name="property_account_payable" ref="chart_2211"/>
        <field name="property_account_expense" ref="chart_311"/>
        <field name="property_account_income" ref="chart_711"/>
        <field name="property_account_income_categ" ref="chart_711"/>
        <field name="property_account_expense_categ" ref="chart_311"/>
<<<<<<< HEAD
        <field name="property_reserve_and_surplus_account" ref="chart_811"/>
        <field name="currency_id" ref="base.EUR"/>
=======
    </record>
    <record id="pt_chart_template_value" model="ir.values">
        <field name="name">Portugal - Template do Plano de Contas SNC</field>
        <field name="model">account.chart.template</field>
        <field name="key">default</field>
        <field name="res_id" ref="pt_chart_template"/>
        <field name="value" ref="base.EUR"/>
>>>>>>> 17144e99
    </record>

    </data>
</openerp><|MERGE_RESOLUTION|>--- conflicted
+++ resolved
@@ -15,18 +15,7 @@
         <field name="property_account_income" ref="chart_711"/>
         <field name="property_account_income_categ" ref="chart_711"/>
         <field name="property_account_expense_categ" ref="chart_311"/>
-<<<<<<< HEAD
-        <field name="property_reserve_and_surplus_account" ref="chart_811"/>
         <field name="currency_id" ref="base.EUR"/>
-=======
-    </record>
-    <record id="pt_chart_template_value" model="ir.values">
-        <field name="name">Portugal - Template do Plano de Contas SNC</field>
-        <field name="model">account.chart.template</field>
-        <field name="key">default</field>
-        <field name="res_id" ref="pt_chart_template"/>
-        <field name="value" ref="base.EUR"/>
->>>>>>> 17144e99
     </record>
 
     </data>
