--- conflicted
+++ resolved
@@ -397,12 +397,6 @@
             obj.state = action.act_state
             write['state'] = action.act_state
 
-<<<<<<< HEAD
-        if hasattr(obj, 'categ_ids') and action.act_categ_id:
-            write['categ_ids'] = [4, 0, action.act_categ_id.id]
-
-=======
->>>>>>> bd845cd9
         model_obj.write(cr, uid, [obj.id], write, context)
 
         if hasattr(model_obj, 'remind_user') and action.act_remind_user:
