--- conflicted
+++ resolved
@@ -216,32 +216,14 @@
         #
 
         def make_create():
-<<<<<<< HEAD
             """ Instanciate a create method that processes action rules. """
             @openerp.api.model
-            def create(self, vals):
+            def create(self, vals, **kw):
                 # retrieve the action rules to possibly execute
                 actions = self.env['base.action.rule']._get_actions(self, ['on_create', 'on_create_or_write'])
 
                 # call original method
-                record = create.origin(self.with_env(actions.env), vals)
-=======
-            """ instanciate a create method that processes action rules """
-            def create(self, cr, uid, vals, context=None, **kwargs):
-                # avoid loops or cascading actions
-                if context and context.get('action'):
-                    return create.origin(self, cr, uid, vals, context=context, **kwargs)
-
-                # call original method with a modified context
-                context = dict(context or {}, action=True)
-                new_id = create.origin(self, cr, uid, vals, context=context, **kwargs)
-
-                # as it is a new record, we do not consider the actions that have a prefilter
-                action_model = self.pool.get('base.action.rule')
-                action_dom = [('model', '=', self._name),
-                              ('kind', 'in', ['on_create', 'on_create_or_write'])]
-                action_ids = action_model.search(cr, uid, action_dom, context=dict(context, active_test=True))
->>>>>>> 12d79962
+                record = create.origin(self.with_env(actions.env), vals, **kw)
 
                 # check postconditions, and execute actions on the records that satisfy them
                 for action in actions.with_context(old_values=None):
@@ -252,24 +234,16 @@
             return create
 
         def make_write():
-<<<<<<< HEAD
             """ Instanciate a _write method that processes action rules. """
             #
             # Note: we patch method _write() instead of write() in order to
             # catch updates made by field recomputations.
             #
             @openerp.api.multi
-            def _write(self, vals):
+            def _write(self, vals, **kw):
                 # retrieve the action rules to possibly execute
                 actions = self.env['base.action.rule']._get_actions(self, ['on_write', 'on_create_or_write'])
                 records = self.with_env(actions.env)
-=======
-            """ instanciate a write method that processes action rules """
-            def write(self, cr, uid, ids, vals, context=None, **kwargs):
-                # avoid loops or cascading actions
-                if context and context.get('action'):
-                    return write.origin(self, cr, uid, ids, vals, context=context, **kwargs)
->>>>>>> 12d79962
 
                 # check preconditions on records
                 pre = {action: action._filter_pre(records) for action in actions}
@@ -281,7 +255,7 @@
                 }
 
                 # call original method
-                _write.origin(records, vals)
+                _write.origin(records, vals, **kw)
 
                 # check postconditions, and execute actions on the records that satisfy them
                 for action in actions.with_context(old_values=old_values):
