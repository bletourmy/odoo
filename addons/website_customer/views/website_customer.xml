<?xml version="1.0" encoding="utf-8"?>
<openerp>
<data>

<!-- Layout add nav and footer -->
<template id="footer_custom" inherit_id="website.layout" name="Footer Customer References Link">
    <xpath expr="//footer//div[@name='info']/ul" position="inside">
        <li><a href="/customers">Our References</a></li>
    </xpath>
</template>

<template id="index" name="Our References">
    <t t-call="website.layout">
        <div id="wrap">
            <div class="oe_structure">
                <section data-snippet-id="title">
                    <h1 class="text-center">
                        Our References
                    </h1><h2 class="text-center text-muted">
                        Trusted by millions worldwide
                    </h2>
                </section>
            </div>
            <div class="container">
                <div class="row">
                    <div class="col-md-3 mb32" id="ref_left_column">
                    </div>
                    <div class="col-md-8 col-md-offset-1" id="ref_content">
                        <div class='navbar mb0'>
                            <t t-call="website.pager">
                               <t t-set="classname" t-value="'pull-left'"/>
                            </t>
                            <form action="" method="get" class="navbar-search pull-right pagination form-inline">
                                <div class="form-group">
                                    <input type="text" name="search" class="search-query form-control"
                                        placeholder="Search" t-att-value="post.get('search', '')"/>
                                </div>
                            </form>
                        </div>

                        <div class="row">

                    <p t-if="not partners">No result found</p>
                    <t t-foreach="partners" t-as="partner">
                        <div class="media">
                            <a class="pull-left" t-attf-href="/customers/#{slug(partner)}"
                               t-field="partner.image_small"
                               t-field-options='{"widget": "image", "class": "media-object"}'
                            ></a>
                            <div class="media-body" style="min-height: 64px;">
                                <a class="media-heading" t-attf-href="/customers/#{slug(partner)}">
                                    <span t-field="partner.display_name"/>
                                </a>
                                <div t-field="partner.website_short_description"/>
                            </div>
                        </div>
                    </t>
                        </div>
                    </div>

                </div>
            </div>
            <div class="oe_structure"/>
        </div>
    </t>
</template>

<!-- Option: left column: World Map -->
<template id="opt_country" inherit_option_id="website_customer.index" name="Show Map">
    <xpath expr="//div[@id='ref_left_column']" position="inside">

<<<<<<< HEAD
        <iframe t-attf-src="/google_map/?partner_ids=#{ google_map_partner_ids }&amp;partner_url=/customers/&amp;output=embed"
            style="width:100%; border:0; padding:0; margin:0;"></iframe>
=======
        <iframe t-attf-src="/google_map?partner_ids=#{ google_map_partner_ids }&amp;partner_url=/customers/&amp;output=embed/"
            style="width:100%; border:0; padding:0; margin:0;" scrolling="no"></iframe>
>>>>>>> 28e5e2bb
    </xpath>
</template>

<template id="opt_country_list" inherit_id="website_customer.index" inherit_option_id="website_customer.index" name="Filter on Countries">
    <xpath expr="//div[@id='ref_left_column']" position="inside">
        <h3>References by Country</h3>
        <ul class="nav nav-pills nav-stacked mt16 mb32">
            <t t-foreach="countries" t-as="country_dict">
                <t t-if="country_dict['country_id']">
                    <li t-att-class="country_dict['country_id'][0] == current_country_id and 'active' or ''">
                        <a t-attf-href="/customers/#{ country_dict['country_id'][0] and 'country/%s' % slug(country_dict['country_id']) or '' }#{ search_path }">
                            <span class="badge pull-right" t-esc="country_dict['country_id_count'] or '0'"/>
                            <t t-esc="country_dict['country_id'][1]"/>
                        </a>
                    </li>
                </t>
            </t>
        </ul>

    </xpath>
</template>

<template id="details" name="Customer Detail">
  <t t-call="website.layout">
    <div id="wrap">
        <div class="oe_structure"/>
        <div class="container mt16">
            <div class="row">
                <div class="col-md-5">
                    <ol class="breadcrumb">
                        <li><a href="/customers">Our References</a></li>
                        <li class="active"><span t-field="partner.display_name"/></li>
                    </ol>
                </div>
                <t t-call="website_partner.partner_detail">
                    <t t-set="left_column">
                        <div id="left_column"><t t-call="website_customer.implemented_by_block"/></div>
                    </t>
                    <t t-set="right_column">
                        <div id="right_column"><t t-call="website_customer.references_block"/></div>
                    </t>
                </t>
            </div>
        </div>
        <div class="oe_structure"/>
    </div>
  </t>
</template>

<template id="partner_details" inherit_id="website_partner.partner_page" name="Partner Detail Columns">
 <xpath expr="//t[@t-call='website_partner.partner_detail']" position="inside">
    <t t-set="left_column"><div id="left_column"><t t-call="website_customer.implemented_by_block"/></div></t>
    <t t-set="right_column"><div id="right_column"><t t-call="website_customer.references_block"/></div></t>
 </xpath>
</template>

<template id="implemented_by_block" name="Partner Implemented By Block">
        <t t-if="partner.assigned_partner_id and partner.assigned_partner_id.website_published">
            <div class="panel panel-default">
                <div class="panel-heading">
                    <h4>Implemented By</h4>
                </div>
                <div class="panel-body text-center">
        <h4>
            <a t-attf-href="/partners/#{slug(partner.assigned_partner_id)}">
              <span t-field="partner.assigned_partner_id"/>
              <span class="small"> (<t t-esc="len([p for p in partner.assigned_partner_id.implemented_partner_ids if p.website_published])"/> reference(s))</span>
            </a>
        </h4>
        <div><a t-attf-href="/partners/#{slug(partner.assigned_partner_id)}"
                t-field="partner.assigned_partner_id.image_medium"
                t-field-options='{"widget": "image", "class": "center-block"}'
             />
        </div>
        <address class="well text-left">
             <div t-field="partner.assigned_partner_id" t-field-options='{
                 "widget": "contact",
                 "fields": ["address", "website", "phone", "fax", "email"]
             }'/>
        </address>
                </div>
            </div>
        </t>
</template>

<template id="references_block" name="Partner References Block">
        <t t-if="any([p.website_published for p in partner.implemented_partner_ids])">
            <h3 id="references">References</h3>
            <div t-foreach="partner.implemented_partner_ids" t-as="reference" class="media">
              <t t-if="reference.website_published">
                <a class="pull-left" t-attf-href="/customers/#{slug(reference)}">
                    <span t-field="reference.image_small" t-field-options='{"widget": "image", "class": "center-block"}'/>
                </a>
                <div class="media-body" style="min-height: 64px;">
                    <a class="media-heading" t-attf-href="/customers/#{slug(reference)}">
                        <span t-field="reference.self"/>
                    </a>
                    <div t-field='reference.website_short_description'/>
                </div>
              </t>
            </div>
        </t>
</template>

</data>
</openerp><|MERGE_RESOLUTION|>--- conflicted
+++ resolved
@@ -68,14 +68,8 @@
 <!-- Option: left column: World Map -->
 <template id="opt_country" inherit_option_id="website_customer.index" name="Show Map">
     <xpath expr="//div[@id='ref_left_column']" position="inside">
-
-<<<<<<< HEAD
-        <iframe t-attf-src="/google_map/?partner_ids=#{ google_map_partner_ids }&amp;partner_url=/customers/&amp;output=embed"
-            style="width:100%; border:0; padding:0; margin:0;"></iframe>
-=======
-        <iframe t-attf-src="/google_map?partner_ids=#{ google_map_partner_ids }&amp;partner_url=/customers/&amp;output=embed/"
+        <iframe t-attf-src="/google_map?partner_ids=#{ google_map_partner_ids }&amp;partner_url=/customers/&amp;output=embed"
             style="width:100%; border:0; padding:0; margin:0;" scrolling="no"></iframe>
->>>>>>> 28e5e2bb
     </xpath>
 </template>
 
