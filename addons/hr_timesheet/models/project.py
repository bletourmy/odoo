# -*- coding: utf-8 -*-
# Part of Odoo. See LICENSE file for full copyright and licensing details.

from odoo import models, fields, api


class Project(models.Model):
    _inherit = "project.project"

    allow_timesheets = fields.Boolean("Allow timesheets", default=True)


class Task(models.Model):
    _inherit = "project.task"

    remaining_hours = fields.Float("Remaining Hours", compute='_compute_progress_hours', store=True, help="Total remaining time, can be re-estimated periodically by the assignee of the task.")
    effective_hours = fields.Float("Hours Spent", compute='_compute_effective_hours', compute_sudo=True, store=True, help="Computed using the sum of the task work done.")
    total_hours_spent = fields.Float("Total Hours", compute='_compute_progress_hours', store=True, help="Computed as: Time Spent + Sub-tasks Hours.")
    progress = fields.Float("Progress", compute='_compute_progress_hours', store=True, group_operator="avg", help="Display progress of current task. In case if the total spent hours exceeds planned hours then the progress bar may go above 100%")
    subtask_effective_hours = fields.Float("Sub-tasks Hours Spent", compute='_compute_subtask_effective_hours', store=True, help="Sum of actually spent hours on the subtask(s)", oldname='children_hours')
    timesheet_ids = fields.One2many('account.analytic.line', 'task_id', 'Timesheets')

    @api.depends('timesheet_ids.unit_amount')
    def _compute_effective_hours(self):
        for task in self:
            task.effective_hours = sum(task.timesheet_ids.mapped('unit_amount'))

    @api.depends('effective_hours', 'subtask_effective_hours', 'planned_hours')
    def _compute_progress_hours(self):
        for task in self:
            if (task.planned_hours > 0.0):
                task.progress = round(100.0 * (task.effective_hours + task.subtask_effective_hours) / task.planned_hours, 2)
            else:
                task.progress = 0.0

            task.remaining_hours = task.planned_hours - task.effective_hours - task.subtask_effective_hours
            task.total_hours_spent = task.effective_hours + task.subtask_effective_hours

<<<<<<< HEAD
    @api.depends('child_ids.effective_hours', 'child_ids.subtask_effective_hours')
    def _compute_subtask_effective_hours(self):
        for task in self:
            task.subtask_effective_hours = sum(child_task.effective_hours + child_task.subtask_effective_hours for child_task in task.child_ids)
=======
    @api.model
    def create(self, vals):
        context = dict(self.env.context)
        # Remove default_parent_id to avoid a confusion in get_record_data
        if context.get('default_parent_id', False):
            vals['parent_id'] = context.pop('default_parent_id', None)
        task = super(Task, self.with_context(context)).create(vals)
        return task

    @api.multi
    def write(self, values):
        result = super(Task, self).write(values)
        # reassign project_id on related timesheet lines
        if 'project_id' in values:
            project_id = values.get('project_id')
            # a timesheet must have an analytic account (and a project)
            if not project_id:
                raise UserError(_('This task must have a project since they are linked to timesheets.'))
            self.sudo().mapped('timesheet_ids').write({
                'project_id': project_id,
                'account_id': self.env['project.project'].browse(project_id).sudo().analytic_account_id.id
            })
        return result
>>>>>>> fa1f2132
<|MERGE_RESOLUTION|>--- conflicted
+++ resolved
@@ -36,20 +36,11 @@
             task.remaining_hours = task.planned_hours - task.effective_hours - task.subtask_effective_hours
             task.total_hours_spent = task.effective_hours + task.subtask_effective_hours
 
-<<<<<<< HEAD
     @api.depends('child_ids.effective_hours', 'child_ids.subtask_effective_hours')
     def _compute_subtask_effective_hours(self):
         for task in self:
             task.subtask_effective_hours = sum(child_task.effective_hours + child_task.subtask_effective_hours for child_task in task.child_ids)
-=======
-    @api.model
-    def create(self, vals):
-        context = dict(self.env.context)
-        # Remove default_parent_id to avoid a confusion in get_record_data
-        if context.get('default_parent_id', False):
-            vals['parent_id'] = context.pop('default_parent_id', None)
-        task = super(Task, self.with_context(context)).create(vals)
-        return task
+
 
     @api.multi
     def write(self, values):
@@ -64,5 +55,4 @@
                 'project_id': project_id,
                 'account_id': self.env['project.project'].browse(project_id).sudo().analytic_account_id.id
             })
-        return result
->>>>>>> fa1f2132
+        return result