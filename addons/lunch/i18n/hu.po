--- conflicted
+++ resolved
@@ -9,11 +9,7 @@
 msgstr ""
 "Project-Id-Version: Odoo 9.0\n"
 "Report-Msgid-Bugs-To: \n"
-<<<<<<< HEAD
-"POT-Creation-Date: 2016-08-19 10:26+0000\n"
-=======
 "POT-Creation-Date: 2016-08-18 14:08+0000\n"
->>>>>>> bc1a0a32
 "PO-Revision-Date: 2016-06-06 19:55+0000\n"
 "Last-Translator: krnkris\n"
 "Language-Team: Hungarian (http://www.transifex.com/odoo/odoo-9/language/"
@@ -54,8 +50,6 @@
 "beérkezésekor.<br>\n"
 "                Egy befizetés az alkalmazott vállalat részére történő "
 "visszatérítését képviseli."
-<<<<<<< HEAD
-=======
 
 #. module: lunch
 #: model:ir.actions.act_window,help:lunch.lunch_order_action_tree
@@ -72,7 +66,6 @@
 "megjegyzéssel és árral. \n"
 "Mielőtt kiválasztaná a megrendelési tételsort, ne felejtse el elolvasni a "
 "piros mezőben kijelzett figyelmeztetést."
->>>>>>> bc1a0a32
 
 #. module: lunch
 #: model:ir.actions.act_window,help:lunch.lunch_product_action
@@ -93,11 +86,7 @@
 msgstr "Hozzáad"
 
 #. module: lunch
-<<<<<<< HEAD
-#: code:addons/lunch/models/lunch.py:262
-=======
 #: code:addons/lunch/models/lunch.py:253
->>>>>>> bc1a0a32
 #, python-format
 msgid "Alert"
 msgstr "Figyelmeztetés"
@@ -162,12 +151,6 @@
 msgstr "Alkalmazottak szerint"
 
 #. module: lunch
-#: model:ir.ui.view,arch_db:lunch.lunch_order_line_view_search
-#, fuzzy
-msgid "By Order"
-msgstr "Megrendeléseim"
-
-#. module: lunch
 #: model:ir.ui.view,arch_db:lunch.lunch_cashmove_view_search
 msgid "By User"
 msgstr "Felh. szerint"
@@ -204,6 +187,7 @@
 
 #. module: lunch
 #: model:ir.ui.view,arch_db:lunch.lunch_order_line_view_search
+#: model:ir.ui.view,arch_db:lunch.lunch_order_view_search
 #: selection:lunch.order,state:0 selection:lunch.order.line,state:0
 msgid "Cancelled"
 msgstr "Törölt"
@@ -234,6 +218,11 @@
 #: model:ir.actions.act_window,help:lunch.lunch_product_category_action
 msgid "Click to create a lunch category."
 msgstr "Kattintson egy étkezési kategória létrehozásához."
+
+#. module: lunch
+#: model:ir.actions.act_window,help:lunch.lunch_order_action_tree
+msgid "Click to create a lunch order."
+msgstr "Kattintson egy étkezési megrendelés létrehozásához."
 
 #. module: lunch
 #: model:ir.actions.act_window,help:lunch.lunch_cashmove_action_control_accounts
@@ -461,11 +450,7 @@
 #: model:ir.model.fields,field_description:lunch.field_lunch_order_id
 #: model:ir.model.fields,field_description:lunch.field_lunch_order_line_id
 #: model:ir.model.fields,field_description:lunch.field_lunch_order_line_lucky_id
-<<<<<<< HEAD
-#: model:ir.model.fields,field_description:lunch.field_lunch_product_category_id_1883
-=======
 #: model:ir.model.fields,field_description:lunch.field_lunch_product_category_id_1894
->>>>>>> bc1a0a32
 #: model:ir.model.fields,field_description:lunch.field_lunch_product_id
 msgid "ID"
 msgstr "Azonosító ID"
@@ -525,11 +510,7 @@
 msgstr "Ebéd figyelmeztető"
 
 #. module: lunch
-<<<<<<< HEAD
-#: code:addons/lunch/models/lunch.py:233
-=======
 #: code:addons/lunch/models/lunch.py:224
->>>>>>> bc1a0a32
 #, python-format
 msgid "Lunch Cashmove"
 msgstr "Ebéd készpénzmozgás"
@@ -576,7 +557,7 @@
 msgstr "Ebédem"
 
 #. module: lunch
-#: model:ir.ui.view,arch_db:lunch.lunch_order_line_view_search
+#: model:ir.ui.view,arch_db:lunch.lunch_order_view_search
 msgid "My Orders"
 msgstr "Megrendeléseim"
 
@@ -586,6 +567,7 @@
 msgstr "Név/Dátum"
 
 #. module: lunch
+#: model:ir.ui.view,arch_db:lunch.lunch_order_view_search
 #: selection:lunch.order,state:0 selection:lunch.order.line,state:0
 msgid "New"
 msgstr "Új"
@@ -611,24 +593,6 @@
 #: model:ir.model.fields,field_description:lunch.field_lunch_order_line_note
 msgid "Note"
 msgstr "Megjegyzés"
-
-#. module: lunch
-#: code:addons/lunch/models/lunch.py:193
-#, python-format
-msgid "Only your lunch manager cancels the orders."
-msgstr ""
-
-#. module: lunch
-#: code:addons/lunch/models/lunch.py:162
-#, python-format
-msgid "Only your lunch manager processes the orders."
-msgstr ""
-
-#. module: lunch
-#: code:addons/lunch/models/lunch.py:182
-#, python-format
-msgid "Only your lunch manager sets the orders as received."
-msgstr ""
 
 #. module: lunch
 #: model:ir.model.fields,field_description:lunch.field_lunch_cashmove_order_id
@@ -694,7 +658,6 @@
 #. module: lunch
 #: model:ir.model.fields,field_description:lunch.field_lunch_order_line_price
 #: model:ir.model.fields,field_description:lunch.field_lunch_product_price
-#: model:ir.ui.view,arch_db:lunch.lunch_order_line_view_tree
 msgid "Price"
 msgstr "Érték"
 
@@ -757,6 +720,7 @@
 
 #. module: lunch
 #: model:ir.ui.view,arch_db:lunch.lunch_order_line_view_search
+#: model:ir.ui.view,arch_db:lunch.lunch_order_view_search
 #: selection:lunch.order,state:0 selection:lunch.order.line,state:0
 msgid "Received"
 msgstr "Fogadott"
@@ -844,13 +808,6 @@
 #, python-format
 msgid "The date of your order is in the past."
 msgstr "Megrendelésének dátuma a múltban van."
-
-#. module: lunch
-#: model:ir.actions.act_window,help:lunch.lunch_order_line_action
-msgid ""
-"There is no previous order recorded. Click on \"My Lunch\" and then create a "
-"new lunch order."
-msgstr ""
 
 #. module: lunch
 #. openerp-web
@@ -902,6 +859,11 @@
 msgstr "Felhasználó"
 
 #. module: lunch
+#: model:ir.ui.view,arch_db:lunch.lunch_order_view_search
+msgid "Users"
+msgstr "Felhasználók"
+
+#. module: lunch
 #: model:ir.model.fields,field_description:lunch.field_lunch_order_line_lucky_supplier_ids
 #: model:ir.model.fields,field_description:lunch.field_lunch_order_line_supplier
 #: model:ir.model.fields,field_description:lunch.field_lunch_product_supplier
@@ -935,7 +897,7 @@
 msgstr "Az ebéd számlája"
 
 #. module: lunch
-#: model:ir.actions.act_window,name:lunch.lunch_order_line_action
+#: model:ir.actions.act_window,name:lunch.lunch_order_action_tree
 msgid "Your Orders"
 msgstr "Megrendelései"
 
@@ -974,6 +936,11 @@
 msgstr "ebéd megrendelés tételsor"
 
 #. module: lunch
+#: model:ir.ui.view,arch_db:lunch.lunch_order_view_search
+msgid "lunch orders"
+msgstr "ebéd rendelések"
+
+#. module: lunch
 #: model:ir.model,name:lunch.model_lunch_product
 msgid "lunch product"
 msgstr "ebéd termék"
@@ -1021,27 +988,4 @@
 #. module: lunch
 #: model:ir.actions.act_window,help:lunch.lunch_order_line_action_by_supplier
 msgid "to announce that the order isn't available"
-msgstr "annak közlése, hogy a megrendelés nem elérhető"
-
-#~ msgid ""
-#~ "A lunch order is defined by its user, date and order lines.\n"
-#~ "                Each order line corresponds to a product, an additional "
-#~ "note and a price.\n"
-#~ "                Before selecting your order lines, don't forget to read "
-#~ "the warnings displayed in the reddish area."
-#~ msgstr ""
-#~ "Egy ebéd megrendelést meghatároz annak felhasználója, dátuma és "
-#~ "megrendelési tételsorai. \n"
-#~ "Mindegyik megrendelési tételsor egy terméknek felel meg, egy hozzáfűzött "
-#~ "megjegyzéssel és árral. \n"
-#~ "Mielőtt kiválasztaná a megrendelési tételsort, ne felejtse el elolvasni a "
-#~ "piros mezőben kijelzett figyelmeztetést."
-
-#~ msgid "Click to create a lunch order."
-#~ msgstr "Kattintson egy étkezési megrendelés létrehozásához."
-
-#~ msgid "Users"
-#~ msgstr "Felhasználók"
-
-#~ msgid "lunch orders"
-#~ msgstr "ebéd rendelések"+msgstr "annak közlése, hogy a megrendelés nem elérhető"