# Translation of Odoo Server.
# This file contains the translation of the following modules:
# * lunch
# 
# Translators:
msgid ""
msgstr ""
"Project-Id-Version: Odoo 9.0\n"
"Report-Msgid-Bugs-To: \n"
"POT-Creation-Date: 2015-09-18 08:12+0000\n"
<<<<<<< HEAD
"PO-Revision-Date: 2015-09-19 08:21+0000\n"
"Last-Translator: Martin Trigaux\n"
=======
"PO-Revision-Date: 2016-02-04 16:19+0000\n"
"Last-Translator: Sadig Adam <sadig41@gmail.com>\n"
>>>>>>> 0b7990cb
"Language-Team: Arabic (http://www.transifex.com/odoo/odoo-9/language/ar/)\n"
"MIME-Version: 1.0\n"
"Content-Type: text/plain; charset=UTF-8\n"
"Content-Transfer-Encoding: \n"
"Language: ar\n"
"Plural-Forms: nplurals=6; plural=n==0 ? 0 : n==1 ? 1 : n==2 ? 2 : n%100>=3 && n%100<=10 ? 3 : n%100>=11 && n%100<=99 ? 4 : 5;\n"

#. module: lunch
#: model:ir.actions.act_window,help:lunch.lunch_order_line_action_by_supplier
#: model:ir.actions.act_window,help:lunch.lunch_order_line_action_control_suppliers
msgid "- Click on the"
msgstr ""

#. module: lunch
#: model:ir.ui.view,arch_db:lunch.lunch_order_view_form
msgid "<span class=\"o_stat_text\">Balance</span>"
msgstr ""

#. module: lunch
#: model:ir.ui.view,arch_db:lunch.report_lunch_order
msgid "<strong>Total</strong>"
msgstr ""

#. module: lunch
#: model:ir.actions.act_window,help:lunch.lunch_cashmove_action_control_accounts
msgid ""
"A cashmove can either be an expense or a payment.<br/>\n"
"                An expense is automatically created at the order receipt.<br/>\n"
"                A payment represents the employee reimbursement to the company."
msgstr ""

#. module: lunch
#: model:ir.actions.act_window,help:lunch.lunch_order_action_tree
msgid ""
"A lunch order is defined by its user, date and order lines.\n"
"                Each order line corresponds to a product, an additional note and a price.\n"
"                Before selecting your order lines, don't forget to read the warnings displayed in the reddish area."
msgstr ""

#. module: lunch
#: model:ir.actions.act_window,help:lunch.lunch_product_action
msgid "A product is defined by its name, category, price and vendor."
msgstr ""

#. module: lunch
#. openerp-web
#: code:addons/lunch/static/src/xml/lunch.xml:15
#, python-format
msgid "Add"
msgstr "إضافة"

#. module: lunch
#: code:addons/lunch/models/lunch.py:251
#, python-format
msgid "Alert"
msgstr ""

#. module: lunch
#: model:ir.actions.act_window,name:lunch.lunch_alert_action
#: model:ir.model.fields,field_description:lunch.field_lunch_order_alerts
#: model:ir.ui.menu,name:lunch.lunch_alert_menu
msgid "Alerts"
msgstr "التنبيهات"

#. module: lunch
#: model:ir.actions.act_window,help:lunch.lunch_alert_action
msgid ""
"Alerts are used to warn employee from possible issues concerning the lunch orders.\n"
"                To create a lunch alert you have to define its recurrency, the time interval during which the alert should be executed and the message to display."
msgstr ""

#. module: lunch
#: model:ir.model.fields,field_description:lunch.field_lunch_cashmove_amount
msgid "Amount"
msgstr "المبلغ"

#. module: lunch
#: model:ir.model.fields,field_description:lunch.field_lunch_alert_end_hour
msgid "And"
msgstr "و"

#. module: lunch
#: model:ir.model.fields,field_description:lunch.field_lunch_order_balance_visible
msgid "Balance visible"
msgstr ""

#. module: lunch
#: model:ir.model.fields,field_description:lunch.field_lunch_alert_start_hour
msgid "Between"
msgstr "بين"

#. module: lunch
#: model:ir.ui.view,arch_db:lunch.lunch_cashmove_view_search_2
msgid "By Employee"
msgstr "بواسطة الموظف"

#. module: lunch
#: model:ir.ui.view,arch_db:lunch.lunch_cashmove_view_search
msgid "By User"
msgstr "بواسطة مستخدم"

#. module: lunch
#: model:ir.ui.view,arch_db:lunch.lunch_order_line_view_search
msgid "By Vendor"
msgstr ""

#. module: lunch
#: model:ir.model.fields,help:lunch.field_lunch_cashmove_description
msgid "Can be an order or a payment"
msgstr ""

#. module: lunch
#: model:ir.model.fields,help:lunch.field_lunch_cashmove_amount
msgid ""
"Can be positive (payment) or negative (order or payment if user wants to get"
" his money back)"
msgstr ""

#. module: lunch
#: model:ir.ui.view,arch_db:lunch.lunch_order_line_view_tree
#: model:ir.ui.view,arch_db:lunch.view_lunch_order_line_lucky
msgid "Cancel"
msgstr "إلغاء"

#. module: lunch
#: model:ir.actions.server,name:lunch.lunch_order_line_action_cancel
msgid "Cancel meals"
msgstr "إلغاء الوجبات"

#. module: lunch
#: model:ir.ui.view,arch_db:lunch.lunch_order_line_view_search
#: model:ir.ui.view,arch_db:lunch.lunch_order_view_search
#: selection:lunch.order,state:0 selection:lunch.order.line,state:0
msgid "Cancelled"
msgstr "ملغي"

#. module: lunch
#: model:ir.model.fields,field_description:lunch.field_lunch_order_line_cashmove
msgid "Cash Move"
msgstr ""

#. module: lunch
#: model:ir.model.fields,field_description:lunch.field_lunch_order_cash_move_balance
msgid "Cash move balance"
msgstr ""

#. module: lunch
#: model:ir.model.fields,field_description:lunch.field_lunch_product_category_id
#: model:ir.model.fields,field_description:lunch.field_lunch_product_category_name
#: model:ir.ui.view,arch_db:lunch.lunch_product_view_search
msgid "Category"
msgstr "الفئة"

#. module: lunch
#: model:ir.actions.act_window,help:lunch.lunch_alert_action
msgid "Click to create a lunch alert."
msgstr ""

#. module: lunch
#: model:ir.actions.act_window,help:lunch.lunch_product_category_action
msgid "Click to create a lunch category."
msgstr ""

#. module: lunch
#: model:ir.actions.act_window,help:lunch.lunch_order_action_tree
msgid "Click to create a lunch order."
msgstr ""

#. module: lunch
#: model:ir.actions.act_window,help:lunch.lunch_cashmove_action_control_accounts
msgid "Click to create a new payment."
msgstr ""

#. module: lunch
#: model:ir.actions.act_window,help:lunch.lunch_cashmove_action_payment
msgid "Click to create a payment."
msgstr ""

#. module: lunch
#: model:ir.actions.act_window,help:lunch.lunch_product_action
msgid "Click to create a product for lunch."
msgstr ""

#. module: lunch
#: model:ir.model.fields,field_description:lunch.field_lunch_order_company_id
msgid "Company"
msgstr "المؤسسة"

#. module: lunch
#: model:ir.ui.menu,name:lunch.menu_lunch_config
msgid "Configuration"
msgstr "الإعدادات"

#. module: lunch
#: model:ir.actions.act_window,name:lunch.lunch_cashmove_action_control_accounts
#: model:ir.ui.menu,name:lunch.lunch_cashmove_menu_control_accounts
msgid "Control Accounts"
msgstr ""

#. module: lunch
#: model:ir.actions.act_window,name:lunch.lunch_order_line_action_control_suppliers
msgid "Control Vendors"
msgstr ""

#. module: lunch
#: model:ir.model.fields,field_description:lunch.field_lunch_alert_create_uid
#: model:ir.model.fields,field_description:lunch.field_lunch_cashmove_create_uid
#: model:ir.model.fields,field_description:lunch.field_lunch_order_create_uid
#: model:ir.model.fields,field_description:lunch.field_lunch_order_line_create_uid
#: model:ir.model.fields,field_description:lunch.field_lunch_order_line_lucky_create_uid
#: model:ir.model.fields,field_description:lunch.field_lunch_product_category_create_uid
#: model:ir.model.fields,field_description:lunch.field_lunch_product_create_uid
msgid "Created by"
msgstr "أنشئ بواسطة"

#. module: lunch
#: model:ir.model.fields,field_description:lunch.field_lunch_alert_create_date
#: model:ir.model.fields,field_description:lunch.field_lunch_cashmove_create_date
#: model:ir.model.fields,field_description:lunch.field_lunch_order_create_date
#: model:ir.model.fields,field_description:lunch.field_lunch_order_line_create_date
#: model:ir.model.fields,field_description:lunch.field_lunch_order_line_lucky_create_date
#: model:ir.model.fields,field_description:lunch.field_lunch_product_category_create_date
#: model:ir.model.fields,field_description:lunch.field_lunch_product_create_date
msgid "Created on"
msgstr "أنشئ في"

#. module: lunch
#: model:ir.model.fields,field_description:lunch.field_lunch_order_currency_id
#: model:ir.model.fields,field_description:lunch.field_lunch_order_line_currency_id
msgid "Currency"
msgstr "العملة"

#. module: lunch
#: model:ir.model.fields,field_description:lunch.field_lunch_cashmove_date
#: model:ir.model.fields,field_description:lunch.field_lunch_order_date
#: model:ir.model.fields,field_description:lunch.field_lunch_order_line_date
msgid "Date"
msgstr "التاريخ"

#. module: lunch
#: model:ir.model.fields,field_description:lunch.field_lunch_alert_specific_day
msgid "Day"
msgstr "اليوم"

#. module: lunch
#: model:ir.model.fields,field_description:lunch.field_lunch_cashmove_description
#: model:ir.model.fields,field_description:lunch.field_lunch_product_description
#: model:ir.ui.view,arch_db:lunch.report_lunch_order
msgid "Description"
msgstr "الوصف"

#. module: lunch
#: model:ir.model.fields,field_description:lunch.field_lunch_alert_display
msgid "Display"
msgstr "عرض"

#. module: lunch
#: model:ir.model.fields,field_description:lunch.field_lunch_alert_display_name
#: model:ir.model.fields,field_description:lunch.field_lunch_cashmove_display_name
#: model:ir.model.fields,field_description:lunch.field_lunch_order_display_name
#: model:ir.model.fields,field_description:lunch.field_lunch_order_line_display_name
#: model:ir.model.fields,field_description:lunch.field_lunch_order_line_lucky_display_name
#: model:ir.model.fields,field_description:lunch.field_lunch_product_category_display_name
#: model:ir.model.fields,field_description:lunch.field_lunch_product_display_name
msgid "Display Name"
msgstr ""

#. module: lunch
#. openerp-web
#: code:addons/lunch/static/src/xml/lunch.xml:7
#, python-format
msgid "Don't forget the alerts displayed in the reddish area"
msgstr ""

#. module: lunch
#: model:ir.ui.menu,name:lunch.lunch_cashmove_menu_payment
msgid "Employee Payments"
msgstr ""

#. module: lunch
#: model:ir.model.fields,help:lunch.field_lunch_order_line_lucky_is_max_budget
msgid "Enable this option to set a maximal budget for your lucky order."
msgstr ""

#. module: lunch
#: selection:lunch.alert,alert_type:0
msgid "Every Day"
msgstr "يوميا"

#. module: lunch
#: selection:lunch.alert,alert_type:0
msgid "Every Week"
msgstr "أسبوعيا"

#. module: lunch
#: model:ir.actions.act_window,help:lunch.lunch_alert_action
msgid ""
"Example: <br/>\n"
"                - Recurency: Everyday<br/>\n"
"                - Time interval: from 00h00 am to 11h59 pm<br/>\n"
"                - Message: \"You must order before 10h30 am\""
msgstr ""

#. module: lunch
#: model:ir.ui.view,arch_db:lunch.lunch_order_view_form
msgid "Feeling Lucky"
msgstr ""

#. module: lunch
#: model:ir.model.fields,field_description:lunch.field_lunch_alert_friday
msgid "Friday"
msgstr "الجمعة"

#. module: lunch
#: model:ir.ui.view,arch_db:lunch.lunch_cashmove_view_search_2
#: model:ir.ui.view,arch_db:lunch.lunch_order_line_view_search
#: model:ir.ui.view,arch_db:lunch.lunch_product_view_search
msgid "Group By"
msgstr "تجميع حسب"

#. module: lunch
#: model:ir.module.category,description:lunch.module_lunch_category
msgid ""
"Helps you handle your lunch needs, if you are a manager you will be able to "
"create new products, cashmoves and to confirm or cancel orders."
msgstr ""

#. module: lunch
#: model:ir.actions.act_window,help:lunch.lunch_product_category_action
msgid "Here you can access all categories for the lunch products."
msgstr ""

#. module: lunch
#: model:ir.actions.act_window,help:lunch.lunch_cashmove_action_payment
msgid ""
"Here you can see the employees' payment. A payment is a cash move from the "
"employee to the company."
msgstr ""

#. module: lunch
#: model:ir.actions.act_window,help:lunch.lunch_order_line_action_by_supplier
msgid "Here you can see today's orders grouped by vendors."
msgstr ""

#. module: lunch
#: model:ir.actions.act_window,help:lunch.lunch_cashmove_action_account
msgid ""
"Here you can see your cash moves.<br/>A cash moves can be either an expense or a payment.\n"
"                An expense is automatically created when an order is received while a payment is a reimbursement to the company encoded by the manager."
msgstr ""

#. module: lunch
#: model:ir.ui.view,arch_db:lunch.view_lunch_order_line_lucky
msgid "I'm feeling lucky"
msgstr ""

#. module: lunch
#: model:ir.actions.act_window,name:lunch.action_lunch_order_line_lucky
#: model:ir.ui.view,arch_db:lunch.view_lunch_order_line_lucky
msgid "I'm feeling lucky today !"
msgstr ""

#. module: lunch
#: model:ir.model.fields,field_description:lunch.field_lunch_order_line_lucky_is_max_budget
msgid "I'm not feeling rich"
msgstr ""

#. module: lunch
#: model:ir.model.fields,field_description:lunch.field_lunch_alert_id
#: model:ir.model.fields,field_description:lunch.field_lunch_cashmove_id
#: model:ir.model.fields,field_description:lunch.field_lunch_order_id
#: model:ir.model.fields,field_description:lunch.field_lunch_order_line_id
#: model:ir.model.fields,field_description:lunch.field_lunch_order_line_lucky_id
#: model:ir.model.fields,field_description:lunch.field_lunch_product_category_id_1805
#: model:ir.model.fields,field_description:lunch.field_lunch_product_id
msgid "ID"
msgstr "المعرف"

#. module: lunch
#: model:ir.model.fields,field_description:lunch.field_lunch_cashmove_state
msgid "Is an order or a payment"
msgstr ""

#. module: lunch
#: model:ir.model.fields,field_description:lunch.field_lunch_alert___last_update
#: model:ir.model.fields,field_description:lunch.field_lunch_cashmove___last_update
#: model:ir.model.fields,field_description:lunch.field_lunch_order___last_update
#: model:ir.model.fields,field_description:lunch.field_lunch_order_line___last_update
#: model:ir.model.fields,field_description:lunch.field_lunch_order_line_lucky___last_update
#: model:ir.model.fields,field_description:lunch.field_lunch_product___last_update
#: model:ir.model.fields,field_description:lunch.field_lunch_product_category___last_update
msgid "Last Modified on"
msgstr "آخر تعديل في"

#. module: lunch
#: model:ir.model.fields,field_description:lunch.field_lunch_alert_write_uid
#: model:ir.model.fields,field_description:lunch.field_lunch_cashmove_write_uid
#: model:ir.model.fields,field_description:lunch.field_lunch_order_line_lucky_write_uid
#: model:ir.model.fields,field_description:lunch.field_lunch_order_line_write_uid
#: model:ir.model.fields,field_description:lunch.field_lunch_order_write_uid
#: model:ir.model.fields,field_description:lunch.field_lunch_product_category_write_uid
#: model:ir.model.fields,field_description:lunch.field_lunch_product_write_uid
msgid "Last Updated by"
msgstr "آخر تحديث بواسطة"

#. module: lunch
#: model:ir.model.fields,field_description:lunch.field_lunch_alert_write_date
#: model:ir.model.fields,field_description:lunch.field_lunch_cashmove_write_date
#: model:ir.model.fields,field_description:lunch.field_lunch_order_line_lucky_write_date
#: model:ir.model.fields,field_description:lunch.field_lunch_order_line_write_date
#: model:ir.model.fields,field_description:lunch.field_lunch_order_write_date
#: model:ir.model.fields,field_description:lunch.field_lunch_product_category_write_date
#: model:ir.model.fields,field_description:lunch.field_lunch_product_write_date
msgid "Last Updated on"
msgstr "آخر تحديث في"

#. module: lunch
#: model:ir.ui.view,arch_db:lunch.lunch_order_view_form
msgid "List"
msgstr "القائمة"

#. module: lunch
#: model:ir.module.category,name:lunch.module_lunch_category
#: model:ir.ui.menu,name:lunch.menu_lunch
msgid "Lunch"
msgstr "غداء"

#. module: lunch
#: model:ir.model,name:lunch.model_lunch_alert
msgid "Lunch Alert"
msgstr "تنبيه غداء"

#. module: lunch
#: code:addons/lunch/models/lunch.py:223
#, python-format
msgid "Lunch Cashmove"
msgstr ""

#. module: lunch
#: code:addons/lunch/models/lunch.py:62
#: model:ir.actions.report.xml,name:lunch.action_report_lunch_order
#: model:ir.model,name:lunch.model_lunch_order
#: model:ir.ui.view,arch_db:lunch.report_lunch_order
#, python-format
msgid "Lunch Order"
msgstr "طلب غداء"

#. module: lunch
#: model:ir.ui.menu,name:lunch.menu_lunch_admin
#: model:res.groups,name:lunch.group_lunch_manager
msgid "Manager"
msgstr "المدير"

#. module: lunch
#: model:ir.model.fields,field_description:lunch.field_lunch_order_line_lucky_max_budget
msgid "Max Budget"
msgstr ""

#. module: lunch
#: model:ir.model.fields,field_description:lunch.field_lunch_alert_message
#: model:ir.ui.view,arch_db:lunch.lunch_alert_view_form
msgid "Message"
msgstr "الرسالة"

#. module: lunch
#: model:ir.model.fields,field_description:lunch.field_lunch_alert_monday
msgid "Monday"
msgstr "الأثنين"

#. module: lunch
#: model:ir.ui.view,arch_db:lunch.lunch_cashmove_view_search
msgid "My Account grouped"
msgstr ""

#. module: lunch
#: model:ir.ui.menu,name:lunch.menu_lunch_title
msgid "My Lunch"
msgstr ""

#. module: lunch
#: model:ir.ui.view,arch_db:lunch.lunch_order_view_search
msgid "My Orders"
msgstr "طلباتي"

#. module: lunch
#: model:ir.ui.view,arch_db:lunch.report_lunch_order
msgid "Name/Date"
msgstr "اسم/تاريخ"

#. module: lunch
#: model:ir.ui.view,arch_db:lunch.lunch_order_view_search
#: selection:lunch.order,state:0 selection:lunch.order.line,state:0
msgid "New"
msgstr "جديد"

#. module: lunch
#: model:ir.actions.act_window,name:lunch.lunch_order_action_form
#: model:ir.ui.menu,name:lunch.lunch_order_menu_form
msgid "New Order"
msgstr "طلب جديد"

#. module: lunch
#: code:addons/lunch/wizard/lucky_order.py:37
#, python-format
msgid "No product is matching your request. Now you will starve to death."
msgstr ""

#. module: lunch
#: model:ir.ui.view,arch_db:lunch.lunch_order_line_view_search
msgid "Not Received"
msgstr "لم تستلم"

#. module: lunch
#: model:ir.model.fields,field_description:lunch.field_lunch_order_line_note
msgid "Note"
msgstr "الملاحظة"

#. module: lunch
#: model:ir.model.fields,field_description:lunch.field_lunch_cashmove_order_id
#: model:ir.model.fields,field_description:lunch.field_lunch_order_line_order_id
#: model:ir.ui.view,arch_db:lunch.lunch_order_line_view_tree
#: model:ir.ui.view,arch_db:lunch.report_lunch_order
#: selection:lunch.cashmove,state:0
msgid "Order"
msgstr "الأمر"

#. module: lunch
#: model:ir.ui.view,arch_db:lunch.lunch_order_line_view_search
msgid "Order Month"
msgstr "شهر الأمر"

#. module: lunch
#: model:ir.ui.view,arch_db:lunch.lunch_order_line_view_tree
msgid "Order lines Tree"
msgstr ""

#. module: lunch
#: model:ir.actions.server,name:lunch.lunch_order_line_action_order
msgid "Order meals"
msgstr ""

#. module: lunch
#: selection:lunch.order.line,state:0
msgid "Ordered"
msgstr "تم طلبه"

#. module: lunch
#: model:ir.ui.view,arch_db:lunch.lunch_order_view_form
msgid "Orders Form"
msgstr "نموذج طلبات"

#. module: lunch
#: model:ir.ui.view,arch_db:lunch.lunch_order_view_tree
msgid "Orders Tree"
msgstr ""

#. module: lunch
#: model:ir.actions.act_window,name:lunch.lunch_order_line_action_by_supplier
#: model:ir.ui.menu,name:lunch.lunch_order_line_menu_control_suppliers
msgid "Orders by Vendor"
msgstr ""

#. module: lunch
#: model:ir.ui.view,arch_db:lunch.lunch_cashmove_view_search
#: selection:lunch.cashmove,state:0
msgid "Payment"
msgstr "السداد"

#. module: lunch
#: model:ir.ui.menu,name:lunch.lunch_order_menu_tree
msgid "Previous Orders"
msgstr "طلبات سابقة"

#. module: lunch
#: model:ir.model.fields,field_description:lunch.field_lunch_order_previous_order_ids
msgid "Previous order ids"
msgstr ""

#. module: lunch
#: model:ir.model.fields,field_description:lunch.field_lunch_order_line_price
#: model:ir.model.fields,field_description:lunch.field_lunch_product_price
msgid "Price"
msgstr "السعر"

#. module: lunch
#: model:ir.model.fields,field_description:lunch.field_lunch_order_line_lucky_product_id
#: model:ir.model.fields,field_description:lunch.field_lunch_order_line_name
#: model:ir.model.fields,field_description:lunch.field_lunch_order_line_product_id
#: model:ir.model.fields,field_description:lunch.field_lunch_product_name
msgid "Product"
msgstr "المنتج"

#. module: lunch
#: model:ir.actions.act_window,name:lunch.lunch_product_category_action
#: model:ir.ui.menu,name:lunch.lunch_product_category_menu
msgid "Product Categories"
msgstr "فئات المنتج"

#. module: lunch
#: model:ir.model.fields,field_description:lunch.field_lunch_order_line_category_id
msgid "Product Category"
msgstr "فئة المنتج"

#. module: lunch
#: model:ir.ui.view,arch_db:lunch.lunch_product_category_view_form
msgid "Product Category:"
msgstr "فئة المنتج:"

#. module: lunch
#: model:ir.ui.view,arch_db:lunch.lunch_product_view_search
msgid "Product Search"
msgstr ""

#. module: lunch
#: model:ir.actions.act_window,name:lunch.lunch_product_action
#: model:ir.model.fields,field_description:lunch.field_lunch_order_order_line_ids
#: model:ir.ui.menu,name:lunch.lunch_product_menu
msgid "Products"
msgstr "المنتجات"

#. module: lunch
#: model:ir.ui.view,arch_db:lunch.lunch_product_category_view_form
#: model:ir.ui.view,arch_db:lunch.lunch_product_view_form
msgid "Products Form"
msgstr "نموذج المنتجات"

#. module: lunch
#: model:ir.ui.view,arch_db:lunch.lunch_product_view_tree
msgid "Products Tree"
msgstr ""

#. module: lunch
#: model:ir.ui.view,arch_db:lunch.lunch_order_line_view_tree
msgid "Receive"
msgstr "إستقبال"

#. module: lunch
#: model:ir.actions.server,name:lunch.lunch_order_line_action_confirm
msgid "Receive meals"
msgstr "استلام وجبات"

#. module: lunch
#: model:ir.ui.view,arch_db:lunch.lunch_order_line_view_search
#: model:ir.ui.view,arch_db:lunch.lunch_order_view_search
#: selection:lunch.order,state:0 selection:lunch.order.line,state:0
msgid "Received"
msgstr "استلمت"

#. module: lunch
#: model:ir.model.fields,field_description:lunch.field_lunch_alert_alert_type
msgid "Recurrency"
msgstr "إعادة العملة"

#. module: lunch
#: model:ir.actions.act_window,name:lunch.lunch_cashmove_action_payment
msgid "Register Cash Moves"
msgstr ""

#. module: lunch
#: model:ir.model.fields,field_description:lunch.field_lunch_alert_saturday
msgid "Saturday"
msgstr "السبت"

#. module: lunch
#: model:ir.ui.view,arch_db:lunch.lunch_alert_view_form
msgid "Schedule Date"
msgstr ""

#. module: lunch
#: model:ir.ui.view,arch_db:lunch.lunch_alert_view_form
msgid "Schedule Hour"
msgstr ""

#. module: lunch
#: model:ir.ui.view,arch_db:lunch.lunch_alert_view_search
#: model:ir.ui.view,arch_db:lunch.lunch_order_line_view_search
msgid "Search"
msgstr "بحث"

#. module: lunch
#. openerp-web
#: code:addons/lunch/static/src/xml/lunch.xml:5
#, python-format
msgid "Select a product and put your order comments on the note."
msgstr ""

#. module: lunch
#: model:ir.ui.view,arch_db:lunch.lunch_order_view_form
msgid "Select your order"
msgstr ""

#. module: lunch
#: model:ir.ui.view,arch_db:lunch.view_lunch_order_line_lucky
msgid "Select your vendor"
msgstr ""

#. module: lunch
#: selection:lunch.alert,alert_type:0
msgid "Specific Day"
msgstr "يوم محدد"

#. module: lunch
#: model:ir.model.fields,field_description:lunch.field_lunch_order_line_state
#: model:ir.model.fields,field_description:lunch.field_lunch_order_state
msgid "Status"
msgstr "الحالة"

#. module: lunch
#: model:ir.actions.act_window,help:lunch.lunch_order_line_action_control_suppliers
msgid "Summary of all lunch orders, grouped by vendor and by date."
msgstr ""

#. module: lunch
#: model:ir.model.fields,field_description:lunch.field_lunch_alert_sunday
msgid "Sunday"
msgstr "الأحد"

#. module: lunch
#: model:ir.model.fields,help:lunch.field_lunch_order_company_id
msgid "The company this user is currently working for."
msgstr "الشركة التي يعمل هذا المستخدم لصالحها حالياً."

#. module: lunch
#: code:addons/lunch/models/lunch.py:98
#, python-format
msgid "The date of your order is in the past."
msgstr ""

#. module: lunch
#. openerp-web
#: code:addons/lunch/static/src/xml/lunch.xml:4
#, python-format
msgid "This is the first time you order a meal"
msgstr "هذه أول مرة تقوم بطلب وجبة"

#. module: lunch
#: model:ir.model.fields,field_description:lunch.field_lunch_alert_thursday
msgid "Thursday"
msgstr "الخميس"

#. module: lunch
#: model:ir.ui.view,arch_db:lunch.lunch_order_line_view_search
msgid "Today"
msgstr "اليوم"

#. module: lunch
#: model:ir.ui.menu,name:lunch.lunch_order_line_menu_by_supplier
msgid "Today's Orders"
msgstr ""

#. module: lunch
#: model:ir.model.fields,field_description:lunch.field_lunch_order_total
#: model:ir.ui.view,arch_db:lunch.lunch_cashmove_view_tree
#: model:ir.ui.view,arch_db:lunch.lunch_cashmove_view_tree_2
#: model:ir.ui.view,arch_db:lunch.lunch_order_line_view_tree
#: model:ir.ui.view,arch_db:lunch.lunch_order_view_tree
msgid "Total"
msgstr "الإجمالي"

#. module: lunch
#: model:ir.model.fields,field_description:lunch.field_lunch_alert_tuesday
msgid "Tuesday"
msgstr "الثلاثاء"

#. module: lunch
#: model:ir.ui.view,arch_db:lunch.report_lunch_order
msgid "Unit Price"
msgstr "سعر الوحدة"

#. module: lunch
#: model:ir.model.fields,field_description:lunch.field_lunch_cashmove_user_id
#: model:ir.model.fields,field_description:lunch.field_lunch_order_line_user_id
#: model:ir.model.fields,field_description:lunch.field_lunch_order_user_id
#: model:res.groups,name:lunch.group_lunch_user
msgid "User"
msgstr "المستخدم"

#. module: lunch
#: model:ir.ui.view,arch_db:lunch.lunch_order_view_search
msgid "Users"
msgstr "المستخدمون"

#. module: lunch
#: model:ir.model.fields,field_description:lunch.field_lunch_order_line_lucky_supplier_ids
#: model:ir.model.fields,field_description:lunch.field_lunch_order_line_supplier
#: model:ir.model.fields,field_description:lunch.field_lunch_product_supplier
#: model:ir.ui.view,arch_db:lunch.lunch_product_view_search
msgid "Vendor"
msgstr "المورّد"

#. module: lunch
#: model:ir.ui.view,arch_db:lunch.lunch_order_line_view_search
msgid "Vendor Orders by Month"
msgstr ""

#. module: lunch
#: model:ir.model.fields,field_description:lunch.field_lunch_alert_wednesday
msgid "Wednesday"
msgstr "الأربعاء"

#. module: lunch
#: model:ir.ui.view,arch_db:lunch.lunch_alert_view_form
msgid "Write the message you want to display during the defined period..."
msgstr ""

#. module: lunch
#: model:ir.actions.act_window,name:lunch.lunch_cashmove_action_account
msgid "Your Account"
msgstr "حسابك"

#. module: lunch
#: model:ir.ui.menu,name:lunch.lunch_cashmove_menu_form
msgid "Your Lunch Account"
msgstr "حساب الغداء الخاص بك"

#. module: lunch
#: model:ir.actions.act_window,name:lunch.lunch_order_action_tree
msgid "Your Orders"
msgstr "طلباتك"

#. module: lunch
#. openerp-web
#: code:addons/lunch/static/src/xml/lunch.xml:6
#, python-format
msgid "Your favorite meals will be created based on your last orders."
msgstr ""

#. module: lunch
#: model:ir.ui.view,arch_db:lunch.lunch_cashmove_view_form
msgid "cashmove form"
msgstr ""

#. module: lunch
#: model:ir.ui.view,arch_db:lunch.lunch_cashmove_view_tree
#: model:ir.ui.view,arch_db:lunch.lunch_cashmove_view_tree_2
msgid "cashmove tree"
msgstr ""

#. module: lunch
#: model:ir.model,name:lunch.model_lunch_cashmove
#: model:ir.ui.view,arch_db:lunch.lunch_cashmove_view_search_2
msgid "lunch cashmove"
msgstr ""

#. module: lunch
#: model:ir.ui.view,arch_db:lunch.lunch_cashmove_view_search
msgid "lunch employee payment"
msgstr ""

#. module: lunch
#: model:ir.model,name:lunch.model_lunch_order_line
msgid "lunch order line"
msgstr ""

#. module: lunch
#: model:ir.ui.view,arch_db:lunch.lunch_order_view_search
msgid "lunch orders"
msgstr ""

#. module: lunch
#: model:ir.model,name:lunch.model_lunch_product
msgid "lunch product"
msgstr ""

#. module: lunch
#: model:ir.model,name:lunch.model_lunch_product_category
msgid "lunch product category"
msgstr ""

#. module: lunch
#: model:ir.model,name:lunch.model_lunch_order_line_lucky
msgid "lunch.order.line.lucky"
msgstr ""

#. module: lunch
#: model:ir.ui.view,arch_db:lunch.view_lunch_order_line_lucky
msgid "or"
msgstr "أو"

#. module: lunch
#: model:ir.actions.act_window,help:lunch.lunch_order_line_action_control_suppliers
msgid "red X to announce that the order isn't available"
msgstr ""

#. module: lunch
#: model:ir.actions.act_window,help:lunch.lunch_order_line_action_by_supplier
#: model:ir.actions.act_window,help:lunch.lunch_order_line_action_control_suppliers
msgid ""
"to announce that the order is ordered <br/>\n"
"                - Click on the"
msgstr ""

#. module: lunch
#: model:ir.actions.act_window,help:lunch.lunch_order_line_action_by_supplier
#: model:ir.actions.act_window,help:lunch.lunch_order_line_action_control_suppliers
msgid ""
"to announce that the order is received <br/>\n"
"                - Click on the"
msgstr ""

#. module: lunch
#: model:ir.actions.act_window,help:lunch.lunch_order_line_action_by_supplier
msgid "to announce that the order isn't available"
msgstr ""<|MERGE_RESOLUTION|>--- conflicted
+++ resolved
@@ -3,18 +3,14 @@
 # * lunch
 # 
 # Translators:
+# Sadig Adam <sadig41@gmail.com>, 2015
 msgid ""
 msgstr ""
 "Project-Id-Version: Odoo 9.0\n"
 "Report-Msgid-Bugs-To: \n"
 "POT-Creation-Date: 2015-09-18 08:12+0000\n"
-<<<<<<< HEAD
-"PO-Revision-Date: 2015-09-19 08:21+0000\n"
-"Last-Translator: Martin Trigaux\n"
-=======
 "PO-Revision-Date: 2016-02-04 16:19+0000\n"
 "Last-Translator: Sadig Adam <sadig41@gmail.com>\n"
->>>>>>> 0b7990cb
 "Language-Team: Arabic (http://www.transifex.com/odoo/odoo-9/language/ar/)\n"
 "MIME-Version: 1.0\n"
 "Content-Type: text/plain; charset=UTF-8\n"
@@ -44,7 +40,7 @@
 "A cashmove can either be an expense or a payment.<br/>\n"
 "                An expense is automatically created at the order receipt.<br/>\n"
 "                A payment represents the employee reimbursement to the company."
-msgstr ""
+msgstr "يمكن لحركة النقدية ان تكون نفقة أو دفعية..<br/>\nتنشأ النفقة تلقائيا في ايصال الشراء.<br/>\nالدفعية تمثل تسديد الموظف للشركة."
 
 #. module: lunch
 #: model:ir.actions.act_window,help:lunch.lunch_order_action_tree
@@ -70,7 +66,7 @@
 #: code:addons/lunch/models/lunch.py:251
 #, python-format
 msgid "Alert"
-msgstr ""
+msgstr "تنبيه"
 
 #. module: lunch
 #: model:ir.actions.act_window,name:lunch.lunch_alert_action
@@ -280,7 +276,7 @@
 #: model:ir.model.fields,field_description:lunch.field_lunch_product_category_display_name
 #: model:ir.model.fields,field_description:lunch.field_lunch_product_display_name
 msgid "Display Name"
-msgstr ""
+msgstr "اسم العرض"
 
 #. module: lunch
 #. openerp-web
