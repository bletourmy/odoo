# Dutch translation for openobject-addons
# Copyright (c) 2012 Rosetta Contributors and Canonical Ltd 2012
# This file is distributed under the same license as the openobject-addons package.
# FIRST AUTHOR <EMAIL@ADDRESS>, 2012.
#
msgid ""
msgstr ""
"Project-Id-Version: openobject-addons\n"
"Report-Msgid-Bugs-To: FULL NAME <EMAIL@ADDRESS>\n"
"POT-Creation-Date: 2013-06-07 19:37+0000\n"
"PO-Revision-Date: 2012-12-21 23:00+0000\n"
"Last-Translator: FULL NAME <EMAIL@ADDRESS>\n"
"Language-Team: Dutch <nl@li.org>\n"
"MIME-Version: 1.0\n"
"Content-Type: text/plain; charset=UTF-8\n"
"Content-Transfer-Encoding: 8bit\n"
<<<<<<< HEAD
"X-Launchpad-Export-Date: 2013-07-11 06:07+0000\n"
"X-Generator: Launchpad (build 16696)\n"
=======
"X-Launchpad-Export-Date: 2013-11-21 06:18+0000\n"
"X-Generator: Launchpad (build 16831)\n"
>>>>>>> 94b4618c

#. module: lunch
#: field:lunch.product,category_id:0
#: field:lunch.product.category,name:0
msgid "Category"
msgstr "Categorie"

#. module: lunch
#: model:ir.ui.menu,name:lunch.menu_lunch_order_by_supplier_form
msgid "Today's Orders by Supplier"
msgstr ""

#. module: lunch
#: view:lunch.order:0
msgid "My Orders"
msgstr ""

#. module: lunch
#: selection:lunch.order,state:0
msgid "Partially Confirmed"
msgstr ""

#. module: lunch
#: view:lunch.cashmove:0
#: view:lunch.order.line:0
msgid "Group By..."
msgstr "Groepeer op.."

#. module: lunch
#: field:lunch.alert,sunday:0
msgid "Sunday"
msgstr ""

#. module: lunch
#: field:lunch.order.line,supplier:0
#: field:lunch.product,supplier:0
msgid "Supplier"
msgstr ""

#. module: lunch
#: view:lunch.order.line:0
msgid "Today"
msgstr "Vandaag"

#. module: lunch
#: selection:report.lunch.order.line,month:0
msgid "March"
msgstr "Maart"

#. module: lunch
#: view:lunch.cashmove:0
msgid "By Employee"
msgstr ""

#. module: lunch
#: field:lunch.alert,friday:0
msgid "Friday"
msgstr ""

#. module: lunch
#: view:lunch.validation:0
msgid "validate order lines"
msgstr ""

#. module: lunch
#: view:lunch.order.line:0
msgid "Order lines Tree"
msgstr ""

#. module: lunch
#: field:lunch.alert,specific_day:0
#: field:report.lunch.order.line,day:0
msgid "Day"
msgstr "Dag"

#. module: lunch
#: view:lunch.order.line:0
#: selection:lunch.order.line,state:0
msgid "Received"
msgstr ""

#. module: lunch
#: view:lunch.order.line:0
msgid "By Supplier"
msgstr ""

#. module: lunch
#: model:ir.actions.act_window,help:lunch.action_lunch_order_tree
msgid ""
"<p class=\"oe_view_nocontent_create\">\n"
"                Click to create a lunch order. \n"
"            </p>\n"
"            <p>\n"
"                A lunch order is defined by its user, date and order lines.\n"
"                Each order line corresponds to a product, an additional note "
"and a price.\n"
"                Before selecting your order lines, don't forget to read the "
"warnings displayed in the reddish area.\n"
"            </p>\n"
"            "
msgstr ""

#. module: lunch
#: view:lunch.order.line:0
msgid "Not Received"
msgstr ""

#. module: lunch
#: model:ir.actions.act_window,name:lunch.action_lunch_order_by_supplier_form
#: model:ir.ui.menu,name:lunch.menu_lunch_control_suppliers
msgid "Orders by Supplier"
msgstr ""

#. module: lunch
#: view:lunch.validation:0
msgid "Receive Meals"
msgstr ""

#. module: lunch
#: view:lunch.cashmove:0
msgid "cashmove form"
msgstr ""

#. module: lunch
#: model:ir.actions.act_window,help:lunch.action_lunch_cashmove_form
msgid ""
"<p>\n"
"                Here you can see your cash moves.<br/>A cash moves can be "
"either an expense or a payment.\n"
"                An expense is automatically created when an order is "
"received while a payment is a reimbursement to the company encoded by the "
"manager.\n"
"              </p>\n"
"            "
msgstr ""

#. module: lunch
#: field:lunch.cashmove,amount:0
msgid "Amount"
msgstr "Bedrag"

#. module: lunch
#: model:ir.actions.act_window,name:lunch.action_lunch_products
#: model:ir.ui.menu,name:lunch.menu_lunch_products
#: field:lunch.order,order_line_ids:0
msgid "Products"
msgstr "Producten"

#. module: lunch
#: view:lunch.order.line:0
msgid "By Date"
msgstr ""

#. module: lunch
#: selection:lunch.order,state:0
#: view:lunch.order.line:0
#: selection:lunch.order.line,state:0
msgid "Cancelled"
msgstr ""

#. module: lunch
#: view:lunch.cashmove:0
msgid "lunch employee payment"
msgstr ""

#. module: lunch
#: view:lunch.alert:0
msgid "alert tree"
msgstr ""

#. module: lunch
#: model:ir.model,name:lunch.model_report_lunch_order_line
msgid "Lunch Orders Statistics"
msgstr "Lunch order analyses"

#. module: lunch
#: model:ir.model,name:lunch.model_lunch_alert
msgid "Lunch Alert"
msgstr ""

#. module: lunch
#: code:addons/lunch/lunch.py:183
#, python-format
msgid "Select a product and put your order comments on the note."
msgstr ""

#. module: lunch
#: selection:lunch.alert,alter_type:0
msgid "Every Week"
msgstr ""

#. module: lunch
#: model:ir.actions.act_window,name:lunch.action_lunch_cashmove
msgid "Register Cash Moves"
msgstr ""

#. module: lunch
#: selection:lunch.order,state:0
msgid "Confirmed"
msgstr "Bevestigd"

#. module: lunch
#: view:lunch.order:0
msgid "lunch orders"
msgstr ""

#. module: lunch
#: view:lunch.order.line:0
msgid "Confirm"
msgstr "Bevestig"

#. module: lunch
#: model:ir.actions.act_window,name:lunch.action_lunch_cashmove_form
msgid "Your Account"
msgstr ""

#. module: lunch
#: model:ir.ui.menu,name:lunch.menu_lunch_cashmove_form
msgid "Your Lunch Account"
msgstr ""

#. module: lunch
#: field:lunch.alert,active_from:0
msgid "Between"
msgstr ""

#. module: lunch
#: model:ir.model,name:lunch.model_lunch_order_order
msgid "Wizard to order a meal"
msgstr ""

#. module: lunch
#: selection:lunch.order,state:0
#: selection:lunch.order.line,state:0
msgid "New"
msgstr "Nieuw"

#. module: lunch
#: code:addons/lunch/lunch.py:180
#, python-format
msgid "This is the first time you order a meal"
msgstr ""

#. module: lunch
#: field:report.lunch.order.line,price_total:0
msgid "Total Price"
msgstr "Totaalprijs"

#. module: lunch
#: model:ir.model,name:lunch.model_lunch_validation
msgid "lunch validation for order"
msgstr ""

#. module: lunch
#: report:lunch.order.line:0
msgid "Name/Date"
msgstr "Naam/Datum"

#. module: lunch
#: report:lunch.order.line:0
msgid "Total :"
msgstr "Totaal :"

#. module: lunch
#: selection:report.lunch.order.line,month:0
msgid "July"
msgstr "Juli"

#. module: lunch
#: model:ir.ui.menu,name:lunch.menu_lunch_config
msgid "Configuration"
msgstr ""

#. module: lunch
#: field:lunch.order,state:0
#: field:lunch.order.line,state:0
msgid "Status"
msgstr ""

#. module: lunch
#: view:lunch.order.order:0
msgid ""
"Order a meal doesn't mean that we have to pay it.\n"
"                        A meal should be paid when it is received."
msgstr ""

#. module: lunch
#: model:ir.actions.act_window,name:lunch.action_lunch_control_accounts
#: model:ir.ui.menu,name:lunch.menu_lunch_control_accounts
msgid "Control Accounts"
msgstr ""

#. module: lunch
#: selection:lunch.alert,alter_type:0
msgid "Every Day"
msgstr ""

#. module: lunch
#: field:lunch.order.line,cashmove:0
msgid "Cash Move"
msgstr "Kas mutatie"

#. module: lunch
#: model:ir.actions.act_window,name:lunch.order_order_lines
msgid "Order meals"
msgstr ""

#. module: lunch
#: view:lunch.alert:0
msgid "Schedule Hour"
msgstr ""

#. module: lunch
#: selection:report.lunch.order.line,month:0
msgid "September"
msgstr "September"

#. module: lunch
#: model:ir.actions.act_window,help:lunch.action_lunch_control_suppliers
msgid ""
"<p>\n"
"                Here you can see every orders grouped by suppliers and by "
"date.\n"
"              </p>\n"
"              <p>\n"
"                - Click on the <img "
"src=\"../../../web/static/src/img/icons/terp-call-start.png\"/> to announce "
"that the order is ordered <br/>\n"
"                - Click on the <img "
"src=\"../../../web/static/src/img/icons/gtk-apply.png\"/> to announce that "
"the order is received <br/>\n"
"                - Click on the <img "
"src=\"../../../web/static/src/img/icons/gtk-cancel.png\"/> red X to announce "
"that the order isn't available\n"
"              </p>\n"
"            "
msgstr ""

#. module: lunch
#: field:lunch.alert,tuesday:0
msgid "Tuesday"
msgstr ""

#. module: lunch
#: model:ir.actions.act_window,name:lunch.action_lunch_order_tree
msgid "Your Orders"
msgstr ""

#. module: lunch
#: field:report.lunch.order.line,month:0
msgid "Month"
msgstr "Maand"

#. module: lunch
#: model:ir.actions.act_window,help:lunch.action_lunch_products
msgid ""
"<p class=\"oe_view_nocontent_create\">\n"
"                Click to create a product for lunch. \n"
"            </p>\n"
"              <p>\n"
"                A product is defined by its name, category, price and "
"supplier.\n"
"              </p>\n"
"            "
msgstr ""

#. module: lunch
#: view:lunch.alert:0
#: field:lunch.alert,message:0
msgid "Message"
msgstr ""

#. module: lunch
#: view:lunch.order.order:0
msgid "Order Meals"
msgstr ""

#. module: lunch
#: view:lunch.cancel:0
#: view:lunch.order.order:0
#: view:lunch.validation:0
msgid "or"
msgstr ""

#. module: lunch
#: model:ir.actions.act_window,help:lunch.action_lunch_product_categories
msgid ""
"<p class=\"oe_view_nocontent_create\">\n"
"                Click to create a lunch category. \n"
"            </p>\n"
"              <p>\n"
"                Here you can find every lunch categories for products.\n"
"              </p>\n"
"            "
msgstr ""

#. module: lunch
#: view:lunch.order.order:0
msgid "Order meal"
msgstr ""

#. module: lunch
#: model:ir.actions.act_window,name:lunch.action_lunch_product_categories
#: model:ir.ui.menu,name:lunch.menu_lunch_product_categories
msgid "Product Categories"
msgstr "Product categorieën"

#. module: lunch
#: model:ir.actions.act_window,name:lunch.action_lunch_control_suppliers
msgid "Control Suppliers"
msgstr ""

#. module: lunch
#: view:lunch.alert:0
msgid "Schedule Date"
msgstr ""

#. module: lunch
#: model:ir.actions.act_window,name:lunch.action_lunch_alert
#: model:ir.ui.menu,name:lunch.menu_lunch_alert
#: field:lunch.order,alerts:0
msgid "Alerts"
msgstr ""

#. module: lunch
#: field:lunch.order.line,note:0
#: field:report.lunch.order.line,note:0
msgid "Note"
msgstr ""

#. module: lunch
#: code:addons/lunch/lunch.py:257
#, python-format
msgid "Add"
msgstr ""

#. module: lunch
#: view:lunch.product:0
#: view:lunch.product.category:0
msgid "Products Form"
msgstr ""

#. module: lunch
#: model:ir.actions.act_window,name:lunch.cancel_order_lines
msgid "Cancel meals"
msgstr ""

#. module: lunch
#: model:ir.model,name:lunch.model_lunch_cashmove
#: view:lunch.cashmove:0
msgid "lunch cashmove"
msgstr ""

#. module: lunch
#: view:lunch.cancel:0
msgid "Are you sure you want to cancel these meals?"
msgstr ""

#. module: lunch
#: selection:report.lunch.order.line,month:0
msgid "August"
msgstr "Augustus"

#. module: lunch
#: field:lunch.alert,monday:0
msgid "Monday"
msgstr ""

#. module: lunch
#: field:lunch.order.line,name:0
msgid "unknown"
msgstr ""

#. module: lunch
#: model:ir.actions.act_window,name:lunch.validate_order_lines
msgid "Receive meals"
msgstr ""

#. module: lunch
#: selection:report.lunch.order.line,month:0
msgid "June"
msgstr "Juni"

#. module: lunch
#: field:lunch.cashmove,user_id:0
#: field:lunch.order,user_id:0
#: field:report.lunch.order.line,user_id:0
msgid "User Name"
msgstr "Gebruikersnaam"

#. module: lunch
#: model:ir.module.category,name:lunch.module_lunch_category
#: model:ir.ui.menu,name:lunch.menu_lunch
#: model:ir.ui.menu,name:lunch.menu_lunch_title
msgid "Lunch"
msgstr "Lunch"

#. module: lunch
#: model:ir.model,name:lunch.model_lunch_order_line
msgid "lunch order line"
msgstr ""

#. module: lunch
#: model:ir.model,name:lunch.model_lunch_product
msgid "lunch product"
msgstr ""

#. module: lunch
#: field:lunch.order.line,user_id:0
#: model:res.groups,name:lunch.group_lunch_user
msgid "User"
msgstr "Gebruiker"

#. module: lunch
#: field:lunch.cashmove,date:0
#: field:lunch.order,date:0
#: field:lunch.order.line,date:0
msgid "Date"
msgstr "Datum"

#. module: lunch
#: selection:report.lunch.order.line,month:0
msgid "November"
msgstr "November"

#. module: lunch
#: view:lunch.order:0
msgid "Orders Tree"
msgstr ""

#. module: lunch
#: view:lunch.order:0
msgid "Orders Form"
msgstr ""

#. module: lunch
#: view:lunch.alert:0
#: view:lunch.order.line:0
msgid "Search"
msgstr ""

#. module: lunch
#: selection:report.lunch.order.line,month:0
msgid "October"
msgstr "Oktober"

#. module: lunch
#: model:ir.actions.act_window,help:lunch.action_lunch_order_by_supplier_form
msgid ""
"<p>\n"
"                Here you can see today's orders grouped by suppliers.\n"
"              </p>\n"
"              <p>\n"
"                - Click on the <img "
"src=\"../../../web/static/src/img/icons/terp-call-start.png\"/> to announce "
"that the order is ordered <br/>\n"
"                - Click on the <img "
"src=\"../../../web/static/src/img/icons/gtk-apply.png\"/> to announce that "
"the order is received <br/>\n"
"                - Click on the <img "
"src=\"../../../web/static/src/img/icons/gtk-cancel.png\"/> to announce that "
"the order isn't available\n"
"              </p>\n"
"            "
msgstr ""

#. module: lunch
#: selection:report.lunch.order.line,month:0
msgid "January"
msgstr "Januari"

#. module: lunch
#: selection:lunch.alert,alter_type:0
msgid "Specific Day"
msgstr ""

#. module: lunch
#: field:lunch.alert,wednesday:0
msgid "Wednesday"
msgstr ""

#. module: lunch
#: view:lunch.product.category:0
msgid "Product Category: "
msgstr ""

#. module: lunch
#: field:lunch.alert,active_to:0
msgid "And"
msgstr ""

#. module: lunch
#: view:lunch.alert:0
msgid "Write the message you want to display during the defined period..."
msgstr ""

#. module: lunch
#: selection:lunch.order.line,state:0
msgid "Ordered"
msgstr ""

#. module: lunch
#: field:report.lunch.order.line,date:0
msgid "Date Order"
msgstr "Orderdatum"

#. module: lunch
#: view:lunch.cancel:0
msgid "Cancel Orders"
msgstr ""

#. module: lunch
#: model:ir.actions.act_window,help:lunch.action_lunch_alert
msgid ""
"<p class=\"oe_view_nocontent_create\">\n"
"                Click to create a lunch alert. \n"
"            </p>\n"
"              <p>\n"
"                Alerts are used to warn employee from possible issues "
"concerning the lunch orders.\n"
"                To create a lunch alert you have to define its recurrency, "
"the time interval during which the alert should be executed and the message "
"to display.\n"
"            </p>\n"
"            <p>\n"
"                Example: <br/>\n"
"                - Recurency: Everyday<br/>\n"
"                - Time interval: from 00h00 am to 11h59 pm<br/>\n"
"                - Message: \"You must order before 10h30 am\"\n"
"              </p>\n"
"            "
msgstr ""

#. module: lunch
#: view:lunch.cancel:0
msgid "A cancelled meal should not be paid by employees."
msgstr ""

#. module: lunch
#: model:ir.ui.menu,name:lunch.menu_lunch_cash
msgid "Administrate Cash Moves"
msgstr ""

#. module: lunch
#: model:ir.model,name:lunch.model_lunch_cancel
msgid "cancel lunch order"
msgstr ""

#. module: lunch
#: selection:report.lunch.order.line,month:0
msgid "December"
msgstr "December"

#. module: lunch
#: view:lunch.cancel:0
#: view:lunch.order.line:0
#: view:lunch.order.order:0
#: view:lunch.validation:0
msgid "Cancel"
msgstr "Anulleren"

#. module: lunch
#: model:ir.actions.act_window,help:lunch.action_lunch_cashmove
msgid ""
"<p class=\"oe_view_nocontent_create\">\n"
"                Click to create a payment. \n"
"            </p>\n"
"              <p>\n"
"                Here you can see the employees' payment. A payment is a cash "
"move from the employee to the company.\n"
"              </p>\n"
"            "
msgstr ""

#. module: lunch
#: code:addons/lunch/lunch.py:186
#, python-format
msgid "Your favorite meals will be created based on your last orders."
msgstr ""

#. module: lunch
#: model:ir.module.category,description:lunch.module_lunch_category
msgid ""
"Helps you handle your lunch needs, if you are a manager you will be able to "
"create new products, cashmoves and to confirm or cancel orders."
msgstr ""

#. module: lunch
#: model:ir.actions.act_window,help:lunch.action_lunch_control_accounts
msgid ""
"<p class=\"oe_view_nocontent_create\">\n"
"                Click to create a new payment. \n"
"            </p>\n"
"              <p>\n"
"                A cashmove can either be an expense or a payment.<br/>\n"
"                An expense is automatically created at the order "
"receipt.<br/>\n"
"                A payment represents the employee reimbursement to the "
"company.\n"
"              </p>\n"
"            "
msgstr ""

#. module: lunch
#: field:lunch.alert,alter_type:0
msgid "Recurrency"
msgstr ""

#. module: lunch
#: code:addons/lunch/lunch.py:189
#, python-format
msgid "Don't forget the alerts displayed in the reddish area"
msgstr ""

#. module: lunch
#: field:lunch.alert,thursday:0
msgid "Thursday"
msgstr ""

#. module: lunch
#: report:lunch.order.line:0
msgid "Unit Price"
msgstr "Prijs"

#. module: lunch
#: view:lunch.cashmove:0
msgid "By User"
msgstr ""

#. module: lunch
#: field:lunch.order.line,product_id:0
#: field:lunch.product,name:0
msgid "Product"
msgstr "Product"

#. module: lunch
#: field:lunch.cashmove,description:0
#: report:lunch.order.line:0
#: field:lunch.product,description:0
msgid "Description"
msgstr "Omschrijving"

#. module: lunch
#: selection:report.lunch.order.line,month:0
msgid "May"
msgstr "Mei"

#. module: lunch
#: field:lunch.order.line,price:0
#: field:lunch.product,price:0
msgid "Price"
msgstr "Bedrag"

#. module: lunch
#: field:lunch.cashmove,state:0
msgid "Is an order or a Payment"
msgstr ""

#. module: lunch
#: model:ir.actions.act_window,name:lunch.action_lunch_order_form
#: model:ir.ui.menu,name:lunch.menu_lunch_order_form
msgid "New Order"
msgstr ""

#. module: lunch
#: view:lunch.cashmove:0
msgid "cashmove tree"
msgstr ""

#. module: lunch
#: view:lunch.cancel:0
msgid "Cancel a meal means that we didn't receive it from the supplier."
msgstr ""

#. module: lunch
#: view:lunch.cashmove:0
msgid "My Account grouped"
msgstr ""

#. module: lunch
#: model:ir.ui.menu,name:lunch.menu_lunch_cashmove
msgid "Employee Payments"
msgstr ""

#. module: lunch
#: view:lunch.cashmove:0
#: selection:lunch.cashmove,state:0
msgid "Payment"
msgstr ""

#. module: lunch
#: selection:report.lunch.order.line,month:0
msgid "February"
msgstr "Februari"

#. module: lunch
#: field:report.lunch.order.line,year:0
msgid "Year"
msgstr "Jaar"

#. module: lunch
#: view:lunch.order:0
msgid "List"
msgstr ""

#. module: lunch
#: model:ir.ui.menu,name:lunch.menu_lunch_admin
msgid "Administrate Orders"
msgstr ""

#. module: lunch
#: selection:report.lunch.order.line,month:0
msgid "April"
msgstr "April"

#. module: lunch
#: view:lunch.order:0
msgid "Select your order"
msgstr ""

#. module: lunch
#: field:lunch.cashmove,order_id:0
#: selection:lunch.cashmove,state:0
#: report:lunch.order.line:0
#: view:lunch.order.line:0
#: field:lunch.order.line,order_id:0
msgid "Order"
msgstr "Order"

#. module: lunch
#: model:ir.actions.report.xml,name:lunch.report_lunch_order
#: model:ir.model,name:lunch.model_lunch_order
#: report:lunch.order.line:0
msgid "Lunch Order"
msgstr "Luchorder"

#. module: lunch
#: view:lunch.order.order:0
msgid "Are you sure you want to order these meals?"
msgstr ""

#. module: lunch
#: view:lunch.cancel:0
msgid "cancel order lines"
msgstr ""

#. module: lunch
#: model:ir.model,name:lunch.model_lunch_product_category
msgid "lunch product category"
msgstr ""

#. module: lunch
#: field:lunch.alert,saturday:0
msgid "Saturday"
msgstr ""

#. module: lunch
#: model:res.groups,name:lunch.group_lunch_manager
msgid "Manager"
msgstr "Manager"

#. module: lunch
#: view:lunch.validation:0
msgid "Did your received these meals?"
msgstr ""

#. module: lunch
#: view:lunch.validation:0
msgid "Once a meal is received a new cash move is created for the employee."
msgstr ""

#. module: lunch
#: view:lunch.product:0
msgid "Products Tree"
msgstr ""

#. module: lunch
#: view:lunch.cashmove:0
#: view:lunch.order:0
#: field:lunch.order,total:0
#: view:lunch.order.line:0
msgid "Total"
msgstr ""

#. module: lunch
#: model:ir.ui.menu,name:lunch.menu_lunch_order_tree
msgid "Previous Orders"
msgstr ""<|MERGE_RESOLUTION|>--- conflicted
+++ resolved
@@ -8,19 +8,14 @@
 "Project-Id-Version: openobject-addons\n"
 "Report-Msgid-Bugs-To: FULL NAME <EMAIL@ADDRESS>\n"
 "POT-Creation-Date: 2013-06-07 19:37+0000\n"
-"PO-Revision-Date: 2012-12-21 23:00+0000\n"
-"Last-Translator: FULL NAME <EMAIL@ADDRESS>\n"
+"PO-Revision-Date: 2013-11-12 19:49+0000\n"
+"Last-Translator: Erwin van der Ploeg (BAS Solutions) <Unknown>\n"
 "Language-Team: Dutch <nl@li.org>\n"
 "MIME-Version: 1.0\n"
 "Content-Type: text/plain; charset=UTF-8\n"
 "Content-Transfer-Encoding: 8bit\n"
-<<<<<<< HEAD
-"X-Launchpad-Export-Date: 2013-07-11 06:07+0000\n"
-"X-Generator: Launchpad (build 16696)\n"
-=======
 "X-Launchpad-Export-Date: 2013-11-21 06:18+0000\n"
 "X-Generator: Launchpad (build 16831)\n"
->>>>>>> 94b4618c
 
 #. module: lunch
 #: field:lunch.product,category_id:0
@@ -31,17 +26,17 @@
 #. module: lunch
 #: model:ir.ui.menu,name:lunch.menu_lunch_order_by_supplier_form
 msgid "Today's Orders by Supplier"
-msgstr ""
+msgstr "Orders vandaag per leverancier"
 
 #. module: lunch
 #: view:lunch.order:0
 msgid "My Orders"
-msgstr ""
+msgstr "Mijn orders"
 
 #. module: lunch
 #: selection:lunch.order,state:0
 msgid "Partially Confirmed"
-msgstr ""
+msgstr "Deels bevestigd"
 
 #. module: lunch
 #: view:lunch.cashmove:0
@@ -52,13 +47,13 @@
 #. module: lunch
 #: field:lunch.alert,sunday:0
 msgid "Sunday"
-msgstr ""
+msgstr "Zondag"
 
 #. module: lunch
 #: field:lunch.order.line,supplier:0
 #: field:lunch.product,supplier:0
 msgid "Supplier"
-msgstr ""
+msgstr "Leverancier"
 
 #. module: lunch
 #: view:lunch.order.line:0
@@ -73,17 +68,17 @@
 #. module: lunch
 #: view:lunch.cashmove:0
 msgid "By Employee"
-msgstr ""
+msgstr "Per werknemer"
 
 #. module: lunch
 #: field:lunch.alert,friday:0
 msgid "Friday"
-msgstr ""
+msgstr "Vrijdag"
 
 #. module: lunch
 #: view:lunch.validation:0
 msgid "validate order lines"
-msgstr ""
+msgstr "Orderregels controleren"
 
 #. module: lunch
 #: view:lunch.order.line:0
@@ -100,12 +95,12 @@
 #: view:lunch.order.line:0
 #: selection:lunch.order.line,state:0
 msgid "Received"
-msgstr ""
+msgstr "Ontvangen"
 
 #. module: lunch
 #: view:lunch.order.line:0
 msgid "By Supplier"
-msgstr ""
+msgstr "Per leverancier"
 
 #. module: lunch
 #: model:ir.actions.act_window,help:lunch.action_lunch_order_tree
@@ -126,18 +121,18 @@
 #. module: lunch
 #: view:lunch.order.line:0
 msgid "Not Received"
-msgstr ""
+msgstr "Niet ontvangen"
 
 #. module: lunch
 #: model:ir.actions.act_window,name:lunch.action_lunch_order_by_supplier_form
 #: model:ir.ui.menu,name:lunch.menu_lunch_control_suppliers
 msgid "Orders by Supplier"
-msgstr ""
+msgstr "Orders per leverancier"
 
 #. module: lunch
 #: view:lunch.validation:0
 msgid "Receive Meals"
-msgstr ""
+msgstr "Ontvang maaltijden"
 
 #. module: lunch
 #: view:lunch.cashmove:0
@@ -172,14 +167,14 @@
 #. module: lunch
 #: view:lunch.order.line:0
 msgid "By Date"
-msgstr ""
+msgstr "Op datum"
 
 #. module: lunch
 #: selection:lunch.order,state:0
 #: view:lunch.order.line:0
 #: selection:lunch.order.line,state:0
 msgid "Cancelled"
-msgstr ""
+msgstr "Geannuleerd"
 
 #. module: lunch
 #: view:lunch.cashmove:0
@@ -199,7 +194,7 @@
 #. module: lunch
 #: model:ir.model,name:lunch.model_lunch_alert
 msgid "Lunch Alert"
-msgstr ""
+msgstr "Lunch waarschuwing"
 
 #. module: lunch
 #: code:addons/lunch/lunch.py:183
@@ -210,7 +205,7 @@
 #. module: lunch
 #: selection:lunch.alert,alter_type:0
 msgid "Every Week"
-msgstr ""
+msgstr "Elke week"
 
 #. module: lunch
 #: model:ir.actions.act_window,name:lunch.action_lunch_cashmove
@@ -225,7 +220,7 @@
 #. module: lunch
 #: view:lunch.order:0
 msgid "lunch orders"
-msgstr ""
+msgstr "lunch orders"
 
 #. module: lunch
 #: view:lunch.order.line:0
@@ -235,22 +230,22 @@
 #. module: lunch
 #: model:ir.actions.act_window,name:lunch.action_lunch_cashmove_form
 msgid "Your Account"
-msgstr ""
+msgstr "Uw account"
 
 #. module: lunch
 #: model:ir.ui.menu,name:lunch.menu_lunch_cashmove_form
 msgid "Your Lunch Account"
-msgstr ""
+msgstr "Uw lunch account"
 
 #. module: lunch
 #: field:lunch.alert,active_from:0
 msgid "Between"
-msgstr ""
+msgstr "Tussen"
 
 #. module: lunch
 #: model:ir.model,name:lunch.model_lunch_order_order
 msgid "Wizard to order a meal"
-msgstr ""
+msgstr "Wizard om een maaltijd te bestellen"
 
 #. module: lunch
 #: selection:lunch.order,state:0
@@ -292,13 +287,13 @@
 #. module: lunch
 #: model:ir.ui.menu,name:lunch.menu_lunch_config
 msgid "Configuration"
-msgstr ""
+msgstr "Instellingen"
 
 #. module: lunch
 #: field:lunch.order,state:0
 #: field:lunch.order.line,state:0
 msgid "Status"
-msgstr ""
+msgstr "Status"
 
 #. module: lunch
 #: view:lunch.order.order:0
@@ -316,7 +311,7 @@
 #. module: lunch
 #: selection:lunch.alert,alter_type:0
 msgid "Every Day"
-msgstr ""
+msgstr "Elke dag"
 
 #. module: lunch
 #: field:lunch.order.line,cashmove:0
@@ -326,7 +321,7 @@
 #. module: lunch
 #: model:ir.actions.act_window,name:lunch.order_order_lines
 msgid "Order meals"
-msgstr ""
+msgstr "Maaltijden bestellen"
 
 #. module: lunch
 #: view:lunch.alert:0
@@ -362,12 +357,12 @@
 #. module: lunch
 #: field:lunch.alert,tuesday:0
 msgid "Tuesday"
-msgstr ""
+msgstr "Dinsdag"
 
 #. module: lunch
 #: model:ir.actions.act_window,name:lunch.action_lunch_order_tree
 msgid "Your Orders"
-msgstr ""
+msgstr "Uw orders"
 
 #. module: lunch
 #: field:report.lunch.order.line,month:0
@@ -391,19 +386,19 @@
 #: view:lunch.alert:0
 #: field:lunch.alert,message:0
 msgid "Message"
-msgstr ""
+msgstr "Bericht"
 
 #. module: lunch
 #: view:lunch.order.order:0
 msgid "Order Meals"
-msgstr ""
+msgstr "Maaltijden bestellen"
 
 #. module: lunch
 #: view:lunch.cancel:0
 #: view:lunch.order.order:0
 #: view:lunch.validation:0
 msgid "or"
-msgstr ""
+msgstr "of"
 
 #. module: lunch
 #: model:ir.actions.act_window,help:lunch.action_lunch_product_categories
@@ -416,11 +411,18 @@
 "              </p>\n"
 "            "
 msgstr ""
+"<p class=\"oe_view_nocontent_create\">\n"
+"                Klik om een lunch categorie aan te maken. \n"
+"            </p>\n"
+"              <p>\n"
+"                Hier kunt u iedere lunch categorie vinden voor producten.\n"
+"              </p>\n"
+"            "
 
 #. module: lunch
 #: view:lunch.order.order:0
 msgid "Order meal"
-msgstr ""
+msgstr "Maaltijd bestellen"
 
 #. module: lunch
 #: model:ir.actions.act_window,name:lunch.action_lunch_product_categories
@@ -443,19 +445,19 @@
 #: model:ir.ui.menu,name:lunch.menu_lunch_alert
 #: field:lunch.order,alerts:0
 msgid "Alerts"
-msgstr ""
+msgstr "Waarchuwingen"
 
 #. module: lunch
 #: field:lunch.order.line,note:0
 #: field:report.lunch.order.line,note:0
 msgid "Note"
-msgstr ""
+msgstr "Notitie"
 
 #. module: lunch
 #: code:addons/lunch/lunch.py:257
 #, python-format
 msgid "Add"
-msgstr ""
+msgstr "Toevoegen"
 
 #. module: lunch
 #: view:lunch.product:0
@@ -466,7 +468,7 @@
 #. module: lunch
 #: model:ir.actions.act_window,name:lunch.cancel_order_lines
 msgid "Cancel meals"
-msgstr ""
+msgstr "Maaltijden annuleren"
 
 #. module: lunch
 #: model:ir.model,name:lunch.model_lunch_cashmove
@@ -477,7 +479,7 @@
 #. module: lunch
 #: view:lunch.cancel:0
 msgid "Are you sure you want to cancel these meals?"
-msgstr ""
+msgstr "Weet u zeker dat u deze maaltijden wilt annuleren?"
 
 #. module: lunch
 #: selection:report.lunch.order.line,month:0
@@ -487,17 +489,17 @@
 #. module: lunch
 #: field:lunch.alert,monday:0
 msgid "Monday"
-msgstr ""
+msgstr "Maandag"
 
 #. module: lunch
 #: field:lunch.order.line,name:0
 msgid "unknown"
-msgstr ""
+msgstr "Onbekend"
 
 #. module: lunch
 #: model:ir.actions.act_window,name:lunch.validate_order_lines
 msgid "Receive meals"
-msgstr ""
+msgstr "Maaltijden ontvangen"
 
 #. module: lunch
 #: selection:report.lunch.order.line,month:0
@@ -521,7 +523,7 @@
 #. module: lunch
 #: model:ir.model,name:lunch.model_lunch_order_line
 msgid "lunch order line"
-msgstr ""
+msgstr "lunch bestelregel"
 
 #. module: lunch
 #: model:ir.model,name:lunch.model_lunch_product
@@ -560,7 +562,7 @@
 #: view:lunch.alert:0
 #: view:lunch.order.line:0
 msgid "Search"
-msgstr ""
+msgstr "Zoeken"
 
 #. module: lunch
 #: selection:report.lunch.order.line,month:0
@@ -595,22 +597,22 @@
 #. module: lunch
 #: selection:lunch.alert,alter_type:0
 msgid "Specific Day"
-msgstr ""
+msgstr "Specifieke dag"
 
 #. module: lunch
 #: field:lunch.alert,wednesday:0
 msgid "Wednesday"
-msgstr ""
+msgstr "Woensdag"
 
 #. module: lunch
 #: view:lunch.product.category:0
 msgid "Product Category: "
-msgstr ""
+msgstr "Productcategorie: "
 
 #. module: lunch
 #: field:lunch.alert,active_to:0
 msgid "And"
-msgstr ""
+msgstr "En"
 
 #. module: lunch
 #: view:lunch.alert:0
@@ -620,7 +622,7 @@
 #. module: lunch
 #: selection:lunch.order.line,state:0
 msgid "Ordered"
-msgstr ""
+msgstr "Besteld"
 
 #. module: lunch
 #: field:report.lunch.order.line,date:0
@@ -630,7 +632,7 @@
 #. module: lunch
 #: view:lunch.cancel:0
 msgid "Cancel Orders"
-msgstr ""
+msgstr "Orders annuleren"
 
 #. module: lunch
 #: model:ir.actions.act_window,help:lunch.action_lunch_alert
@@ -680,7 +682,7 @@
 #: view:lunch.order.order:0
 #: view:lunch.validation:0
 msgid "Cancel"
-msgstr "Anulleren"
+msgstr "Annuleren"
 
 #. module: lunch
 #: model:ir.actions.act_window,help:lunch.action_lunch_cashmove
@@ -738,7 +740,7 @@
 #. module: lunch
 #: field:lunch.alert,thursday:0
 msgid "Thursday"
-msgstr ""
+msgstr "Donderdag"
 
 #. module: lunch
 #: report:lunch.order.line:0
@@ -783,7 +785,7 @@
 #: model:ir.actions.act_window,name:lunch.action_lunch_order_form
 #: model:ir.ui.menu,name:lunch.menu_lunch_order_form
 msgid "New Order"
-msgstr ""
+msgstr "Nieuwe order"
 
 #. module: lunch
 #: view:lunch.cashmove:0
@@ -809,7 +811,7 @@
 #: view:lunch.cashmove:0
 #: selection:lunch.cashmove,state:0
 msgid "Payment"
-msgstr ""
+msgstr "Betaling"
 
 #. module: lunch
 #: selection:report.lunch.order.line,month:0
@@ -824,7 +826,7 @@
 #. module: lunch
 #: view:lunch.order:0
 msgid "List"
-msgstr ""
+msgstr "Lijst"
 
 #. module: lunch
 #: model:ir.ui.menu,name:lunch.menu_lunch_admin
@@ -839,7 +841,7 @@
 #. module: lunch
 #: view:lunch.order:0
 msgid "Select your order"
-msgstr ""
+msgstr "Selecteer uw order"
 
 #. module: lunch
 #: field:lunch.cashmove,order_id:0
@@ -855,7 +857,7 @@
 #: model:ir.model,name:lunch.model_lunch_order
 #: report:lunch.order.line:0
 msgid "Lunch Order"
-msgstr "Luchorder"
+msgstr "Lunchorder"
 
 #. module: lunch
 #: view:lunch.order.order:0
@@ -875,7 +877,7 @@
 #. module: lunch
 #: field:lunch.alert,saturday:0
 msgid "Saturday"
-msgstr ""
+msgstr "Zaterdag"
 
 #. module: lunch
 #: model:res.groups,name:lunch.group_lunch_manager
@@ -885,7 +887,7 @@
 #. module: lunch
 #: view:lunch.validation:0
 msgid "Did your received these meals?"
-msgstr ""
+msgstr "Heeft u deze maaltijden ontvangen?"
 
 #. module: lunch
 #: view:lunch.validation:0
@@ -903,9 +905,9 @@
 #: field:lunch.order,total:0
 #: view:lunch.order.line:0
 msgid "Total"
-msgstr ""
+msgstr "Totaal"
 
 #. module: lunch
 #: model:ir.ui.menu,name:lunch.menu_lunch_order_tree
 msgid "Previous Orders"
-msgstr ""+msgstr "Vorige Orders"