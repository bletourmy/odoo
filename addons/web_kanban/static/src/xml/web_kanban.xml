<template>
<t t-name="KanbanView">
    <div class="oe_kanban_view">
        <div class="oe_kanban_buttons"/>
        <table class="oe_kanban_groups">
        <tr class="oe_kanban_groups_headers">
            <td class="oe_kanban_dummy_cell"><div/></td>
        </tr>
        <tr class="oe_kanban_groups_records">
            <td class="oe_kanban_dummy_cell"><div/></td>
        </tr>
        </table>
    </div>
</t>
<div t-name="KanbanView.buttons" class="oe_kanban_buttons">
    <t t-if="widget.options.action_buttons !== false">
        <t t-if="widget.is_action_enabled('create')">
            <button type="button" class="oe_kanban_button_new oe_highlight">
                <t t-esc="widget.options.create_text || _t('Create')"/>
            </button>
            <span class="oe_alternative" style="display: none">
                <span class="oe_fade">or</span>
                <div class="oe_bounce_container">
                    <a href="#" class="oe_bold oe_kanban_add_column">Add a new column</a>
                </div>
            </span>
        </t>
    </t>
</div>
<t t-name="KanbanView.group_header">
    <td class="oe_kanban_group_header">
        <t t-if="widget.view.group_by">
            <div class="oe_kanban_header oe_semantic_html_override">
                <t t-if="widget.view._is_quick_create_enabled()">
                    <div class="oe_kanban_add oe_e" title="Quick create">]</div>
                </t>
<<<<<<< HEAD
                    <div class="oe_dropdown_toggle oe_dropdown_kanban">
                        <div class="oe_kanban_group_length oe_tag">
                            <t t-if="widget.group.get('length') &gt; 99"> 99+ </t><t t-if="widget.group.get('length') &lt;= 99"> <t t-esc="widget.group.get('length')"/> </t>
                        </div>
                        <span class="oe_e">í</span>
                        <ul class="oe_dropdown_menu oe_kanban_group_dropdown">
                            <li><a data-action="toggle_fold" href="#">Fold</a></li>
                            <t t-if="widget.view.grouped_by_m2o and widget.value">
                                <li><a data-action="edit" href="#">Edit</a></li>
                                <li><a data-action="delete" href="#">Delete</a></li>
                            </t>
                        </ul>
=======
                <div class="oe_dropdown_toggle oe_dropdown_kanban">
                    <div class="oe_kanban_group_length">
                        <span class="oe_tag">
                            <t t-if="widget.group.get('length') &gt; 99"> 99+ </t><t t-if="widget.group.get('length') &lt;= 99"> <t t-esc="widget.group.get('length')"/> </t>
                        </span>
>>>>>>> 389f4911
                    </div>
                    <span class="oe_e">í</span>
                    <ul class="oe_dropdown_menu oe_kanban_group_dropdown">
                        <li><a data-action="toggle_fold" href="#">Fold</a></li>
                        <t t-if="widget.view.grouped_by_m2o and widget.value">
                            <li><a data-action="edit" href="#">Edit</a></li>
                            <li><a data-action="delete" href="#">Delete</a></li>
                        </t>
                    </ul>
                </div>
                <div class="oe_fold_column">
                    <div t-attf-class="oe_kanban_group_title #{widget.undefined_title ? 'oe_kanban_group_title_undefined' : ''}">
                        <div class="oe_kanban_group_length oe_tag">
                            <t t-if="widget.group.get('length') &gt; 99"> 99+ </t><t t-if="widget.group.get('length') &lt;= 99"> <t t-esc="widget.group.get('length')"/> </t>
                        </div>
                        <div class="oe_kanban_group_title_text" t-att-title="widget.title"><t t-esc="widget.title"/></div>
                    </div>
                    <ul class="oe_kanban_aggregates">
                        <li t-foreach="widget.aggregates" t-as="aggregate">
                            <span><t t-esc="aggregate"/>:</span> <t t-esc="aggregate_value"/>
                        </li>
                    </ul>
                </div>
                <span t-if="widget.title" class="oe_kanban_group_title_vertical">
                    <t t-esc="widget.title"/>
                </span>
            </div>
        </t>
        <t t-if="! widget.view.group_by &amp;&amp; widget.view._is_quick_create_enabled()">
            <span class="oe_kanban_no_group_qc_placeholder"/>
        </t>
    </td>
</t>
<t t-name="KanbanView.group_records_container">
    <td class="oe_kanban_column">
        <div class="oe_kanban_group_list_header"/>
        <div class="oe_kanban_column_cards"/>
        <div class="oe_kanban_folded_column_cards"/>
        <div class="oe_kanban_show_more">
            <button class="oe_button">Show more... (<span class="oe_kanban_remaining"></span> remaining)</button>
        </div>
    </td>
</t>
<t t-name="KanbanView.record">
    <div class="oe_fold_column oe_kanban_record">
        <t t-raw="content"/>
    </div>
</t>
<t t-name="KanbanColorPicker">
    <li t-foreach="widget.view.number_of_color_schemes" t-as="color">
        <a href="#" t-att-data-color="color_index" t-attf-class="oe_kanban_color_#{color}"/>
    </li>
</t>
<div t-name="KanbanView.quick_create" class="oe_kanban_quick_create">
    <input/>
    <t t-if="widget._buttons">
        <div class="oe_kanban_quick_create_buttons">
            <button class="oe_kanban_quick_create_add">Add</button>
            or <a href="#" class="oe_kanban_quick_create_close">Cancel</a>
        </div>
    </t>
</div>
<t t-name="KanbanView.nocontent">
    <div class="oe_view_nocontent">
        <div class="oe_view_nocontent_bg"></div>
        <div class="oe_view_nocontent_content">
            <t t-raw="content"/>
        </div>
    </div>
</t>
</template><|MERGE_RESOLUTION|>--- conflicted
+++ resolved
@@ -34,26 +34,11 @@
                 <t t-if="widget.view._is_quick_create_enabled()">
                     <div class="oe_kanban_add oe_e" title="Quick create">]</div>
                 </t>
-<<<<<<< HEAD
-                    <div class="oe_dropdown_toggle oe_dropdown_kanban">
-                        <div class="oe_kanban_group_length oe_tag">
-                            <t t-if="widget.group.get('length') &gt; 99"> 99+ </t><t t-if="widget.group.get('length') &lt;= 99"> <t t-esc="widget.group.get('length')"/> </t>
-                        </div>
-                        <span class="oe_e">í</span>
-                        <ul class="oe_dropdown_menu oe_kanban_group_dropdown">
-                            <li><a data-action="toggle_fold" href="#">Fold</a></li>
-                            <t t-if="widget.view.grouped_by_m2o and widget.value">
-                                <li><a data-action="edit" href="#">Edit</a></li>
-                                <li><a data-action="delete" href="#">Delete</a></li>
-                            </t>
-                        </ul>
-=======
                 <div class="oe_dropdown_toggle oe_dropdown_kanban">
                     <div class="oe_kanban_group_length">
                         <span class="oe_tag">
                             <t t-if="widget.group.get('length') &gt; 99"> 99+ </t><t t-if="widget.group.get('length') &lt;= 99"> <t t-esc="widget.group.get('length')"/> </t>
                         </span>
->>>>>>> 389f4911
                     </div>
                     <span class="oe_e">í</span>
                     <ul class="oe_dropdown_menu oe_kanban_group_dropdown">
