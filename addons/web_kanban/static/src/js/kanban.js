--- conflicted
+++ resolved
@@ -387,11 +387,6 @@
         });
         this.$element.find('.oe_kanban_add').click(function () {
             if (self.quick) { return; }
-<<<<<<< HEAD
-            self.quick = new instance.web_kanban.QuickCreate(this)
-                .on('added', self, self.proxy('quick_add'));
-            self.quick.appendTo(self.$element.find('.oe_kanban_header'));
-=======
             var ctx = {};
             ctx['default_' + self.view.group_by] = self.value;
             self.quick = new instance.web_kanban.QuickCreate(this, self.dataset, ctx, true)
@@ -402,7 +397,6 @@
                 });
             self.quick.appendTo(self.$element.find('.oe_kanban_group_header'));
             self.quick.focus();
->>>>>>> ca6283de
         });
         this.$records.find('.oe_kanban_show_more').click(this.do_show_more);
         if (this.state.folded) {
