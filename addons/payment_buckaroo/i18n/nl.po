--- conflicted
+++ resolved
@@ -10,11 +10,7 @@
 msgstr ""
 "Project-Id-Version: Odoo 9.0\n"
 "Report-Msgid-Bugs-To: \n"
-<<<<<<< HEAD
-"POT-Creation-Date: 2016-08-19 10:25+0000\n"
-=======
 "POT-Creation-Date: 2016-08-18 14:07+0000\n"
->>>>>>> bc1a0a32
 "PO-Revision-Date: 2016-07-15 13:31+0000\n"
 "Last-Translator: Erwin van der Ploeg <erwin@odooexperts.nl>\n"
 "Language-Team: Dutch (http://www.transifex.com/odoo/odoo-9/language/nl/)\n"
@@ -37,8 +33,6 @@
 msgstr "; geen order gevonden"
 
 #. module: payment_buckaroo
-<<<<<<< HEAD
-=======
 #: model:payment.acquirer,cancel_msg:payment_buckaroo.payment_acquirer_buckaroo
 msgid "<span><i>Cancel,</i> Your payment has been cancelled.</span>"
 msgstr "<span><i>Annuleer,</i> Uw betaling is geannuleerd.</span>"
@@ -78,7 +72,6 @@
 msgstr "Buckaroo"
 
 #. module: payment_buckaroo
->>>>>>> bc1a0a32
 #: code:addons/payment_buckaroo/models/buckaroo.py:158
 #, python-format
 msgid "Buckaroo: invalid shasign, received %s, computed %s, for data %s"
@@ -124,44 +117,6 @@
 msgid "WebsiteKey"
 msgstr "Websitesleutel"
 
-<<<<<<< HEAD
-#~ msgid "<span><i>Cancel,</i> Your payment has been cancelled.</span>"
-#~ msgstr "<span><i>Annuleer,</i> Uw betaling is geannuleerd.</span>"
-
-#~ msgid ""
-#~ "<span><i>Done,</i> Your online payment has been successfully processed. "
-#~ "Thank you for your order.</span>"
-#~ msgstr ""
-#~ "<span><i>Klaar,</i> Uw online betaling is succesvol verwerkt. Bedankt "
-#~ "voor uw order.</span>"
-
-#~ msgid ""
-#~ "<span><i>Error,</i> Please be aware that an error occurred during the "
-#~ "transaction. The order has been confirmed but won't be paid. Don't "
-#~ "hesitate to contact us if you have any questions on the status of your "
-#~ "order.</span>"
-#~ msgstr ""
-#~ "<span><i>Fout,</i> Er is een fout opgetreden tijdens de transactie. De "
-#~ "order is bevestigd maar niet betaald. Aarzel niet ommet ons contact op te "
-#~ "nemen indien u vragen heeft over de status van uw order.</span>"
-
-#~ msgid ""
-#~ "<span><i>Pending,</i> Your online payment has been successfully "
-#~ "processed. But your order is not validated yet.</span>"
-#~ msgstr ""
-#~ "<span><i>Wachtende,</i> Uw online betaling is succesvol verwerkt. Uw "
-#~ "order is nog niet gevalideerd.</span>"
-
-#~ msgid "Buckaroo"
-#~ msgstr "Buckaroo"
-
-#~ msgid ""
-#~ "You will be redirected to the Buckaroo website after clicking on the "
-#~ "payment button."
-#~ msgstr ""
-#~ "U wordt doorgestuurd naar de Buckaroo website na het klikken op de betaal "
-#~ "knop."
-=======
 #. module: payment_buckaroo
 #: model:payment.acquirer,pre_msg:payment_buckaroo.payment_acquirer_buckaroo
 msgid ""
@@ -169,5 +124,4 @@
 "button."
 msgstr ""
 "U wordt doorgestuurd naar de Buckaroo website na het klikken op de betaal "
-"knop."
->>>>>>> bc1a0a32
+"knop."