--- conflicted
+++ resolved
@@ -23,11 +23,7 @@
     license_plate = fields.Char(tracking=True,
         help='License plate number of the vehicle (i = plate number for a car)')
     vin_sn = fields.Char('Chassis Number', help='Unique number written on the vehicle motor (VIN/SN number)', copy=False)
-<<<<<<< HEAD
-    driver_id = fields.Many2one('res.partner', 'Driver', tracking=True, help='Driver of the vehicle', copy=False)
-=======
-    driver_id = fields.Many2one('res.partner', 'Driver', track_visibility="onchange", help='Driver of the vehicle', copy=False, auto_join=True)
->>>>>>> 4524ad06
+    driver_id = fields.Many2one('res.partner', 'Driver', tracking=True, help='Driver of the vehicle', copy=False, auto_join=True)
     model_id = fields.Many2one('fleet.vehicle.model', 'Model',
         tracking=True, required=True, help='Model of the vehicle')
     brand_id = fields.Many2one('fleet.vehicle.model.brand', 'Brand', related="model_id.brand_id", store=True, readonly=False)
