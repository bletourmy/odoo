--- conflicted
+++ resolved
@@ -434,16 +434,6 @@
             'records': records
         }
 
-<<<<<<< HEAD
-        reads = Model.read(ids, fields or False, context)
-        reads.sort(key=lambda obj: ids.index(obj['id']))
-        return reads
-=======
-    @openerpweb.jsonrequest
-    def read(self, request, model, ids, fields=False):
-        return self.do_search_read(request, model, ids, fields,
-                                   request.session.eval_context(request.context))
->>>>>>> fcc0a982
 
     @openerpweb.jsonrequest
     def get(self, request, model, ids, fields=False):
