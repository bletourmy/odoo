# -*- coding: utf-8 -*-
##############################################################################
#
#    OpenERP, Open Source Management Solution
#    Copyright (C) 2004-2010 Tiny SPRL (<http://tiny.be>).
#
#    This program is free software: you can redistribute it and/or modify
#    it under the terms of the GNU Affero General Public License as
#    published by the Free Software Foundation, either version 3 of the
#    License, or (at your option) any later version.
#
#    This program is distributed in the hope that it will be useful,
#    but WITHOUT ANY WARRANTY; without even the implied warranty of
#    MERCHANTABILITY or FITNESS FOR A PARTICULAR PURPOSE.  See the
#    GNU Affero General Public License for more details.
#
#    You should have received a copy of the GNU Affero General Public License
#    along with this program.  If not, see <http://www.gnu.org/licenses/>.
#
##############################################################################

from openerp.osv import fields, osv
import os
from openerp.tools.translate import _
import logging
_logger = logging.getLogger(__name__)

class wizard_multi_charts_accounts(osv.osv_memory):
    """
    Change wizard that a new account chart for a company.
        * Add option to install languages during the setup
        * Copy translations for COA, Tax, Tax Code and Fiscal Position from templates to target objects.
    """
    _inherit = 'wizard.multi.charts.accounts'

    def process_translations(self, cr, uid, langs, in_obj, in_field, in_ids, out_obj, out_ids, force_write=False, context=None):
        """
        This method copies translations values of templates into new Accounts/Taxes/Journals for languages selected

        :param cr: A database cursor
        :param uid: ID of the user currently logged in
        :param langs: List of languages to load for new records
        :param in_field: Name of the translatable field of source templates
        :param in_obj: Name of source object of templates.
        :param in_ids: List of ids of source object
        :param out_obj: Destination object for which translation is to be copied
        :param out_ids: List of ids of destination object
        :param force_write: Deprecated as of 7.0, do not use
        :param context: usual context information. May contain the key 'lang', which is the language of the user running
            the wizard, that will be used if force_write is True

        :return: True
        """
        if context is None:
            context = {}
        src = {}
        xlat_obj = self.pool.get('ir.translation')
        #find the source from Account Template
        for x in in_obj.browse(cr, uid, in_ids):
            src.update({x.id: x.name})
        for lang in langs:
            #find the value from Translation
            value = xlat_obj._get_ids(cr, uid, in_obj._name + ',' + in_field, 'model', lang, in_ids)
            for j in range(len(in_ids)):
                in_id = in_ids[j]
                if value[in_id]:
                    #copy Translation from Source to Destination object
                    xlat_obj.create(cr, uid, {
                        'name': out_obj._name + ',' + in_field,
                        'type': 'model',
                        'res_id': out_ids[j],
                        'lang': lang,
                        'src': src[in_id],
                        'value': value[in_id],
                    })
<<<<<<< HEAD
                    else:
                        #replace the value in the destination object only if it's the user lang
                        if context.get('lang') == lang:
                            self.pool[out_obj._name].write(cr, uid, out_ids[j], {in_field: value[in_id]})
=======
>>>>>>> 0f7099bb
                else:
                    _logger.info('Language: %s. Translation from template: there is no translation available for %s!' %(lang,  src[in_id]))#out_obj._name))
        return True

    def execute(self, cr, uid, ids, context=None):
        if not context:
            context = {}
        # remove the lang to get the untranslated value
        ctx = dict(context, lang=None)
        res = super(wizard_multi_charts_accounts, self).execute(cr, uid, ids, context=ctx)

        obj_multi = self.browse(cr, uid, ids[0], context=context)
        company_id = obj_multi.company_id.id

        # load languages
        langs = []
        res_lang_obj = self.pool.get('res.lang')
        installed_lang_ids = res_lang_obj.search(cr, uid, [])
        installed_langs = [x.code for x in res_lang_obj.browse(cr, uid, installed_lang_ids, context=context)]
        if obj_multi.chart_template_id.spoken_languages:
            for lang in obj_multi.chart_template_id.spoken_languages.split(';'):
                if lang not in installed_langs:
                    # the language is not installed, so we don't need to load its translations
                    continue
                else: 
                    # the language was already installed, so the po files have been loaded at the installation time
                    # and now we need to copy the translations of templates to the right objects
                    langs.append(lang)
        if langs:
            # write account.account translations in the real COA
            self._process_accounts_translations(cr, uid, obj_multi, company_id, langs, 'name', context=context)

            # copy account.tax.code translations
            self._process_tax_codes_translations(cr, uid, obj_multi, company_id, langs, 'name', context=context)

            # copy account.tax translations
            self._process_taxes_translations(cr, uid, obj_multi, company_id, langs, 'name', context=context)

            # copy account.fiscal.position translations
            self._process_fiscal_pos_translations(cr, uid, obj_multi, company_id, langs, 'name', context=context)

        return res

    def _process_accounts_translations(self, cr, uid, obj_multi, company_id, langs, field, context=None):
        obj_acc_template = self.pool.get('account.account.template')
        obj_acc = self.pool.get('account.account')
        acc_template_root_id = obj_multi.chart_template_id.account_root_id.id
        acc_root_id = obj_acc.search(cr, uid, [('company_id', '=', company_id), ('parent_id', '=', None)])[0]
        in_ids = obj_acc_template.search(cr, uid, [('id', 'child_of', [acc_template_root_id])], order='id')[1:]
        out_ids = obj_acc.search(cr, uid, [('id', 'child_of', [acc_root_id])], order='id')[1:]
        return self.process_translations(cr, uid, langs, obj_acc_template, field, in_ids, obj_acc, out_ids, context=context)

    def _process_tax_codes_translations(self, cr, uid, obj_multi, company_id, langs, field, context=None):
        obj_tax_code_template = self.pool.get('account.tax.code.template')
        obj_tax_code = self.pool.get('account.tax.code')
        tax_code_template_root_id = obj_multi.chart_template_id.tax_code_root_id.id
        tax_code_root_id = obj_tax_code.search(cr, uid, [('company_id', '=', company_id), ('parent_id', '=', None)])[0]
        in_ids = obj_tax_code_template.search(cr, uid, [('id', 'child_of', [tax_code_template_root_id])], order='id')[1:]
        out_ids = obj_tax_code.search(cr, uid, [('id', 'child_of', [tax_code_root_id])], order='id')[1:]
        return self.process_translations(cr, uid, langs, obj_tax_code_template, field, in_ids, obj_tax_code, out_ids, context=context)

    def _process_taxes_translations(self, cr, uid, obj_multi, company_id, langs, field, context=None):
        obj_tax_template = self.pool.get('account.tax.template')
        obj_tax = self.pool.get('account.tax')
        in_ids = sorted([x.id for x in obj_multi.chart_template_id.tax_template_ids])
        out_ids = obj_tax.search(cr, uid, [('company_id', '=', company_id)], order='id')
        return self.process_translations(cr, uid, langs, obj_tax_template, field, in_ids, obj_tax, out_ids, context=context)

    def _process_fiscal_pos_translations(self, cr, uid, obj_multi, company_id, langs, field, context=None):
        obj_fiscal_position_template = self.pool.get('account.fiscal.position.template')
        obj_fiscal_position = self.pool.get('account.fiscal.position')
        in_ids = obj_fiscal_position_template.search(cr, uid, [('chart_template_id', '=', obj_multi.chart_template_id.id)], order='id')
        out_ids = obj_fiscal_position.search(cr, uid, [('company_id', '=', company_id)], order='id')
        return self.process_translations(cr, uid, langs, obj_fiscal_position_template, field, in_ids, obj_fiscal_position, out_ids, context=context)


# vim:expandtab:smartindent:tabstop=4:softtabstop=4:shiftwidth=4:<|MERGE_RESOLUTION|>--- conflicted
+++ resolved
@@ -73,13 +73,6 @@
                         'src': src[in_id],
                         'value': value[in_id],
                     })
-<<<<<<< HEAD
-                    else:
-                        #replace the value in the destination object only if it's the user lang
-                        if context.get('lang') == lang:
-                            self.pool[out_obj._name].write(cr, uid, out_ids[j], {in_field: value[in_id]})
-=======
->>>>>>> 0f7099bb
                 else:
                     _logger.info('Language: %s. Translation from template: there is no translation available for %s!' %(lang,  src[in_id]))#out_obj._name))
         return True
