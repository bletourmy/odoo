# Translation of Odoo Server.
# This file contains the translation of the following modules:
# * stock_account
#
# Translators:
# David Hernandez <davidhernandez.ctam@gmail.com>, 2016
msgid ""
msgstr ""
"Project-Id-Version: Odoo 9.0\n"
"Report-Msgid-Bugs-To: \n"
<<<<<<< HEAD
"POT-Creation-Date: 2016-08-19 10:24+0000\n"
=======
"POT-Creation-Date: 2016-08-18 14:06+0000\n"
>>>>>>> bc1a0a32
"PO-Revision-Date: 2016-01-27 17:46+0000\n"
"Last-Translator: David Hernandez <davidhernandez.ctam@gmail.com>\n"
"Language-Team: Spanish (Mexico) (http://www.transifex.com/odoo/odoo-9/"
"language/es_MX/)\n"
"Language: es_MX\n"
"MIME-Version: 1.0\n"
"Content-Type: text/plain; charset=UTF-8\n"
"Content-Transfer-Encoding: \n"
"Plural-Forms: nplurals=2; plural=(n != 1);\n"

#. module: stock_account
#: model:ir.ui.view,arch_db:stock_account.view_stock_history_report_tree
msgid "# of Products"
msgstr "Nº de productos"

#. module: stock_account
#: model:ir.ui.view,arch_db:stock_account.view_category_property_form
msgid "Account Stock Properties"
msgstr ""

#. module: stock_account
#: model:ir.ui.view,arch_db:stock_account.view_stock_config_settings_inherit
msgid "Accounting"
msgstr "Contabilidad"

#. module: stock_account
#: model:ir.ui.view,arch_db:stock_account.view_location_form_inherit
msgid "Accounting Information"
msgstr "Información Contable"

#. module: stock_account
#: code:addons/stock_account/wizard/stock_change_standard_price.py:62
#, python-format
msgid "Active ID is not set in Context."
msgstr "Activar ID no está establecido en contexto."

#. module: stock_account
#: model:ir.model.fields,help:stock_account.field_stock_config_settings_group_stock_inventory_valuation
msgid ""
"Allows to configure inventory valuations on products and product categories."
msgstr ""
"Permite configurar las valoraciones de inventario de los productos y "
"categorías de productos."

#. module: stock_account
#: selection:product.category,property_cost_method:0
#: selection:product.template,property_cost_method:0
msgid "Average Price"
msgstr "Precio promedio"

#. module: stock_account
#: model:ir.model.fields,field_description:stock_account.field_product_product_can_be_expensed
msgid "Can be expensed"
msgstr "Puede ser gastado"

#. module: stock_account
#: model:ir.ui.view,arch_db:stock_account.view_change_standard_price
#: model:ir.ui.view,arch_db:stock_account.view_wizard_valuation_history
msgid "Cancel"
msgstr "Cancelar"

#. module: stock_account
<<<<<<< HEAD
#: code:addons/stock_account/stock_account.py:284
=======
#: code:addons/stock_account/stock_account.py:278
>>>>>>> bc1a0a32
#, python-format
msgid ""
"Cannot find a stock input account for the product %s. You must define one on "
"the product category, or on the location, before processing this operation."
msgstr ""

#. module: stock_account
<<<<<<< HEAD
#: code:addons/stock_account/stock_account.py:286
=======
#: code:addons/stock_account/stock_account.py:280
>>>>>>> bc1a0a32
#, python-format
msgid ""
"Cannot find a stock output account for the product %s. You must define one "
"on the product category, or on the location, before processing this "
"operation."
msgstr ""

#. module: stock_account
#: model:ir.ui.view,arch_db:stock_account.view_change_standard_price
msgid "Change Price"
msgstr "Cambio de Precio"

#. module: stock_account
#: model:ir.actions.act_window,name:stock_account.action_view_change_standard_price
#: model:ir.model,name:stock_account.model_stock_change_standard_price
#: model:ir.ui.view,arch_db:stock_account.view_change_standard_price
msgid "Change Standard Price"
msgstr "Cambio de Precio Estándar"

#. module: stock_account
#: model:ir.ui.view,arch_db:stock_account.view_wizard_valuation_history
msgid "Choose a date in the past to get the inventory at that date."
msgstr ""

#. module: stock_account
#: model:ir.model.fields,help:stock_account.field_stock_inventory_accounting_date
msgid ""
"Choose the accounting date at which you want to value the stock moves "
"created by the inventory instead of the default one (the inventory end date)"
msgstr ""
"Elija la fecha de contabilidad en el que desea valorar los movimientos de "
"valores creados por el inventario en lugar de la predeterminada (la fecha de "
"finalización del inventario)"

#. module: stock_account
#: model:ir.ui.view,arch_db:stock_account.view_wizard_valuation_history
msgid "Choose your date"
msgstr "Selecciona tu fecha"

#. module: stock_account
#: model:ir.model.fields,help:stock_account.field_product_product_uos_coeff
msgid ""
"Coefficient to convert default Unit of Measure to Unit of Sale uos = uom * "
"coeff"
msgstr ""
"Coeficiente para convertir la unidad de medida predeterminada a la Unidad de "
"Venta ups = uom * coef"

#. module: stock_account
#: model:ir.model.fields,field_description:stock_account.field_stock_history_company_id
#: model:ir.ui.view,arch_db:stock_account.view_stock_history_report_search
msgid "Company"
msgstr "Compañía"

#. module: stock_account
#: model:ir.ui.view,arch_db:stock_account.product_variant_easy_edit_view_inherit
#: model:ir.ui.view,arch_db:stock_account.view_template_property_form
msgid "Compute from average price"
msgstr "Calcular desde precio promedio"

#. module: stock_account
<<<<<<< HEAD
#: code:addons/stock_account/stock_account.py:357
=======
#: code:addons/stock_account/stock_account.py:351
>>>>>>> bc1a0a32
#, python-format
msgid ""
"Configuration error. Please configure the price difference account on the "
"product or its category to process this operation."
msgstr ""

#. module: stock_account
#: model:ir.ui.view,arch_db:stock_account.view_change_standard_price
msgid "Cost"
msgstr "Coste"

#. module: stock_account
#: model:ir.model.fields,field_description:stock_account.field_product_category_property_cost_method
#: model:ir.model.fields,field_description:stock_account.field_product_product_property_cost_method
#: model:ir.model.fields,field_description:stock_account.field_product_template_property_cost_method
msgid "Costing Method"
msgstr "Método de coste"

#. module: stock_account
#: model:ir.model.fields,field_description:stock_account.field_stock_change_standard_price_counterpart_account_id
#, fuzzy
msgid "Counter-Part Account"
msgstr "Cuenta por Cobrar Transitoria"

#. module: stock_account
#: model:ir.model.fields,field_description:stock_account.field_stock_change_standard_price_create_uid
#: model:ir.model.fields,field_description:stock_account.field_wizard_valuation_history_create_uid
msgid "Created by"
msgstr "Creado por"

#. module: stock_account
#: model:ir.model.fields,field_description:stock_account.field_stock_change_standard_price_create_date
#: model:ir.model.fields,field_description:stock_account.field_wizard_valuation_history_create_date
msgid "Created on"
msgstr "Creado en"

#. module: stock_account
#: model:ir.model.fields,field_description:stock_account.field_wizard_valuation_history_date
msgid "Date"
msgstr "Fecha"

#. module: stock_account
#: model:ir.model.fields,field_description:stock_account.field_stock_change_standard_price_display_name
#: model:ir.model.fields,field_description:stock_account.field_stock_history_display_name
#: model:ir.model.fields,field_description:stock_account.field_wizard_valuation_history_display_name
msgid "Display Name"
msgstr "Nombre desplegado"

#. module: stock_account
#: model:ir.model.fields,field_description:stock_account.field_stock_inventory_accounting_date
msgid "Force Accounting Date"
msgstr "Fecha de fuerza de contabilidad"

#. module: stock_account
#: model:ir.ui.view,arch_db:stock_account.view_stock_history_report_search
msgid "Group By"
msgstr "Agrupar por"

#. module: stock_account
#: model:ir.model.fields,field_description:stock_account.field_stock_change_standard_price_id
#: model:ir.model.fields,field_description:stock_account.field_stock_history_id
#: model:ir.model.fields,field_description:stock_account.field_wizard_valuation_history_id
msgid "ID"
msgstr "ID"

#. module: stock_account
#: model:ir.model.fields,help:stock_account.field_stock_change_standard_price_new_price
msgid ""
"If cost price is increased, stock variation account will be debited and "
"stock output account will be credited with the value = (difference of amount "
"* quantity available).\n"
"If cost price is decreased, stock variation account will be creadited and "
"stock input account will be debited."
msgstr ""

#. module: stock_account
#: model:ir.model.fields,help:stock_account.field_product_category_property_valuation
msgid ""
"If perpetual valuation is enabled for a product, the system will "
"automatically create journal entries corresponding to stock moves, with "
"product price as specified by the 'Costing Method'. The inventory variation "
"account set on the product category will represent the current inventory "
"value, and the stock input and stock output account will hold the "
"counterpart moves for incoming and outgoing products."
msgstr ""
"Si la valoración perpetua está habilitado para un producto, el sistema "
"creará automáticamente las entradas de diario correspondientes a acciones se "
"mueve, con el precio del producto según lo especificado por el 'Método de "
"Costeo'. La cuenta de la variación de inventarios establecida en la "
"categoría del producto representará el valor de inventario actual, y la "
"acción de entrada y salida de la cuenta de valores se celebrará la "
"contrapartida de movimientos para productos entrantes y salientes."

#. module: stock_account
#: model:ir.model.fields,help:stock_account.field_product_product_property_valuation
#: model:ir.model.fields,help:stock_account.field_product_template_property_valuation
msgid ""
"If perpetual valuation is enabled for a product, the system will "
"automatically create journal entries corresponding to stock moves, with "
"product price as specified by the 'Costing Method'The inventory variation "
"account set on the product category will represent the current inventory "
"value, and the stock input and stock output account will hold the "
"counterpart moves for incoming and outgoing products."
msgstr ""
"Si la valoración perpetua está habilitado para un producto, el sistema "
"creará automáticamente las entradas de diario correspondiente a valores de "
"movimientos, con el precio del producto según lo especificado por el "
"\"Método de costeo\" La cuenta de la variación de los inventarios "
"configurada en la categoría de producto representará el valor de inventario "
"actual, y la acción de entrada y salida de la cuenta sostendrán la "
"contrapartida de los movimientos para productos entrantes y salientes."

#. module: stock_account
#: selection:stock.config.settings,module_stock_landed_costs:0
msgid "Include landed costs in product costing computation"
msgstr ""

#. module: stock_account
#: model:ir.model.fields,help:stock_account.field_stock_config_settings_module_stock_landed_costs
msgid ""
"Install the module that allows to affect landed costs on pickings, and split "
"them onto the different products."
msgstr ""

#. module: stock_account
#: model:ir.model,name:stock_account.model_stock_inventory
msgid "Inventory"
msgstr "Inventario"

#. module: stock_account
#: model:ir.model,name:stock_account.model_stock_location
msgid "Inventory Locations"
msgstr "Ubicaciones de Inventario"

#. module: stock_account
#: model:ir.model.fields,field_description:stock_account.field_product_category_property_valuation
#: model:ir.model.fields,field_description:stock_account.field_product_product_property_valuation
#: model:ir.model.fields,field_description:stock_account.field_product_template_property_valuation
#: model:ir.model.fields,field_description:stock_account.field_stock_config_settings_group_stock_inventory_valuation
#: model:ir.ui.view,arch_db:stock_account.view_category_property_form
msgid "Inventory Valuation"
msgstr "Evaluación de Inventario"

#. module: stock_account
#: model:ir.model.fields,field_description:stock_account.field_stock_history_inventory_value
msgid "Inventory Value"
msgstr ""

#. module: stock_account
#: model:ir.actions.act_window,name:stock_account.action_wizard_stock_valuation_history
#: model:ir.model.fields,field_description:stock_account.field_wizard_valuation_history_choose_date
#: model:ir.ui.menu,name:stock_account.menu_action_wizard_valuation_history
msgid "Inventory at Date"
msgstr ""

#. module: stock_account
#: model:ir.model,name:stock_account.model_account_invoice
msgid "Invoice"
msgstr "Factura"

#. module: stock_account
#: model:ir.model,name:stock_account.model_account_invoice_line
msgid "Invoice Line"
msgstr "Línea factura"

#. module: stock_account
#: model:ir.model.fields,field_description:stock_account.field_stock_config_settings_module_stock_landed_costs
msgid "Landed Costs"
msgstr "Costos de aterrizaje"

#. module: stock_account
#: model:ir.model.fields,field_description:stock_account.field_stock_change_standard_price___last_update
#: model:ir.model.fields,field_description:stock_account.field_stock_history___last_update
#: model:ir.model.fields,field_description:stock_account.field_wizard_valuation_history___last_update
msgid "Last Modified on"
msgstr "Ultima modificacion realizada"

#. module: stock_account
#: model:ir.model.fields,field_description:stock_account.field_stock_change_standard_price_write_uid
#: model:ir.model.fields,field_description:stock_account.field_wizard_valuation_history_write_uid
msgid "Last Updated by"
msgstr "Ultima actualizacion por"

#. module: stock_account
#: model:ir.model.fields,field_description:stock_account.field_stock_change_standard_price_write_date
#: model:ir.model.fields,field_description:stock_account.field_wizard_valuation_history_write_date
msgid "Last Updated on"
msgstr "Ultima actualización realizada"

#. module: stock_account
#: model:ir.model.fields,field_description:stock_account.field_stock_history_location_id
#: model:ir.ui.view,arch_db:stock_account.view_stock_history_report_search
msgid "Location"
msgstr "Ubicación"

#. module: stock_account
#: model:res.groups,name:stock_account.group_inventory_valuation
msgid "Manage Inventory Valuation and Costing Methods"
msgstr "Evaluación de Administración de Inventario y Métodos de Costeo"

#. module: stock_account
#: model:ir.ui.view,arch_db:stock_account.view_stock_history_report_search
msgid "Move"
msgstr "Movimiento"

#. module: stock_account
#: code:addons/stock_account/product.py:125
#: code:addons/stock_account/product.py:187
#, python-format
msgid "No difference between standard price and new price!"
msgstr ""

#. module: stock_account
#: selection:stock.config.settings,module_stock_landed_costs:0
msgid "No landed costs"
msgstr ""

#. module: stock_account
#: model:ir.model.fields,field_description:stock_account.field_stock_history_date
msgid "Operation Date"
msgstr ""

#. module: stock_account
#: selection:product.category,property_valuation:0
#: selection:product.template,property_valuation:0
msgid "Periodic (manual)"
msgstr ""

#. module: stock_account
#: selection:stock.config.settings,group_stock_inventory_valuation:0
msgid "Periodic inventory valuation (recommended)"
msgstr "Evaluación Periodica de Inventario (recomendado)"

#. module: stock_account
#: selection:product.category,property_valuation:0
#: selection:product.template,property_valuation:0
msgid "Perpetual (automated)"
msgstr ""

#. module: stock_account
#: selection:stock.config.settings,group_stock_inventory_valuation:0
msgid "Perpetual inventory valuation (stock move generates accounting entries)"
msgstr ""
"Evaluación de Inventario Perpetuo (movimiento de stock genera asientos "
"contables)"

#. module: stock_account
#: model:ir.model.fields,field_description:stock_account.field_stock_change_standard_price_new_price
msgid "Price"
msgstr "Precio"

#. module: stock_account
#: model:ir.model,name:stock_account.model_product_product
#: model:ir.model.fields,field_description:stock_account.field_stock_history_product_id
#: model:ir.ui.view,arch_db:stock_account.view_stock_history_report_search
msgid "Product"
msgstr "Producto"

#. module: stock_account
#: model:ir.model.fields,field_description:stock_account.field_product_product_alert_time
msgid "Product Alert Time"
msgstr "Tiempo de alerta producto"

#. module: stock_account
#: model:ir.model,name:stock_account.model_product_category
#: model:ir.model.fields,field_description:stock_account.field_stock_history_product_categ_id
#: model:ir.ui.view,arch_db:stock_account.view_stock_history_report_search
msgid "Product Category"
msgstr "Categoría de producto"

#. module: stock_account
#: model:ir.model.fields,field_description:stock_account.field_product_product_life_time
msgid "Product Life Time"
msgstr "Tiempo de vida producto"

#. module: stock_account
#: model:ir.model.fields,field_description:stock_account.field_stock_history_quantity
msgid "Product Quantity"
msgstr "Cantidad de Producto"

#. module: stock_account
#: model:ir.model.fields,field_description:stock_account.field_product_product_removal_time
msgid "Product Removal Time"
msgstr "Tiempo eliminación producto"

#. module: stock_account
#: model:ir.model,name:stock_account.model_product_template
#: model:ir.model.fields,field_description:stock_account.field_stock_history_product_template_id
#: model:ir.ui.view,arch_db:stock_account.view_stock_history_report_search
msgid "Product Template"
msgstr "Plantilla de producto"

#. module: stock_account
#: model:ir.model.fields,field_description:stock_account.field_product_product_use_time
msgid "Product Use Time"
msgstr "Tiempo de uso producto"

#. module: stock_account
#: model:ir.model,name:stock_account.model_stock_quant
msgid "Quants"
msgstr "Cuantos"

#. module: stock_account
#: selection:product.category,property_cost_method:0
#: selection:product.template,property_cost_method:0
msgid "Real Price"
msgstr ""

#. module: stock_account
#: model:ir.ui.view,arch_db:stock_account.view_wizard_valuation_history
msgid "Retrieve the Inventory Value"
msgstr ""

#. module: stock_account
#: model:ir.ui.view,arch_db:stock_account.view_wizard_valuation_history
msgid "Retrieve the curent stock valuation."
msgstr "Recuperar la actual valoración de existencias."

#. module: stock_account
#: model:ir.model.fields,field_description:stock_account.field_stock_history_serial_number
#: model:ir.ui.view,arch_db:stock_account.view_stock_history_report_search
msgid "Serial Number"
msgstr ""

#. module: stock_account
#: model:ir.ui.view,arch_db:stock_account.product_variant_easy_edit_view_inherit
#: model:ir.ui.view,arch_db:stock_account.view_template_property_form
#, fuzzy
msgid "Set standard price"
msgstr "Precio estándar"

#. module: stock_account
#: model:ir.model.fields,field_description:stock_account.field_stock_history_source
msgid "Source"
msgstr "Recurso"

#. module: stock_account
#: model:ir.model.fields,help:stock_account.field_product_product_uos_id
msgid ""
"Specify a unit of measure here if invoicing is made in another unit of "
"measure than inventory. Keep empty to use the default unit of measure."
msgstr ""
"Especifique una unidad de medida aquí, si la facturación se hace en otra "
"unidad de medida de inventario. Mantenga vacío para usar la unidad de medida "
"predeterminada."

#. module: stock_account
#: model:ir.model.fields,help:stock_account.field_product_product_can_be_expensed
msgid "Specify whether the product can be selected in an HR expense."
msgstr ""

#. module: stock_account
#: selection:product.category,property_cost_method:0
#: selection:product.template,property_cost_method:0
msgid "Standard Price"
msgstr "Precio estándar"

#. module: stock_account
#: code:addons/stock_account/product.py:138
#: code:addons/stock_account/product.py:145
#: code:addons/stock_account/product.py:199
#: code:addons/stock_account/product.py:205
#, python-format
msgid "Standard Price changed"
msgstr "Precio Estándar cambiado"

#. module: stock_account
#: model:ir.model.fields,help:stock_account.field_product_product_property_cost_method
#: model:ir.model.fields,help:stock_account.field_product_template_property_cost_method
msgid ""
"Standard Price: The cost price is manually updated at the end of a specific "
"period (usually once a year).\n"
"                    Average Price: The cost price is recomputed at each "
"incoming shipment and used for the product valuation.\n"
"                    Real Price: The cost price displayed is the price of the "
"last outgoing product (will be use in case of inventory loss for example)."
msgstr ""

#. module: stock_account
#: model:ir.model.fields,help:stock_account.field_product_category_property_cost_method
msgid ""
"Standard Price: The cost price is manually updated at the end of a specific "
"period (usually once a year).\n"
"Average Price: The cost price is recomputed at each incoming shipment and "
"used for the product valuation.\n"
"Real Price: The cost price displayed is the price of the last outgoing "
"product (will be used in case of inventory loss for example)."
msgstr ""

#. module: stock_account
#: model:ir.model.fields,field_description:stock_account.field_product_category_property_stock_account_input_categ_id
#: model:ir.model.fields,field_description:stock_account.field_product_product_property_stock_account_input
#: model:ir.model.fields,field_description:stock_account.field_product_template_property_stock_account_input
msgid "Stock Input Account"
msgstr "Cuenta por pagar transitoria o Gasto"

#. module: stock_account
<<<<<<< HEAD
#: code:addons/stock_account/stock_account.py:470
=======
#: code:addons/stock_account/stock_account.py:464
>>>>>>> bc1a0a32
#: model:ir.model.fields,field_description:stock_account.field_product_category_property_stock_journal
#, python-format
msgid "Stock Journal"
msgstr ""

#. module: stock_account
#: model:ir.model,name:stock_account.model_stock_move
#: model:ir.model.fields,field_description:stock_account.field_stock_history_move_id
msgid "Stock Move"
msgstr "Moviemiento de stock"

#. module: stock_account
#: model:ir.model.fields,field_description:stock_account.field_product_category_property_stock_account_output_categ_id
#: model:ir.model.fields,field_description:stock_account.field_product_product_property_stock_account_output
#: model:ir.model.fields,field_description:stock_account.field_product_template_property_stock_account_output
msgid "Stock Output Account"
msgstr "Cuenta por Cobrar Transitoria"

#. module: stock_account
#: model:ir.model.fields,field_description:stock_account.field_product_category_property_stock_valuation_account_id
msgid "Stock Valuation Account"
msgstr ""

#. module: stock_account
#: model:ir.model.fields,field_description:stock_account.field_stock_location_valuation_in_account_id
msgid "Stock Valuation Account (Incoming)"
msgstr ""

#. module: stock_account
#: model:ir.model.fields,field_description:stock_account.field_stock_location_valuation_out_account_id
msgid "Stock Valuation Account (Outgoing)"
msgstr ""

#. module: stock_account
#: code:addons/stock_account/wizard/stock_valuation_history.py:31
#: model:ir.ui.view,arch_db:stock_account.view_stock_history_report_graph
#: model:ir.ui.view,arch_db:stock_account.view_stock_history_report_pivot
#: model:ir.ui.view,arch_db:stock_account.view_stock_history_report_search
#: model:ir.ui.view,arch_db:stock_account.view_stock_history_report_tree
#, python-format
msgid "Stock Value At Date"
msgstr ""

#. module: stock_account
#: model:ir.model,name:stock_account.model_account_chart_template
msgid "Templates for Account Chart"
msgstr "Plantillas para el catálogo de cuentas"

#. module: stock_account
<<<<<<< HEAD
#: code:addons/stock_account/stock_account.py:312
=======
#: code:addons/stock_account/stock_account.py:306
>>>>>>> bc1a0a32
#, python-format
msgid ""
"The found valuation amount for product %s is zero. Which means there is "
"probably a configuration error. Check the costing method and the standard "
"price"
msgstr ""

#. module: stock_account
#: model:ir.ui.view,arch_db:stock_account.view_stock_history_report_tree
msgid "Total Value"
msgstr ""

#. module: stock_account
#: model:ir.model.fields,field_description:stock_account.field_product_product_uos_coeff
msgid "Unit of Measure -> UOS Coeff"
msgstr ""

#. module: stock_account
#: model:ir.model.fields,field_description:stock_account.field_product_product_uos_id
msgid "Unit of Sale"
msgstr "Unidad de venta"

#. module: stock_account
#: model:ir.model.fields,help:stock_account.field_stock_location_valuation_in_account_id
msgid ""
"Used for real-time inventory valuation. When set on a virtual location (non "
"internal type), this account will be used to hold the value of products "
"being moved from an internal location into this location, instead of the "
"generic Stock Output Account set on the product. This has no effect for "
"internal locations."
msgstr ""

#. module: stock_account
#: model:ir.model.fields,help:stock_account.field_stock_location_valuation_out_account_id
msgid ""
"Used for real-time inventory valuation. When set on a virtual location (non "
"internal type), this account will be used to hold the value of products "
"being moved out of this location and into an internal location, instead of "
"the generic Stock Output Account set on the product. This has no effect for "
"internal locations."
msgstr ""

#. module: stock_account
#: model:ir.model.fields,field_description:stock_account.field_stock_history_price_unit_on_quant
msgid "Value"
msgstr "Valor"

#. module: stock_account
#: model:ir.model.fields,help:stock_account.field_product_product_alert_time
msgid ""
"When a new a Serial Number is issued, this is the number of days before an "
"alert should be notified."
msgstr ""
"Cuando se emite un nuevo un número de serie, este es el número de días antes "
"de una alerta debe ser notificado."

#. module: stock_account
#: model:ir.model.fields,help:stock_account.field_product_product_life_time
msgid ""
"When a new a Serial Number is issued, this is the number of days before the "
"goods may become dangerous and must not be consumed."
msgstr ""
"Cuando se emite un nuevo un número de serie, este es el número de días antes "
"de la mercancía puede llegar a ser peligroso y no debe ser consumida."

#. module: stock_account
#: model:ir.model.fields,help:stock_account.field_product_product_removal_time
msgid ""
"When a new a Serial Number is issued, this is the number of days before the "
"goods should be removed from the stock."
msgstr ""

#. module: stock_account
#: model:ir.model.fields,help:stock_account.field_product_product_use_time
msgid ""
"When a new a Serial Number is issued, this is the number of days before the "
"goods starts deteriorating, without being dangerous yet."
msgstr ""

#. module: stock_account
#: model:ir.model.fields,help:stock_account.field_product_category_property_stock_account_input_categ_id
msgid ""
"When doing real-time inventory valuation, counterpart journal items for all "
"incoming stock moves will be posted in this account, unless there is a "
"specific valuation account set on the source location. This is the default "
"value for all products in this category. It can also directly be set on each "
"product"
msgstr ""
"Cuando se realiza una valorización de inventario en tiempo real, la "
"contrapartida para todos los movimientos de entrada serán imputados en esta "
"cuenta, a menos que se haya establecido una cuenta de valorización "
"específica en la ubicación fuente. Éste es el valor por defecto para todos "
"los productos en esta categoría. También se puede establecer directamente en "
"cada producto."

#. module: stock_account
#: model:ir.model.fields,help:stock_account.field_product_product_property_stock_account_input
#: model:ir.model.fields,help:stock_account.field_product_template_property_stock_account_input
msgid ""
"When doing real-time inventory valuation, counterpart journal items for all "
"incoming stock moves will be posted in this account, unless there is a "
"specific valuation account set on the source location. When not set on the "
"product, the one from the product category is used."
msgstr ""
"Cuando en el campo Valoración inventario se tiene seleccionado Tiempo real "
"(automatizado) , la contrapartida de los asientos contables para todos los "
"movimientos de inventario entrantes, se mostrarán en esta cuenta contable, a "
"menos de que exista un conjunto de valoración cuenta específica en la "
"ubicación de destino. En el caso de que el producto es un servicio, se "
"deberá de seleccionar la cuenta de gastos. Si no se activa en el producto, "
"el de la categoría de productos se utiliza."

#. module: stock_account
#: model:ir.model.fields,help:stock_account.field_product_category_property_stock_account_output_categ_id
msgid ""
"When doing real-time inventory valuation, counterpart journal items for all "
"outgoing stock moves will be posted in this account, unless there is a "
"specific valuation account set on the destination location. This is the "
"default value for all products in this category. It can also directly be set "
"on each product"
msgstr ""

#. module: stock_account
#: model:ir.model.fields,help:stock_account.field_product_product_property_stock_account_output
#: model:ir.model.fields,help:stock_account.field_product_template_property_stock_account_output
msgid ""
"When doing real-time inventory valuation, counterpart journal items for all "
"outgoing stock moves will be posted in this account, unless there is a "
"specific valuation account set on the destination location. When not set on "
"the product, the one from the product category is used."
msgstr ""

#. module: stock_account
#: model:ir.model.fields,help:stock_account.field_product_category_property_stock_journal
msgid ""
"When doing real-time inventory valuation, this is the Accounting Journal in "
"which entries will be automatically posted when stock moves are processed."
msgstr ""

#. module: stock_account
#: model:ir.model.fields,help:stock_account.field_product_category_property_stock_valuation_account_id
msgid ""
"When real-time inventory valuation is enabled on a product, this account "
"will hold the current value of the products."
msgstr ""

#. module: stock_account
#: model:ir.model,name:stock_account.model_wizard_valuation_history
msgid "Wizard that opens the stock valuation history table"
msgstr ""

#. module: stock_account
<<<<<<< HEAD
#: code:addons/stock_account/stock_account.py:282
=======
#: code:addons/stock_account/stock_account.py:276
>>>>>>> bc1a0a32
#, python-format
msgid ""
"You don't have any stock journal defined on your product category, check if "
"you have installed a chart of accounts"
msgstr ""

#. module: stock_account
<<<<<<< HEAD
#: code:addons/stock_account/stock_account.py:288
=======
#: code:addons/stock_account/stock_account.py:282
>>>>>>> bc1a0a32
#, python-format
msgid ""
"You don't have any stock valuation account defined on your product category. "
"You must define one before processing this operation."
msgstr ""

#. module: stock_account
#: model:ir.ui.view,arch_db:stock_account.view_change_standard_price
msgid "_Apply"
msgstr ""

#. module: stock_account
#: model:ir.model,name:stock_account.model_stock_config_settings
msgid "stock.config.settings"
msgstr ""

#. module: stock_account
#: model:ir.model,name:stock_account.model_stock_history
msgid "stock.history"
msgstr ""

#. module: stock_account
#: model:ir.model.fields,field_description:stock_account.field_product_product_cost_method
#: model:ir.model.fields,field_description:stock_account.field_product_product_valuation
#: model:ir.model.fields,field_description:stock_account.field_product_template_cost_method
#: model:ir.model.fields,field_description:stock_account.field_product_template_valuation
msgid "unknown"
msgstr "Desconocido"

#~ msgid "Asset Type"
#~ msgstr "Tipo de Bien"

#~ msgid "Deferred Revenue Type"
#~ msgstr "Tipo de Ingreso Diferido"<|MERGE_RESOLUTION|>--- conflicted
+++ resolved
@@ -8,11 +8,7 @@
 msgstr ""
 "Project-Id-Version: Odoo 9.0\n"
 "Report-Msgid-Bugs-To: \n"
-<<<<<<< HEAD
-"POT-Creation-Date: 2016-08-19 10:24+0000\n"
-=======
 "POT-Creation-Date: 2016-08-18 14:06+0000\n"
->>>>>>> bc1a0a32
 "PO-Revision-Date: 2016-01-27 17:46+0000\n"
 "Last-Translator: David Hernandez <davidhernandez.ctam@gmail.com>\n"
 "Language-Team: Spanish (Mexico) (http://www.transifex.com/odoo/odoo-9/"
@@ -75,11 +71,7 @@
 msgstr "Cancelar"
 
 #. module: stock_account
-<<<<<<< HEAD
-#: code:addons/stock_account/stock_account.py:284
-=======
 #: code:addons/stock_account/stock_account.py:278
->>>>>>> bc1a0a32
 #, python-format
 msgid ""
 "Cannot find a stock input account for the product %s. You must define one on "
@@ -87,11 +79,7 @@
 msgstr ""
 
 #. module: stock_account
-<<<<<<< HEAD
-#: code:addons/stock_account/stock_account.py:286
-=======
 #: code:addons/stock_account/stock_account.py:280
->>>>>>> bc1a0a32
 #, python-format
 msgid ""
 "Cannot find a stock output account for the product %s. You must define one "
@@ -153,11 +141,7 @@
 msgstr "Calcular desde precio promedio"
 
 #. module: stock_account
-<<<<<<< HEAD
-#: code:addons/stock_account/stock_account.py:357
-=======
 #: code:addons/stock_account/stock_account.py:351
->>>>>>> bc1a0a32
 #, python-format
 msgid ""
 "Configuration error. Please configure the price difference account on the "
@@ -555,11 +539,7 @@
 msgstr "Cuenta por pagar transitoria o Gasto"
 
 #. module: stock_account
-<<<<<<< HEAD
-#: code:addons/stock_account/stock_account.py:470
-=======
 #: code:addons/stock_account/stock_account.py:464
->>>>>>> bc1a0a32
 #: model:ir.model.fields,field_description:stock_account.field_product_category_property_stock_journal
 #, python-format
 msgid "Stock Journal"
@@ -609,11 +589,7 @@
 msgstr "Plantillas para el catálogo de cuentas"
 
 #. module: stock_account
-<<<<<<< HEAD
-#: code:addons/stock_account/stock_account.py:312
-=======
 #: code:addons/stock_account/stock_account.py:306
->>>>>>> bc1a0a32
 #, python-format
 msgid ""
 "The found valuation amount for product %s is zero. Which means there is "
@@ -766,11 +742,7 @@
 msgstr ""
 
 #. module: stock_account
-<<<<<<< HEAD
-#: code:addons/stock_account/stock_account.py:282
-=======
 #: code:addons/stock_account/stock_account.py:276
->>>>>>> bc1a0a32
 #, python-format
 msgid ""
 "You don't have any stock journal defined on your product category, check if "
@@ -778,11 +750,7 @@
 msgstr ""
 
 #. module: stock_account
-<<<<<<< HEAD
-#: code:addons/stock_account/stock_account.py:288
-=======
 #: code:addons/stock_account/stock_account.py:282
->>>>>>> bc1a0a32
 #, python-format
 msgid ""
 "You don't have any stock valuation account defined on your product category. "
