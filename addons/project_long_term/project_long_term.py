--- conflicted
+++ resolved
@@ -91,13 +91,8 @@
        model_data_obj = self.pool.get('ir.model.data')
        model_data_id = model_data_obj._get_id(cr, uid, 'product', 'uom_hour')
        return model_data_obj.read(cr, uid, [model_data_id], ['res_id'])[0]['res_id']
-<<<<<<< HEAD
-    
-    def _compute(self, cr, uid, ids,field_name, arg, context=None):
-=======
-
-    def _compute(self, cr, uid, ids, context=None):
->>>>>>> 802541e5
+
+    def _compute(self, cr, uid, ids, field_name, arg, context=None):
         res = {}
         if not ids:
             return res
