<?xml version="1.0" encoding="utf-8"?>
<openerp>
    <data>

        <record id="view_project_compute_phases_select" model="ir.ui.view">
            <field name="name">Schedule Phases</field>
            <field name="model">project.compute.phases</field>
            <field name="type">form</field>
            <field name="arch" type="xml">
                  <form string="Schedule Phases" version="7.0">
                      <header>
<<<<<<< HEAD
                          <button icon="gtk-ok" name="check_selection" string="C_ompute" type="object" class="oe_form_button_active_flow"/>
=======
                          <button icon="gtk-ok" name="check_selection" string="C_ompute" type="object"/>
>>>>>>> c9c27a24
                      </header>
                      <group>
                          <field name="target_project"/>
                          <field name="project_id" attrs="{'invisible':[('target_project','=','all')], 'required':[('target_project','!=','all')]}"/>
                      </group>
                  </form>
            </field>
        </record>

        <record id="action_project_compute_phases" model="ir.actions.act_window">
               <field name="name">Schedule Phases</field>
               <field name="type">ir.actions.act_window</field>
               <field name="res_model">project.compute.phases</field>
               <field name="view_type">form</field>
               <field name="view_mode">form</field>
               <field name="view_id" ref="view_project_compute_phases_select"/>
               <field name="target">new</field>
               <field name="help">To schedule phases of all or a specified project. It then open a gantt view.
               </field>
        </record>

        <menuitem id="menu_compute_phase"
            parent="menu_phase_schedule" action="action_project_compute_phases"/>

    </data>
</openerp><|MERGE_RESOLUTION|>--- conflicted
+++ resolved
@@ -9,11 +9,7 @@
             <field name="arch" type="xml">
                   <form string="Schedule Phases" version="7.0">
                       <header>
-<<<<<<< HEAD
                           <button icon="gtk-ok" name="check_selection" string="C_ompute" type="object" class="oe_form_button_active_flow"/>
-=======
-                          <button icon="gtk-ok" name="check_selection" string="C_ompute" type="object"/>
->>>>>>> c9c27a24
                       </header>
                       <group>
                           <field name="target_project"/>
