<?xml version="1.0" encoding="utf-8"?>
<openerp>
    <data>

        <!-- View used in the wizard -->
        <record id="view_move_line_form" model="ir.ui.view">
            <field name="name">account.move.line.form.inherit</field>
            <field name="model">account.move.line</field>
            <field name="type">form</field>
            <field name="inherit_id" ref="account.view_move_line_form"/>
            <field name="arch" type="xml">
                <field name="reconcile_partial_id" position="after">
                    <field name="amount_to_pay" select="2"/>
                </field>
            </field>
        </record>

        <record model="ir.ui.view" id="view_move_line_tree_wiz">
            <field name="name">account.move.line.tree</field>
            <field name="model">account.move.line</field>
            <field name="type">tree</field>
            <field name="priority" eval="1"/>
            <field name="arch" type="xml">
                <tree string="Account Entry Line">
                    <field name="partner_id"/>
                    <field name="ref"/>
                    <field name="name"/>
                    <field name="date_maturity"/>
                    <field name="date"/>
                    <field name="debit" sum="Total debit"/>
                    <field name="credit" sum="Total credit"/>
                    <field name="amount_to_pay"/>
                    <field name="amount_currency"/>
                    <field name="currency_id"/>
                </tree>
            </field>
        </record>

        <menuitem id="menu_main" name="Payment" parent="account.menu_finance"/>

        <record id="view_payment_type_form" model="ir.ui.view">
            <field name="name">payment.type.form</field>
            <field name="model">payment.type</field>
            <field name="type">form</field>
            <field name="arch" type="xml">
                <form string="Payment Type">
                    <field name="name" select="1"/>
                    <field name="code"/>
                    <newline/>
                    <field colspan="4" name="suitable_bank_types" select="1"/>
                </form>
            </field>
        </record>

        <record id="view_payment_mode_tree" model="ir.ui.view">
            <field name="name">payment.mode.tree</field>
            <field name="model">payment.mode</field>
            <field name="type">tree</field>
            <field name="arch" type="xml">
                <tree string="Payment Mode">
                    <field name="name"/>
                    <field name="journal"/>
                </tree>
            </field>
        </record>
        <record id="view_payment_mode_form" model="ir.ui.view">
            <field name="name">payment.mode.form</field>
            <field name="model">payment.mode</field>
            <field name="type">form</field>
            <field name="arch" type="xml">
                <form string="Payment Mode">
                    <field name="name" select="1"/>
                    <field name="type"/>
                    <field name="journal"/>
                    <field name="bank_id"/>
                </form>
            </field>
        </record>
        <record id="action_payment_mode_form" model="ir.actions.act_window">
            <field name="name">Payment Mode</field>
            <field name="res_model">payment.mode</field>
            <field name="view_type">form</field>
            <field name="view_mode">tree,form</field>
        </record>

        <menuitem id="next_id_44" name="Payment" parent="account.menu_finance_configuration"/><menuitem action="action_payment_mode_form" id="menu_action_payment_mode_form" parent="next_id_44"/>

        <record id="view_payment_order_form" model="ir.ui.view">
            <field name="name">payment.order.form</field>
            <field name="model">payment.order</field>
            <field name="type">form</field>
            <field name="arch" type="xml">
                <form string="Payment order">
                    <field name="reference"/>
                    <field name="mode"/>
                    <field name="date_prefered"/>
                    <field name="date_planned" select="1"/>
                    <field name="user_id" select="2"/>
                    <button colspan="2" name="%(wizard_populate_payment)d" string="Select Invoices to Pay" type="action" attrs="{'invisible':[('state','=','done')]}" icon="gtk-find"/>
                    <field name="line_ids" colspan="4" widget="one2many_list" nolabel="1">
                        <form string="Payment Line">
                            <notebook>
                                <page string="Payment">
                                    <field name="move_line_id" on_change="onchange_move_line(move_line_id,parent.mode,parent.date_prefered,parent.date_planned,currency,company_currency)" select="1" domain="[('reconcile_id','=', False), ('credit', '>',0),('amount_to_pay','>',0)] "/>
                                    <separator colspan="4" string="Transaction Information"/>
                                    <field name="date"/>
                                    <group colspan="2">
                                        <field name="amount_currency" select="2" on_change="onchange_amount(amount_currency,currency,company_currency)"/>
                                        <field name="currency" nolabel="1"/>
                                    </group>
                                    <field name="partner_id" on_change="onchange_partner(partner_id,parent.mode)" select="1"/>
                                    <field domain="[('partner_id','=',partner_id)]" name="bank_id"/>
                                    <separator colspan="2" string="Owner Account"/>
                                    <separator colspan="2" string="Desitination Account"/>
                                    <field colspan="2" name="info_owner" nolabel="1"/>
                                    <field colspan="2" name="info_partner" nolabel="1"/>
                                    <field colspan="4" name="communication"/>
                                    <field colspan="4" name="communication2"/>
                                    <field name="name"/>
                                     <field name="state"/>
                                </page>
                                <page string="Information">

                                    <separator colspan="4" string="General Information"/>
                                    <group colspan="2">
                                        <field name="amount"/>
                                        <field name="company_currency" nolabel="1"/>
                                    </group>
                                    <separator colspan="4" string="Entry Information"/>
                                    <field name="create_date" readonly="1"/>
                                    <field name="ml_maturity_date"/>
                                    <field name="ml_inv_ref"/>
                                </page>
                            </notebook>
                        </form>
                        <tree string="Payment Line"> 
                            <field name="ml_inv_ref" />
                            <field name="partner_id" select="1"/>
                            <field name="bank_id" domain="[('partner_id', '=', partner_id)]"/>
                            <field name="ml_maturity_date"/>
                            <field name="date"/>
                            <field name="amount_currency" select="2" string="Amount"/>
                            <field name="currency"/>
                            <field name="name"/>
                            <field name="amount" sum="Total in Company Currency" invisible="1"/>
                        </tree>
                    </field>
                    <field name="date_created" select="2"/>
                    <field name="date_done" select="2"/>
                    <field name="state" readonly="1" select="1"/>
                    <group col="4" colspan="2">
                         <button name="cancel" states="draft,open" string="Cancel" icon="gtk-cancel"/>
                         <button name="open" states="draft" string="Confirm Payments"  icon="gtk-apply"/>
                         <button name="%(wizard_pay_payment)d" states="open" string="Make Payments" type="action" icon="gtk-execute"/>
                         <button name="set_to_draft" states="cancel" string="Set to draft" type="object" icon="gtk-convert"/>
                    </group>
                </form>
            </field>
        </record>

        <record id="view_payment_order_tree" model="ir.ui.view">
            <field name="name">payment.order.tree</field>
            <field name="model">payment.order</field>
            <field name="type">tree</field>
            <field eval="4" name="priority"/>
            <field name="arch" type="xml">
                <tree string="Payment order">
                    <field name="reference"/>
                    <field name="mode"/>
                    <field name="date_planned"/>
                    <field name="date_created" select="2"/>
                    <field name="date_done" select="2"/>
                    <field name="total"/>
                    <field name="state"/>
                </tree>
            </field>
        </record>

        <record id="action_payment_order_tree" model="ir.actions.act_window">
            <field name="name">Payment Orders</field>
            <field name="res_model">payment.order</field>
            <field name="view_type">form</field>
            <field name="view_mode">tree,form</field>
        </record>
        <menuitem action="action_payment_order_tree" id="menu_action_payment_order_form" parent="account_payment.menu_main" sequence="3"/>

        <record id="action_payment_order_draft" model="ir.actions.act_window">
            <field name="name">Draft Payment Order</field>
            <field name="res_model">payment.order</field>
            <field name="view_type">form</field>
            <field name="view_mode">tree,form</field>
            <field name="domain">[('state','=','draft')]</field>
            <field name="filter" eval="True"/>            
        </record>
<<<<<<< HEAD
        <menuitem action="action_payment_order_draft" id="menu_action_payment_order_draft" parent="account_payment.menu_action_payment_order_form" sequence="2" groups="base.group_extended"/>
=======
>>>>>>> 5062e644

        <record id="action_payment_order_open" model="ir.actions.act_window">
            <field name="name">Payment Orders to Validate</field>
            <field name="res_model">payment.order</field>
            <field name="view_type">form</field>
            <field name="view_mode">tree,form</field>
            <field name="domain">[('state','=','open')]</field>
            <field name="filter" eval="True"/>            
        </record>
<<<<<<< HEAD
        <menuitem action="action_payment_order_open" id="menu_action_payment_order_open" parent="account_payment.menu_action_payment_order_form" sequence="3" groups="base.group_extended"/>

=======
>>>>>>> 5062e644
        <record id="action_payment_order_tree_new" model="ir.actions.act_window">
            <field name="name">New Payment Order</field>
            <field name="res_model">payment.order</field>
            <field name="view_type">form</field>
            <field name="view_mode">form,tree</field>
        </record>

        <record id="view_payment_line_form" model="ir.ui.view">
            <field name="name">Payment Line</field>
            <field name="model">payment.line</field>
            <field name="type">form</field>
            <field name="arch" type="xml">
                <form string="Payment Line">
                    <notebook>
                        <page string="Payment">
                            <field name="order_id" select="1"/>
                            <field name="move_line_id" on_change="onchange_move_line(move_line_id, False, currency, company_currency)" select="1" domain="[('reconcile_id','=', False), ('credit', '>',0),('amount_to_pay','>',0)] "/>
                            <separator colspan="4" string="Transaction Information"/>
                            <field name="date"/>
                            <group colspan="2">
                                <field name="amount_currency" select="2" on_change="onchange_amount(amount_currency,currency,comapny_currency)"/>
                                <field name="currency" nolabel="1"/>
                            </group>
                            <field name="partner_id" on_change="onchange_partner(partner_id, False)" select="1"/>
                            <field domain="[('partner_id','=',partner_id)]" name="bank_id"/>
                            <separator colspan="2" string="Owner Account"/>
                            <separator colspan="2" string="Desitination Account"/>
                            <field colspan="2" name="info_owner" nolabel="1"/>
                            <field colspan="2" name="info_partner" nolabel="1"/>

                            <field colspan="4" name="communication"/>
                            <field colspan="4" name="communication2"/>
                            <field name="name"/>
                             <field name="state"/>
                        </page>
                        <page string="Information">

                            <separator colspan="4" string="General Information"/>
                            <group colspan="2">
                                <field name="amount" select="1"/>
                                <field name="company_currency" nolabel="1"/>
                            </group>
                            <separator colspan="4" string="Entry Information"/>
                            <field name="create_date"/>
                            <field name="ml_maturity_date"/>
                            <field name="ml_inv_ref"/>
                        </page>
                    </notebook>
                </form>
            </field>
        </record>
        <record id="view_payment_line_tree" model="ir.ui.view">
            <field name="name">Payment Lines</field>
            <field name="model">payment.line</field>
            <field name="type">tree</field>
            <field eval="4" name="priority"/>
            <field name="arch" type="xml">
                <tree string="Payment Line"> 
                    <field name="order_id"/>
                    <field name="ml_inv_ref" />
                    <field name="ml_maturity_date"/>
                    <field name="partner_id" select="1"/>
                    <field name="amount" sum="Amount Total"/>
                    <field name="amount_currency" sum="Currency Amount Total" select="2" />
                    <field name="currency"/>
                    <field name="bank_id" domain="[('partner_id', '=', partner_id)]"/>
                    <field name="move_line_id" on_change="onchange_move_line(move_line_id,parent.mode)"/>
                    <field domain="[('partner_id', '=', partner_id)]" name="bank_id"/>
                    <field name="create_date"/>
                    <field name="name"/>
                </tree>
            </field>
        </record>
        <record id="action_payment_line_form" model="ir.actions.act_window">
            <field name="name">Payment Line</field>
            <field name="res_model">payment.line</field>
            <field name="view_type">tree</field>
            <field name="view_mode">form,tree</field>
        </record>

        <record id="view_bank_statement_form" model="ir.ui.view">
            <field name="name">account.bank.statement.form.inherit</field>
            <field name="model">account.bank.statement</field>
            <field name="type">form</field>
            <field name="inherit_id" ref="account.view_bank_statement_form"/>
            <field name="arch" type="xml">
                <group colspan="2" col="3" position="inside">
                    <button name="%(wizard_populate_statement)d" string="Import payment lines" type="action" icon="gtk-open"/>
                </group>
            </field>
        </record>

        <act_window domain="[('move_line_id.move_id.id', '=', move_id)]" id="act_account_invoice_2_payment_line" name="Payment Lines" res_model="payment.line" src_model="account.invoice"/>

    </data>
</openerp><|MERGE_RESOLUTION|>--- conflicted
+++ resolved
@@ -192,10 +192,6 @@
             <field name="domain">[('state','=','draft')]</field>
             <field name="filter" eval="True"/>            
         </record>
-<<<<<<< HEAD
-        <menuitem action="action_payment_order_draft" id="menu_action_payment_order_draft" parent="account_payment.menu_action_payment_order_form" sequence="2" groups="base.group_extended"/>
-=======
->>>>>>> 5062e644
 
         <record id="action_payment_order_open" model="ir.actions.act_window">
             <field name="name">Payment Orders to Validate</field>
@@ -205,11 +201,6 @@
             <field name="domain">[('state','=','open')]</field>
             <field name="filter" eval="True"/>            
         </record>
-<<<<<<< HEAD
-        <menuitem action="action_payment_order_open" id="menu_action_payment_order_open" parent="account_payment.menu_action_payment_order_form" sequence="3" groups="base.group_extended"/>
-
-=======
->>>>>>> 5062e644
         <record id="action_payment_order_tree_new" model="ir.actions.act_window">
             <field name="name">New Payment Order</field>
             <field name="res_model">payment.order</field>
