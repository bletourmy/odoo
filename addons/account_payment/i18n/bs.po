# Bosnian translation for openobject-addons
# Copyright (c) 2014 Rosetta Contributors and Canonical Ltd 2014
# This file is distributed under the same license as the openobject-addons package.
# FIRST AUTHOR <EMAIL@ADDRESS>, 2014.
#
msgid ""
msgstr ""
<<<<<<< HEAD
"Project-Id-Version: openobject-addons\n"
"Report-Msgid-Bugs-To: FULL NAME <EMAIL@ADDRESS>\n"
"POT-Creation-Date: 2014-08-14 13:08+0000\n"
"PO-Revision-Date: 2014-08-14 16:10+0000\n"
"Last-Translator: FULL NAME <EMAIL@ADDRESS>\n"
"Language-Team: Bosnian <bs@li.org>\n"
=======
"Project-Id-Version: Odoo 8.0\n"
"Report-Msgid-Bugs-To: \n"
"POT-Creation-Date: 2015-01-21 14:07+0000\n"
"PO-Revision-Date: 2016-06-05 13:40+0000\n"
"Last-Translator: Martin Trigaux\n"
"Language-Team: Bosnian (http://www.transifex.com/odoo/odoo-8/language/bs/)\n"
>>>>>>> baa4cc0e
"MIME-Version: 1.0\n"
"Content-Type: text/plain; charset=UTF-8\n"
"Content-Transfer-Encoding: 8bit\n"
"X-Launchpad-Export-Date: 2014-08-15 06:51+0000\n"
"X-Generator: Launchpad (build 17156)\n"

#. module: account_payment
#: model:ir.actions.act_window,help:account_payment.action_payment_order_tree
msgid ""
"<p class=\"oe_view_nocontent_create\">\n"
"                Click to create a payment order.\n"
"              </p><p>\n"
"                A payment order is a payment request from your company to "
"pay a\n"
"                supplier invoice or a customer refund.\n"
"              </p>\n"
"            "
msgstr ""
"<p class=\"oe_view_nocontent_create\">\n"
"                Kliknite da kreirate nalog plaćanja.\n"
"              </p><p>\n"
"                Nalog plaćanja je zahtjev plaćanja vaše kompanije da plati "
"fakturu\n"
"                dobavljaču ili povrat kupcu.\n"
"              </p>\n"
"            "

#. module: account_payment
#: model:ir.model,name:account_payment.model_account_payment_populate_statement
msgid "Account Payment Populate Statement"
msgstr "Popuni izvod plaćanja"

#. module: account_payment
#: model:ir.model,name:account_payment.model_account_payment_make_payment
msgid "Account make payment"
msgstr "Plaćanje"

#. module: account_payment
#: model:res.groups,name:account_payment.group_account_payment
msgid "Accounting / Payments"
msgstr "Račnunovodstvo / Plaćanja"

#. module: account_payment
#: help:payment.line,info_owner:0
msgid "Address of the Main Partner"
msgstr "Adresa glavnog partnera"

#. module: account_payment
#: help:payment.line,info_partner:0
msgid "Address of the Ordering Customer."
msgstr "Adresa kupca naručitelja."

#. module: account_payment
#: view:payment.order:account_payment.view_payment_order_form
#: view:website:account_payment.report_paymentorder
msgid "Amount"
msgstr "Iznos"

#. module: account_payment
#: view:payment.line:account_payment.view_payment_line_tree
msgid "Amount Total"
msgstr "Ukupni iznos"

#. module: account_payment
#: field:payment.line,amount:0
msgid "Amount in Company Currency"
msgstr "Iznos u valuti firme"

#. module: account_payment
#: field:payment.line,amount_currency:0
msgid "Amount in Partner Currency"
msgstr "Iznos u valuti firme"

#. module: account_payment
#: view:account.payment.make.payment:account_payment.account_payment_make_payment_view
msgid "Are you sure you want to make payment?"
msgstr "Da li ste sigurni da želite izvršiti plaćanje?"

#. module: account_payment
#: view:website:account_payment.report_paymentorder
msgid "Bank Account"
msgstr "Račun banke"

#. module: account_payment
#: help:payment.mode,bank_id:0
msgid "Bank Account for the Payment Mode"
msgstr "Bankovni račun za način plaćanja"

#. module: account_payment
#: field:payment.mode,bank_id:0
msgid "Bank account"
msgstr "Bankovni račun"

#. module: account_payment
#: help:payment.mode,journal:0
msgid "Bank or Cash Journal for the Payment Mode"
msgstr "Dnevnik banke ili blagajne za način plaćanja"

#. module: account_payment
#: field:payment.line,bank_statement_line_id:0
msgid "Bank statement line"
msgstr "Stavka izvoda iz banke"

#. module: account_payment
#: view:account.payment.make.payment:account_payment.account_payment_make_payment_view
#: view:account.payment.populate.statement:account_payment.account_payment_populate_statement_view
#: view:payment.order.create:account_payment.view_create_payment_order
#: view:payment.order.create:account_payment.view_create_payment_order_lines
msgid "Cancel"
msgstr "Odustani"

#. module: account_payment
#: view:payment.order:account_payment.view_payment_order_form
msgid "Cancel Payments"
msgstr "Otkaži plaćanja"

#. module: account_payment
#: selection:payment.order,state:0
msgid "Cancelled"
msgstr "Otkazano"

#. module: account_payment
#: help:payment.order,date_prefered:0
msgid ""
"Choose an option for the Payment Order:'Fixed' stands for a date specified "
"by you.'Directly' stands for the direct execution.'Due date' stands for the "
"scheduled date of execution."
msgstr ""
"Odaberite opciju za nalog za plaćanje: \"Fiksno\" znači datum naveden od "
"vaše strane. \"Direktno\" znači direktno izvršenje. \"Datum odgode\" znači "
"zakazan datum izvršenja."

#. module: account_payment
#: field:payment.line,communication:0
msgid "Communication"
msgstr "Komunikacija"

#. module: account_payment
#: field:payment.line,communication2:0
msgid "Communication 2"
msgstr "Komunikacija 2"

#. module: account_payment
#: field:payment.line,state:0
msgid "Communication Type"
msgstr "Vrsta veze"

#. module: account_payment
#: field:payment.line,company_id:0
#: field:payment.mode,company_id:0
#: field:payment.order,company_id:0
msgid "Company"
msgstr "Kompanija"

#. module: account_payment
#: field:payment.line,company_currency:0
msgid "Company Currency"
msgstr "Valuta preduzeća"

#. module: account_payment
#: view:website:account_payment.report_paymentorder
msgid "Company Currency:"
msgstr ""

#. module: account_payment
#: view:payment.order:account_payment.view_payment_order_form
msgid "Confirm Payments"
msgstr "Potvrdi plaćanja"

#. module: account_payment
#: view:payment.order:account_payment.view_payment_order_search
#: selection:payment.order,state:0
msgid "Confirmed"
msgstr "Potvrđeno"

#. module: account_payment
#: field:payment.line,create_date:0
msgid "Created"
msgstr "Kreirano"

#. module: account_payment
#: field:account.payment.make.payment,create_uid:0
#: field:account.payment.populate.statement,create_uid:0
#: field:payment.line,create_uid:0
#: field:payment.mode,create_uid:0
#: field:payment.order,create_uid:0
#: field:payment.order.create,create_uid:0
msgid "Created by"
msgstr ""

#. module: account_payment
#: field:account.payment.make.payment,create_date:0
#: field:account.payment.populate.statement,create_date:0
#: field:payment.mode,create_date:0
#: field:payment.order,create_date:0
#: field:payment.order.create,create_date:0
msgid "Created on"
msgstr ""

#. module: account_payment
#: field:payment.order,date_created:0
msgid "Creation Date"
msgstr "Datum kreiranja"

#. module: account_payment
#: view:website:account_payment.report_paymentorder
msgid "Currency"
msgstr "Valuta"

#. module: account_payment
#: view:payment.line:account_payment.view_payment_line_tree
msgid "Currency Amount Total"
msgstr "Ukupni iznos valute"

#. module: account_payment
#: view:payment.line:account_payment.view_payment_line_form
msgid "Desitination Account"
msgstr "Ciljni račun"

#. module: account_payment
#: field:payment.line,info_partner:0
#: view:payment.order:account_payment.view_payment_order_form
msgid "Destination Account"
msgstr "Ciljani konto"

#. module: account_payment
#: field:payment.line,bank_id:0
msgid "Destination Bank Account"
msgstr "Odredišni račun banke"

#. module: account_payment
#: selection:payment.order,date_prefered:0
msgid "Directly"
msgstr "Direktno"

#. module: account_payment
#: view:payment.order:account_payment.view_payment_order_search
#: selection:payment.order,state:0
msgid "Done"
msgstr "Urađeno"

#. module: account_payment
#: view:payment.order:account_payment.view_payment_order_search
#: selection:payment.order,state:0
msgid "Draft"
msgstr "Draft"

#. module: account_payment
#: field:payment.line,ml_maturity_date:0
#: field:payment.order.create,duedate:0
msgid "Due Date"
msgstr "Datum dospijeća"

#. module: account_payment
#: selection:payment.order,date_prefered:0
msgid "Due date"
msgstr "Datum dospijeća"

#. module: account_payment
#: field:payment.line,ml_date_created:0
msgid "Effective Date"
msgstr "Efektivni datum"

#. module: account_payment
#: view:payment.order.create:account_payment.view_create_payment_order_lines
#: field:payment.order.create,entries:0
msgid "Entries"
msgstr "Unosi"

#. module: account_payment
#: view:payment.line:account_payment.view_payment_line_form
#: view:payment.order:account_payment.view_payment_order_form
msgid "Entry Information"
msgstr "Unos obavijesti"

#. module: account_payment
#: code:addons/account_payment/wizard/account_payment_order.py:113
#, python-format
msgid "Entry Lines"
msgstr "Stavke zapisa"

#. module: account_payment
#: field:payment.line,move_line_id:0
msgid "Entry line"
msgstr "Redak unosa"

#. module: account_payment
#: code:addons/account_payment/account_invoice.py:42
#: code:addons/account_payment/account_move_line.py:57
#, python-format
msgid "Error!"
msgstr "Greška!"

#. module: account_payment
#: field:payment.order,date_done:0
msgid "Execution Date"
msgstr "Datum izvršavanja"

#. module: account_payment
#: view:website:account_payment.report_paymentorder
msgid "Execution:"
msgstr ""

#. module: account_payment
#: selection:payment.order,date_prefered:0
msgid "Fixed date"
msgstr "Fiksni datum"

#. module: account_payment
#: selection:payment.line,state:0
msgid "Free"
msgstr "Besplatno"

#. module: account_payment
#: view:payment.line:account_payment.view_payment_line_form
#: view:payment.order:account_payment.view_payment_order_form
msgid "General Information"
msgstr "Opće informacije"

#. module: account_payment
#: view:payment.mode:account_payment.view_payment_mode_search
#: view:payment.order:account_payment.view_payment_order_search
msgid "Group By"
msgstr ""

#. module: account_payment
#: field:account.payment.make.payment,id:0
#: field:account.payment.populate.statement,id:0
#: field:payment.line,id:0
#: field:payment.mode,id:0
#: field:payment.order,id:0
#: field:payment.order.create,id:0
#: field:report.account_payment.report_paymentorder,id:0
msgid "ID"
msgstr ""

#. module: account_payment
#: help:payment.line,date:0
msgid ""
"If no payment date is specified, the bank will treat this payment line "
"directly"
msgstr ""
"Ako nije naveden datum plaćanja, banka će smatrati da je ova stavka plaćanja "
"direktna."

#. module: account_payment
#: view:account.bank.statement:account_payment.view_bank_statement_form
msgid "Import Lines"
msgstr ""

#. module: account_payment
#: view:account.bank.statement:account_payment.view_bank_statement_form
msgid "Import Payment Lines"
msgstr "Uvezi stavke plaćanja"

#. module: account_payment
#: view:payment.line:account_payment.view_payment_line_form
#: view:payment.order:account_payment.view_payment_order_form
msgid "Information"
msgstr "Informacija"

#. module: account_payment
#: model:ir.model,name:account_payment.model_account_invoice
msgid "Invoice"
msgstr "Faktura"

#. module: account_payment
#: help:payment.line,ml_date_created:0
msgid "Invoice Effective Date"
msgstr "Efektivni datum fakture"

#. module: account_payment
#: view:website:account_payment.report_paymentorder
msgid "Invoice Ref"
msgstr "Referenca fakture"

#. module: account_payment
#: field:payment.line,ml_inv_ref:0
msgid "Invoice Ref."
msgstr "Referenca fakture"

#. module: account_payment
#: view:payment.order:account_payment.view_payment_order_form
msgid "Invoices"
msgstr ""

#. module: account_payment
#: view:payment.mode:account_payment.view_payment_mode_search
#: field:payment.mode,journal:0
msgid "Journal"
msgstr "Dnevnik knjiženja"

#. module: account_payment
#: model:ir.model,name:account_payment.model_account_move_line
msgid "Journal Items"
msgstr "Stavke dnevnika"

#. module: account_payment
#: field:account.payment.make.payment,write_uid:0
#: field:account.payment.populate.statement,write_uid:0
#: field:payment.line,write_uid:0
#: field:payment.mode,write_uid:0
#: field:payment.order,write_uid:0
#: field:payment.order.create,write_uid:0
msgid "Last Updated by"
msgstr ""

#. module: account_payment
#: field:account.payment.make.payment,write_date:0
#: field:account.payment.populate.statement,write_date:0
#: field:payment.line,write_date:0
#: field:payment.mode,write_date:0
#: field:payment.order,write_date:0
#: field:payment.order.create,write_date:0
msgid "Last Updated on"
msgstr ""

#. module: account_payment
#: view:account.payment.make.payment:account_payment.account_payment_make_payment_view
#: model:ir.actions.act_window,name:account_payment.action_account_payment_make_payment
msgid "Make Payment"
msgstr "Napravi plaćanje"

#. module: account_payment
#: view:payment.order:account_payment.view_payment_order_form
msgid "Make Payments"
msgstr "Napravite plaćanja"

#. module: account_payment
#: help:payment.mode,name:0
msgid "Mode of Payment"
msgstr "Način plaćanja"

#. module: account_payment
#: field:payment.mode,name:0
msgid "Name"
msgstr "Naziv"

#. module: account_payment
#: model:ir.actions.act_window,name:account_payment.action_payment_order_tree_new
msgid "New Payment Order"
msgstr "Novi nalog za plaćanje"

#. module: account_payment
#: field:payment.line,order_id:0
msgid "Order"
msgstr "Nalog"

#. module: account_payment
#: view:payment.line:account_payment.view_payment_line_form
#: field:payment.line,info_owner:0
#: view:payment.order:account_payment.view_payment_order_form
msgid "Owner Account"
msgstr "Vlasnik konta"

#. module: account_payment
#: field:payment.line,partner_id:0
#: field:payment.mode,partner_id:0
#: view:website:account_payment.report_paymentorder
msgid "Partner"
msgstr "Partner"

#. module: account_payment
#: field:payment.line,currency:0
msgid "Partner Currency"
msgstr "Valuta partnera"

#. module: account_payment
#: model:ir.ui.menu,name:account_payment.menu_main_payment
#: view:payment.line:account_payment.view_payment_line_form
#: view:payment.order:account_payment.view_payment_order_form
msgid "Payment"
msgstr "Plaćanje"

#. module: account_payment
#: field:payment.line,date:0
msgid "Payment Date"
msgstr "Datum plaćanja"

#. module: account_payment
#: model:ir.actions.act_window,name:account_payment.action_payment_line_form
#: model:ir.model,name:account_payment.model_payment_line
#: view:payment.line:account_payment.view_payment_line_form
#: view:payment.line:account_payment.view_payment_line_tree
#: view:payment.order:account_payment.view_payment_order_form
msgid "Payment Line"
msgstr "Stavka plaćanja"

#. module: account_payment
#: field:account.payment.populate.statement,lines:0
msgid "Payment Lines"
msgstr "Stavke plaćanja"

#. module: account_payment
#: model:ir.actions.act_window,name:account_payment.action_payment_mode_form
#: model:ir.model,name:account_payment.model_payment_mode
#: model:ir.ui.menu,name:account_payment.menu_action_payment_mode_form
#: view:payment.mode:account_payment.view_payment_mode_form
#: view:payment.mode:account_payment.view_payment_mode_search
#: view:payment.mode:account_payment.view_payment_mode_tree
#: view:payment.order:account_payment.view_payment_order_search
#: field:payment.order,mode:0
msgid "Payment Mode"
msgstr "Način plaćanja"

#. module: account_payment
#: model:ir.actions.report.xml,name:account_payment.action_report_payment_order
#: model:ir.model,name:account_payment.model_payment_order
#: view:payment.order:account_payment.view_payment_order_form
#: view:payment.order:account_payment.view_payment_order_search
msgid "Payment Order"
msgstr "Nalog za plaćanje"

#. module: account_payment
#: view:website:account_payment.report_paymentorder
msgid "Payment Order / Payment"
msgstr "Nalog za plaćanje / plaćanje"

#. module: account_payment
#: model:ir.actions.act_window,name:account_payment.action_payment_order_tree
#: model:ir.ui.menu,name:account_payment.menu_action_payment_order_form
msgid "Payment Orders"
msgstr "Nalozi za plaćanje"

#. module: account_payment
#: model:ir.actions.act_window,name:account_payment.action_account_payment_populate_statement
#: model:ir.actions.act_window,name:account_payment.action_account_populate_statement_confirm
msgid "Payment Populate statement"
msgstr "Popuni nalog za plaćanje"

#. module: account_payment
#: view:website:account_payment.report_paymentorder
msgid "Payment Type:"
msgstr ""

#. module: account_payment
#: help:payment.line,amount:0
msgid "Payment amount in the company currency"
msgstr "Iznos plaćanja u valuti firme"

#. module: account_payment
#: help:payment.line,amount_currency:0
msgid "Payment amount in the partner currency"
msgstr "Iznos plaćanja u valuti partnera"

#. module: account_payment
#: field:payment.order,line_ids:0
msgid "Payment lines"
msgstr "Linije plaćanja"

#. module: account_payment
#: view:payment.order:account_payment.view_payment_order_form
#: view:payment.order:account_payment.view_payment_order_tree
msgid "Payment order"
msgstr "Nalog za plaćanje"

#. module: account_payment
#: model:ir.actions.act_window,name:account_payment.action_create_payment_order
msgid "Populate Payment"
msgstr "Popunite plaćanje"

#. module: account_payment
#: view:account.payment.populate.statement:account_payment.account_payment_populate_statement_view
msgid "Populate Statement:"
msgstr "Popuni izvod"

#. module: account_payment
#: field:payment.order,date_prefered:0
msgid "Preferred Date"
msgstr "Preferirani datum"

#. module: account_payment
#: field:payment.order,reference:0
#: view:website:account_payment.report_paymentorder
msgid "Reference"
msgstr "Referenca"

#. module: account_payment
#: field:payment.order,user_id:0
msgid "Responsible"
msgstr "Odgovoran"

#. module: account_payment
#: field:payment.order,date_scheduled:0
msgid "Scheduled Date"
msgstr "Zakazani datum"

#. module: account_payment
#: view:payment.order.create:account_payment.view_create_payment_order
msgid "Search"
msgstr "Pretraži"

#. module: account_payment
#: view:payment.order:account_payment.view_payment_order_search
msgid "Search Payment Orders"
msgstr "Traži naloge za plaćanje"

#. module: account_payment
#: view:payment.order.create:account_payment.view_create_payment_order
#: view:payment.order.create:account_payment.view_create_payment_order_lines
msgid "Search Payment lines"
msgstr "Pretraga po stavkama plaćanja"

#. module: account_payment
#: help:payment.order,date_scheduled:0
msgid "Select a date if you have chosen Preferred Date to be fixed."
msgstr "Odaberite datum ako ste odabrali fiksni poželjni datum"

#. module: account_payment
#: help:payment.order,mode:0
msgid "Select the Payment Mode to be applied."
msgstr "Odaberite način plaćanja koji će biti primjenjen."

#. module: account_payment
#: view:payment.order:account_payment.view_payment_order_form
msgid "Set to draft"
msgstr "Stavi u draft"

#. module: account_payment
#: view:payment.order:account_payment.view_payment_order_search
#: field:payment.order,state:0
msgid "Status"
msgstr "Status"

#. module: account_payment
#: selection:payment.line,state:0
msgid "Structured"
msgstr "Strukturiran"

#. module: account_payment
#: help:payment.line,partner_id:0
msgid "The Ordering Customer"
msgstr "Kupac naručitelj"

#. module: account_payment
#: sql_constraint:payment.line:0
msgid "The payment line name must be unique!"
msgstr "Naziv stavke plaćanja mora biti jedinstven!"

#. module: account_payment
#: help:payment.line,communication2:0
msgid "The successor message of Communication."
msgstr "Nasljedna poruka komunikacije."

#. module: account_payment
#: code:addons/account_payment/account_move_line.py:57
#, python-format
msgid "There is no partner defined on the entry line."
msgstr "Nema definisanog partnera na stavci zapisa."

#. module: account_payment
#: help:payment.line,move_line_id:0
msgid ""
"This Entry Line will be referred for the information of the ordering "
"customer."
msgstr "Ova stavka će biti određena iz informacije o kupcu naručitelju."

#. module: account_payment
#: field:payment.order,total:0
#: view:website:account_payment.report_paymentorder
msgid "Total"
msgstr "Ukupno"

#. module: account_payment
#: view:website:account_payment.report_paymentorder
msgid "Total (Currency)"
msgstr ""

#. module: account_payment
#: view:payment.order:account_payment.view_payment_order_form
msgid "Total in Company Currency"
msgstr "Ukupno u valuti kompanije"

#. module: account_payment
#: view:payment.line:account_payment.view_payment_line_form
#: view:payment.order:account_payment.view_payment_order_form
msgid "Transaction Information"
msgstr "Podaci o transakciji"

#. module: account_payment
#: view:website:account_payment.report_paymentorder
msgid "Used Account:"
msgstr ""

#. module: account_payment
#: help:payment.line,communication:0
msgid ""
"Used as the message between ordering customer and current company. Depicts "
"'What do you want to say to the recipient about this order ?'"
msgstr ""

#. module: account_payment
#: view:website:account_payment.report_paymentorder
msgid "Value Date"
msgstr "Datum vrijednosti"

#. module: account_payment
#: help:payment.order,state:0
msgid ""
"When an order is placed the status is 'Draft'.\n"
" Once the bank is confirmed the status is set to 'Confirmed'.\n"
" Then the order is paid the status is 'Done'."
msgstr ""
"Kada je nalog kreiran status je 'U pripremi'.\n"
" Kada je potvrđen od strane banke status je  'Potvrđeno'.\n"
" Kada je nalog plaćen status je 'Gotovo'."

#. module: account_payment
#: view:account.payment.make.payment:account_payment.account_payment_make_payment_view
msgid "Yes"
msgstr "Da"

#. module: account_payment
#: code:addons/account_payment/account_invoice.py:42
#, python-format
msgid ""
"You cannot cancel an invoice which has already been imported in a payment "
"order. Remove it from the following payment order : %s."
msgstr ""
"Ne možete otkazati fakturu koja je već bila uvezena u nalog plaćanja. "
"Uklonite je iz sljedećeg naloga plaćanja: %s."

#. module: account_payment
#: field:payment.line,name:0
msgid "Your Reference"
msgstr "Tvoja Referenca"

#. module: account_payment
#: view:payment.order.create:account_payment.view_create_payment_order_lines
msgid "_Add to payment order"
msgstr "_Dodaj u nalog za plaćanje"<|MERGE_RESOLUTION|>--- conflicted
+++ resolved
@@ -1,30 +1,22 @@
-# Bosnian translation for openobject-addons
-# Copyright (c) 2014 Rosetta Contributors and Canonical Ltd 2014
-# This file is distributed under the same license as the openobject-addons package.
-# FIRST AUTHOR <EMAIL@ADDRESS>, 2014.
-#
+# Translation of Odoo Server.
+# This file contains the translation of the following modules:
+# * account_payment
+# 
+# Translators:
+# FIRST AUTHOR <EMAIL@ADDRESS>, 2014
 msgid ""
 msgstr ""
-<<<<<<< HEAD
-"Project-Id-Version: openobject-addons\n"
-"Report-Msgid-Bugs-To: FULL NAME <EMAIL@ADDRESS>\n"
-"POT-Creation-Date: 2014-08-14 13:08+0000\n"
-"PO-Revision-Date: 2014-08-14 16:10+0000\n"
-"Last-Translator: FULL NAME <EMAIL@ADDRESS>\n"
-"Language-Team: Bosnian <bs@li.org>\n"
-=======
 "Project-Id-Version: Odoo 8.0\n"
 "Report-Msgid-Bugs-To: \n"
 "POT-Creation-Date: 2015-01-21 14:07+0000\n"
 "PO-Revision-Date: 2016-06-05 13:40+0000\n"
 "Last-Translator: Martin Trigaux\n"
 "Language-Team: Bosnian (http://www.transifex.com/odoo/odoo-8/language/bs/)\n"
->>>>>>> baa4cc0e
 "MIME-Version: 1.0\n"
 "Content-Type: text/plain; charset=UTF-8\n"
-"Content-Transfer-Encoding: 8bit\n"
-"X-Launchpad-Export-Date: 2014-08-15 06:51+0000\n"
-"X-Generator: Launchpad (build 17156)\n"
+"Content-Transfer-Encoding: \n"
+"Language: bs\n"
+"Plural-Forms: nplurals=3; plural=(n%10==1 && n%100!=11 ? 0 : n%10>=2 && n%10<=4 && (n%100<10 || n%100>=20) ? 1 : 2);\n"
 
 #. module: account_payment
 #: model:ir.actions.act_window,help:account_payment.action_payment_order_tree
@@ -32,20 +24,11 @@
 "<p class=\"oe_view_nocontent_create\">\n"
 "                Click to create a payment order.\n"
 "              </p><p>\n"
-"                A payment order is a payment request from your company to "
-"pay a\n"
+"                A payment order is a payment request from your company to pay a\n"
 "                supplier invoice or a customer refund.\n"
 "              </p>\n"
 "            "
-msgstr ""
-"<p class=\"oe_view_nocontent_create\">\n"
-"                Kliknite da kreirate nalog plaćanja.\n"
-"              </p><p>\n"
-"                Nalog plaćanja je zahtjev plaćanja vaše kompanije da plati "
-"fakturu\n"
-"                dobavljaču ili povrat kupcu.\n"
-"              </p>\n"
-"            "
+msgstr "<p class=\"oe_view_nocontent_create\">\n                Kliknite da kreirate nalog plaćanja.\n              </p><p>\n                Nalog plaćanja je zahtjev plaćanja vaše kompanije da plati fakturu\n                dobavljaču ili povrat kupcu.\n              </p>\n            "
 
 #. module: account_payment
 #: model:ir.model,name:account_payment.model_account_payment_populate_statement
@@ -147,10 +130,7 @@
 "Choose an option for the Payment Order:'Fixed' stands for a date specified "
 "by you.'Directly' stands for the direct execution.'Due date' stands for the "
 "scheduled date of execution."
-msgstr ""
-"Odaberite opciju za nalog za plaćanje: \"Fiksno\" znači datum naveden od "
-"vaše strane. \"Direktno\" znači direktno izvršenje. \"Datum odgode\" znači "
-"zakazan datum izvršenja."
+msgstr "Odaberite opciju za nalog za plaćanje: \"Fiksno\" znači datum naveden od vaše strane. \"Direktno\" znači direktno izvršenje. \"Datum odgode\" znači zakazan datum izvršenja."
 
 #. module: account_payment
 #: field:payment.line,communication:0
@@ -168,8 +148,7 @@
 msgstr "Vrsta veze"
 
 #. module: account_payment
-#: field:payment.line,company_id:0
-#: field:payment.mode,company_id:0
+#: field:payment.line,company_id:0 field:payment.mode,company_id:0
 #: field:payment.order,company_id:0
 msgid "Company"
 msgstr "Kompanija"
@@ -203,21 +182,18 @@
 #. module: account_payment
 #: field:account.payment.make.payment,create_uid:0
 #: field:account.payment.populate.statement,create_uid:0
-#: field:payment.line,create_uid:0
-#: field:payment.mode,create_uid:0
-#: field:payment.order,create_uid:0
-#: field:payment.order.create,create_uid:0
+#: field:payment.line,create_uid:0 field:payment.mode,create_uid:0
+#: field:payment.order,create_uid:0 field:payment.order.create,create_uid:0
 msgid "Created by"
-msgstr ""
+msgstr "Kreirao"
 
 #. module: account_payment
 #: field:account.payment.make.payment,create_date:0
 #: field:account.payment.populate.statement,create_date:0
-#: field:payment.mode,create_date:0
-#: field:payment.order,create_date:0
+#: field:payment.mode,create_date:0 field:payment.order,create_date:0
 #: field:payment.order.create,create_date:0
 msgid "Created on"
-msgstr ""
+msgstr "Kreirano"
 
 #. module: account_payment
 #: field:payment.order,date_created:0
@@ -268,8 +244,7 @@
 msgstr "Draft"
 
 #. module: account_payment
-#: field:payment.line,ml_maturity_date:0
-#: field:payment.order.create,duedate:0
+#: field:payment.line,ml_maturity_date:0 field:payment.order.create,duedate:0
 msgid "Due Date"
 msgstr "Datum dospijeća"
 
@@ -343,27 +318,23 @@
 #: view:payment.mode:account_payment.view_payment_mode_search
 #: view:payment.order:account_payment.view_payment_order_search
 msgid "Group By"
-msgstr ""
+msgstr "Grupiši po"
 
 #. module: account_payment
 #: field:account.payment.make.payment,id:0
-#: field:account.payment.populate.statement,id:0
-#: field:payment.line,id:0
-#: field:payment.mode,id:0
-#: field:payment.order,id:0
+#: field:account.payment.populate.statement,id:0 field:payment.line,id:0
+#: field:payment.mode,id:0 field:payment.order,id:0
 #: field:payment.order.create,id:0
 #: field:report.account_payment.report_paymentorder,id:0
 msgid "ID"
-msgstr ""
+msgstr "ID"
 
 #. module: account_payment
 #: help:payment.line,date:0
 msgid ""
 "If no payment date is specified, the bank will treat this payment line "
 "directly"
-msgstr ""
-"Ako nije naveden datum plaćanja, banka će smatrati da je ova stavka plaćanja "
-"direktna."
+msgstr "Ako nije naveden datum plaćanja, banka će smatrati da je ova stavka plaćanja direktna."
 
 #. module: account_payment
 #: view:account.bank.statement:account_payment.view_bank_statement_form
@@ -404,7 +375,7 @@
 #. module: account_payment
 #: view:payment.order:account_payment.view_payment_order_form
 msgid "Invoices"
-msgstr ""
+msgstr "Fakture"
 
 #. module: account_payment
 #: view:payment.mode:account_payment.view_payment_mode_search
@@ -420,22 +391,18 @@
 #. module: account_payment
 #: field:account.payment.make.payment,write_uid:0
 #: field:account.payment.populate.statement,write_uid:0
-#: field:payment.line,write_uid:0
-#: field:payment.mode,write_uid:0
-#: field:payment.order,write_uid:0
-#: field:payment.order.create,write_uid:0
+#: field:payment.line,write_uid:0 field:payment.mode,write_uid:0
+#: field:payment.order,write_uid:0 field:payment.order.create,write_uid:0
 msgid "Last Updated by"
-msgstr ""
+msgstr "Zadnji ažurirao"
 
 #. module: account_payment
 #: field:account.payment.make.payment,write_date:0
 #: field:account.payment.populate.statement,write_date:0
-#: field:payment.line,write_date:0
-#: field:payment.mode,write_date:0
-#: field:payment.order,write_date:0
-#: field:payment.order.create,write_date:0
+#: field:payment.line,write_date:0 field:payment.mode,write_date:0
+#: field:payment.order,write_date:0 field:payment.order.create,write_date:0
 msgid "Last Updated on"
-msgstr ""
+msgstr "Zadnje ažurirano"
 
 #. module: account_payment
 #: view:account.payment.make.payment:account_payment.account_payment_make_payment_view
@@ -476,8 +443,7 @@
 msgstr "Vlasnik konta"
 
 #. module: account_payment
-#: field:payment.line,partner_id:0
-#: field:payment.mode,partner_id:0
+#: field:payment.line,partner_id:0 field:payment.mode,partner_id:0
 #: view:website:account_payment.report_paymentorder
 msgid "Partner"
 msgstr "Partner"
@@ -722,10 +688,7 @@
 "When an order is placed the status is 'Draft'.\n"
 " Once the bank is confirmed the status is set to 'Confirmed'.\n"
 " Then the order is paid the status is 'Done'."
-msgstr ""
-"Kada je nalog kreiran status je 'U pripremi'.\n"
-" Kada je potvrđen od strane banke status je  'Potvrđeno'.\n"
-" Kada je nalog plaćen status je 'Gotovo'."
+msgstr "Kada je nalog kreiran status je 'U pripremi'.\n Kada je potvrđen od strane banke status je  'Potvrđeno'.\n Kada je nalog plaćen status je 'Gotovo'."
 
 #. module: account_payment
 #: view:account.payment.make.payment:account_payment.account_payment_make_payment_view
@@ -738,9 +701,7 @@
 msgid ""
 "You cannot cancel an invoice which has already been imported in a payment "
 "order. Remove it from the following payment order : %s."
-msgstr ""
-"Ne možete otkazati fakturu koja je već bila uvezena u nalog plaćanja. "
-"Uklonite je iz sljedećeg naloga plaćanja: %s."
+msgstr "Ne možete otkazati fakturu koja je već bila uvezena u nalog plaćanja. Uklonite je iz sljedećeg naloga plaćanja: %s."
 
 #. module: account_payment
 #: field:payment.line,name:0
@@ -750,4 +711,12 @@
 #. module: account_payment
 #: view:payment.order.create:account_payment.view_create_payment_order_lines
 msgid "_Add to payment order"
-msgstr "_Dodaj u nalog za plaćanje"+msgstr "_Dodaj u nalog za plaćanje"
+
+#. module: account_payment
+#: view:account.payment.make.payment:account_payment.account_payment_make_payment_view
+#: view:account.payment.populate.statement:account_payment.account_payment_populate_statement_view
+#: view:payment.order.create:account_payment.view_create_payment_order
+#: view:payment.order.create:account_payment.view_create_payment_order_lines
+msgid "or"
+msgstr "ili"