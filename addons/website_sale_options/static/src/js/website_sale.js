--- conflicted
+++ resolved
@@ -21,26 +21,7 @@
             }).then(function (modal) {
                 var $modal = $(modal);
 
-<<<<<<< HEAD
                 $modal.find('img:first').attr("src", "/website/image/product.product/" + product_id + "/image_medium");
-=======
-                    $modal.on('click', '.a-submit', function () {
-                        var $a = $(this);
-                        $form.ajaxSubmit({
-                            url:  '/shop/cart/update_option',
-                            data: {lang: openerp.website.get_context().lang},
-                            success: function (quantity) {
-                                if (!$a.hasClass('js_goto_shop')) {
-                                    window.location.href = window.location.href.replace(/shop([\/?].*)?$/, "shop/cart");
-                                }
-                                var $q = $(".my_cart_quantity");
-                                $q.parent().parent().removeClass("hidden", !quantity);
-                                $q.html(quantity).hide().fadeIn(600);
-                            }
-                        });
-                        $modal.modal('hide');
-                    });
->>>>>>> c2b47668
 
                 $modal.appendTo($form)
                     .modal()
@@ -52,6 +33,7 @@
                     var $a = $(this);
                     $form.ajaxSubmit({
                         url:  '/shop/cart/update_option',
+                            data: {lang: openerp.website.get_context().lang},
                         success: function (quantity) {
                             if (!$a.hasClass('js_goto_shop')) {
                                 window.location.href = window.location.href.replace(/shop([\/?].*)?$/, "shop/cart");
