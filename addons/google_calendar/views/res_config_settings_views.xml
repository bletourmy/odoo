--- conflicted
+++ resolved
@@ -19,18 +19,7 @@
             </field>
         </record>
 
-<<<<<<< HEAD
-=======
-        <record id="action_config_settings_google_calendar" model="ir.actions.act_window">
-            <field name="name">Settings</field>
-            <field name="type">ir.actions.act_window</field>
-            <field name="res_model">res.config.settings</field>
-            <field name="view_mode">form</field>
             <field name="context">{'module' : 'general_settings'}</field>
-            <field name="target">inline</field>
-        </record>
-
->>>>>>> ad825b67
         <menuitem id="menu_calendar_google_tech_config"
             name="API Credentials"
             parent="calendar.menu_calendar_configuration"
