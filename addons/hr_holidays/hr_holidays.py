# -*- coding: utf-8 -*-
##################################################################################
#
# Copyright (c) 2005-2006 Axelor SARL. (http://www.axelor.com)
# and 2004-2010 Tiny SPRL (<http://tiny.be>).
#
# $Id: hr.py 4656 2006-11-24 09:58:42Z Cyp $
#
#     This program is free software: you can redistribute it and/or modify
#     it under the terms of the GNU Affero General Public License as
#     published by the Free Software Foundation, either version 3 of the
#     License, or (at your option) any later version.
#
#     This program is distributed in the hope that it will be useful,
#     but WITHOUT ANY WARRANTY; without even the implied warranty of
#     MERCHANTABILITY or FITNESS FOR A PARTICULAR PURPOSE.  See the
#     GNU Affero General Public License for more details.
#
#     You should have received a copy of the GNU Affero General Public License
#     along with this program.  If not, see <http://www.gnu.org/licenses/>.
#
##############################################################################

import datetime
from itertools import groupby
from operator import itemgetter

import netsvc
from osv import fields, osv
from tools.translate import _


class hr_holidays_status(osv.osv):
    _name = "hr.holidays.status"
    _description = "Leave Type"

    def get_days(self, cr, uid, ids, employee_id, return_false, context=None):
        cr.execute("""SELECT id, type, number_of_days, holiday_status_id FROM hr_holidays WHERE employee_id = %s AND state='validate' AND holiday_status_id in %s""",
            [employee_id, tuple(ids)])
        result = sorted(cr.dictfetchall(), key=lambda x: x['holiday_status_id'])
        grouped_lines = dict((k, [v for v in itr]) for k, itr in groupby(result, itemgetter('holiday_status_id')))
        res = {}
        for record in self.browse(cr, uid, ids, context=context):
            res[record.id] = {}
            max_leaves = leaves_taken = 0
            if not return_false:
                if record.id in grouped_lines:
                    leaves_taken = -sum([item['number_of_days'] for item in grouped_lines[record.id] if item['type'] == 'remove'])
                    max_leaves = sum([item['number_of_days'] for item in grouped_lines[record.id] if item['type'] == 'add'])
            res[record.id]['max_leaves'] = max_leaves
            res[record.id]['leaves_taken'] = leaves_taken
            res[record.id]['remaining_leaves'] = max_leaves - leaves_taken
        return res

    def _user_left_days(self, cr, uid, ids, name, args, context=None):
        return_false = False
        employee_id = False
        res = {}
        if context and context.has_key('employee_id'):
            if not context['employee_id']:
                return_false = True
            employee_id = context['employee_id']
        else:
            employee_ids = self.pool.get('hr.employee').search(cr, uid, [('user_id','=',uid)], context=context)
            if employee_ids:
                employee_id = employee_ids[0]
            else:
                return_false = True
        if employee_id:
            res = self.get_days(cr, uid, ids, employee_id, return_false, context=context)
        else:
            res = dict.fromkeys(ids, {'leaves_taken': 0, 'remaining_leaves': 0, 'max_leaves': 0})
        return res

    _columns = {
        'name': fields.char('Leave Type', size=64, required=True, translate=True),
        'categ_id': fields.many2one('crm.case.categ', 'Meeting', domain="[('object_id.model', '=', 'crm.meeting')]", help='If you set a meeting type, OpenERP will create a meeting in the calendar once a leave is validated.'),
        'color_name': fields.selection([('red', 'Red'),('blue','Blue'), ('lightgreen', 'Light Green'), ('lightblue','Light Blue'), ('lightyellow', 'Light Yellow'), ('magenta', 'Magenta'),('lightcyan', 'Light Cyan'),('black', 'Black'),('lightpink', 'Light Pink'),('brown', 'Brown'),('violet', 'Violet'),('lightcoral', 'Light Coral'),('lightsalmon', 'Light Salmon'),('lavender', 'Lavender'),('wheat', 'Wheat'),('ivory', 'Ivory')],'Color in Report', required=True, help='This color will be used in the leaves summary located in Reporting\Leaves by Departement'),
        'limit': fields.boolean('Allow to Override Limit', help='If you tick this checkbox, the system will allow, for this section, the employees to take more leaves than the available ones.'),
        'active': fields.boolean('Active', help="If the active field is set to false, it will allow you to hide the leave type without removing it."),
        'max_leaves': fields.function(_user_left_days, string='Maximum Allowed', help='This value is given by the sum of all holidays requests with a positive value.', multi='user_left_days'),
        'leaves_taken': fields.function(_user_left_days, string='Leaves Already Taken', help='This value is given by the sum of all holidays requests with a negative value.', multi='user_left_days'),
        'remaining_leaves': fields.function(_user_left_days, string='Remaining Leaves', help='Maximum Leaves Allowed - Leaves Already Taken', multi='user_left_days'),
        'double_validation': fields.boolean('Apply Double Validation', help="If its True then its Allocation/Request have to be validated by second validator")
    }
    _defaults = {
        'color_name': 'red',
        'active': True,
    }
hr_holidays_status()

class hr_holidays(osv.osv):
    _name = "hr.holidays"
    _description = "Leave"
    _order = "type desc, date_from asc"

    def _employee_get(self, cr, uid, context=None):
        ids = self.pool.get('hr.employee').search(cr, uid, [('user_id', '=', uid)], context=context)
        if ids:
            return ids[0]
        return False

    def _compute_number_of_days(self, cr, uid, ids, name, args, context=None):
        result = {}
        for hol in self.browse(cr, uid, ids, context=context):
            if hol.type=='remove':
                result[hol.id] = -hol.number_of_days_temp
            else:
                result[hol.id] = hol.number_of_days_temp
        return result

    _columns = {
        'name': fields.char('Description', required=True, size=64),
        'state': fields.selection([('draft', 'New'), ('confirm', 'Waiting Approval'), ('refuse', 'Refused'),
            ('validate1', 'Waiting Second Approval'), ('validate', 'Approved'), ('cancel', 'Cancelled')],
            'State', readonly=True, help='The state is set to \'Draft\', when a holiday request is created.\
            \nThe state is \'Waiting Approval\', when holiday request is confirmed by user.\
            \nThe state is \'Refused\', when holiday request is refused by manager.\
            \nThe state is \'Approved\', when holiday request is approved by manager.'),
        'user_id':fields.related('employee_id', 'user_id', type='many2one', relation='res.users', string='User', store=True),
        'date_from': fields.datetime('Start Date', readonly=True, states={'draft':[('readonly',False)]}),
        'date_to': fields.datetime('End Date', readonly=True, states={'draft':[('readonly',False)]}),
        'holiday_status_id': fields.many2one("hr.holidays.status", "Leave Type", required=True,readonly=True, states={'draft':[('readonly',False)]}),
        'employee_id': fields.many2one('hr.employee', "Employee", select=True, invisible=False, readonly=True, states={'draft':[('readonly',False)]}, help='Leave Manager can let this field empty if this leave request/allocation is for every employee'),
        #'manager_id': fields.many2one('hr.employee', 'Leave Manager', invisible=False, readonly=True, help='This area is automatically filled by the user who validate the leave'),
        #'notes': fields.text('Notes',readonly=True, states={'draft':[('readonly',False)]}),
        'manager_id': fields.many2one('hr.employee', 'First Approval', invisible=False, readonly=True, help='This area is automatically filled by the user who validate the leave'),
        'notes': fields.text('Reasons',readonly=True, states={'draft':[('readonly',False)]}),
        'number_of_days_temp': fields.float('Number of Days', readonly=True, states={'draft':[('readonly',False)]}),
        'number_of_days': fields.function(_compute_number_of_days, string='Number of Days', store=True),
        'case_id': fields.many2one('crm.meeting', 'Meeting'),
        'type': fields.selection([('remove','Leave Request'),('add','Allocation Request')], 'Request Type', required=True, readonly=True, states={'draft':[('readonly',False)]}, help="Choose 'Leave Request' if someone wants to take an off-day. \nChoose 'Allocation Request' if you want to increase the number of leaves available for someone"),
        'parent_id': fields.many2one('hr.holidays', 'Parent'),
        'linked_request_ids': fields.one2many('hr.holidays', 'parent_id', 'Linked Requests',),
        'department_id':fields.related('employee_id', 'department_id', string='Department', type='many2one', relation='hr.department', readonly=True, store=True),
        'category_id': fields.many2one('hr.employee.category', "Category", help='Category of Employee'),
        'holiday_type': fields.selection([('employee','By Employee'),('category','By Employee Category')], 'Allocation Type', help='By Employee: Allocation/Request for individual Employee, By Employee Category: Allocation/Request for group of employees in category', required=True),
        'manager_id2': fields.many2one('hr.employee', 'Second Approval', readonly=True, help='This area is automaticly filled by the user who validate the leave with second level (If Leave type need second validation)'),
        'double_validation': fields.related('holiday_status_id', 'double_validation', type='boolean', relation='hr.holidays.status', string='Apply Double Validation'),
    }
    _defaults = {
        'employee_id': _employee_get,
        'state': 'draft',
        'type': 'remove',
        'user_id': lambda obj, cr, uid, context: uid,
        'holiday_type': 'employee'
    }
    _sql_constraints = [
        ('type_value', "CHECK( (holiday_type='employee' AND employee_id IS NOT NULL) or (holiday_type='category' AND category_id IS NOT NULL))", "You have to select an employee or a category"),
        ('date_check2', "CHECK ( (type='add') OR (date_from <= date_to))", "The start date must be before the end date !"),
        ('date_check', "CHECK ( number_of_days_temp >= 0 )", "The number of days must be greater than 0 !"),
    ]

    def _create_resource_leave(self, cr, uid, vals, context=None):
        '''This method will create entry in resource calendar leave object at the time of holidays validated '''
        obj_res_leave = self.pool.get('resource.calendar.leaves')
        return obj_res_leave.create(cr, uid, vals, context=context)

    def _remove_resouce_leave(self, cr, uid, ids, context=None):
        '''This method will create entry in resource calendar leave object at the time of holidays cancel/removed'''
        obj_res_leave = self.pool.get('resource.calendar.leaves')
        leave_ids = obj_res_leave.search(cr, uid, [('holiday_id', 'in', ids)], context=context)
        return obj_res_leave.unlink(cr, uid, leave_ids)

    def onchange_type(self, cr, uid, ids, holiday_type, context=None):
        result = {'value': {'employee_id': False}}
        if holiday_type == 'employee':
            ids_employee = self.pool.get('hr.employee').search(cr, uid, [('user_id','=', uid)])
            if ids_employee:
                result['value'] = {
                    'employee_id': ids_employee[0]
                }
        return result

    # TODO: can be improved using resource calendar method
    def _get_number_of_days(self, date_from, date_to, context=None):
        """Returns a float equals to the timedelta between two dates given as string."""

        DATETIME_FORMAT = "%Y-%m-%d %H:%M:%S"
        from_dt = datetime.datetime.strptime(date_from, DATETIME_FORMAT)
        to_dt = datetime.datetime.strptime(date_to, DATETIME_FORMAT)
        timedelta = to_dt - from_dt
        diff_day = timedelta.days + float(timedelta.seconds) / 86400
        return diff_day

    def unlink(self, cr, uid, ids, context=None):
        for rec in self.browse(cr, uid, ids, context=context):
            if rec.state<>'draft':
                raise osv.except_osv(_('Warning!'),_('You cannot delete a leave which is not in draft state !'))
        return super(hr_holidays, self).unlink(cr, uid, ids, context)

    def onchange_date_from(self, cr, uid, ids, date_to, date_from, context=None):
        result = {}
        if date_to and date_from:
            diff_day = self._get_number_of_days(date_from, date_to, context=context)
            result['value'] = {
                'number_of_days_temp': round(diff_day)+1
            }
            return result
        result['value'] = {
            'number_of_days_temp': 0,
        }
        return result

    def onchange_sec_id(self, cr, uid, ids, status, context=None):
        warning = {}
        double_validation = False
        obj_holiday_status = self.pool.get('hr.holidays.status')
        if status:
            holiday_status = obj_holiday_status.browse(cr, uid, status, context=context)
            double_validation = holiday_status.double_validation
            if holiday_status.categ_id and holiday_status.categ_id.section_id and not holiday_status.categ_id.section_id.allow_unlink:
                warning = {
                    'title': "Warning for ",
                    'message': "You won\'t be able to cancel this leave request because the CRM Sales Team of the leave type disallows."
                }
        return {'warning': warning, 'value': {'double_validation': double_validation}}

    def set_to_draft(self, cr, uid, ids, context=None):
        self.write(cr, uid, ids, {
            'state': 'draft',
            'manager_id': False,
            'manager_id2': False,
        })
        wf_service = netsvc.LocalService("workflow")
        for id in ids:
            wf_service.trg_delete(uid, 'hr.holidays', id, cr)
            wf_service.trg_create(uid, 'hr.holidays', id, cr)
        return True

    def holidays_validate(self, cr, uid, ids, context=None):
        self.check_holidays(cr, uid, ids, context=context)
        obj_emp = self.pool.get('hr.employee')
        ids2 = obj_emp.search(cr, uid, [('user_id', '=', uid)])
        manager = ids2 and ids2[0] or False
        return self.write(cr, uid, ids, {'state':'validate1', 'manager_id': manager})

    def holidays_validate2(self, cr, uid, ids, context=None):
        self.check_holidays(cr, uid, ids, context=context)
        obj_emp = self.pool.get('hr.employee')
        ids2 = obj_emp.search(cr, uid, [('user_id', '=', uid)])
        manager = ids2 and ids2[0] or False
        self.write(cr, uid, ids, {'state':'validate'})
        data_holiday = self.browse(cr, uid, ids)
        holiday_ids = []
        for record in data_holiday:
            if record.holiday_status_id.double_validation:
                holiday_ids.append(record.id)
            if record.holiday_type == 'employee' and record.type == 'remove':
                meeting_obj = self.pool.get('crm.meeting')
                vals = {
                    'name': record.name,
                    'categ_id': record.holiday_status_id.categ_id.id,
                    'duration': record.number_of_days_temp * 8,
                    'note': record.notes,
                    'user_id': record.user_id.id,
                    'date': record.date_from,
                    'end_date': record.date_to,
                    'date_deadline': record.date_to,
                }
                case_id = meeting_obj.create(cr, uid, vals)
                self.write(cr, uid, ids, {'case_id': case_id})
            elif record.holiday_type == 'category':
                emp_ids = obj_emp.search(cr, uid, [('category_ids', 'child_of', [record.category_id.id])])
                leave_ids = []
                for emp in obj_emp.browse(cr, uid, emp_ids):
                    vals = {
                        'name': record.name,
                        'type': record.type,
                        'holiday_type': 'employee',
                        'holiday_status_id': record.holiday_status_id.id,
                        'date_from': record.date_from,
                        'date_to': record.date_to,
                        'notes': record.notes,
                        'number_of_days_temp': record.number_of_days_temp,
                        'parent_id': record.id,
                        'employee_id': emp.id
                    }
                    leave_ids.append(self.create(cr, uid, vals, context=None))
                wf_service = netsvc.LocalService("workflow")
                for leave_id in leave_ids:
                    wf_service.trg_validate(uid, 'hr.holidays', leave_id, 'confirm', cr)
                    wf_service.trg_validate(uid, 'hr.holidays', leave_id, 'validate', cr)
                    wf_service.trg_validate(uid, 'hr.holidays', leave_id, 'second_validate', cr)
        if holiday_ids:
            self.write(cr, uid, holiday_ids, {'manager_id2': manager})
        return True

    def holidays_confirm(self, cr, uid, ids, context=None):
        self.check_holidays(cr, uid, ids, context=context)
        return self.write(cr, uid, ids, {'state':'confirm'})

<<<<<<< HEAD
    def holidays_refuse(self, cr, uid, ids, approval, *args):
        obj_emp = self.pool.get('hr.employee')
        ids2 = obj_emp.search(cr, uid, [('user_id', '=', uid)])
        manager = ids2 and ids2[0] or False
        if approval == 'first_approval':
            self.write(cr, uid, ids, {'manager_id': manager})
        else:
            self.write(cr, uid, ids, {'manager_id2': manager})
        self.write(cr, uid, ids, {'state': 'refuse'})
        self.holidays_cancel(cr, uid, ids)
=======
    def holidays_refuse(self, cr, uid, ids, context=None):
        obj_emp = self.pool.get('hr.employee')
        ids2 = obj_emp.search(cr, uid, [('user_id', '=', uid)])
        manager = ids2 and ids2[0] or False
        self.write(cr, uid, ids, {'state': 'refuse', 'manager_id2': manager})
        self.holidays_cancel(cr, uid, ids, context=context)
>>>>>>> 03f9522b
        return True

    def holidays_cancel(self, cr, uid, ids, context=None):
        obj_crm_meeting = self.pool.get('crm.meeting')
        for record in self.browse(cr, uid, ids):
            # Delete the meeting
            if record.case_id:
                obj_crm_meeting.unlink(cr, uid, [record.case_id.id])

            # If a category that created several holidays, cancel all related
            wf_service = netsvc.LocalService("workflow")
            for request in record.linked_request_ids or []:
                wf_service.trg_validate(uid, 'hr.holidays', request.id, 'cancel', cr)

        return True

    def check_holidays(self, cr, uid, ids, context=None):
        holi_status_obj = self.pool.get('hr.holidays.status')
        for record in self.browse(cr, uid, ids):
            if record.holiday_type == 'employee' and record.type == 'remove':
                if record.employee_id and not record.holiday_status_id.limit:
                    leaves_rest = holi_status_obj.get_days( cr, uid, [record.holiday_status_id.id], record.employee_id.id, False)[record.holiday_status_id.id]['remaining_leaves']
                    if leaves_rest < record.number_of_days_temp:
                        raise osv.except_osv(_('Warning!'),_('You cannot validate leaves for employee %s: too few remaining days (%s).') % (record.employee_id.name, leaves_rest))
        return True
hr_holidays()

class resource_calendar_leaves(osv.osv):
    _inherit = "resource.calendar.leaves"
    _description = "Leave Detail"
    _columns = {
        'holiday_id': fields.many2one("hr.holidays", "Holiday"),
    }

resource_calendar_leaves()


class hr_employee(osv.osv):
   _inherit="hr.employee"

   def _set_remaining_days(self, cr, uid, empl_id, name, value, arg, context=None):
        employee = self.browse(cr, uid, empl_id, context=context)
        diff = value - employee.remaining_leaves
        type_obj = self.pool.get('hr.holidays.status')
        holiday_obj = self.pool.get('hr.holidays')
        # Find for holidays status
        status_ids = type_obj.search(cr, uid, [('limit', '=', False)], context=context)
        if len(status_ids) != 1 :
            raise osv.except_osv(_('Warning !'),_("To use this feature, you must have only one leave type without the option 'Allow to Override Limit' set. (%s Found).") % (len(status_ids)))
        status_id = status_ids and status_ids[0] or False
        if not status_id:
            return False
        if diff > 0:
            leave_id = holiday_obj.create(cr, uid, {'name': _('Allocation for %s') % employee.name, 'employee_id': employee.id, 'holiday_status_id': status_id, 'type': 'add', 'holiday_type': 'employee', 'number_of_days_temp': diff}, context=context)
        elif diff < 0:
            leave_id = holiday_obj.create(cr, uid, {'name': _('Leave Request for %s') % employee.name, 'employee_id': employee.id, 'holiday_status_id': status_id, 'type': 'remove', 'holiday_type': 'employee', 'number_of_days_temp': abs(diff)}, context=context)
        else:
            return False
        wf_service = netsvc.LocalService("workflow")
        wf_service.trg_validate(uid, 'hr.holidays', leave_id, 'confirm', cr)
        wf_service.trg_validate(uid, 'hr.holidays', leave_id, 'validate', cr)
        wf_service.trg_validate(uid, 'hr.holidays', leave_id, 'second_validate', cr)
        return True

   def _get_remaining_days(self, cr, uid, ids, name, args, context=None):
        cr.execute("""SELECT
                sum(h.number_of_days) as days,
                h.employee_id 
            from
                hr_holidays h
                join hr_holidays_status s on (s.id=h.holiday_status_id) 
            where
                h.state='validate' and
                s.limit=False and
                h.employee_id in (%s)
            group by h.employee_id"""% (','.join(map(str,ids)),) )
        res = cr.dictfetchall()
        remaining = {}
        for r in res:
            remaining[r['employee_id']] = r['days']
        for employee_id in ids:
            if not remaining.get(employee_id):
                remaining[employee_id] = 0.0
        return remaining

   _columns = {
        'remaining_leaves': fields.function(_get_remaining_days, string='Remaining Legal Leaves', fnct_inv=_set_remaining_days, type="float", help='Total number of legal leaves allocated to this employee, change this value to create allocation/leave requests.'),
    }

hr_employee()

# vim:expandtab:smartindent:tabstop=4:softtabstop=4:shiftwidth=4:<|MERGE_RESOLUTION|>--- conflicted
+++ resolved
@@ -162,7 +162,7 @@
         leave_ids = obj_res_leave.search(cr, uid, [('holiday_id', 'in', ids)], context=context)
         return obj_res_leave.unlink(cr, uid, leave_ids)
 
-    def onchange_type(self, cr, uid, ids, holiday_type, context=None):
+    def onchange_type(self, cr, uid, ids, holiday_type):
         result = {'value': {'employee_id': False}}
         if holiday_type == 'employee':
             ids_employee = self.pool.get('hr.employee').search(cr, uid, [('user_id','=', uid)])
@@ -173,7 +173,7 @@
         return result
 
     # TODO: can be improved using resource calendar method
-    def _get_number_of_days(self, date_from, date_to, context=None):
+    def _get_number_of_days(self, date_from, date_to):
         """Returns a float equals to the timedelta between two dates given as string."""
 
         DATETIME_FORMAT = "%Y-%m-%d %H:%M:%S"
@@ -189,10 +189,10 @@
                 raise osv.except_osv(_('Warning!'),_('You cannot delete a leave which is not in draft state !'))
         return super(hr_holidays, self).unlink(cr, uid, ids, context)
 
-    def onchange_date_from(self, cr, uid, ids, date_to, date_from, context=None):
+    def onchange_date_from(self, cr, uid, ids, date_to, date_from):
         result = {}
         if date_to and date_from:
-            diff_day = self._get_number_of_days(date_from, date_to, context=context)
+            diff_day = self._get_number_of_days(date_from, date_to)
             result['value'] = {
                 'number_of_days_temp': round(diff_day)+1
             }
@@ -290,25 +290,15 @@
         self.check_holidays(cr, uid, ids, context=context)
         return self.write(cr, uid, ids, {'state':'confirm'})
 
-<<<<<<< HEAD
-    def holidays_refuse(self, cr, uid, ids, approval, *args):
+    def holidays_refuse(self, cr, uid, ids, approval, context=None):
         obj_emp = self.pool.get('hr.employee')
         ids2 = obj_emp.search(cr, uid, [('user_id', '=', uid)])
         manager = ids2 and ids2[0] or False
         if approval == 'first_approval':
-            self.write(cr, uid, ids, {'manager_id': manager})
+            self.write(cr, uid, ids, {'state': 'refuse', 'manager_id': manager})
         else:
-            self.write(cr, uid, ids, {'manager_id2': manager})
-        self.write(cr, uid, ids, {'state': 'refuse'})
-        self.holidays_cancel(cr, uid, ids)
-=======
-    def holidays_refuse(self, cr, uid, ids, context=None):
-        obj_emp = self.pool.get('hr.employee')
-        ids2 = obj_emp.search(cr, uid, [('user_id', '=', uid)])
-        manager = ids2 and ids2[0] or False
-        self.write(cr, uid, ids, {'state': 'refuse', 'manager_id2': manager})
+            self.write(cr, uid, ids, {'state': 'refuse', 'manager_id2': manager})
         self.holidays_cancel(cr, uid, ids, context=context)
->>>>>>> 03f9522b
         return True
 
     def holidays_cancel(self, cr, uid, ids, context=None):
