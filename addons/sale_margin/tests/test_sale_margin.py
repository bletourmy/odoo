# -*- coding: utf-8 -*-
# Part of Odoo. See LICENSE file for full copyright and licensing details.

from odoo.tests import common
from datetime import datetime


class TestSaleMargin(common.TransactionCase):

    def setUp(self):
        super(TestSaleMargin, self).setUp()
        self.SaleOrder = self.env['sale.order']

        self.product_uom_id = self.ref('product.product_uom_unit')
        self.product_id = self.ref('product.product_product_24')
        self.partner_id = self.ref('base.res_partner_4')
        self.partner_invoice_address_id = self.ref('base.res_partner_address_7')
        self.pricelist_id = self.ref('product.list0')

    def test_sale_margin(self):
        """ Test the sale_margin module in Odoo. """
        # Create a sales order for product Graphics Card.
        sale_order_so11 = self.SaleOrder.create({
            'date_order': datetime.today(),
            'name': 'Test_SO011',
            'order_line': [
                (0, 0, {
                    'name': '[CARD] Graphics Card',
                    'purchase_price': 700.0,
                    'price_unit': 1000.0,
                    'product_uom': self.product_uom_id,
                    'product_uom_qty': 10.0,
                    'state': 'draft',
                    'product_id': self.product_id}),
                (0, 0, {
                    'name': 'Line without product_uom',
                    'price_unit': 1000.0,
                    'purchase_price': 700.0,
                    'product_uom_qty': 10.0,
                    'state': 'draft',
                    'product_id': self.product_id})],
            'partner_id': self.partner_id,
            'partner_invoice_id': self.partner_invoice_address_id,
            'partner_shipping_id': self.partner_invoice_address_id,
            'pricelist_id': self.pricelist_id})
        # Confirm the sales order.
        sale_order_so11.action_confirm()
        # Verify that margin field gets bind with the value.
<<<<<<< HEAD
        self.assertEqual(sale_order_so11.margin, 3000.00, "Sales order margin should be 3000.00")
=======
        self.assertEqual(sale_order_so11.margin, 6000.00, "Sale order margin should be 6000.00")
>>>>>>> dc8b473a
<|MERGE_RESOLUTION|>--- conflicted
+++ resolved
@@ -46,8 +46,4 @@
         # Confirm the sales order.
         sale_order_so11.action_confirm()
         # Verify that margin field gets bind with the value.
-<<<<<<< HEAD
-        self.assertEqual(sale_order_so11.margin, 3000.00, "Sales order margin should be 3000.00")
-=======
-        self.assertEqual(sale_order_so11.margin, 6000.00, "Sale order margin should be 6000.00")
->>>>>>> dc8b473a
+        self.assertEqual(sale_order_so11.margin, 6000.00, "Sales order margin should be 6000.00")