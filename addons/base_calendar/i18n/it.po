# Italian translation for openobject-addons
# Copyright (c) 2010 Rosetta Contributors and Canonical Ltd 2010
# This file is distributed under the same license as the openobject-addons package.
# FIRST AUTHOR <EMAIL@ADDRESS>, 2010.
#
msgid ""
msgstr ""
"Project-Id-Version: openobject-addons\n"
"Report-Msgid-Bugs-To: FULL NAME <EMAIL@ADDRESS>\n"
"POT-Creation-Date: 2010-11-18 16:11+0000\n"
<<<<<<< HEAD
"PO-Revision-Date: 2010-11-22 07:31+0000\n"
=======
"PO-Revision-Date: 2010-11-24 08:15+0000\n"
>>>>>>> cc7031ec
"Last-Translator: OpenERP Administrators <Unknown>\n"
"Language-Team: Italian <it@li.org>\n"
"MIME-Version: 1.0\n"
"Content-Type: text/plain; charset=UTF-8\n"
"Content-Transfer-Encoding: 8bit\n"
<<<<<<< HEAD
"X-Launchpad-Export-Date: 2010-11-23 05:04+0000\n"
=======
"X-Launchpad-Export-Date: 2010-11-25 04:57+0000\n"
>>>>>>> cc7031ec
"X-Generator: Launchpad (build Unknown)\n"

#. module: base_calendar
#: selection:calendar.alarm,trigger_related:0
#: selection:res.alarm,trigger_related:0
msgid "The event starts"
msgstr "L'evento comincia"

#. module: base_calendar
#: selection:base.calendar.set.exrule,freq:0
msgid "Hourly"
msgstr "Oraria"

#. module: base_calendar
#: view:calendar.attendee:0
msgid "Required to Join"
msgstr "Richiesto per unirsi"

#. module: base_calendar
#: help:calendar.event,exdate:0
#: help:calendar.todo,exdate:0
msgid ""
"This property defines the list of date/time exceptions for a recurring "
"calendar component."
msgstr ""
"Questa proprietà definisce la lista di eccezioni  date/ore per un componente "
"calendario ricorsivo"

#. module: base_calendar
#: field:calendar.event,vtimezone:0
#: field:calendar.todo,vtimezone:0
msgid "Timezone"
msgstr "Fuso orario"

#. module: base_calendar
#: field:calendar.event.edit.all,name:0
msgid "Title"
msgstr "Titolo"

#. module: base_calendar
#: selection:base.calendar.set.exrule,freq:0
#: selection:calendar.event,rrule_type:0
#: selection:calendar.todo,rrule_type:0
msgid "Monthly"
msgstr "Mensilmente"

#. module: base_calendar
#: view:calendar.attendee:0
msgid "Invited User"
msgstr "Utenti invitati"

#. module: base_calendar
#: view:base.calendar.set.exrule:0
msgid "Select range to Exclude"
msgstr "Seleziona un range da escludere"

#. module: base_calendar
#: model:ir.actions.act_window,name:base_calendar.action_res_alarm_view
#: model:ir.ui.menu,name:base_calendar.menu_crm_meeting_avail_alarm
msgid "Alarms"
msgstr "Promemoria"

#. module: base_calendar
#: selection:base.calendar.set.exrule,week_list:0
#: selection:calendar.event,week_list:0
#: selection:calendar.todo,week_list:0
msgid "Sunday"
msgstr "domenica"

#. module: base_calendar
#: view:calendar.attendee:0
#: field:calendar.attendee,role:0
msgid "Role"
msgstr "Ruolo"

#. module: base_calendar
#: view:calendar.attendee:0
#: view:calendar.event:0
msgid "Invitation details"
msgstr "Dettagli invito"

#. module: base_calendar
#: selection:base.calendar.set.exrule,byday:0
#: selection:calendar.event,byday:0
#: selection:calendar.todo,byday:0
msgid "Fourth"
msgstr "Quarto"

#. module: base_calendar
#: help:calendar.event,count:0
#: help:calendar.todo,count:0
msgid "Repeat max that times"
msgstr ""

#. module: base_calendar
#: field:calendar.event,show_as:0
#: field:calendar.todo,show_as:0
msgid "Show as"
msgstr "Mostra come"

#. module: base_calendar
#: field:base.calendar.set.exrule,day:0
#: selection:base.calendar.set.exrule,select1:0
#: field:calendar.event,day:0
#: selection:calendar.event,select1:0
#: field:calendar.todo,day:0
#: selection:calendar.todo,select1:0
msgid "Date of month"
msgstr "Data del mese"

#. module: base_calendar
#: selection:calendar.event,class:0
#: selection:calendar.todo,class:0
msgid "Public"
msgstr "Pubblico"

#. module: base_calendar
#: selection:calendar.alarm,trigger_interval:0
#: selection:calendar.event,freq:0
#: selection:calendar.todo,freq:0
#: selection:res.alarm,trigger_interval:0
msgid "Hours"
msgstr "Ore"

#. module: base_calendar
#: selection:base.calendar.set.exrule,month_list:0
#: selection:calendar.event,month_list:0
#: selection:calendar.todo,month_list:0
msgid "March"
msgstr "Marzo"

#. module: base_calendar
#: code:addons/base_calendar/wizard/base_calendar_set_exrule.py:0
#, python-format
msgid "Warning !"
msgstr "Attenzione !"

#. module: base_calendar
#: selection:base.calendar.set.exrule,week_list:0
#: selection:calendar.event,week_list:0
#: selection:calendar.todo,week_list:0
msgid "Friday"
msgstr "Venerdì"

#. module: base_calendar
#: field:calendar.event,allday:0
#: field:calendar.todo,allday:0
msgid "All Day"
msgstr "Giornata intera"

#. module: base_calendar
#: field:base.calendar.set.exrule,select1:0
#: field:calendar.event,select1:0
#: field:calendar.todo,select1:0
msgid "Option"
msgstr "Opzione"

#. module: base_calendar
#: selection:calendar.attendee,availability:0
#: selection:calendar.event,show_as:0
#: selection:calendar.todo,show_as:0
#: selection:res.users,availability:0
msgid "Free"
msgstr "Libero"

#. module: base_calendar
#: help:calendar.attendee,rsvp:0
msgid "Indicats whether the favor of a reply is requested"
msgstr "Indica dove la risposta di cortesia è richiesta"

#. module: base_calendar
#: field:calendar.alarm,alarm_id:0
msgid "Basic Alarm"
msgstr "Allarme base"

#. module: base_calendar
#: help:calendar.attendee,delegated_to:0
msgid "The users that the original request was delegated to"
msgstr "L'utente a cui la richiesta originale è stata delegata"

#. module: base_calendar
#: view:calendar.attendee:0
#: field:calendar.attendee,delegated_to:0
msgid "Delegated To"
msgstr "Delega a"

#. module: base_calendar
#: field:base.calendar.set.exrule,we:0
#: field:calendar.event,we:0
#: field:calendar.todo,we:0
msgid "Wed"
msgstr "Mer"

#. module: base_calendar
#: view:calendar.event:0
msgid "Show time as"
msgstr "Mostra come"

#. module: base_calendar
#: field:base.calendar.set.exrule,tu:0
#: field:calendar.event,tu:0
#: field:calendar.todo,tu:0
msgid "Tue"
msgstr "Mar"

#. module: base_calendar
#: model:ir.model,name:base_calendar.model_ir_attachment
msgid "ir.attachment"
msgstr "ir.attachment"

#. module: base_calendar
#: selection:base.calendar.set.exrule,freq:0
#: selection:calendar.event,rrule_type:0
#: selection:calendar.todo,rrule_type:0
msgid "Yearly"
msgstr "Annualmente"

#. module: base_calendar
#: selection:base.calendar.set.exrule,byday:0
#: selection:calendar.event,byday:0
#: selection:calendar.todo,byday:0
msgid "Last"
msgstr "Ultimo"

#. module: base_calendar
#: help:calendar.attendee,state:0
msgid "Status of the attendee's participation"
msgstr "Stato della partecipazione dell'invitato"

#. module: base_calendar
#: selection:calendar.attendee,cutype:0
msgid "Room"
msgstr "Stanza"

#. module: base_calendar
#: selection:calendar.alarm,trigger_interval:0
#: selection:calendar.event,freq:0
#: selection:calendar.todo,freq:0
#: selection:res.alarm,trigger_interval:0
msgid "Days"
msgstr "Giorni"

#. module: base_calendar
#: selection:base.calendar.set.exrule,freq:0
#: selection:calendar.event,freq:0
#: selection:calendar.todo,freq:0
msgid "No Repeat"
msgstr "Nessuna ripetizione"

#. module: base_calendar
#: code:addons/base_calendar/base_calendar.py:0
#: code:addons/base_calendar/wizard/base_calendar_invite_attendee.py:0
#: code:addons/base_calendar/wizard/base_calendar_set_exrule.py:0
#, python-format
msgid "Error!"
msgstr "Errore!"

#. module: base_calendar
#: selection:calendar.attendee,role:0
msgid "Chair Person"
msgstr "Presidente"

#. module: base_calendar
#: view:calendar.event:0
msgid "Exclude range"
msgstr "Intervallo di esclusione"

#. module: base_calendar
#: view:calendar.event:0
msgid "Select data for Custom Rule"
msgstr "Seleziona la data per la Regole personalizzata"

#. module: base_calendar
#: selection:calendar.event,state:0
#: selection:calendar.todo,state:0
msgid "Cancelled"
msgstr "Annullato"

#. module: base_calendar
#: selection:calendar.alarm,trigger_interval:0
#: selection:calendar.event,freq:0
#: selection:calendar.todo,freq:0
#: selection:res.alarm,trigger_interval:0
msgid "Minutes"
msgstr "Minuti"

#. module: base_calendar
#: selection:calendar.alarm,action:0
msgid "Display"
msgstr "Visualizzazione"

#. module: base_calendar
#: view:calendar.event.edit.all:0
msgid "Edit all Occurrences"
msgstr "Modifica tutte le ricorrenze"

#. module: base_calendar
#: view:calendar.attendee:0
msgid "Invitation type"
msgstr "Tipo di invito"

#. module: base_calendar
#: selection:base.calendar.set.exrule,freq:0
msgid "Secondly"
msgstr "Secondariamente"

#. module: base_calendar
#: selection:calendar.alarm,trigger_related:0
#: selection:res.alarm,trigger_related:0
msgid "The event ends"
msgstr "L'evento finisce"

#. module: base_calendar
#: view:calendar.attendee:0
#: view:calendar.event:0
msgid "Group By..."
msgstr "Ragguppato per..."

#. module: base_calendar
#: help:base_calendar.invite.attendee,email:0
msgid "Provide external email address who will receive this invitation."
msgstr ""

#. module: base_calendar
#: help:calendar.attendee,partner_id:0
msgid "Partner related to contact"
msgstr "Partner abbinato al Contatto"

#. module: base_calendar
#: help:calendar.attendee,cutype:0
msgid "Specify the type of Invitation"
msgstr "Specifica il tipo di Invito"

#. module: base_calendar
#: selection:calendar.event,freq:0
#: selection:calendar.todo,freq:0
msgid "Years"
msgstr "Anni"

#. module: base_calendar
#: field:calendar.alarm,event_end_date:0
#: field:calendar.attendee,event_end_date:0
msgid "Event End Date"
msgstr "Data di fine Evento"

#. module: base_calendar
#: selection:calendar.attendee,role:0
msgid "Optional Participation"
msgstr "Partecipazione facoltativa"

#. module: base_calendar
#: help:calendar.event,interval:0
#: help:calendar.todo,interval:0
msgid "Repeat every x"
msgstr "Ripeti ogni X"

#. module: base_calendar
#: field:calendar.event,date_deadline:0
#: field:calendar.todo,date_deadline:0
msgid "Deadline"
msgstr "Scadenza"

#. module: base_calendar
#: code:addons/base_calendar/base_calendar.py:0
#, python-format
msgid "Warning!"
msgstr "Attenzione!"

#. module: base_calendar
#: view:base.calendar.set.exrule:0
msgid "_Cancel"
msgstr "_Annulla"

#. module: base_calendar
#: model:ir.module.module,shortdesc:base_calendar.module_meta_information
msgid "Basic Calendar Functionality"
msgstr "Funzionamento base Calendario"

#. module: base_calendar
#: field:calendar.event,organizer:0
#: field:calendar.event,organizer_id:0
#: field:calendar.todo,organizer:0
#: field:calendar.todo,organizer_id:0
msgid "Organizer"
msgstr "Organizer"

#. module: base_calendar
#: code:addons/base_calendar/base_calendar.py:0
#: view:calendar.event:0
#: model:res.request.link,name:base_calendar.request_link_meeting
#, python-format
msgid "Event"
msgstr "Evento"

#. module: base_calendar
#: selection:calendar.alarm,trigger_occurs:0
#: selection:res.alarm,trigger_occurs:0
msgid "Before"
msgstr "Prima"

#. module: base_calendar
#: view:calendar.event:0
#: selection:calendar.event,state:0
#: selection:calendar.todo,state:0
msgid "Confirmed"
msgstr "Confermato"

#. module: base_calendar
#: model:ir.actions.act_window,name:base_calendar.action_calendar_event_edit_all
msgid "Edit all events"
msgstr "Modifica tutti gli eventi"

#. module: base_calendar
#: field:calendar.alarm,attendee_ids:0
#: field:calendar.event,attendee_ids:0
#: field:calendar.todo,attendee_ids:0
msgid "Attendees"
msgstr "Partecipanti"

#. module: base_calendar
#: constraint:ir.actions.act_window:0
msgid "Invalid model name in the action definition."
msgstr "Nome del modello non valido nella definizione dell'azione."

#. module: base_calendar
#: view:calendar.event:0
msgid "Confirm"
msgstr "Conferma"

#. module: base_calendar
#: model:ir.model,name:base_calendar.model_calendar_todo
msgid "Calendar Task"
msgstr "Attività a Calendario"

#. module: base_calendar
#: field:base.calendar.set.exrule,su:0
#: field:calendar.event,su:0
#: field:calendar.todo,su:0
msgid "Sun"
msgstr "Dom"

#. module: base_calendar
#: field:calendar.attendee,cutype:0
msgid "Invite Type"
msgstr "Tipo di Invito"

#. module: base_calendar
#: view:res.alarm:0
msgid "Reminder details"
msgstr "Dettagli Promemoria"

#. module: base_calendar
#: sql_constraint:ir.module.module:0
msgid "The name of the module must be unique !"
msgstr "Il nome del modulo deve essere unico!"

#. module: base_calendar
#: field:calendar.attendee,parent_ids:0
msgid "Delegrated From"
msgstr ""

#. module: base_calendar
#: selection:base.calendar.set.exrule,select1:0
#: selection:calendar.event,select1:0
#: selection:calendar.todo,select1:0
msgid "Day of month"
msgstr "Giorno del mese"

#. module: base_calendar
#: view:calendar.event:0
#: field:calendar.event,location:0
#: field:calendar.event.edit.all,location:0
#: field:calendar.todo,location:0
msgid "Location"
msgstr "Ubicazione"

#. module: base_calendar
#: field:base_calendar.invite.attendee,send_mail:0
msgid "Send mail?"
msgstr "Invio mail?"

#. module: base_calendar
#: field:base_calendar.invite.attendee,email:0
#: selection:calendar.alarm,action:0
#: field:calendar.attendee,email:0
msgid "Email"
msgstr "Email"

#. module: base_calendar
#: view:calendar.attendee:0
msgid "Event Detail"
msgstr "Dettaglio Evento"

#. module: base_calendar
#: sql_constraint:ir.module.module:0
msgid "The certificate ID of the module must be unique !"
msgstr "L'ID certificato del modulo deve essere unico!"

#. module: base_calendar
#: selection:calendar.alarm,state:0
msgid "Run"
msgstr "Esegui"

#. module: base_calendar
#: model:ir.model,name:base_calendar.model_calendar_alarm
msgid "Event alarm information"
msgstr "Informazione evento di allarme"

#. module: base_calendar
#: selection:calendar.event,class:0
#: selection:calendar.todo,class:0
msgid "Confidential"
msgstr "Confidenziale"

#. module: base_calendar
#: field:base.calendar.set.exrule,end_date:0
#: field:calendar.event,end_date:0
#: field:calendar.todo,end_date:0
msgid "Repeat Until"
msgstr "Ripeti fino a"

#. module: base_calendar
#: selection:calendar.event,freq:0
#: selection:calendar.todo,freq:0
msgid "Seconds"
msgstr "Secondi"

#. module: base_calendar
#: view:calendar.event:0
msgid "Visibility"
msgstr "Visibilità"

#. module: base_calendar
#: field:calendar.attendee,rsvp:0
msgid "Required Reply?"
msgstr "Risposta richiesta?"

#. module: base_calendar
#: field:calendar.event,base_calendar_url:0
#: field:calendar.todo,base_calendar_url:0
msgid "Caldav URL"
msgstr "URL Caldav"

#. module: base_calendar
#: field:calendar.event,recurrent_uid:0
#: field:calendar.todo,recurrent_uid:0
msgid "Recurrent ID"
msgstr "ID ricorrente"

#. module: base_calendar
#: selection:base.calendar.set.exrule,month_list:0
#: selection:calendar.event,month_list:0
#: selection:calendar.todo,month_list:0
msgid "July"
msgstr "Luglio"

#. module: base_calendar
#: view:calendar.attendee:0
#: selection:calendar.attendee,state:0
msgid "Accepted"
msgstr "Accettato"

#. module: base_calendar
#: field:base.calendar.set.exrule,th:0
#: field:calendar.event,th:0
#: field:calendar.todo,th:0
msgid "Thu"
msgstr "Gio"

#. module: base_calendar
#: field:calendar.attendee,child_ids:0
msgid "Delegrated To"
msgstr ""

#. module: base_calendar
#: constraint:ir.cron:0
msgid "Invalid arguments"
msgstr "Argomenti non validi"

#. module: base_calendar
#: view:calendar.attendee:0
msgid "Required Reply"
msgstr "Risposta richiesta"

#. module: base_calendar
#: constraint:ir.ui.view:0
msgid "Invalid XML for View Architecture!"
msgstr "XML non valido per la Vista Struttura!"

#. module: base_calendar
#: selection:calendar.attendee,role:0
msgid "Participation required"
msgstr "Richiesta partecipazione"

#. module: base_calendar
#: field:calendar.event,create_date:0
#: field:calendar.todo,create_date:0
msgid "Created"
msgstr "Creato"

#. module: base_calendar
#: model:ir.actions.act_window,name:base_calendar.action_base_calendar_set_exrule
msgid "Set Exclude range"
msgstr "Imposta l'intervallo di esclusione"

#. module: base_calendar
#: selection:calendar.event,class:0
#: selection:calendar.todo,class:0
msgid "Private"
msgstr "Privato"

#. module: base_calendar
#: selection:base.calendar.set.exrule,freq:0
#: selection:calendar.event,rrule_type:0
#: selection:calendar.todo,rrule_type:0
msgid "Daily"
msgstr "Giornaliero"

#. module: base_calendar
#: code:addons/base_calendar/base_calendar.py:0
#, python-format
msgid "Can not Duplicate"
msgstr "Impossibile duplicare"

#. module: base_calendar
#: field:calendar.event,class:0
#: field:calendar.todo,class:0
msgid "Mark as"
msgstr "Segna come"

#. module: base_calendar
#: view:calendar.attendee:0
#: field:calendar.attendee,partner_address_id:0
msgid "Contact"
msgstr "Contatto"

#. module: base_calendar
#: help:calendar.event,rrule_type:0
#: help:calendar.todo,rrule_type:0
msgid "Let the event automatically repeat at that interval"
msgstr ""
"Fa in modo che l'evento venga automaticamente ripetuto con quell'intervallo"

#. module: base_calendar
#: view:calendar.attendee:0
#: view:calendar.event:0
msgid "Delegate"
msgstr "Delegato"

#. module: base_calendar
#: field:base_calendar.invite.attendee,partner_id:0
#: view:calendar.attendee:0
#: field:calendar.attendee,partner_id:0
msgid "Partner"
msgstr "Partner"

#. module: base_calendar
#: view:base_calendar.invite.attendee:0
#: selection:base_calendar.invite.attendee,type:0
msgid "Partner Contacts"
msgstr "Contatti del partner"

#. module: base_calendar
#: view:base.calendar.set.exrule:0
msgid "_Ok"
msgstr "_OK"

#. module: base_calendar
#: selection:base.calendar.set.exrule,byday:0
#: selection:calendar.event,byday:0
#: selection:calendar.todo,byday:0
msgid "First"
msgstr "Primo"

#. module: base_calendar
#: view:calendar.event:0
msgid "Privacy"
msgstr "Privacy"

#. module: base_calendar
#: view:calendar.event:0
msgid "Subject"
msgstr "Oggetto"

#. module: base_calendar
#: selection:base.calendar.set.exrule,month_list:0
#: selection:calendar.event,month_list:0
#: selection:calendar.todo,month_list:0
msgid "September"
msgstr "Settembre"

#. module: base_calendar
#: selection:base.calendar.set.exrule,month_list:0
#: selection:calendar.event,month_list:0
#: selection:calendar.todo,month_list:0
msgid "December"
msgstr "Dicembre"

#. module: base_calendar
#: help:base_calendar.invite.attendee,send_mail:0
msgid "Check this if you want to send an Email to Invited Person"
msgstr "Spunta qui se vuoi mandare una E-mail alle persone invitate"

#. module: base_calendar
#: view:calendar.event:0
msgid "Availability"
msgstr "Disponibilità"

#. module: base_calendar
#: view:calendar.event.edit.all:0
msgid "_Save"
msgstr "_Salva"

#. module: base_calendar
#: selection:calendar.attendee,cutype:0
msgid "Individual"
msgstr "Individuale"

#. module: base_calendar
#: field:calendar.alarm,user_id:0
msgid "Owner"
msgstr "Proprietario"

#. module: base_calendar
#: view:calendar.attendee:0
msgid "Delegation Info"
msgstr "Informazioni Delega"

#. module: base_calendar
#: view:calendar.event:0
#: field:calendar.event.edit.all,date:0
msgid "Start Date"
msgstr "Data di inizio"

#. module: base_calendar
#: field:calendar.attendee,cn:0
msgid "Common name"
msgstr "Nome comune"

#. module: base_calendar
#: view:calendar.attendee:0
#: selection:calendar.attendee,state:0
msgid "Declined"
msgstr "Rifiutato"

#. module: base_calendar
#: view:calendar.attendee:0
msgid "My Role"
msgstr "Mio Ruolo"

#. module: base_calendar
#: view:calendar.event:0
msgid "My Events"
msgstr "Miei Eventi"

#. module: base_calendar
#: view:calendar.attendee:0
#: view:calendar.event:0
msgid "Decline"
msgstr "Rifiuta"

#. module: base_calendar
#: selection:calendar.event,freq:0
#: selection:calendar.todo,freq:0
msgid "Weeks"
msgstr "Settimane"

#. module: base_calendar
#: selection:calendar.attendee,cutype:0
msgid "Group"
msgstr "Gruppo"

#. module: base_calendar
#: view:calendar.event:0
msgid "Edit All"
msgstr "Modifica tutto"

#. module: base_calendar
#: field:base_calendar.invite.attendee,contact_ids:0
msgid "Contacts"
msgstr "Contatti"

#. module: base_calendar
#: model:ir.model,name:base_calendar.model_res_alarm
msgid "Basic Alarm Information"
msgstr "Informazioni base allarme"

#. module: base_calendar
#: field:base.calendar.set.exrule,fr:0
#: field:calendar.event,fr:0
#: field:calendar.todo,fr:0
msgid "Fri"
msgstr "Ven"

#. module: base_calendar
#: view:calendar.attendee:0
#: view:calendar.event:0
msgid "Invitation Detail"
msgstr "Dettagli Invito"

#. module: base_calendar
#: field:calendar.attendee,member:0
msgid "Member"
msgstr "Membro"

#. module: base_calendar
#: help:calendar.event,location:0
#: help:calendar.todo,location:0
msgid "Location of Event"
msgstr "Luogo dell'Evento"

#. module: base_calendar
#: field:calendar.event,rrule:0
#: field:calendar.todo,rrule:0
msgid "Recurrent Rule"
msgstr "Regola ricorrenza"

#. module: base_calendar
#: selection:calendar.alarm,state:0
msgid "Draft"
msgstr "Bozza"

#. module: base_calendar
#: field:calendar.alarm,attach:0
msgid "Attachment"
msgstr "Allegato"

#. module: base_calendar
#: constraint:ir.ui.menu:0
msgid "Error ! You can not create recursive Menu."
msgstr "Errore ! Non puoi creare un menù ricorsivo"

#. module: base_calendar
#: view:calendar.attendee:0
msgid "Invitation From"
msgstr "Invito da"

#. module: base_calendar
#: constraint:ir.model:0
msgid ""
"The Object name must start with x_ and not contain any special character !"
msgstr ""
"Il nome dell'oggetto deve iniziare per x_ e non deve contenere caratteri "
"speciali!"

#. module: base_calendar
#: view:calendar.event:0
#: field:calendar.event.edit.all,alarm_id:0
msgid "Reminder"
msgstr "Promemoria"

#. module: base_calendar
#: view:base.calendar.set.exrule:0
#: model:ir.model,name:base_calendar.model_base_calendar_set_exrule
msgid "Set Exrule"
msgstr ""

#. module: base_calendar
#: view:calendar.event:0
#: model:ir.actions.act_window,name:base_calendar.action_view_event
#: model:ir.ui.menu,name:base_calendar.menu_events
msgid "Events"
msgstr "Eventi"

#. module: base_calendar
#: model:ir.actions.act_window,name:base_calendar.action_view_calendar_invite_attendee_wizard
#: model:ir.model,name:base_calendar.model_base_calendar_invite_attendee
msgid "Invite Attendees"
msgstr "Invita partecipanti"

#. module: base_calendar
#: help:calendar.attendee,email:0
msgid "Email of Invited Person"
msgstr "Email delle persone invitate"

#. module: base_calendar
#: field:calendar.alarm,repeat:0
#: field:res.alarm,repeat:0
msgid "Repeat"
msgstr "Ripeti"

#. module: base_calendar
#: help:calendar.attendee,dir:0
msgid ""
"Reference to the URIthat points to the directory information corresponding "
"to the attendee."
msgstr ""

#. module: base_calendar
#: selection:base.calendar.set.exrule,month_list:0
#: selection:calendar.event,month_list:0
#: selection:calendar.todo,month_list:0
msgid "August"
msgstr "Agosto"

#. module: base_calendar
#: selection:base.calendar.set.exrule,week_list:0
#: selection:calendar.event,week_list:0
#: selection:calendar.todo,week_list:0
msgid "Monday"
msgstr "Lunedi"

#. module: base_calendar
#: selection:base.calendar.set.exrule,byday:0
#: selection:calendar.event,byday:0
#: selection:calendar.todo,byday:0
msgid "Third"
msgstr "terzo"

#. module: base_calendar
#: selection:base.calendar.set.exrule,month_list:0
#: selection:calendar.event,month_list:0
#: selection:calendar.todo,month_list:0
msgid "June"
msgstr "Giugno"

#. module: base_calendar
#: field:calendar.alarm,event_date:0
#: field:calendar.attendee,event_date:0
#: view:calendar.event:0
msgid "Event Date"
msgstr "Data Evento"

#. module: base_calendar
#: view:base.calendar.set.exrule:0
#: view:calendar.event:0
msgid "The"
msgstr "Il"

#. module: base_calendar
#: view:calendar.attendee:0
#: field:calendar.attendee,delegated_from:0
msgid "Delegated From"
msgstr "Delegato da"

#. module: base_calendar
#: field:calendar.attendee,user_id:0
msgid "User"
msgstr "Utente"

#. module: base_calendar
#: field:calendar.alarm,active:0
#: field:calendar.event,active:0
#: field:calendar.todo,active:0
#: field:res.alarm,active:0
msgid "Active"
msgstr "Attivo"

#. module: base_calendar
#: selection:base.calendar.set.exrule,month_list:0
#: selection:calendar.event,month_list:0
#: selection:calendar.todo,month_list:0
msgid "November"
msgstr "novembre"

#. module: base_calendar
#: help:calendar.attendee,member:0
msgid "Indicate the groups that the attendee belongs to"
msgstr "Indica i gruppi a cui il partecipante appartiene"

#. module: base_calendar
#: view:base_calendar.invite.attendee:0
msgid "Data"
msgstr "Data"

#. module: base_calendar
#: field:base.calendar.set.exrule,mo:0
#: field:calendar.event,mo:0
#: field:calendar.todo,mo:0
msgid "Mon"
msgstr "Lun"

#. module: base_calendar
#: field:base.calendar.set.exrule,count:0
#: field:calendar.event,count:0
#: field:calendar.todo,count:0
msgid "Count"
msgstr "Conteggio"

#. module: base_calendar
#: selection:base.calendar.set.exrule,month_list:0
#: selection:calendar.event,month_list:0
#: selection:calendar.todo,month_list:0
msgid "October"
msgstr "ottobre"

#. module: base_calendar
#: view:calendar.attendee:0
#: view:calendar.event:0
msgid "Uncertain"
msgstr "Non sicuro"

#. module: base_calendar
#: field:calendar.attendee,language:0
msgid "Language"
msgstr "Lingua"

#. module: base_calendar
#: field:calendar.alarm,trigger_occurs:0
#: field:res.alarm,trigger_occurs:0
msgid "Triggers"
msgstr "Attivazioni"

#. module: base_calendar
#: selection:base.calendar.set.exrule,month_list:0
#: selection:calendar.event,month_list:0
#: selection:calendar.todo,month_list:0
msgid "January"
msgstr "gennaio"

#. module: base_calendar
#: field:calendar.alarm,trigger_related:0
#: field:res.alarm,trigger_related:0
msgid "Related to"
msgstr "Relativo a"

#. module: base_calendar
#: field:base.calendar.set.exrule,interval:0
#: field:calendar.alarm,trigger_interval:0
#: field:calendar.event,interval:0
#: field:calendar.todo,interval:0
#: field:res.alarm,trigger_interval:0
msgid "Interval"
msgstr "Intervallo"

#. module: base_calendar
#: selection:base.calendar.set.exrule,week_list:0
#: selection:calendar.event,week_list:0
#: selection:calendar.todo,week_list:0
msgid "Wednesday"
msgstr "mercoledì"

#. module: base_calendar
#: field:calendar.alarm,name:0
#: view:calendar.event:0
msgid "Summary"
msgstr "Riepilogo"

#. module: base_calendar
#: view:calendar.event:0
#: field:calendar.event,date:0
msgid "Date"
msgstr "Data"

#. module: base_calendar
#: view:calendar.attendee:0
msgid "Invitation"
msgstr "Invito"

#. module: base_calendar
#: field:calendar.alarm,action:0
msgid "Action"
msgstr "Azione"

#. module: base_calendar
#: help:base_calendar.invite.attendee,type:0
msgid "Select whom you want to Invite"
msgstr "Seleziona chi volete invitare"

#. module: base_calendar
#: help:calendar.alarm,duration:0
#: help:res.alarm,duration:0
msgid ""
"Duration' and 'Repeat' are both optional, but if one occurs, so MUST the "
"other"
msgstr ""
"'Durata' e 'Ripetizione' sono entrambe opzionali, ma se una occorre, così "
"DEVE esserci anche l'altra"

#. module: base_calendar
#: model:ir.model,name:base_calendar.model_calendar_event_edit_all
msgid "Calendar Edit all event"
msgstr "Calendario Modifica tutti eventi"

#. module: base_calendar
#: help:calendar.attendee,role:0
msgid "Participation role for the calendar user"
msgstr ""

#. module: base_calendar
#: field:calendar.attendee,ref:0
msgid "Event Ref"
msgstr "Rif. Evento"

#. module: base_calendar
#: help:calendar.alarm,action:0
msgid "Defines the action to be invoked when an alarm is triggered"
msgstr "Definisce l'azione che verrà eseguita quando scatta l'allarme"

#. module: base_calendar
#: view:calendar.event:0
msgid "Search Events"
msgstr "Cerca eventi"

#. module: base_calendar
#: selection:base.calendar.set.exrule,freq:0
#: selection:calendar.event,rrule_type:0
#: selection:calendar.todo,rrule_type:0
msgid "Weekly"
msgstr "Settimanale"

#. module: base_calendar
#: help:calendar.alarm,active:0
#: help:calendar.event,active:0
#: help:calendar.todo,active:0
#: help:res.alarm,active:0
msgid ""
"If the active field is set to true, it will allow you to hide the event "
"alarm information without removing it."
msgstr ""
"Se il campo attivo è impostato a vero, ti permetterà di nascondere le "
"informazioni relavive all'evento scattato senza rimuoverlo."

#. module: base_calendar
#: field:calendar.event,recurrent_id:0
#: field:calendar.todo,recurrent_id:0
msgid "Recurrent ID date"
msgstr ""

#. module: base_calendar
#: field:calendar.alarm,state:0
#: view:calendar.attendee:0
#: field:calendar.attendee,state:0
#: view:calendar.event:0
#: field:calendar.event,state:0
#: field:calendar.todo,state:0
msgid "State"
msgstr "Stato"

#. module: base_calendar
#: view:res.alarm:0
msgid "Reminder Details"
msgstr "Dettaglio Promemoria"

#. module: base_calendar
#: view:calendar.attendee:0
msgid "To Review"
msgstr "Da rivedere"

#. module: base_calendar
#: field:base.calendar.set.exrule,freq:0
#: field:calendar.event,freq:0
#: field:calendar.todo,freq:0
msgid "Frequency"
msgstr "Frequenza"

#. module: base_calendar
#: selection:calendar.alarm,state:0
msgid "Done"
msgstr "Fatto"

#. module: base_calendar
#: view:base_calendar.invite.attendee:0
#: field:base_calendar.invite.attendee,user_ids:0
msgid "Users"
msgstr "Utenti"

#. module: base_calendar
#: view:base.calendar.set.exrule:0
#: view:calendar.event:0
msgid "of"
msgstr "di"

#. module: base_calendar
#: view:base_calendar.invite.attendee:0
#: view:calendar.event:0
#: view:calendar.event.edit.all:0
msgid "Cancel"
msgstr "Annulla"

#. module: base_calendar
#: model:ir.model,name:base_calendar.model_res_users
msgid "res.users"
msgstr "res.users"

#. module: base_calendar
#: selection:base.calendar.set.exrule,week_list:0
#: selection:calendar.event,week_list:0
#: selection:calendar.todo,week_list:0
msgid "Tuesday"
msgstr "Martedì"

#. module: base_calendar
#: sql_constraint:ir.model.fields:0
msgid "Size of the field can never be less than 1 !"
msgstr "La dimensione del campo non può mai essere minore di 1!"

#. module: base_calendar
#: selection:calendar.alarm,action:0
msgid "Procedure"
msgstr "Procedura"

#. module: base_calendar
#: help:calendar.alarm,description:0
msgid ""
"Provides a more complete                             description of the "
"calendar component, than that                             provided by the "
"\"SUMMARY\" property"
msgstr ""

#. module: base_calendar
#: view:calendar.event:0
msgid "Responsible User"
msgstr "Utente Responsabile"

#. module: base_calendar
#: selection:calendar.attendee,availability:0
#: selection:calendar.event,show_as:0
#: selection:calendar.todo,show_as:0
#: selection:res.users,availability:0
msgid "Busy"
msgstr "Occupato"

#. module: base_calendar
#: model:ir.model,name:base_calendar.model_calendar_event
msgid "Calendar Event"
msgstr "Evento Calendario"

#. module: base_calendar
#: selection:calendar.attendee,state:0
#: selection:calendar.event,state:0
#: selection:calendar.todo,state:0
msgid "Tentative"
msgstr "Proposto"

#. module: base_calendar
#: view:calendar.attendee:0
#: view:calendar.event:0
#: field:calendar.event,user_id:0
#: field:calendar.todo,user_id:0
msgid "Responsible"
msgstr "Responsabile"

#. module: base_calendar
#: view:calendar.event:0
#: field:calendar.event,rrule_type:0
#: field:calendar.todo,rrule_type:0
msgid "Recurrency"
msgstr "Ricorrenza"

#. module: base_calendar
#: model:ir.actions.act_window,name:base_calendar.action_view_attendee_form
#: model:ir.ui.menu,name:base_calendar.menu_attendee_invitations
msgid "Event Invitations"
msgstr "Inviti all'evento"

#. module: base_calendar
#: selection:base.calendar.set.exrule,week_list:0
#: selection:calendar.event,week_list:0
#: selection:calendar.todo,week_list:0
msgid "Thursday"
msgstr "Giovedi"

#. module: base_calendar
#: selection:calendar.event,rrule_type:0
#: selection:calendar.todo,rrule_type:0
msgid "Custom"
msgstr "Personalizza"

#. module: base_calendar
#: field:calendar.event,exrule:0
#: field:calendar.todo,exrule:0
msgid "Exception Rule"
msgstr "Eccezione alla regola"

#. module: base_calendar
#: help:calendar.attendee,language:0
msgid ""
"To specify the language for text values in aproperty or property parameter."
msgstr ""

#. module: base_calendar
#: view:calendar.event:0
msgid "Details"
msgstr "Dettagli"

#. module: base_calendar
#: help:calendar.event,exrule:0
#: help:calendar.todo,exrule:0
msgid ""
"Defines a rule or repeating pattern of time to exclude from the recurring "
"rule."
msgstr ""

#. module: base_calendar
#: field:base.calendar.set.exrule,month_list:0
#: field:calendar.event,month_list:0
#: field:calendar.todo,month_list:0
msgid "Month"
msgstr "Mese"

#. module: base_calendar
#: selection:base_calendar.invite.attendee,type:0
msgid "External Email"
msgstr "Email esterna"

#. module: base_calendar
#: help:calendar.event,rrule:0
#: help:calendar.todo,rrule:0
msgid ""
"Defines a rule or repeating pattern for recurring events\n"
"e.g.: Every other month on the last Sunday of the month for 10 occurrences:  "
"      FREQ=MONTHLY;INTERVAL=2;COUNT=10;BYDAY=-1SU"
msgstr ""

#. module: base_calendar
#: field:calendar.attendee,dir:0
msgid "URI Reference"
msgstr "Referenza URI"

#. module: base_calendar
#: field:calendar.alarm,description:0
#: view:calendar.event:0
#: field:calendar.event,description:0
#: field:calendar.event,name:0
#: field:calendar.todo,description:0
#: field:calendar.todo,name:0
msgid "Description"
msgstr "Descrizione"

#. module: base_calendar
#: selection:base.calendar.set.exrule,month_list:0
#: selection:calendar.event,month_list:0
#: selection:calendar.todo,month_list:0
msgid "May"
msgstr "maggio"

#. module: base_calendar
#: field:base_calendar.invite.attendee,type:0
#: view:calendar.attendee:0
msgid "Type"
msgstr "Tipo"

#. module: base_calendar
#: view:calendar.attendee:0
msgid "Search Invitations"
msgstr "Ricerca inviti"

#. module: base_calendar
#: selection:calendar.alarm,trigger_occurs:0
#: selection:res.alarm,trigger_occurs:0
msgid "After"
msgstr "Dopo"

#. module: base_calendar
#: selection:calendar.alarm,state:0
msgid "Stop"
msgstr "Interrompi"

#. module: base_calendar
#: model:ir.model,name:base_calendar.model_ir_values
msgid "ir.values"
msgstr "ir.values"

#. module: base_calendar
#: view:base_calendar.invite.attendee:0
#: view:calendar.event:0
msgid "Invite People"
msgstr ""

#. module: base_calendar
#: model:ir.model,name:base_calendar.model_ir_model
msgid "Objects"
msgstr "Oggetti"

#. module: base_calendar
#: view:calendar.attendee:0
#: selection:calendar.attendee,state:0
msgid "Delegated"
msgstr "Delegato"

#. module: base_calendar
#: field:base.calendar.set.exrule,sa:0
#: field:calendar.event,sa:0
#: field:calendar.todo,sa:0
msgid "Sat"
msgstr "Sab"

#. module: base_calendar
#: model:ir.module.module,description:base_calendar.module_meta_information
msgid ""
"Full featured calendar system that supports:\n"
"    - Calendar of events\n"
"    - Alerts (create requests)\n"
"    - Recurring events\n"
"    - Invitations to people"
msgstr ""
"Sistema di calendario completo che supporta:\n"
"    - Calendario di eventi\n"
"    - Avvisi (crea richieste)\n"
"    - Eventi ricorrenti\n"
"    - Inviti a persone"

#. module: base_calendar
#: selection:base.calendar.set.exrule,freq:0
msgid "Minutely"
msgstr "Ogni minuto"

#. module: base_calendar
#: help:calendar.attendee,sent_by:0
msgid "Specify the user that is acting on behalf of the calendar user"
msgstr ""

#. module: base_calendar
#: view:calendar.event:0
#: field:calendar.event.edit.all,date_deadline:0
msgid "End Date"
msgstr "Data fine"

#. module: base_calendar
#: selection:base.calendar.set.exrule,month_list:0
#: selection:calendar.event,month_list:0
#: selection:calendar.todo,month_list:0
msgid "February"
msgstr "febbraio"

#. module: base_calendar
#: selection:calendar.event,freq:0
#: selection:calendar.todo,freq:0
msgid "Months"
msgstr "Mesi"

#. module: base_calendar
#: selection:calendar.attendee,cutype:0
msgid "Resource"
msgstr "Risorsa"

#. module: base_calendar
#: field:res.alarm,name:0
msgid "Name"
msgstr "Nome"

#. module: base_calendar
#: field:calendar.event,exdate:0
#: field:calendar.todo,exdate:0
msgid "Exception Date/Times"
msgstr ""

#. module: base_calendar
#: help:calendar.alarm,name:0
msgid ""
"Contains the text to be                      used as the message subject for "
"email                      or contains the text to be used for display"
msgstr ""
"Contiene il testo da usare come oggetto del messaggio per email, oppure "
"contiene il testo usato per la visualizzazione"

#. module: base_calendar
#: field:calendar.event,alarm_id:0
#: field:calendar.event,base_calendar_alarm_id:0
#: field:calendar.todo,alarm_id:0
#: field:calendar.todo,base_calendar_alarm_id:0
msgid "Alarm"
msgstr "Allarme"

#. module: base_calendar
#: code:addons/base_calendar/wizard/base_calendar_set_exrule.py:0
#, python-format
msgid "Please Apply Recurrency before applying Exception Rule."
msgstr ""

#. module: base_calendar
#: field:calendar.attendee,sent_by_uid:0
msgid "Sent By User"
msgstr "Spedito dall'utente"

#. module: base_calendar
#: selection:base.calendar.set.exrule,month_list:0
#: selection:calendar.event,month_list:0
#: selection:calendar.todo,month_list:0
msgid "April"
msgstr "aprile"

#. module: base_calendar
#: field:base.calendar.set.exrule,week_list:0
#: field:calendar.event,week_list:0
#: field:calendar.todo,week_list:0
msgid "Weekday"
msgstr "Giorno della settimana"

#. module: base_calendar
#: field:base.calendar.set.exrule,byday:0
#: field:calendar.event,byday:0
#: field:calendar.todo,byday:0
msgid "By day"
msgstr "Per giorno"

#. module: base_calendar
#: field:calendar.alarm,model_id:0
msgid "Model"
msgstr "Modello"

#. module: base_calendar
#: selection:calendar.alarm,action:0
msgid "Audio"
msgstr "Audio"

#. module: base_calendar
#: field:calendar.event,id:0
#: field:calendar.todo,id:0
msgid "ID"
msgstr "ID"

#. module: base_calendar
#: selection:calendar.attendee,role:0
msgid "For information Purpose"
msgstr ""

#. module: base_calendar
#: view:base_calendar.invite.attendee:0
msgid "Invite"
msgstr "Invito"

#. module: base_calendar
#: model:ir.model,name:base_calendar.model_calendar_attendee
msgid "Attendee information"
msgstr "Informazione partecipante"

#. module: base_calendar
#: field:calendar.alarm,res_id:0
msgid "Resource ID"
msgstr "ID Risorsa"

#. module: base_calendar
#: selection:calendar.attendee,state:0
msgid "Needs Action"
msgstr "Richiede azione"

#. module: base_calendar
#: field:calendar.attendee,sent_by:0
msgid "Sent By"
msgstr "Spedito da"

#. module: base_calendar
#: field:calendar.event,sequence:0
#: field:calendar.todo,sequence:0
msgid "Sequence"
msgstr "Sequenza"

#. module: base_calendar
#: help:calendar.event,alarm_id:0
#: help:calendar.todo,alarm_id:0
msgid "Set an alarm at this time, before the event occurs"
msgstr "Imposta un promemoria al seguente momento, prima che l'evento inizi"

#. module: base_calendar
#: selection:base_calendar.invite.attendee,type:0
msgid "Internal User"
msgstr "Utente interno"

#. module: base_calendar
#: view:calendar.attendee:0
#: view:calendar.event:0
msgid "Accept"
msgstr "Accetta"

#. module: base_calendar
#: view:calendar.attendee:0
msgid "Invitation To"
msgstr "Invito a"

#. module: base_calendar
#: selection:base.calendar.set.exrule,byday:0
#: selection:calendar.event,byday:0
#: selection:calendar.todo,byday:0
msgid "Second"
msgstr "Secondo"

#. module: base_calendar
#: field:calendar.attendee,availability:0
#: field:res.users,availability:0
msgid "Free/Busy"
msgstr "Libero/Occupato"

#. module: base_calendar
#: field:calendar.alarm,duration:0
#: field:calendar.alarm,trigger_duration:0
#: field:calendar.event,duration:0
#: field:calendar.todo,date:0
#: field:calendar.todo,duration:0
#: field:res.alarm,duration:0
#: field:res.alarm,trigger_duration:0
msgid "Duration"
msgstr "Durata"

#. module: base_calendar
#: model:ir.actions.act_window,help:base_calendar.action_res_alarm_view
msgid ""
"Create specific calendar alarms that can be assigned to calendar events or "
"meetings."
msgstr ""

#. module: base_calendar
#: field:calendar.alarm,trigger_date:0
msgid "Trigger Date"
msgstr "Data Programmata"

#. module: base_calendar
#: selection:base.calendar.set.exrule,week_list:0
#: selection:calendar.event,week_list:0
#: selection:calendar.todo,week_list:0
msgid "Saturday"
msgstr "sabato"

#. module: base_calendar
#: selection:base.calendar.set.exrule,byday:0
#: selection:calendar.event,byday:0
#: selection:calendar.todo,byday:0
msgid "Fifth"
msgstr ""

#~ msgid ""
#~ "defines a rule or repeating pattern for an exception to a recurrence set"
#~ msgstr ""
#~ "definisce una regola o ripete un campione per una eccezione ad un set di "
#~ "ricorrenze"<|MERGE_RESOLUTION|>--- conflicted
+++ resolved
@@ -8,21 +8,13 @@
 "Project-Id-Version: openobject-addons\n"
 "Report-Msgid-Bugs-To: FULL NAME <EMAIL@ADDRESS>\n"
 "POT-Creation-Date: 2010-11-18 16:11+0000\n"
-<<<<<<< HEAD
-"PO-Revision-Date: 2010-11-22 07:31+0000\n"
-=======
 "PO-Revision-Date: 2010-11-24 08:15+0000\n"
->>>>>>> cc7031ec
 "Last-Translator: OpenERP Administrators <Unknown>\n"
 "Language-Team: Italian <it@li.org>\n"
 "MIME-Version: 1.0\n"
 "Content-Type: text/plain; charset=UTF-8\n"
 "Content-Transfer-Encoding: 8bit\n"
-<<<<<<< HEAD
-"X-Launchpad-Export-Date: 2010-11-23 05:04+0000\n"
-=======
 "X-Launchpad-Export-Date: 2010-11-25 04:57+0000\n"
->>>>>>> cc7031ec
 "X-Generator: Launchpad (build Unknown)\n"
 
 #. module: base_calendar
@@ -344,7 +336,7 @@
 #. module: base_calendar
 #: help:base_calendar.invite.attendee,email:0
 msgid "Provide external email address who will receive this invitation."
-msgstr ""
+msgstr "Fornire un indirizzo e-mail esterno che riceverà questo invito"
 
 #. module: base_calendar
 #: help:calendar.attendee,partner_id:0
@@ -1222,6 +1214,8 @@
 "calendar component, than that                             provided by the "
 "\"SUMMARY\" property"
 msgstr ""
+"Fornire una descrizione più completa dei componenti del calendario che "
+"verranno mostrate dal \"Sommario\""
 
 #. module: base_calendar
 #: view:calendar.event:0
@@ -1381,7 +1375,7 @@
 #: view:base_calendar.invite.attendee:0
 #: view:calendar.event:0
 msgid "Invite People"
-msgstr ""
+msgstr "Invita persone"
 
 #. module: base_calendar
 #: model:ir.model,name:base_calendar.model_ir_model
@@ -1424,7 +1418,7 @@
 #. module: base_calendar
 #: help:calendar.attendee,sent_by:0
 msgid "Specify the user that is acting on behalf of the calendar user"
-msgstr ""
+msgstr "Specificare l'utente che agisce per conto dell'utente del calendario"
 
 #. module: base_calendar
 #: view:calendar.event:0
@@ -1529,7 +1523,7 @@
 #. module: base_calendar
 #: selection:calendar.attendee,role:0
 msgid "For information Purpose"
-msgstr ""
+msgstr "Per scopi informativi"
 
 #. module: base_calendar
 #: view:base_calendar.invite.attendee:0
@@ -1614,6 +1608,8 @@
 "Create specific calendar alarms that can be assigned to calendar events or "
 "meetings."
 msgstr ""
+"Creare allarmi specifici per il calendario che possono essere assegnati ad "
+"eventi o riunioni."
 
 #. module: base_calendar
 #: field:calendar.alarm,trigger_date:0
