--- conflicted
+++ resolved
@@ -67,11 +67,7 @@
                                     </t>
                                 </div>
                                 <div>
-<<<<<<< HEAD
-                                    <i class="fa fa-clock-o"></i> <span itemprop="startDate" t-esc="event.date_begin_located[:-3]"> </span> <i>to</i> <span itemprop="endDate" t-esc="event.date_end_located[:-3]"> </span> (<span t-field="event.date_tz"/>)
-=======
                                     <i class="fa fa-clock-o"></i> <span itemprop="startDate" t-field="event.with_context(tz=event.date_tz).date_begin" t-field-options='{"hide_seconds":"True"}'> </span> <i>to</i> <span itemprop="endDate" t-field="event.with_context(tz=event.date_tz).date_end" t-field-options='{"hide_seconds":"True"}'> </span>
->>>>>>> ba34df1e
                                 </div>
                                 <div itemprop="location" t-field="event.address_id" t-field-options='{
                                     "widget": "contact",
@@ -273,16 +269,10 @@
         <div itemscope="itemscope" itemtype="http://schema.org/Event" class="container">
             <h1 itemprop="name" class="text-center" t-field="event.name"></h1>
             <h4 class="text-center text-muted">
-<<<<<<< HEAD
-                <i class="fa fa-clock-o"></i>
-                <span itemprop="startDate"><t t-esc="event.date_begin_located[:-3]"/></span> to
+                <i class="fa fa-clock-o"></i> <span itemprop="startDate" t-field="event.with_context(tz=event.date_tz).date_begin" t-field-options='{"hide_seconds":"True"}'/> to
+                <span itemprop="endDate" t-field="event.with_context(tz=event.date_tz).date_end" t-field-options='{"hide_seconds":"True"}'/>
                 <span itemprop="endDate"><t t-esc="event.date_end_located[:-3]"/></span>
                 <t t-if="event.date_tz">(<span t-field="event.date_tz"/>)</t>
-=======
-                <i class="fa fa-clock-o"></i> <span itemprop="startDate" t-field="event.with_context(tz=event.date_tz).date_begin" t-field-options='{"hide_seconds":"True"}'/> to
-                <span itemprop="endDate" t-field="event.with_context(tz=event.date_tz).date_end" t-field-options='{"hide_seconds":"True"}'/>
-                (<span t-field="event.date_tz"/>)
->>>>>>> ba34df1e
             </h4>
             <h4 class="text-center text-muted"
                 t-field="event.address_id" t-field-options='{
@@ -357,13 +347,8 @@
                     <h4>When</h4>
                 </div>
                 <div class="panel-body">
-<<<<<<< HEAD
-                    <i class="fa fa-clock-o"></i> From <span t-esc="event.date_begin_located[:-3]"> </span><br/>
-                    <i class="fa fa-clock-o"></i> To <span t-esc="event.date_end_located[:-3]"> </span>
-=======
                     <i class="fa fa-clock-o"></i> From <span t-field="event.with_context(tz=event.date_tz).date_begin" t-field-options='{"hide_seconds":"True"}'> </span><br/>
                     <i class="fa fa-clock-o"></i> To <span t-field="event.with_context(tz=event.date_tz).date_end" t-field-options='{"hide_seconds":"True"}'> </span>
->>>>>>> ba34df1e
                 </div>
             </div>
 
