--- conflicted
+++ resolved
@@ -108,11 +108,8 @@
        'email_to': 'info@axelor.com',
        'email_from': 'Administrator <admin@openerp.com>',
        'reply_to': 'sales_openerp@openerp.com',
-<<<<<<< HEAD
        'state': 'draft',
-=======
        'history': 'latest', 
->>>>>>> 7c5e3d47
     }
     ids = self.create(cr, uid, vals, context={'active_id': ref('crm_lead_questionnaireonopenerp0'), 'active_model': 'crm.lead'})
     host = config.get('smtp_user', '127.0.0.1')
