# Polish translation for openobject-addons
# Copyright (c) 2014 Rosetta Contributors and Canonical Ltd 2014
# This file is distributed under the same license as the openobject-addons package.
# FIRST AUTHOR <EMAIL@ADDRESS>, 2014.
#
msgid ""
msgstr ""
<<<<<<< HEAD
"Project-Id-Version: openobject-addons\n"
"Report-Msgid-Bugs-To: FULL NAME <EMAIL@ADDRESS>\n"
"POT-Creation-Date: 2014-09-23 16:27+0000\n"
"PO-Revision-Date: 2014-09-14 17:47+0000\n"
"Last-Translator: Dariusz Żbikowski (Krokus) <darek@krokus.com.pl>\n"
"Language-Team: Polish <pl@li.org>\n"
=======
"Project-Id-Version: Odoo 8.0\n"
"Report-Msgid-Bugs-To: \n"
"POT-Creation-Date: 2015-01-21 14:07+0000\n"
"PO-Revision-Date: 2016-05-09 11:35+0000\n"
"Last-Translator: zbik2607 <darek@krokus.com.pl>\n"
"Language-Team: Polish (http://www.transifex.com/odoo/odoo-8/language/pl/)\n"
>>>>>>> 393c14d3
"MIME-Version: 1.0\n"
"Content-Type: text/plain; charset=UTF-8\n"
"Content-Transfer-Encoding: 8bit\n"
"X-Launchpad-Export-Date: 2014-09-24 08:55+0000\n"
"X-Generator: Launchpad (build 17196)\n"

#. module: account_analytic_analysis
#: model:email.template,body_html:account_analytic_analysis.account_analytic_cron_email_template
msgid ""
"\n"
"Hello ${object.name},\n"
"\n"
"% macro account_table(values):\n"
"<table cellspacing=\"1\" border=\"1\" cellpadding=\"4\">\n"
"    <tr>\n"
"        <th>Customer</th>\n"
"        <th>Contract</th>\n"
"        <th>Dates</th>\n"
"        <th>Prepaid Units</th>\n"
"        <th>Contact</th>\n"
"    </tr>\n"
"    % for partner, accounts in values:\n"
"        % for account in accounts:\n"
"        <tr>\n"
"            <td>${partner.name}</td>\n"
"            <td><a "
"href=\"${ctx[\"base_url\"]}/#action=${ctx[\"action_id\"]}&id=${account.id}&vi"
"ew_type=form\">${account.name}</a></td>\n"
"            <td>${account.date_start} to ${account.date and account.date or "
"'???'}</td>\n"
"            <td>\n"
"            % if account.quantity_max != 0.0:\n"
"                ${account.remaining_hours}/${account.quantity_max} units\n"
"            % endif\n"
"            </td>\n"
"            <td>${account.partner_id.phone or ''}, "
"${account.partner_id.email or ''}</td>\n"
"        </tr>\n"
"        % endfor\n"
"    % endfor\n"
"</table>\n"
"% endmacro \n"
"\n"
"% if \"new\" in ctx[\"data\"]:\n"
"    <h2>The following contracts just expired: </h2>\n"
"    ${account_table(ctx[\"data\"][\"new\"].iteritems())}\n"
"% endif\n"
"\n"
"% if \"old\" in ctx[\"data\"]:\n"
"    <h2>The following expired contracts are still not processed: </h2>\n"
"    ${account_table(ctx[\"data\"][\"old\"].iteritems())}\n"
"% endif\n"
"\n"
"% if \"future\" in ctx[\"data\"]:\n"
"    <h2>The following contracts will expire in less than one month: </h2>\n"
"    ${account_table(ctx[\"data\"][\"future\"].iteritems())}\n"
"% endif\n"
"\n"
"<p>\n"
"    You can check all contracts to be renewed using the menu:\n"
"</p>\n"
"<ul>\n"
"    <li>Sales / Invoicing / Contracts to Renew</li>\n"
"</ul>\n"
"<p>\n"
"    Thanks,\n"
"</p>\n"
"\n"
"<pre>\n"
"-- \n"
"Odoo Automatic Email\n"
"</pre>\n"
"\n"
"            "
msgstr ""

#. module: account_analytic_analysis
#: help:account.analytic.account,toinvoice_total:0
msgid " Sum of everything that could be invoiced for this contract."
msgstr " Suma wszystkiego co może być fakturowane z tej umowy."

#. module: account_analytic_analysis
#: model:ir.actions.act_window,help:account_analytic_analysis.template_of_contract_action
msgid ""
"<p class=\"oe_view_nocontent_create\">\n"
"                    Click here to create a template of contract.\n"
"                </p><p>\n"
"                    Templates are used to prefigure contract/project that \n"
"                    can be selected by the salespeople to quickly configure "
"the\n"
"                    terms and conditions of the contract.\n"
"                </p>\n"
"            "
msgstr ""
"<p class=\"oe_view_nocontent_create\">\n"
"                    Kliknij tutaj, aby utworzyć szablon umowy.\n"
"                </p><p>\n"
"                    Szablony są używane do konfigurowania umów/projektów \n"
"                    przez sprzedawców do szybkiego ustawiania warunków\n"
"                    współpracy.\n"
"                </p>\n"
"            "

#. module: account_analytic_analysis
#: model:ir.actions.act_window,help:account_analytic_analysis.action_account_analytic_overdue_all
msgid ""
"<p class=\"oe_view_nocontent_create\">\n"
"                    Click to create a new contract.\n"
"                </p><p>\n"
"                    Use contracts to follow tasks, issues, timesheets or "
"invoicing based on\n"
"                    work done, expenses and/or sales orders. Odoo will "
"automatically manage\n"
"                    the alerts for the renewal of the contracts to the right "
"salesperson.\n"
"                </p>\n"
"            "
msgstr ""

#. module: account_analytic_analysis
#: model:ir.actions.act_window,help:account_analytic_analysis.action_sales_order
msgid ""
"<p class=\"oe_view_nocontent_create\">\n"
"                Click to create a quotation that can be converted into a "
"sales\n"
"                order.\n"
"              </p><p>\n"
"                Use sale orders to track everything that should be invoiced\n"
"                at a fix price on a contract.\n"
"              </p>\n"
"            "
msgstr ""
"<p class=\"oe_view_nocontent_create\">\n"
"                Kliknij aby utworzyć ofertę, która będzie mogła zostać "
"zamieniona na\n"
"                zlecenie sprzedaży.\n"
"              </p><p>\n"
"                Używaj zleceń sprzedaży żeby śledzić wszystko co powinno "
"zostać zafakturowane\n"
"                w ustalonej cenie na umowie.\n"
"              </p>\n"
"            "

#. module: account_analytic_analysis
#: model:ir.actions.act_window,help:account_analytic_analysis.action_account_analytic_overdue
msgid ""
"<p class=\"oe_view_nocontent_create\">\n"
"                Click to define a new contract.\n"
"              </p><p>\n"
"                You will find here the contracts to be renewed because the\n"
"                end date is passed or the working effort is higher than the\n"
"                maximum authorized one.\n"
"              </p><p>\n"
"                Odoo automatically sets contracts to be renewed in a "
"pending\n"
"                state. After the negociation, the salesman should close or "
"renew\n"
"                pending contracts.\n"
"              </p>\n"
"            "
msgstr ""

#. module: account_analytic_analysis
#: model:ir.actions.act_window,help:account_analytic_analysis.action_hr_tree_invoiced_all
msgid ""
"<p>\n"
"                You will find here timesheets and purchases you did for\n"
"                contracts that can be reinvoiced to the customer.  If you "
"want\n"
"                to record new activities to invoice, you should use the "
"timesheet\n"
"                menu instead.\n"
"              </p>\n"
"            "
msgstr ""
"<p>\n"
"                Tutaj znajdziesz karty pracy i zakupy dokonane dla tej "
"umowy,\n"
"                które mogą być refakturowane na klienta. Jeśli chcesz \n"
"                zarejestrować nową aktywność, to powinieneś stosować kartę\n"
"                pracy.\n"
"              </p>\n"
"            "

#. module: account_analytic_analysis
#: view:account.analytic.account:account_analytic_analysis.account_analytic_account_form_form
msgid "Account Analytic Lines"
msgstr "Pozycje konta analitycznego"

#. module: account_analytic_analysis
#: view:account.analytic.account:account_analytic_analysis.view_account_analytic_account_overdue_search
msgid "Account Manager"
msgstr "Zarządzający kontem"

#. module: account_analytic_analysis
#: help:sale.config.settings,group_template_required:0
msgid ""
"Allows you to set the template field as required when creating an analytic "
"account or a contract."
msgstr ""
"Pozwala ustawić pole szablonu, kiedy jest wymagane w trakcie tworzenia konta "
"analitycznego lub umowy."

#. module: account_analytic_analysis
#: field:account.analytic.invoice.line,analytic_account_id:0
#: field:account_analytic_analysis.summary.month,account_id:0
#: field:account_analytic_analysis.summary.user,account_id:0
#: model:ir.model,name:account_analytic_analysis.model_account_analytic_account
msgid "Analytic Account"
msgstr "Konto analityczne"

#. module: account_analytic_analysis
#: help:account.analytic.account,ca_theorical:0
msgid ""
"Based on the costs you had on the project, what would have been the revenue "
"if all these costs have been invoiced at the normal sale price provided by "
"the pricelist."
msgstr ""
"W oparciu o koszty projektu, co może oznaczać przychód, jeśli te koszty były "
"fakturowane według zwykłych cen sprzedaży z cennika."

#. module: account_analytic_analysis
#: view:account.analytic.account:account_analytic_analysis.view_account_analytic_account_overdue_search
msgid "Cancelled"
msgstr "Anulowano"

#. module: account_analytic_analysis
#: view:account.analytic.account:account_analytic_analysis.view_account_analytic_account_overdue_search
msgid "Cancelled contracts"
msgstr "Anulowane umowy"

#. module: account_analytic_analysis
#: view:account.analytic.account:account_analytic_analysis.view_account_analytic_account_overdue_search
msgid "Closed"
msgstr "Zamknięte"

#. module: account_analytic_analysis
#: view:account.analytic.account:account_analytic_analysis.view_account_analytic_account_overdue_search
msgid "Closed contracts"
msgstr "Zamknięte kontrakty"

#. module: account_analytic_analysis
#: help:account.analytic.account,remaining_hours_to_invoice:0
msgid ""
"Computed using the formula: Expected on timesheets - Total invoiced on "
"timesheets"
msgstr ""

#. module: account_analytic_analysis
#: help:account.analytic.account,real_margin:0
msgid "Computed using the formula: Invoiced Amount - Total Costs."
msgstr "Obliczone formułą: Kwoty zafakturowane - Suma kosztów."

#. module: account_analytic_analysis
#: help:account.analytic.account,revenue_per_hour:0
msgid "Computed using the formula: Invoiced Amount / Total Time"
msgstr "Obliczone formułą: Kwota zafakturowana / Suma czasów"

#. module: account_analytic_analysis
#: help:account.analytic.account,remaining_ca:0
msgid "Computed using the formula: Max Invoice Price - Invoiced Amount."
msgstr "Obliczone formułą: Maksymalna cena faktury - Kwota zafakturowana"

#. module: account_analytic_analysis
#: help:account.analytic.account,remaining_hours:0
msgid "Computed using the formula: Maximum Time - Total Worked Time"
msgstr "Obliczone jako: Czas maksymalny - Suma czasów przepracowanych"

#. module: account_analytic_analysis
#: help:account.analytic.account,theorical_margin:0
msgid "Computed using the formula: Theoretical Revenue - Total Costs"
msgstr "Obliczone jako: Teoretyczny przychód - Suma kosztów"

#. module: account_analytic_analysis
#: help:account.analytic.account,real_margin_rate:0
msgid "Computes using the formula: (Real Margin / Total Costs) * 100."
msgstr "Oblicza formułą: (Marża rzeczywista / Suma kosztów) * 100"

#. module: account_analytic_analysis
#: view:account.analytic.account:account_analytic_analysis.view_account_analytic_account_overdue_search
msgid "Contract"
msgstr "Umowa"

#. module: account_analytic_analysis
#: model:ir.actions.act_window,name:account_analytic_analysis.template_of_contract_action
#: model:ir.ui.menu,name:account_analytic_analysis.menu_template_of_contract_action
msgid "Contract Template"
msgstr "Szablon umowy"

#. module: account_analytic_analysis
#: model:email.template,subject:account_analytic_analysis.account_analytic_cron_email_template
msgid "Contract expiration reminder ${user.company_id.name}"
msgstr "Przypomnienie o kończącym się terminie umowy ${user.company_id.name}"

#. module: account_analytic_analysis
#: view:account.analytic.account:account_analytic_analysis.view_account_analytic_account_overdue_search
#: model:ir.actions.act_window,name:account_analytic_analysis.action_account_analytic_overdue_all
#: model:ir.ui.menu,name:account_analytic_analysis.menu_action_account_analytic_overdue_all
msgid "Contracts"
msgstr "Umowy"

#. module: account_analytic_analysis
#: view:account.analytic.account:account_analytic_analysis.view_account_analytic_account_overdue_search
msgid "Contracts assigned to a customer."
msgstr "Umowy przypisane do klienta"

#. module: account_analytic_analysis
#: view:account.analytic.account:account_analytic_analysis.view_account_analytic_account_overdue_search
msgid "Contracts in progress (open, draft)"
msgstr "Umowy w trakcie (otwarte, uzgadniane)"

#. module: account_analytic_analysis
#: view:account.analytic.account:account_analytic_analysis.view_account_analytic_account_overdue_search
msgid "Contracts not assigned"
msgstr "Umowy nie przypisane"

#. module: account_analytic_analysis
#: view:account.analytic.account:account_analytic_analysis.view_account_analytic_account_overdue_search
msgid "Contracts that are not assigned to an account manager."
msgstr "Umowy nie przypisane do Menedżera"

#. module: account_analytic_analysis
#: model:ir.actions.act_window,name:account_analytic_analysis.action_account_analytic_overdue
#: model:ir.ui.menu,name:account_analytic_analysis.menu_action_account_analytic_overdue
msgid "Contracts to Renew"
msgstr "Umowy do odnowienia"

#. module: account_analytic_analysis
#: field:account.analytic.invoice.line,create_uid:0
msgid "Created by"
msgstr "Utworzono przez"

#. module: account_analytic_analysis
#: field:account.analytic.invoice.line,create_date:0
msgid "Created on"
msgstr "Data utworzenia"

#. module: account_analytic_analysis
#: view:account.analytic.account:account_analytic_analysis.view_account_analytic_account_overdue_search
msgid "Customer Contracts"
msgstr "Umowy z klientami"

#. module: account_analytic_analysis
#: field:account.analytic.account,last_worked_date:0
msgid "Date of Last Cost/Work"
msgstr "Data ostatniego kosztu/operacji"

#. module: account_analytic_analysis
#: field:account.analytic.account,last_worked_invoiced_date:0
msgid "Date of Last Invoiced Cost"
msgstr "Data ostatnio zafakturowanego kosztu"

#. module: account_analytic_analysis
#: field:account.analytic.account,recurring_next_date:0
msgid "Date of Next Invoice"
msgstr "Data kolejnej faktury"

#. module: account_analytic_analysis
#: help:account.analytic.account,last_worked_date:0
msgid "Date of the latest work done on this account."
msgstr "Data ostatniego działania na tym koncie"

#. module: account_analytic_analysis
#: selection:account.analytic.account,recurring_rule_type:0
msgid "Day(s)"
msgstr "Dni"

#. module: account_analytic_analysis
#: field:account.analytic.invoice.line,name:0
msgid "Description"
msgstr "Opis"

#. module: account_analytic_analysis
#: view:account.analytic.account:account_analytic_analysis.view_account_analytic_account_overdue_search
msgid "End Month"
msgstr "Miesiąc końcowy"

#. module: account_analytic_analysis
#: view:account.analytic.account:account_analytic_analysis.view_account_analytic_account_overdue_search
msgid "End date is in the next month"
msgstr "Data końcowa jest w przyszłym miesiącu"

#. module: account_analytic_analysis
#: view:account.analytic.account:account_analytic_analysis.view_account_analytic_account_overdue_search
msgid "End date passed or prepaid unit consumed"
msgstr "Data końcowa upływu lub przedpłaty jednostek konsumowanych"

#. module: account_analytic_analysis
#: code:addons/account_analytic_analysis/account_analytic_analysis.py:674
#, python-format
msgid "Error!"
msgstr "Błąd!"

#. module: account_analytic_analysis
#: field:account.analytic.account,hours_qtt_est:0
msgid "Estimation of Hours to Invoice"
msgstr "Oszacowanie godzin do fakturowania"

#. module: account_analytic_analysis
#: help:account.analytic.account,remaining_total:0
msgid ""
"Expectation of remaining income for this contract. Computed as the sum of "
"remaining subtotals which, in turn, are computed as the maximum between "
"'(Estimation - Invoiced)' and 'To Invoice' amounts"
msgstr ""
"Spodziewane pozostałe przychody dla tej umowy. Obliczone jako suma "
"pozostałych wartości wybranych jako wartość wyższa spośród '(Oszacowanie - "
"Zafakturowano)' lub 'Do zafakturowania'."

#. module: account_analytic_analysis
#: view:account.analytic.account:account_analytic_analysis.account_analytic_account_form_form
msgid "Expected"
msgstr "Oczekiwany"

#. module: account_analytic_analysis
#: view:account.analytic.account:account_analytic_analysis.view_account_analytic_account_overdue_search
msgid "Expired or consumed"
msgstr "Zakończone lub skonsumowane"

#. module: account_analytic_analysis
#: view:account.analytic.account:account_analytic_analysis.view_account_analytic_account_overdue_search
msgid "Expiring soon"
msgstr "Wygasające wkrótce"

#. module: account_analytic_analysis
#: field:account.analytic.account,fix_price_invoices:0
msgid "Fixed Price"
msgstr "Stała Cena"

#. module: account_analytic_analysis
#: field:account.analytic.account,recurring_invoices:0
msgid "Generate recurring invoices automatically"
msgstr "Automatycznie generuj powtarzalne faktury"

#. module: account_analytic_analysis
#: view:account.analytic.account:account_analytic_analysis.view_account_analytic_account_overdue_search
msgid "Group By"
msgstr "Grupuj wg"

#. module: account_analytic_analysis
#: model:ir.model,name:account_analytic_analysis.model_account_analytic_analysis_summary_user
msgid "Hours Summary by User"
msgstr "Podsumowanie godzin dla użytkownika"

#. module: account_analytic_analysis
#: model:ir.model,name:account_analytic_analysis.model_account_analytic_analysis_summary_month
msgid "Hours summary by month"
msgstr "Suma godzin na miesiąc"

#. module: account_analytic_analysis
#: field:account.analytic.invoice.line,id:0
#: field:account_analytic_analysis.summary.month,id:0
#: field:account_analytic_analysis.summary.user,id:0
msgid "ID"
msgstr "ID"

#. module: account_analytic_analysis
#: help:account.analytic.account,ca_to_invoice:0
msgid ""
"If invoice from analytic account, the remaining amount you can invoice to "
"the customer based on the total costs."
msgstr ""
"Jeśli fakturujesz z kont analitycznych, to pozostała kwota, którą możesz "
"zafakturować klienta w oparciu o sumę kosztów."

#. module: account_analytic_analysis
#: help:account.analytic.account,last_invoice_date:0
msgid "If invoice from the costs, this is the date of the latest invoiced."
msgstr "Jeśli faktura z kosztów, to to jest data ostatniego fakturowania."

#. module: account_analytic_analysis
#: help:account.analytic.account,last_worked_invoiced_date:0
msgid ""
"If invoice from the costs, this is the date of the latest work or cost that "
"have been invoiced."
msgstr ""
"Jeśli faktura kosztowa, to jest to data ostatniej operacji lub "
"zafakturowanego kosztu."

#. module: account_analytic_analysis
#: view:account.analytic.account:account_analytic_analysis.view_account_analytic_account_overdue_search
msgid "In Progress"
msgstr "W toku"

#. module: account_analytic_analysis
#: field:account.analytic.account,recurring_invoice_line_ids:0
msgid "Invoice Lines"
msgstr "Pozycje faktury"

#. module: account_analytic_analysis
#: help:account.analytic.account,recurring_rule_type:0
msgid "Invoice automatically repeat at specified interval"
msgstr ""

#. module: account_analytic_analysis
#: view:account.analytic.account:account_analytic_analysis.account_analytic_account_form_form
msgid "Invoiced"
msgstr "Zafakturowano"

#. module: account_analytic_analysis
#: field:account.analytic.account,ca_invoiced:0
msgid "Invoiced Amount"
msgstr "Zafakturowana Kwota"

#. module: account_analytic_analysis
#: field:account.analytic.account,hours_qtt_invoiced:0
msgid "Invoiced Time"
msgstr "Czas fakturowania"

#. module: account_analytic_analysis
#: view:account.analytic.account:account_analytic_analysis.account_analytic_account_form_form
msgid "Invoicing"
msgstr "Fakturowanie"

#. module: account_analytic_analysis
#: field:account.analytic.account,last_invoice_date:0
msgid "Last Invoice Date"
msgstr "Data ostatniej faktury"

#. module: account_analytic_analysis
#: field:account.analytic.invoice.line,write_uid:0
msgid "Last Updated by"
msgstr "Ostatnio modyfikowano przez"

#. module: account_analytic_analysis
#: field:account.analytic.invoice.line,write_date:0
msgid "Last Updated on"
msgstr "Data ostatniej modyfikacji"

#. module: account_analytic_analysis
#: model:res.groups,name:account_analytic_analysis.group_template_required
msgid "Mandatory use of templates in contracts"
msgstr "Obowiązkowe stosowanie szablonów w umowach"

#. module: account_analytic_analysis
#: field:sale.config.settings,group_template_required:0
msgid "Mandatory use of templates."
msgstr "Obowiązkowe stosowanie szablonów"

#. module: account_analytic_analysis
#: field:account.analytic.account,month_ids:0
#: field:account_analytic_analysis.summary.month,month:0
msgid "Month"
msgstr "Miesiąc"

#. module: account_analytic_analysis
#: selection:account.analytic.account,recurring_rule_type:0
msgid "Month(s)"
msgstr "Miesiąc/Miesiące"

#. module: account_analytic_analysis
#: code:addons/account_analytic_analysis/account_analytic_analysis.py:669
#, python-format
msgid "No Customer Defined!"
msgstr "Nie wybrano klienta!"

#. module: account_analytic_analysis
#: view:account.analytic.account:account_analytic_analysis.account_analytic_account_form_form
msgid "No order to invoice, create"
msgstr "Brak zamówień do fakturowania, utwórz"

#. module: account_analytic_analysis
#: view:account.analytic.account:account_analytic_analysis.account_analytic_account_form_form
msgid "Nothing to invoice, create"
msgstr "Nie ma nic do fakturowania, utwórz"

#. module: account_analytic_analysis
#: help:account.analytic.account,hours_qtt_non_invoiced:0
msgid ""
"Number of time (hours/days) (from journal of type 'general') that can be "
"invoiced if you invoice based on analytic account."
msgstr ""
"Czas (godziny/dni) (z dziennika typu 'ogólny'), które mogą być fakturowane "
"na podstawie kont analitycznych."

#. module: account_analytic_analysis
#: help:account.analytic.account,hours_qtt_invoiced:0
msgid ""
"Number of time (hours/days) that can be invoiced plus those that already "
"have been invoiced."
msgstr ""
"Czas, który może być zafakturowany plus ten który już został zafakturowany."

#. module: account_analytic_analysis
#: help:account.analytic.account,hours_quantity:0
msgid ""
"Number of time you spent on the analytic account (from timesheet). It "
"computes quantities on all journal of type 'general'."
msgstr ""
"Czas spędzony przez ciebie wg konta analitycznego (wg karty czasu pracy). To "
"wylicza ilości wg wszystkich dzienników typu 'ogólne'."

#. module: account_analytic_analysis
#: field:account.analytic.account,invoice_on_timesheets:0
msgid "On Timesheets"
msgstr "Wg karty pracy"

#. module: account_analytic_analysis
#: field:account.analytic.account,is_overdue_quantity:0
msgid "Overdue Quantity"
msgstr "Ilości przekroczone"

#. module: account_analytic_analysis
#: view:account.analytic.account:account_analytic_analysis.view_account_analytic_account_overdue_search
msgid "Parent"
msgstr "Nadrzędny"

#. module: account_analytic_analysis
#: view:account.analytic.account:account_analytic_analysis.view_account_analytic_account_overdue_search
msgid "Partner"
msgstr "Partner"

#. module: account_analytic_analysis
#: view:account.analytic.account:account_analytic_analysis.view_account_analytic_account_overdue_search
msgid "Pending contracts"
msgstr "Umowy w toku"

#. module: account_analytic_analysis
#: code:addons/account_analytic_analysis/account_analytic_analysis.py:675
#, python-format
msgid "Please define a sale journal for the company \"%s\"."
msgstr "Wybierz dziennik sprzedaży dla firmy \"%s\"."

#. module: account_analytic_analysis
#: view:account.analytic.account:account_analytic_analysis.view_account_analytic_account_overdue_search
msgid "Pricelist"
msgstr "Cennik"

#. module: account_analytic_analysis
#: field:account.analytic.invoice.line,product_id:0
msgid "Product"
msgstr "Produkt"

#. module: account_analytic_analysis
#: field:account.analytic.invoice.line,quantity:0
msgid "Quantity"
msgstr "Ilość"

#. module: account_analytic_analysis
#: field:account.analytic.account,real_margin:0
msgid "Real Margin"
msgstr "Marża rzeczywista"

#. module: account_analytic_analysis
#: field:account.analytic.account,real_margin_rate:0
msgid "Real Margin Rate (%)"
msgstr "Rzeczywista stopa marży (%)"

#. module: account_analytic_analysis
#: field:account.analytic.account,recurring_rule_type:0
msgid "Recurrency"
msgstr "Powtarzalność"

#. module: account_analytic_analysis
#: view:account.analytic.account:account_analytic_analysis.account_analytic_account_form_form
msgid "Recurring Invoices"
msgstr "Faktury powtarzalne"

#. module: account_analytic_analysis
#: view:account.analytic.account:account_analytic_analysis.account_analytic_account_form_form
msgid "Remaining"
msgstr "Pozostało"

#. module: account_analytic_analysis
#: field:account.analytic.account,remaining_ca:0
msgid "Remaining Revenue"
msgstr "Pozostałe przychody"

#. module: account_analytic_analysis
#: field:account.analytic.account,fix_price_to_invoice:0
#: field:account.analytic.account,remaining_hours:0
#: field:account.analytic.account,remaining_hours_to_invoice:0
#: field:account.analytic.account,timesheet_ca_invoiced:0
msgid "Remaining Time"
msgstr "Pozostały czas"

#. module: account_analytic_analysis
#: field:account.analytic.account,recurring_interval:0
msgid "Repeat Every"
msgstr "Powtarzaj co"

#. module: account_analytic_analysis
#: help:account.analytic.account,recurring_interval:0
msgid "Repeat every (Days/Week/Month/Year)"
msgstr "Powtarzaj co (Dzień/Tydzień/Miesiąc/Rok)"

#. module: account_analytic_analysis
#: field:account.analytic.account,revenue_per_hour:0
msgid "Revenue per Time (real)"
msgstr "Dochód w czasie (rzeczywisty)"

#. module: account_analytic_analysis
#: code:addons/account_analytic_analysis/account_analytic_analysis.py:543
#, python-format
msgid "Sales Order Lines to Invoice of %s"
msgstr ""

#. module: account_analytic_analysis
#: view:account.analytic.account:account_analytic_analysis.account_analytic_account_form_form
#: model:ir.actions.act_window,name:account_analytic_analysis.action_sales_order
msgid "Sales Orders"
msgstr "Zamówienia sprzedaży"

#. module: account_analytic_analysis
#: view:account.analytic.account:account_analytic_analysis.view_account_analytic_account_overdue_search
msgid "Start Month"
msgstr "Miesiąc początkowy"

#. module: account_analytic_analysis
#: view:account.analytic.account:account_analytic_analysis.view_account_analytic_account_overdue_search
msgid "Status"
msgstr "Stan"

#. module: account_analytic_analysis
#: field:account.analytic.invoice.line,price_subtotal:0
msgid "Sub Total"
msgstr "Suma częściowa"

#. module: account_analytic_analysis
#: help:account.analytic.account,fix_price_to_invoice:0
msgid "Sum of quotations for this contract."
msgstr "Suma ofert dla tej umowy."

#. module: account_analytic_analysis
#: help:account.analytic.account,timesheet_ca_invoiced:0
msgid "Sum of timesheet lines invoiced for this contract."
msgstr "Suma pozycji kart czasu pracy zafakturowanych dla tej umowy."

#. module: account_analytic_analysis
#: view:account.analytic.account:account_analytic_analysis.view_account_analytic_account_overdue_search
msgid "Template"
msgstr "Szablon"

#. module: account_analytic_analysis
#: field:account.analytic.account,theorical_margin:0
msgid "Theoretical Margin"
msgstr "Teoretyczna marża"

#. module: account_analytic_analysis
#: field:account.analytic.account,ca_theorical:0
msgid "Theoretical Revenue"
msgstr "Teoretyczny dochód"

#. module: account_analytic_analysis
#: model:ir.actions.act_window,name:account_analytic_analysis.action_hr_tree_invoiced_all
#: model:ir.ui.menu,name:account_analytic_analysis.menu_action_hr_tree_invoiced_all
msgid "Time & Materials to Invoice"
msgstr "Czas i materiały do fakturowania"

#. module: account_analytic_analysis
#: view:account.analytic.account:account_analytic_analysis.account_analytic_account_form_form
msgid "Timesheets"
msgstr "Karty godzin"

#. module: account_analytic_analysis
#: code:addons/account_analytic_analysis/account_analytic_analysis.py:652
#, python-format
msgid "Timesheets to Invoice of %s"
msgstr "Karty czasu pracy do fakturowania za %s"

#. module: account_analytic_analysis
#: view:account.analytic.account:account_analytic_analysis.account_analytic_account_form_form
msgid "To Invoice"
msgstr "Do zafakturowania"

#. module: account_analytic_analysis
#: view:account.analytic.account:account_analytic_analysis.view_account_analytic_account_overdue_search
msgid "To Renew"
msgstr "Do odnowienia"

#. module: account_analytic_analysis
#: view:account.analytic.account:account_analytic_analysis.account_analytic_account_form_form
msgid "Total"
msgstr "Suma"

#. module: account_analytic_analysis
#: field:account.analytic.account,total_cost:0
msgid "Total Costs"
msgstr "Suma kosztów"

#. module: account_analytic_analysis
#: field:account.analytic.account,est_total:0
msgid "Total Estimation"
msgstr "Suma oszacowań"

#. module: account_analytic_analysis
#: field:account.analytic.account,invoiced_total:0
msgid "Total Invoiced"
msgstr "Ogólna wartość faktury"

#. module: account_analytic_analysis
#: field:account.analytic.account,remaining_total:0
msgid "Total Remaining"
msgstr "Pozostała suma"

#. module: account_analytic_analysis
#: field:account_analytic_analysis.summary.month,unit_amount:0
#: field:account_analytic_analysis.summary.user,unit_amount:0
msgid "Total Time"
msgstr "Czas całkowity"

#. module: account_analytic_analysis
#: field:account.analytic.account,hours_quantity:0
msgid "Total Worked Time"
msgstr "Suma czasu przepracowanego"

#. module: account_analytic_analysis
#: help:account.analytic.account,ca_invoiced:0
msgid "Total customer invoiced amount for this account."
msgstr "Suma zafakturowanych klientom kwot dla tego konta"

#. module: account_analytic_analysis
#: help:account.analytic.account,total_cost:0
msgid ""
"Total of costs for this account. It includes real costs (from invoices) and "
"indirect costs, like time spent on timesheets."
msgstr ""
"Suma kosztów dla tego konta. Zawiera koszty rzeczywiste (z faktury) i koszty "
"pośrednie, jak czas spędzony nad kartami pracy."

#. module: account_analytic_analysis
#: field:account.analytic.account,toinvoice_total:0
msgid "Total to Invoice"
msgstr "Kwota do fakturowania"

#. module: account_analytic_analysis
#: field:account.analytic.account,ca_to_invoice:0
msgid "Uninvoiced Amount"
msgstr "Kwota niezafakturowana"

#. module: account_analytic_analysis
#: field:account.analytic.account,hours_qtt_non_invoiced:0
msgid "Uninvoiced Time"
msgstr "Czas niezafakturowany"

#. module: account_analytic_analysis
#: field:account.analytic.invoice.line,price_unit:0
msgid "Unit Price"
msgstr "Cena jednostkowa"

#. module: account_analytic_analysis
#: field:account.analytic.invoice.line,uom_id:0
msgid "Unit of Measure"
msgstr "Jedn. miary"

#. module: account_analytic_analysis
#: view:account.analytic.account:account_analytic_analysis.account_analytic_account_form_form
msgid "Units Consumed"
msgstr "Jednostki skonsumowane"

#. module: account_analytic_analysis
#: view:account.analytic.account:account_analytic_analysis.account_analytic_account_form_form
msgid "Units Remaining"
msgstr "Pozostałe jednostki"

#. module: account_analytic_analysis
#: field:account.analytic.account,user_ids:0
#: field:account_analytic_analysis.summary.user,user:0
msgid "User"
msgstr "Użytkownik"

#. module: account_analytic_analysis
#: selection:account.analytic.account,recurring_rule_type:0
msgid "Week(s)"
msgstr "Tydzień/Tygodni"

#. module: account_analytic_analysis
#: view:account.analytic.account:account_analytic_analysis.account_analytic_account_form_form
msgid ""
"When reinvoicing costs, Odoo uses the\n"
"                            pricelist of the contract which uses the price\n"
"                            defined on the product related (e.g timesheet \n"
"                            products are defined on each employee)."
msgstr ""

#. module: account_analytic_analysis
#: selection:account.analytic.account,recurring_rule_type:0
msgid "Year(s)"
msgstr "Rok/Lat"

#. module: account_analytic_analysis
#: code:addons/account_analytic_analysis/account_analytic_analysis.py:669
#, python-format
msgid "You must first select a Customer for Contract %s!"
msgstr "Najpierw musisz wybrać klienta do umowy %s!"

#. module: account_analytic_analysis
#: view:account.analytic.account:account_analytic_analysis.account_analytic_account_form_form
msgid "or view"
msgstr "lub widok"

#. module: account_analytic_analysis
#: model:res.groups,comment:account_analytic_analysis.group_template_required
msgid ""
"the field template of the analytic accounts and contracts will be required."
msgstr "szablon pola konta analitycznego i umowa będzie wymagana."

#. module: account_analytic_analysis
#: view:account.analytic.account:account_analytic_analysis.account_analytic_account_form_form
msgid ""
"{'required': "
"[('type','=','contract'),'|','|',('fix_price_invoices','=',True), "
"('invoice_on_timesheets', '=', True), ('recurring_invoices', '=', True)]}"
msgstr ""

#. module: account_analytic_analysis
#: view:account.analytic.account:account_analytic_analysis.view_account_analytic_account_template_required
msgid ""
"{'required': [('type','=','contract')], 'invisible': [('type','in',['view', "
"'normal','template'])]}"
msgstr ""
"{'required': [('type','=','contract')], 'invisible': [('type','in',['view', "
"'normal','template'])]}"

#. module: account_analytic_analysis
#: view:account.analytic.account:account_analytic_analysis.account_analytic_account_form_form
msgid "⇒ Invoice"
msgstr "⇒ Faktura"

#. module: account_analytic_analysis
#: view:account.analytic.account:account_analytic_analysis.account_analytic_account_form_form
msgid "⇒ create invoices"
msgstr ""<|MERGE_RESOLUTION|>--- conflicted
+++ resolved
@@ -1,30 +1,22 @@
-# Polish translation for openobject-addons
-# Copyright (c) 2014 Rosetta Contributors and Canonical Ltd 2014
-# This file is distributed under the same license as the openobject-addons package.
-# FIRST AUTHOR <EMAIL@ADDRESS>, 2014.
-#
-msgid ""
-msgstr ""
-<<<<<<< HEAD
-"Project-Id-Version: openobject-addons\n"
-"Report-Msgid-Bugs-To: FULL NAME <EMAIL@ADDRESS>\n"
-"POT-Creation-Date: 2014-09-23 16:27+0000\n"
-"PO-Revision-Date: 2014-09-14 17:47+0000\n"
-"Last-Translator: Dariusz Żbikowski (Krokus) <darek@krokus.com.pl>\n"
-"Language-Team: Polish <pl@li.org>\n"
-=======
+# Translation of Odoo Server.
+# This file contains the translation of the following modules:
+# * account_analytic_analysis
+# 
+# Translators:
+# FIRST AUTHOR <EMAIL@ADDRESS>, 2014
+msgid ""
+msgstr ""
 "Project-Id-Version: Odoo 8.0\n"
 "Report-Msgid-Bugs-To: \n"
 "POT-Creation-Date: 2015-01-21 14:07+0000\n"
 "PO-Revision-Date: 2016-05-09 11:35+0000\n"
 "Last-Translator: zbik2607 <darek@krokus.com.pl>\n"
 "Language-Team: Polish (http://www.transifex.com/odoo/odoo-8/language/pl/)\n"
->>>>>>> 393c14d3
 "MIME-Version: 1.0\n"
 "Content-Type: text/plain; charset=UTF-8\n"
-"Content-Transfer-Encoding: 8bit\n"
-"X-Launchpad-Export-Date: 2014-09-24 08:55+0000\n"
-"X-Generator: Launchpad (build 17196)\n"
+"Content-Transfer-Encoding: \n"
+"Language: pl\n"
+"Plural-Forms: nplurals=3; plural=(n==1 ? 0 : n%10>=2 && n%10<=4 && (n%100<10 || n%100>=20) ? 1 : 2);\n"
 
 #. module: account_analytic_analysis
 #: model:email.template,body_html:account_analytic_analysis.account_analytic_cron_email_template
@@ -45,18 +37,14 @@
 "        % for account in accounts:\n"
 "        <tr>\n"
 "            <td>${partner.name}</td>\n"
-"            <td><a "
-"href=\"${ctx[\"base_url\"]}/#action=${ctx[\"action_id\"]}&id=${account.id}&vi"
-"ew_type=form\">${account.name}</a></td>\n"
-"            <td>${account.date_start} to ${account.date and account.date or "
-"'???'}</td>\n"
+"            <td><a href=\"${ctx[\"base_url\"]}/#action=${ctx[\"action_id\"]}&id=${account.id}&view_type=form\">${account.name}</a></td>\n"
+"            <td>${account.date_start} to ${account.date and account.date or '???'}</td>\n"
 "            <td>\n"
 "            % if account.quantity_max != 0.0:\n"
 "                ${account.remaining_hours}/${account.quantity_max} units\n"
 "            % endif\n"
 "            </td>\n"
-"            <td>${account.partner_id.phone or ''}, "
-"${account.partner_id.email or ''}</td>\n"
+"            <td>${account.partner_id.phone or ''}, ${account.partner_id.email or ''}</td>\n"
 "        </tr>\n"
 "        % endfor\n"
 "    % endfor\n"
@@ -99,7 +87,7 @@
 #. module: account_analytic_analysis
 #: help:account.analytic.account,toinvoice_total:0
 msgid " Sum of everything that could be invoiced for this contract."
-msgstr " Suma wszystkiego co może być fakturowane z tej umowy."
+msgstr ""
 
 #. module: account_analytic_analysis
 #: model:ir.actions.act_window,help:account_analytic_analysis.template_of_contract_action
@@ -108,20 +96,11 @@
 "                    Click here to create a template of contract.\n"
 "                </p><p>\n"
 "                    Templates are used to prefigure contract/project that \n"
-"                    can be selected by the salespeople to quickly configure "
-"the\n"
+"                    can be selected by the salespeople to quickly configure the\n"
 "                    terms and conditions of the contract.\n"
 "                </p>\n"
 "            "
 msgstr ""
-"<p class=\"oe_view_nocontent_create\">\n"
-"                    Kliknij tutaj, aby utworzyć szablon umowy.\n"
-"                </p><p>\n"
-"                    Szablony są używane do konfigurowania umów/projektów \n"
-"                    przez sprzedawców do szybkiego ustawiania warunków\n"
-"                    współpracy.\n"
-"                </p>\n"
-"            "
 
 #. module: account_analytic_analysis
 #: model:ir.actions.act_window,help:account_analytic_analysis.action_account_analytic_overdue_all
@@ -129,12 +108,9 @@
 "<p class=\"oe_view_nocontent_create\">\n"
 "                    Click to create a new contract.\n"
 "                </p><p>\n"
-"                    Use contracts to follow tasks, issues, timesheets or "
-"invoicing based on\n"
-"                    work done, expenses and/or sales orders. Odoo will "
-"automatically manage\n"
-"                    the alerts for the renewal of the contracts to the right "
-"salesperson.\n"
+"                    Use contracts to follow tasks, issues, timesheets or invoicing based on\n"
+"                    work done, expenses and/or sales orders. Odoo will automatically manage\n"
+"                    the alerts for the renewal of the contracts to the right salesperson.\n"
 "                </p>\n"
 "            "
 msgstr ""
@@ -143,8 +119,7 @@
 #: model:ir.actions.act_window,help:account_analytic_analysis.action_sales_order
 msgid ""
 "<p class=\"oe_view_nocontent_create\">\n"
-"                Click to create a quotation that can be converted into a "
-"sales\n"
+"                Click to create a quotation that can be converted into a sales\n"
 "                order.\n"
 "              </p><p>\n"
 "                Use sale orders to track everything that should be invoiced\n"
@@ -152,16 +127,6 @@
 "              </p>\n"
 "            "
 msgstr ""
-"<p class=\"oe_view_nocontent_create\">\n"
-"                Kliknij aby utworzyć ofertę, która będzie mogła zostać "
-"zamieniona na\n"
-"                zlecenie sprzedaży.\n"
-"              </p><p>\n"
-"                Używaj zleceń sprzedaży żeby śledzić wszystko co powinno "
-"zostać zafakturowane\n"
-"                w ustalonej cenie na umowie.\n"
-"              </p>\n"
-"            "
 
 #. module: account_analytic_analysis
 #: model:ir.actions.act_window,help:account_analytic_analysis.action_account_analytic_overdue
@@ -173,10 +138,8 @@
 "                end date is passed or the working effort is higher than the\n"
 "                maximum authorized one.\n"
 "              </p><p>\n"
-"                Odoo automatically sets contracts to be renewed in a "
-"pending\n"
-"                state. After the negociation, the salesman should close or "
-"renew\n"
+"                Odoo automatically sets contracts to be renewed in a pending\n"
+"                state. After the negociation, the salesman should close or renew\n"
 "                pending contracts.\n"
 "              </p>\n"
 "            "
@@ -187,32 +150,22 @@
 msgid ""
 "<p>\n"
 "                You will find here timesheets and purchases you did for\n"
-"                contracts that can be reinvoiced to the customer.  If you "
-"want\n"
-"                to record new activities to invoice, you should use the "
-"timesheet\n"
+"                contracts that can be reinvoiced to the customer.  If you want\n"
+"                to record new activities to invoice, you should use the timesheet\n"
 "                menu instead.\n"
 "              </p>\n"
 "            "
 msgstr ""
-"<p>\n"
-"                Tutaj znajdziesz karty pracy i zakupy dokonane dla tej "
-"umowy,\n"
-"                które mogą być refakturowane na klienta. Jeśli chcesz \n"
-"                zarejestrować nową aktywność, to powinieneś stosować kartę\n"
-"                pracy.\n"
-"              </p>\n"
-"            "
 
 #. module: account_analytic_analysis
 #: view:account.analytic.account:account_analytic_analysis.account_analytic_account_form_form
 msgid "Account Analytic Lines"
-msgstr "Pozycje konta analitycznego"
+msgstr ""
 
 #. module: account_analytic_analysis
 #: view:account.analytic.account:account_analytic_analysis.view_account_analytic_account_overdue_search
 msgid "Account Manager"
-msgstr "Zarządzający kontem"
+msgstr ""
 
 #. module: account_analytic_analysis
 #: help:sale.config.settings,group_template_required:0
@@ -220,8 +173,6 @@
 "Allows you to set the template field as required when creating an analytic "
 "account or a contract."
 msgstr ""
-"Pozwala ustawić pole szablonu, kiedy jest wymagane w trakcie tworzenia konta "
-"analitycznego lub umowy."
 
 #. module: account_analytic_analysis
 #: field:account.analytic.invoice.line,analytic_account_id:0
@@ -238,28 +189,26 @@
 "if all these costs have been invoiced at the normal sale price provided by "
 "the pricelist."
 msgstr ""
-"W oparciu o koszty projektu, co może oznaczać przychód, jeśli te koszty były "
-"fakturowane według zwykłych cen sprzedaży z cennika."
 
 #. module: account_analytic_analysis
 #: view:account.analytic.account:account_analytic_analysis.view_account_analytic_account_overdue_search
 msgid "Cancelled"
-msgstr "Anulowano"
+msgstr ""
 
 #. module: account_analytic_analysis
 #: view:account.analytic.account:account_analytic_analysis.view_account_analytic_account_overdue_search
 msgid "Cancelled contracts"
-msgstr "Anulowane umowy"
+msgstr ""
 
 #. module: account_analytic_analysis
 #: view:account.analytic.account:account_analytic_analysis.view_account_analytic_account_overdue_search
 msgid "Closed"
-msgstr "Zamknięte"
+msgstr ""
 
 #. module: account_analytic_analysis
 #: view:account.analytic.account:account_analytic_analysis.view_account_analytic_account_overdue_search
 msgid "Closed contracts"
-msgstr "Zamknięte kontrakty"
+msgstr ""
 
 #. module: account_analytic_analysis
 #: help:account.analytic.account,remaining_hours_to_invoice:0
@@ -271,81 +220,81 @@
 #. module: account_analytic_analysis
 #: help:account.analytic.account,real_margin:0
 msgid "Computed using the formula: Invoiced Amount - Total Costs."
-msgstr "Obliczone formułą: Kwoty zafakturowane - Suma kosztów."
+msgstr ""
 
 #. module: account_analytic_analysis
 #: help:account.analytic.account,revenue_per_hour:0
 msgid "Computed using the formula: Invoiced Amount / Total Time"
-msgstr "Obliczone formułą: Kwota zafakturowana / Suma czasów"
+msgstr ""
 
 #. module: account_analytic_analysis
 #: help:account.analytic.account,remaining_ca:0
 msgid "Computed using the formula: Max Invoice Price - Invoiced Amount."
-msgstr "Obliczone formułą: Maksymalna cena faktury - Kwota zafakturowana"
+msgstr ""
 
 #. module: account_analytic_analysis
 #: help:account.analytic.account,remaining_hours:0
 msgid "Computed using the formula: Maximum Time - Total Worked Time"
-msgstr "Obliczone jako: Czas maksymalny - Suma czasów przepracowanych"
+msgstr ""
 
 #. module: account_analytic_analysis
 #: help:account.analytic.account,theorical_margin:0
 msgid "Computed using the formula: Theoretical Revenue - Total Costs"
-msgstr "Obliczone jako: Teoretyczny przychód - Suma kosztów"
+msgstr ""
 
 #. module: account_analytic_analysis
 #: help:account.analytic.account,real_margin_rate:0
 msgid "Computes using the formula: (Real Margin / Total Costs) * 100."
-msgstr "Oblicza formułą: (Marża rzeczywista / Suma kosztów) * 100"
+msgstr ""
 
 #. module: account_analytic_analysis
 #: view:account.analytic.account:account_analytic_analysis.view_account_analytic_account_overdue_search
 msgid "Contract"
-msgstr "Umowa"
+msgstr ""
 
 #. module: account_analytic_analysis
 #: model:ir.actions.act_window,name:account_analytic_analysis.template_of_contract_action
 #: model:ir.ui.menu,name:account_analytic_analysis.menu_template_of_contract_action
 msgid "Contract Template"
-msgstr "Szablon umowy"
+msgstr ""
 
 #. module: account_analytic_analysis
 #: model:email.template,subject:account_analytic_analysis.account_analytic_cron_email_template
 msgid "Contract expiration reminder ${user.company_id.name}"
-msgstr "Przypomnienie o kończącym się terminie umowy ${user.company_id.name}"
+msgstr ""
 
 #. module: account_analytic_analysis
 #: view:account.analytic.account:account_analytic_analysis.view_account_analytic_account_overdue_search
 #: model:ir.actions.act_window,name:account_analytic_analysis.action_account_analytic_overdue_all
 #: model:ir.ui.menu,name:account_analytic_analysis.menu_action_account_analytic_overdue_all
 msgid "Contracts"
-msgstr "Umowy"
+msgstr ""
 
 #. module: account_analytic_analysis
 #: view:account.analytic.account:account_analytic_analysis.view_account_analytic_account_overdue_search
 msgid "Contracts assigned to a customer."
-msgstr "Umowy przypisane do klienta"
+msgstr ""
 
 #. module: account_analytic_analysis
 #: view:account.analytic.account:account_analytic_analysis.view_account_analytic_account_overdue_search
 msgid "Contracts in progress (open, draft)"
-msgstr "Umowy w trakcie (otwarte, uzgadniane)"
+msgstr ""
 
 #. module: account_analytic_analysis
 #: view:account.analytic.account:account_analytic_analysis.view_account_analytic_account_overdue_search
 msgid "Contracts not assigned"
-msgstr "Umowy nie przypisane"
+msgstr ""
 
 #. module: account_analytic_analysis
 #: view:account.analytic.account:account_analytic_analysis.view_account_analytic_account_overdue_search
 msgid "Contracts that are not assigned to an account manager."
-msgstr "Umowy nie przypisane do Menedżera"
+msgstr ""
 
 #. module: account_analytic_analysis
 #: model:ir.actions.act_window,name:account_analytic_analysis.action_account_analytic_overdue
 #: model:ir.ui.menu,name:account_analytic_analysis.menu_action_account_analytic_overdue
 msgid "Contracts to Renew"
-msgstr "Umowy do odnowienia"
+msgstr ""
 
 #. module: account_analytic_analysis
 #: field:account.analytic.invoice.line,create_uid:0
@@ -360,32 +309,32 @@
 #. module: account_analytic_analysis
 #: view:account.analytic.account:account_analytic_analysis.view_account_analytic_account_overdue_search
 msgid "Customer Contracts"
-msgstr "Umowy z klientami"
+msgstr ""
 
 #. module: account_analytic_analysis
 #: field:account.analytic.account,last_worked_date:0
 msgid "Date of Last Cost/Work"
-msgstr "Data ostatniego kosztu/operacji"
+msgstr ""
 
 #. module: account_analytic_analysis
 #: field:account.analytic.account,last_worked_invoiced_date:0
 msgid "Date of Last Invoiced Cost"
-msgstr "Data ostatnio zafakturowanego kosztu"
+msgstr ""
 
 #. module: account_analytic_analysis
 #: field:account.analytic.account,recurring_next_date:0
 msgid "Date of Next Invoice"
-msgstr "Data kolejnej faktury"
+msgstr ""
 
 #. module: account_analytic_analysis
 #: help:account.analytic.account,last_worked_date:0
 msgid "Date of the latest work done on this account."
-msgstr "Data ostatniego działania na tym koncie"
+msgstr ""
 
 #. module: account_analytic_analysis
 #: selection:account.analytic.account,recurring_rule_type:0
 msgid "Day(s)"
-msgstr "Dni"
+msgstr ""
 
 #. module: account_analytic_analysis
 #: field:account.analytic.invoice.line,name:0
@@ -395,20 +344,20 @@
 #. module: account_analytic_analysis
 #: view:account.analytic.account:account_analytic_analysis.view_account_analytic_account_overdue_search
 msgid "End Month"
-msgstr "Miesiąc końcowy"
+msgstr ""
 
 #. module: account_analytic_analysis
 #: view:account.analytic.account:account_analytic_analysis.view_account_analytic_account_overdue_search
 msgid "End date is in the next month"
-msgstr "Data końcowa jest w przyszłym miesiącu"
+msgstr ""
 
 #. module: account_analytic_analysis
 #: view:account.analytic.account:account_analytic_analysis.view_account_analytic_account_overdue_search
 msgid "End date passed or prepaid unit consumed"
-msgstr "Data końcowa upływu lub przedpłaty jednostek konsumowanych"
-
-#. module: account_analytic_analysis
-#: code:addons/account_analytic_analysis/account_analytic_analysis.py:674
+msgstr ""
+
+#. module: account_analytic_analysis
+#: code:addons/account_analytic_analysis/account_analytic_analysis.py:681
 #, python-format
 msgid "Error!"
 msgstr "Błąd!"
@@ -416,7 +365,7 @@
 #. module: account_analytic_analysis
 #: field:account.analytic.account,hours_qtt_est:0
 msgid "Estimation of Hours to Invoice"
-msgstr "Oszacowanie godzin do fakturowania"
+msgstr ""
 
 #. module: account_analytic_analysis
 #: help:account.analytic.account,remaining_total:0
@@ -425,49 +374,46 @@
 "remaining subtotals which, in turn, are computed as the maximum between "
 "'(Estimation - Invoiced)' and 'To Invoice' amounts"
 msgstr ""
-"Spodziewane pozostałe przychody dla tej umowy. Obliczone jako suma "
-"pozostałych wartości wybranych jako wartość wyższa spośród '(Oszacowanie - "
-"Zafakturowano)' lub 'Do zafakturowania'."
 
 #. module: account_analytic_analysis
 #: view:account.analytic.account:account_analytic_analysis.account_analytic_account_form_form
 msgid "Expected"
-msgstr "Oczekiwany"
+msgstr ""
 
 #. module: account_analytic_analysis
 #: view:account.analytic.account:account_analytic_analysis.view_account_analytic_account_overdue_search
 msgid "Expired or consumed"
-msgstr "Zakończone lub skonsumowane"
+msgstr ""
 
 #. module: account_analytic_analysis
 #: view:account.analytic.account:account_analytic_analysis.view_account_analytic_account_overdue_search
 msgid "Expiring soon"
-msgstr "Wygasające wkrótce"
+msgstr ""
 
 #. module: account_analytic_analysis
 #: field:account.analytic.account,fix_price_invoices:0
 msgid "Fixed Price"
-msgstr "Stała Cena"
+msgstr ""
 
 #. module: account_analytic_analysis
 #: field:account.analytic.account,recurring_invoices:0
 msgid "Generate recurring invoices automatically"
-msgstr "Automatycznie generuj powtarzalne faktury"
+msgstr ""
 
 #. module: account_analytic_analysis
 #: view:account.analytic.account:account_analytic_analysis.view_account_analytic_account_overdue_search
 msgid "Group By"
-msgstr "Grupuj wg"
+msgstr ""
 
 #. module: account_analytic_analysis
 #: model:ir.model,name:account_analytic_analysis.model_account_analytic_analysis_summary_user
 msgid "Hours Summary by User"
-msgstr "Podsumowanie godzin dla użytkownika"
+msgstr ""
 
 #. module: account_analytic_analysis
 #: model:ir.model,name:account_analytic_analysis.model_account_analytic_analysis_summary_month
 msgid "Hours summary by month"
-msgstr "Suma godzin na miesiąc"
+msgstr ""
 
 #. module: account_analytic_analysis
 #: field:account.analytic.invoice.line,id:0
@@ -482,13 +428,11 @@
 "If invoice from analytic account, the remaining amount you can invoice to "
 "the customer based on the total costs."
 msgstr ""
-"Jeśli fakturujesz z kont analitycznych, to pozostała kwota, którą możesz "
-"zafakturować klienta w oparciu o sumę kosztów."
 
 #. module: account_analytic_analysis
 #: help:account.analytic.account,last_invoice_date:0
 msgid "If invoice from the costs, this is the date of the latest invoiced."
-msgstr "Jeśli faktura z kosztów, to to jest data ostatniego fakturowania."
+msgstr ""
 
 #. module: account_analytic_analysis
 #: help:account.analytic.account,last_worked_invoiced_date:0
@@ -496,18 +440,16 @@
 "If invoice from the costs, this is the date of the latest work or cost that "
 "have been invoiced."
 msgstr ""
-"Jeśli faktura kosztowa, to jest to data ostatniej operacji lub "
-"zafakturowanego kosztu."
 
 #. module: account_analytic_analysis
 #: view:account.analytic.account:account_analytic_analysis.view_account_analytic_account_overdue_search
 msgid "In Progress"
-msgstr "W toku"
+msgstr ""
 
 #. module: account_analytic_analysis
 #: field:account.analytic.account,recurring_invoice_line_ids:0
 msgid "Invoice Lines"
-msgstr "Pozycje faktury"
+msgstr ""
 
 #. module: account_analytic_analysis
 #: help:account.analytic.account,recurring_rule_type:0
@@ -517,17 +459,17 @@
 #. module: account_analytic_analysis
 #: view:account.analytic.account:account_analytic_analysis.account_analytic_account_form_form
 msgid "Invoiced"
-msgstr "Zafakturowano"
+msgstr ""
 
 #. module: account_analytic_analysis
 #: field:account.analytic.account,ca_invoiced:0
 msgid "Invoiced Amount"
-msgstr "Zafakturowana Kwota"
+msgstr ""
 
 #. module: account_analytic_analysis
 #: field:account.analytic.account,hours_qtt_invoiced:0
 msgid "Invoiced Time"
-msgstr "Czas fakturowania"
+msgstr ""
 
 #. module: account_analytic_analysis
 #: view:account.analytic.account:account_analytic_analysis.account_analytic_account_form_form
@@ -537,7 +479,7 @@
 #. module: account_analytic_analysis
 #: field:account.analytic.account,last_invoice_date:0
 msgid "Last Invoice Date"
-msgstr "Data ostatniej faktury"
+msgstr ""
 
 #. module: account_analytic_analysis
 #: field:account.analytic.invoice.line,write_uid:0
@@ -552,39 +494,39 @@
 #. module: account_analytic_analysis
 #: model:res.groups,name:account_analytic_analysis.group_template_required
 msgid "Mandatory use of templates in contracts"
-msgstr "Obowiązkowe stosowanie szablonów w umowach"
+msgstr ""
 
 #. module: account_analytic_analysis
 #: field:sale.config.settings,group_template_required:0
 msgid "Mandatory use of templates."
-msgstr "Obowiązkowe stosowanie szablonów"
+msgstr ""
 
 #. module: account_analytic_analysis
 #: field:account.analytic.account,month_ids:0
 #: field:account_analytic_analysis.summary.month,month:0
 msgid "Month"
-msgstr "Miesiąc"
+msgstr ""
 
 #. module: account_analytic_analysis
 #: selection:account.analytic.account,recurring_rule_type:0
 msgid "Month(s)"
-msgstr "Miesiąc/Miesiące"
-
-#. module: account_analytic_analysis
-#: code:addons/account_analytic_analysis/account_analytic_analysis.py:669
+msgstr ""
+
+#. module: account_analytic_analysis
+#: code:addons/account_analytic_analysis/account_analytic_analysis.py:676
 #, python-format
 msgid "No Customer Defined!"
-msgstr "Nie wybrano klienta!"
+msgstr ""
 
 #. module: account_analytic_analysis
 #: view:account.analytic.account:account_analytic_analysis.account_analytic_account_form_form
 msgid "No order to invoice, create"
-msgstr "Brak zamówień do fakturowania, utwórz"
+msgstr ""
 
 #. module: account_analytic_analysis
 #: view:account.analytic.account:account_analytic_analysis.account_analytic_account_form_form
 msgid "Nothing to invoice, create"
-msgstr "Nie ma nic do fakturowania, utwórz"
+msgstr ""
 
 #. module: account_analytic_analysis
 #: help:account.analytic.account,hours_qtt_non_invoiced:0
@@ -592,8 +534,6 @@
 "Number of time (hours/days) (from journal of type 'general') that can be "
 "invoiced if you invoice based on analytic account."
 msgstr ""
-"Czas (godziny/dni) (z dziennika typu 'ogólny'), które mogą być fakturowane "
-"na podstawie kont analitycznych."
 
 #. module: account_analytic_analysis
 #: help:account.analytic.account,hours_qtt_invoiced:0
@@ -601,7 +541,6 @@
 "Number of time (hours/days) that can be invoiced plus those that already "
 "have been invoiced."
 msgstr ""
-"Czas, który może być zafakturowany plus ten który już został zafakturowany."
 
 #. module: account_analytic_analysis
 #: help:account.analytic.account,hours_quantity:0
@@ -609,18 +548,16 @@
 "Number of time you spent on the analytic account (from timesheet). It "
 "computes quantities on all journal of type 'general'."
 msgstr ""
-"Czas spędzony przez ciebie wg konta analitycznego (wg karty czasu pracy). To "
-"wylicza ilości wg wszystkich dzienników typu 'ogólne'."
 
 #. module: account_analytic_analysis
 #: field:account.analytic.account,invoice_on_timesheets:0
 msgid "On Timesheets"
-msgstr "Wg karty pracy"
+msgstr ""
 
 #. module: account_analytic_analysis
 #: field:account.analytic.account,is_overdue_quantity:0
 msgid "Overdue Quantity"
-msgstr "Ilości przekroczone"
+msgstr ""
 
 #. module: account_analytic_analysis
 #: view:account.analytic.account:account_analytic_analysis.view_account_analytic_account_overdue_search
@@ -630,23 +567,23 @@
 #. module: account_analytic_analysis
 #: view:account.analytic.account:account_analytic_analysis.view_account_analytic_account_overdue_search
 msgid "Partner"
-msgstr "Partner"
+msgstr "Kontrahent"
 
 #. module: account_analytic_analysis
 #: view:account.analytic.account:account_analytic_analysis.view_account_analytic_account_overdue_search
 msgid "Pending contracts"
-msgstr "Umowy w toku"
-
-#. module: account_analytic_analysis
-#: code:addons/account_analytic_analysis/account_analytic_analysis.py:675
+msgstr ""
+
+#. module: account_analytic_analysis
+#: code:addons/account_analytic_analysis/account_analytic_analysis.py:682
 #, python-format
 msgid "Please define a sale journal for the company \"%s\"."
-msgstr "Wybierz dziennik sprzedaży dla firmy \"%s\"."
+msgstr ""
 
 #. module: account_analytic_analysis
 #: view:account.analytic.account:account_analytic_analysis.view_account_analytic_account_overdue_search
 msgid "Pricelist"
-msgstr "Cennik"
+msgstr ""
 
 #. module: account_analytic_analysis
 #: field:account.analytic.invoice.line,product_id:0
@@ -661,32 +598,32 @@
 #. module: account_analytic_analysis
 #: field:account.analytic.account,real_margin:0
 msgid "Real Margin"
-msgstr "Marża rzeczywista"
+msgstr ""
 
 #. module: account_analytic_analysis
 #: field:account.analytic.account,real_margin_rate:0
 msgid "Real Margin Rate (%)"
-msgstr "Rzeczywista stopa marży (%)"
+msgstr ""
 
 #. module: account_analytic_analysis
 #: field:account.analytic.account,recurring_rule_type:0
 msgid "Recurrency"
-msgstr "Powtarzalność"
+msgstr ""
 
 #. module: account_analytic_analysis
 #: view:account.analytic.account:account_analytic_analysis.account_analytic_account_form_form
 msgid "Recurring Invoices"
-msgstr "Faktury powtarzalne"
+msgstr ""
 
 #. module: account_analytic_analysis
 #: view:account.analytic.account:account_analytic_analysis.account_analytic_account_form_form
 msgid "Remaining"
-msgstr "Pozostało"
+msgstr ""
 
 #. module: account_analytic_analysis
 #: field:account.analytic.account,remaining_ca:0
 msgid "Remaining Revenue"
-msgstr "Pozostałe przychody"
+msgstr ""
 
 #. module: account_analytic_analysis
 #: field:account.analytic.account,fix_price_to_invoice:0
@@ -694,25 +631,25 @@
 #: field:account.analytic.account,remaining_hours_to_invoice:0
 #: field:account.analytic.account,timesheet_ca_invoiced:0
 msgid "Remaining Time"
-msgstr "Pozostały czas"
+msgstr ""
 
 #. module: account_analytic_analysis
 #: field:account.analytic.account,recurring_interval:0
 msgid "Repeat Every"
-msgstr "Powtarzaj co"
+msgstr ""
 
 #. module: account_analytic_analysis
 #: help:account.analytic.account,recurring_interval:0
 msgid "Repeat every (Days/Week/Month/Year)"
-msgstr "Powtarzaj co (Dzień/Tydzień/Miesiąc/Rok)"
+msgstr ""
 
 #. module: account_analytic_analysis
 #: field:account.analytic.account,revenue_per_hour:0
 msgid "Revenue per Time (real)"
-msgstr "Dochód w czasie (rzeczywisty)"
-
-#. module: account_analytic_analysis
-#: code:addons/account_analytic_analysis/account_analytic_analysis.py:543
+msgstr ""
+
+#. module: account_analytic_analysis
+#: code:addons/account_analytic_analysis/account_analytic_analysis.py:550
 #, python-format
 msgid "Sales Order Lines to Invoice of %s"
 msgstr ""
@@ -721,32 +658,32 @@
 #: view:account.analytic.account:account_analytic_analysis.account_analytic_account_form_form
 #: model:ir.actions.act_window,name:account_analytic_analysis.action_sales_order
 msgid "Sales Orders"
-msgstr "Zamówienia sprzedaży"
+msgstr ""
 
 #. module: account_analytic_analysis
 #: view:account.analytic.account:account_analytic_analysis.view_account_analytic_account_overdue_search
 msgid "Start Month"
-msgstr "Miesiąc początkowy"
+msgstr ""
 
 #. module: account_analytic_analysis
 #: view:account.analytic.account:account_analytic_analysis.view_account_analytic_account_overdue_search
 msgid "Status"
-msgstr "Stan"
+msgstr "Status"
 
 #. module: account_analytic_analysis
 #: field:account.analytic.invoice.line,price_subtotal:0
 msgid "Sub Total"
-msgstr "Suma częściowa"
+msgstr ""
 
 #. module: account_analytic_analysis
 #: help:account.analytic.account,fix_price_to_invoice:0
 msgid "Sum of quotations for this contract."
-msgstr "Suma ofert dla tej umowy."
+msgstr ""
 
 #. module: account_analytic_analysis
 #: help:account.analytic.account,timesheet_ca_invoiced:0
 msgid "Sum of timesheet lines invoiced for this contract."
-msgstr "Suma pozycji kart czasu pracy zafakturowanych dla tej umowy."
+msgstr ""
 
 #. module: account_analytic_analysis
 #: view:account.analytic.account:account_analytic_analysis.view_account_analytic_account_overdue_search
@@ -756,29 +693,29 @@
 #. module: account_analytic_analysis
 #: field:account.analytic.account,theorical_margin:0
 msgid "Theoretical Margin"
-msgstr "Teoretyczna marża"
+msgstr ""
 
 #. module: account_analytic_analysis
 #: field:account.analytic.account,ca_theorical:0
 msgid "Theoretical Revenue"
-msgstr "Teoretyczny dochód"
+msgstr ""
 
 #. module: account_analytic_analysis
 #: model:ir.actions.act_window,name:account_analytic_analysis.action_hr_tree_invoiced_all
 #: model:ir.ui.menu,name:account_analytic_analysis.menu_action_hr_tree_invoiced_all
 msgid "Time & Materials to Invoice"
-msgstr "Czas i materiały do fakturowania"
+msgstr ""
 
 #. module: account_analytic_analysis
 #: view:account.analytic.account:account_analytic_analysis.account_analytic_account_form_form
 msgid "Timesheets"
-msgstr "Karty godzin"
-
-#. module: account_analytic_analysis
-#: code:addons/account_analytic_analysis/account_analytic_analysis.py:652
+msgstr "Karty pracy"
+
+#. module: account_analytic_analysis
+#: code:addons/account_analytic_analysis/account_analytic_analysis.py:659
 #, python-format
 msgid "Timesheets to Invoice of %s"
-msgstr "Karty czasu pracy do fakturowania za %s"
+msgstr ""
 
 #. module: account_analytic_analysis
 #: view:account.analytic.account:account_analytic_analysis.account_analytic_account_form_form
@@ -788,7 +725,7 @@
 #. module: account_analytic_analysis
 #: view:account.analytic.account:account_analytic_analysis.view_account_analytic_account_overdue_search
 msgid "To Renew"
-msgstr "Do odnowienia"
+msgstr ""
 
 #. module: account_analytic_analysis
 #: view:account.analytic.account:account_analytic_analysis.account_analytic_account_form_form
@@ -798,12 +735,12 @@
 #. module: account_analytic_analysis
 #: field:account.analytic.account,total_cost:0
 msgid "Total Costs"
-msgstr "Suma kosztów"
+msgstr ""
 
 #. module: account_analytic_analysis
 #: field:account.analytic.account,est_total:0
 msgid "Total Estimation"
-msgstr "Suma oszacowań"
+msgstr ""
 
 #. module: account_analytic_analysis
 #: field:account.analytic.account,invoiced_total:0
@@ -813,23 +750,23 @@
 #. module: account_analytic_analysis
 #: field:account.analytic.account,remaining_total:0
 msgid "Total Remaining"
-msgstr "Pozostała suma"
+msgstr ""
 
 #. module: account_analytic_analysis
 #: field:account_analytic_analysis.summary.month,unit_amount:0
 #: field:account_analytic_analysis.summary.user,unit_amount:0
 msgid "Total Time"
-msgstr "Czas całkowity"
+msgstr ""
 
 #. module: account_analytic_analysis
 #: field:account.analytic.account,hours_quantity:0
 msgid "Total Worked Time"
-msgstr "Suma czasu przepracowanego"
+msgstr ""
 
 #. module: account_analytic_analysis
 #: help:account.analytic.account,ca_invoiced:0
 msgid "Total customer invoiced amount for this account."
-msgstr "Suma zafakturowanych klientom kwot dla tego konta"
+msgstr ""
 
 #. module: account_analytic_analysis
 #: help:account.analytic.account,total_cost:0
@@ -837,23 +774,21 @@
 "Total of costs for this account. It includes real costs (from invoices) and "
 "indirect costs, like time spent on timesheets."
 msgstr ""
-"Suma kosztów dla tego konta. Zawiera koszty rzeczywiste (z faktury) i koszty "
-"pośrednie, jak czas spędzony nad kartami pracy."
 
 #. module: account_analytic_analysis
 #: field:account.analytic.account,toinvoice_total:0
 msgid "Total to Invoice"
-msgstr "Kwota do fakturowania"
+msgstr ""
 
 #. module: account_analytic_analysis
 #: field:account.analytic.account,ca_to_invoice:0
 msgid "Uninvoiced Amount"
-msgstr "Kwota niezafakturowana"
+msgstr ""
 
 #. module: account_analytic_analysis
 #: field:account.analytic.account,hours_qtt_non_invoiced:0
 msgid "Uninvoiced Time"
-msgstr "Czas niezafakturowany"
+msgstr ""
 
 #. module: account_analytic_analysis
 #: field:account.analytic.invoice.line,price_unit:0
@@ -863,28 +798,28 @@
 #. module: account_analytic_analysis
 #: field:account.analytic.invoice.line,uom_id:0
 msgid "Unit of Measure"
-msgstr "Jedn. miary"
+msgstr "Jednostka Miary"
 
 #. module: account_analytic_analysis
 #: view:account.analytic.account:account_analytic_analysis.account_analytic_account_form_form
 msgid "Units Consumed"
-msgstr "Jednostki skonsumowane"
+msgstr ""
 
 #. module: account_analytic_analysis
 #: view:account.analytic.account:account_analytic_analysis.account_analytic_account_form_form
 msgid "Units Remaining"
-msgstr "Pozostałe jednostki"
+msgstr ""
 
 #. module: account_analytic_analysis
 #: field:account.analytic.account,user_ids:0
 #: field:account_analytic_analysis.summary.user,user:0
 msgid "User"
-msgstr "Użytkownik"
+msgstr ""
 
 #. module: account_analytic_analysis
 #: selection:account.analytic.account,recurring_rule_type:0
 msgid "Week(s)"
-msgstr "Tydzień/Tygodni"
+msgstr ""
 
 #. module: account_analytic_analysis
 #: view:account.analytic.account:account_analytic_analysis.account_analytic_account_form_form
@@ -898,24 +833,24 @@
 #. module: account_analytic_analysis
 #: selection:account.analytic.account,recurring_rule_type:0
 msgid "Year(s)"
-msgstr "Rok/Lat"
-
-#. module: account_analytic_analysis
-#: code:addons/account_analytic_analysis/account_analytic_analysis.py:669
+msgstr ""
+
+#. module: account_analytic_analysis
+#: code:addons/account_analytic_analysis/account_analytic_analysis.py:676
 #, python-format
 msgid "You must first select a Customer for Contract %s!"
-msgstr "Najpierw musisz wybrać klienta do umowy %s!"
+msgstr ""
 
 #. module: account_analytic_analysis
 #: view:account.analytic.account:account_analytic_analysis.account_analytic_account_form_form
 msgid "or view"
-msgstr "lub widok"
+msgstr ""
 
 #. module: account_analytic_analysis
 #: model:res.groups,comment:account_analytic_analysis.group_template_required
 msgid ""
 "the field template of the analytic accounts and contracts will be required."
-msgstr "szablon pola konta analitycznego i umowa będzie wymagana."
+msgstr ""
 
 #. module: account_analytic_analysis
 #: view:account.analytic.account:account_analytic_analysis.account_analytic_account_form_form
@@ -931,13 +866,11 @@
 "{'required': [('type','=','contract')], 'invisible': [('type','in',['view', "
 "'normal','template'])]}"
 msgstr ""
-"{'required': [('type','=','contract')], 'invisible': [('type','in',['view', "
-"'normal','template'])]}"
 
 #. module: account_analytic_analysis
 #: view:account.analytic.account:account_analytic_analysis.account_analytic_account_form_form
 msgid "⇒ Invoice"
-msgstr "⇒ Faktura"
+msgstr ""
 
 #. module: account_analytic_analysis
 #: view:account.analytic.account:account_analytic_analysis.account_analytic_account_form_form
