--- conflicted
+++ resolved
@@ -1,30 +1,22 @@
-# Spanish (Ecuador) translation for openobject-addons
-# Copyright (c) 2014 Rosetta Contributors and Canonical Ltd 2014
-# This file is distributed under the same license as the openobject-addons package.
-# FIRST AUTHOR <EMAIL@ADDRESS>, 2014.
-#
-msgid ""
-msgstr ""
-<<<<<<< HEAD
-"Project-Id-Version: openobject-addons\n"
-"Report-Msgid-Bugs-To: FULL NAME <EMAIL@ADDRESS>\n"
-"POT-Creation-Date: 2014-09-23 16:27+0000\n"
-"PO-Revision-Date: 2014-08-14 16:10+0000\n"
-"Last-Translator: FULL NAME <EMAIL@ADDRESS>\n"
-"Language-Team: Spanish (Ecuador) <es_EC@li.org>\n"
-=======
+# Translation of Odoo Server.
+# This file contains the translation of the following modules:
+# * account_analytic_analysis
+# 
+# Translators:
+# FIRST AUTHOR <EMAIL@ADDRESS>, 2014
+msgid ""
+msgstr ""
 "Project-Id-Version: Odoo 8.0\n"
 "Report-Msgid-Bugs-To: \n"
 "POT-Creation-Date: 2015-01-21 14:07+0000\n"
 "PO-Revision-Date: 2015-12-07 05:20+0000\n"
 "Last-Translator: Martin Trigaux\n"
 "Language-Team: Spanish (Ecuador) (http://www.transifex.com/odoo/odoo-8/language/es_EC/)\n"
->>>>>>> f9f7669e
 "MIME-Version: 1.0\n"
 "Content-Type: text/plain; charset=UTF-8\n"
-"Content-Transfer-Encoding: 8bit\n"
-"X-Launchpad-Export-Date: 2014-09-24 08:55+0000\n"
-"X-Generator: Launchpad (build 17196)\n"
+"Content-Transfer-Encoding: \n"
+"Language: es_EC\n"
+"Plural-Forms: nplurals=2; plural=(n != 1);\n"
 
 #. module: account_analytic_analysis
 #: model:email.template,body_html:account_analytic_analysis.account_analytic_cron_email_template
@@ -45,18 +37,14 @@
 "        % for account in accounts:\n"
 "        <tr>\n"
 "            <td>${partner.name}</td>\n"
-"            <td><a "
-"href=\"${ctx[\"base_url\"]}/#action=${ctx[\"action_id\"]}&id=${account.id}&vi"
-"ew_type=form\">${account.name}</a></td>\n"
-"            <td>${account.date_start} to ${account.date and account.date or "
-"'???'}</td>\n"
+"            <td><a href=\"${ctx[\"base_url\"]}/#action=${ctx[\"action_id\"]}&id=${account.id}&view_type=form\">${account.name}</a></td>\n"
+"            <td>${account.date_start} to ${account.date and account.date or '???'}</td>\n"
 "            <td>\n"
 "            % if account.quantity_max != 0.0:\n"
 "                ${account.remaining_hours}/${account.quantity_max} units\n"
 "            % endif\n"
 "            </td>\n"
-"            <td>${account.partner_id.phone or ''}, "
-"${account.partner_id.email or ''}</td>\n"
+"            <td>${account.partner_id.phone or ''}, ${account.partner_id.email or ''}</td>\n"
 "        </tr>\n"
 "        % endfor\n"
 "    % endfor\n"
@@ -108,8 +96,7 @@
 "                    Click here to create a template of contract.\n"
 "                </p><p>\n"
 "                    Templates are used to prefigure contract/project that \n"
-"                    can be selected by the salespeople to quickly configure "
-"the\n"
+"                    can be selected by the salespeople to quickly configure the\n"
 "                    terms and conditions of the contract.\n"
 "                </p>\n"
 "            "
@@ -121,12 +108,9 @@
 "<p class=\"oe_view_nocontent_create\">\n"
 "                    Click to create a new contract.\n"
 "                </p><p>\n"
-"                    Use contracts to follow tasks, issues, timesheets or "
-"invoicing based on\n"
-"                    work done, expenses and/or sales orders. Odoo will "
-"automatically manage\n"
-"                    the alerts for the renewal of the contracts to the right "
-"salesperson.\n"
+"                    Use contracts to follow tasks, issues, timesheets or invoicing based on\n"
+"                    work done, expenses and/or sales orders. Odoo will automatically manage\n"
+"                    the alerts for the renewal of the contracts to the right salesperson.\n"
 "                </p>\n"
 "            "
 msgstr ""
@@ -135,8 +119,7 @@
 #: model:ir.actions.act_window,help:account_analytic_analysis.action_sales_order
 msgid ""
 "<p class=\"oe_view_nocontent_create\">\n"
-"                Click to create a quotation that can be converted into a "
-"sales\n"
+"                Click to create a quotation that can be converted into a sales\n"
 "                order.\n"
 "              </p><p>\n"
 "                Use sale orders to track everything that should be invoiced\n"
@@ -155,10 +138,8 @@
 "                end date is passed or the working effort is higher than the\n"
 "                maximum authorized one.\n"
 "              </p><p>\n"
-"                Odoo automatically sets contracts to be renewed in a "
-"pending\n"
-"                state. After the negociation, the salesman should close or "
-"renew\n"
+"                Odoo automatically sets contracts to be renewed in a pending\n"
+"                state. After the negociation, the salesman should close or renew\n"
 "                pending contracts.\n"
 "              </p>\n"
 "            "
@@ -169,10 +150,8 @@
 msgid ""
 "<p>\n"
 "                You will find here timesheets and purchases you did for\n"
-"                contracts that can be reinvoiced to the customer.  If you "
-"want\n"
-"                to record new activities to invoice, you should use the "
-"timesheet\n"
+"                contracts that can be reinvoiced to the customer.  If you want\n"
+"                to record new activities to invoice, you should use the timesheet\n"
 "                menu instead.\n"
 "              </p>\n"
 "            "
@@ -210,14 +189,11 @@
 "if all these costs have been invoiced at the normal sale price provided by "
 "the pricelist."
 msgstr ""
-"﻿Basado en los costes que tenía en el proyecto, lo que habría sido el "
-"ingreso si todos estos costes se hubieran facturado con el precio de venta "
-"normal proporcionado por la tarifa."
 
 #. module: account_analytic_analysis
 #: view:account.analytic.account:account_analytic_analysis.view_account_analytic_account_overdue_search
 msgid "Cancelled"
-msgstr ""
+msgstr "Cancelada"
 
 #. module: account_analytic_analysis
 #: view:account.analytic.account:account_analytic_analysis.view_account_analytic_account_overdue_search
@@ -244,18 +220,17 @@
 #. module: account_analytic_analysis
 #: help:account.analytic.account,real_margin:0
 msgid "Computed using the formula: Invoiced Amount - Total Costs."
-msgstr "Calculado utilizando la fórmula: Importe facturado - Costes totales."
+msgstr ""
 
 #. module: account_analytic_analysis
 #: help:account.analytic.account,revenue_per_hour:0
 msgid "Computed using the formula: Invoiced Amount / Total Time"
-msgstr "Calculado utilizando la fórmula: Importe facturado / Tiempo total"
+msgstr ""
 
 #. module: account_analytic_analysis
 #: help:account.analytic.account,remaining_ca:0
 msgid "Computed using the formula: Max Invoice Price - Invoiced Amount."
 msgstr ""
-"Calculado usando la fórmula: Precio máx. factura - Importe facturado."
 
 #. module: account_analytic_analysis
 #: help:account.analytic.account,remaining_hours:0
@@ -270,12 +245,12 @@
 #. module: account_analytic_analysis
 #: help:account.analytic.account,real_margin_rate:0
 msgid "Computes using the formula: (Real Margin / Total Costs) * 100."
-msgstr "Calcula utilizando la fórmula: (Margen real / Costes totales) * 100."
+msgstr ""
 
 #. module: account_analytic_analysis
 #: view:account.analytic.account:account_analytic_analysis.view_account_analytic_account_overdue_search
 msgid "Contract"
-msgstr "Contrato"
+msgstr ""
 
 #. module: account_analytic_analysis
 #: model:ir.actions.act_window,name:account_analytic_analysis.template_of_contract_action
@@ -293,7 +268,7 @@
 #: model:ir.actions.act_window,name:account_analytic_analysis.action_account_analytic_overdue_all
 #: model:ir.ui.menu,name:account_analytic_analysis.menu_action_account_analytic_overdue_all
 msgid "Contracts"
-msgstr "Contratos"
+msgstr ""
 
 #. module: account_analytic_analysis
 #: view:account.analytic.account:account_analytic_analysis.view_account_analytic_account_overdue_search
@@ -313,23 +288,23 @@
 #. module: account_analytic_analysis
 #: view:account.analytic.account:account_analytic_analysis.view_account_analytic_account_overdue_search
 msgid "Contracts that are not assigned to an account manager."
-msgstr "Contratos que no han sido asignados a un gerente de cuenta"
+msgstr ""
 
 #. module: account_analytic_analysis
 #: model:ir.actions.act_window,name:account_analytic_analysis.action_account_analytic_overdue
 #: model:ir.ui.menu,name:account_analytic_analysis.menu_action_account_analytic_overdue
 msgid "Contracts to Renew"
-msgstr "Contratos a renovar"
+msgstr ""
 
 #. module: account_analytic_analysis
 #: field:account.analytic.invoice.line,create_uid:0
 msgid "Created by"
-msgstr ""
+msgstr "Creado por:"
 
 #. module: account_analytic_analysis
 #: field:account.analytic.invoice.line,create_date:0
 msgid "Created on"
-msgstr ""
+msgstr "Creado"
 
 #. module: account_analytic_analysis
 #: view:account.analytic.account:account_analytic_analysis.view_account_analytic_account_overdue_search
@@ -339,12 +314,12 @@
 #. module: account_analytic_analysis
 #: field:account.analytic.account,last_worked_date:0
 msgid "Date of Last Cost/Work"
-msgstr "Fecha del último coste/trabajo"
+msgstr ""
 
 #. module: account_analytic_analysis
 #: field:account.analytic.account,last_worked_invoiced_date:0
 msgid "Date of Last Invoiced Cost"
-msgstr "Fecha del último coste facturado"
+msgstr ""
 
 #. module: account_analytic_analysis
 #: field:account.analytic.account,recurring_next_date:0
@@ -354,7 +329,7 @@
 #. module: account_analytic_analysis
 #: help:account.analytic.account,last_worked_date:0
 msgid "Date of the latest work done on this account."
-msgstr "Fecha del último trabajo realizado en esta cuenta."
+msgstr ""
 
 #. module: account_analytic_analysis
 #: selection:account.analytic.account,recurring_rule_type:0
@@ -382,10 +357,10 @@
 msgstr ""
 
 #. module: account_analytic_analysis
-#: code:addons/account_analytic_analysis/account_analytic_analysis.py:674
+#: code:addons/account_analytic_analysis/account_analytic_analysis.py:681
 #, python-format
 msgid "Error!"
-msgstr ""
+msgstr "¡Error!"
 
 #. module: account_analytic_analysis
 #: field:account.analytic.account,hours_qtt_est:0
@@ -433,19 +408,19 @@
 #. module: account_analytic_analysis
 #: model:ir.model,name:account_analytic_analysis.model_account_analytic_analysis_summary_user
 msgid "Hours Summary by User"
-msgstr "Resumen de horas por usuario"
+msgstr ""
 
 #. module: account_analytic_analysis
 #: model:ir.model,name:account_analytic_analysis.model_account_analytic_analysis_summary_month
 msgid "Hours summary by month"
-msgstr "Resumen de horas por mes"
+msgstr ""
 
 #. module: account_analytic_analysis
 #: field:account.analytic.invoice.line,id:0
 #: field:account_analytic_analysis.summary.month,id:0
 #: field:account_analytic_analysis.summary.user,id:0
 msgid "ID"
-msgstr ""
+msgstr "ID"
 
 #. module: account_analytic_analysis
 #: help:account.analytic.account,ca_to_invoice:0
@@ -453,13 +428,11 @@
 "If invoice from analytic account, the remaining amount you can invoice to "
 "the customer based on the total costs."
 msgstr ""
-"Si factura basado en contabilidad analítica, el importe restante que puede "
-"facturar al cliente basado en los costes totales."
 
 #. module: account_analytic_analysis
 #: help:account.analytic.account,last_invoice_date:0
 msgid "If invoice from the costs, this is the date of the latest invoiced."
-msgstr "Si factura desde costes, esta es la fecha de lo último facturado"
+msgstr ""
 
 #. module: account_analytic_analysis
 #: help:account.analytic.account,last_worked_invoiced_date:0
@@ -467,8 +440,6 @@
 "If invoice from the costs, this is the date of the latest work or cost that "
 "have been invoiced."
 msgstr ""
-"﻿Si factura a partir de los costes, ésta es la fecha del último trabajo o "
-"coste que se ha facturado."
 
 #. module: account_analytic_analysis
 #: view:account.analytic.account:account_analytic_analysis.view_account_analytic_account_overdue_search
@@ -478,7 +449,7 @@
 #. module: account_analytic_analysis
 #: field:account.analytic.account,recurring_invoice_line_ids:0
 msgid "Invoice Lines"
-msgstr ""
+msgstr "Líneas de factura"
 
 #. module: account_analytic_analysis
 #: help:account.analytic.account,recurring_rule_type:0
@@ -493,12 +464,12 @@
 #. module: account_analytic_analysis
 #: field:account.analytic.account,ca_invoiced:0
 msgid "Invoiced Amount"
-msgstr "Importe facturado"
+msgstr ""
 
 #. module: account_analytic_analysis
 #: field:account.analytic.account,hours_qtt_invoiced:0
 msgid "Invoiced Time"
-msgstr "Tiempo facturado"
+msgstr ""
 
 #. module: account_analytic_analysis
 #: view:account.analytic.account:account_analytic_analysis.account_analytic_account_form_form
@@ -508,17 +479,17 @@
 #. module: account_analytic_analysis
 #: field:account.analytic.account,last_invoice_date:0
 msgid "Last Invoice Date"
-msgstr "Fecha última factura"
+msgstr ""
 
 #. module: account_analytic_analysis
 #: field:account.analytic.invoice.line,write_uid:0
 msgid "Last Updated by"
-msgstr ""
+msgstr "Ultima Actualización por"
 
 #. module: account_analytic_analysis
 #: field:account.analytic.invoice.line,write_date:0
 msgid "Last Updated on"
-msgstr ""
+msgstr "Actualizado en"
 
 #. module: account_analytic_analysis
 #: model:res.groups,name:account_analytic_analysis.group_template_required
@@ -534,7 +505,7 @@
 #: field:account.analytic.account,month_ids:0
 #: field:account_analytic_analysis.summary.month,month:0
 msgid "Month"
-msgstr "Mes"
+msgstr ""
 
 #. module: account_analytic_analysis
 #: selection:account.analytic.account,recurring_rule_type:0
@@ -542,7 +513,7 @@
 msgstr ""
 
 #. module: account_analytic_analysis
-#: code:addons/account_analytic_analysis/account_analytic_analysis.py:669
+#: code:addons/account_analytic_analysis/account_analytic_analysis.py:676
 #, python-format
 msgid "No Customer Defined!"
 msgstr ""
@@ -563,8 +534,6 @@
 "Number of time (hours/days) (from journal of type 'general') that can be "
 "invoiced if you invoice based on analytic account."
 msgstr ""
-"Número de tiempo(horas/días) (desde diario de tipo 'general') que pueden ser "
-"facturados si su factura está basada en cuentas analíticas"
 
 #. module: account_analytic_analysis
 #: help:account.analytic.account,hours_qtt_invoiced:0
@@ -572,8 +541,6 @@
 "Number of time (hours/days) that can be invoiced plus those that already "
 "have been invoiced."
 msgstr ""
-"Unidades de tiempo(horas/días) que pueden ser facturadas más las que ya han "
-"sido facturadas."
 
 #. module: account_analytic_analysis
 #: help:account.analytic.account,hours_quantity:0
@@ -581,8 +548,6 @@
 "Number of time you spent on the analytic account (from timesheet). It "
 "computes quantities on all journal of type 'general'."
 msgstr ""
-"Unidad de tiempo que pasó en la cuenta analítica (desde imputación de "
-"horas). Calcula cantidades de todos los diarios de tipo 'general'."
 
 #. module: account_analytic_analysis
 #: field:account.analytic.account,invoice_on_timesheets:0
@@ -592,7 +557,7 @@
 #. module: account_analytic_analysis
 #: field:account.analytic.account,is_overdue_quantity:0
 msgid "Overdue Quantity"
-msgstr "Cantidad sobrepasada"
+msgstr ""
 
 #. module: account_analytic_analysis
 #: view:account.analytic.account:account_analytic_analysis.view_account_analytic_account_overdue_search
@@ -602,7 +567,7 @@
 #. module: account_analytic_analysis
 #: view:account.analytic.account:account_analytic_analysis.view_account_analytic_account_overdue_search
 msgid "Partner"
-msgstr ""
+msgstr "Empresa"
 
 #. module: account_analytic_analysis
 #: view:account.analytic.account:account_analytic_analysis.view_account_analytic_account_overdue_search
@@ -610,7 +575,7 @@
 msgstr ""
 
 #. module: account_analytic_analysis
-#: code:addons/account_analytic_analysis/account_analytic_analysis.py:675
+#: code:addons/account_analytic_analysis/account_analytic_analysis.py:682
 #, python-format
 msgid "Please define a sale journal for the company \"%s\"."
 msgstr ""
@@ -623,22 +588,22 @@
 #. module: account_analytic_analysis
 #: field:account.analytic.invoice.line,product_id:0
 msgid "Product"
-msgstr ""
+msgstr "Producto"
 
 #. module: account_analytic_analysis
 #: field:account.analytic.invoice.line,quantity:0
 msgid "Quantity"
-msgstr ""
+msgstr "Cantidad"
 
 #. module: account_analytic_analysis
 #: field:account.analytic.account,real_margin:0
 msgid "Real Margin"
-msgstr "Margen real"
+msgstr ""
 
 #. module: account_analytic_analysis
 #: field:account.analytic.account,real_margin_rate:0
 msgid "Real Margin Rate (%)"
-msgstr "Tasa de margen real (%)"
+msgstr ""
 
 #. module: account_analytic_analysis
 #: field:account.analytic.account,recurring_rule_type:0
@@ -658,7 +623,7 @@
 #. module: account_analytic_analysis
 #: field:account.analytic.account,remaining_ca:0
 msgid "Remaining Revenue"
-msgstr "Ingreso restante"
+msgstr ""
 
 #. module: account_analytic_analysis
 #: field:account.analytic.account,fix_price_to_invoice:0
@@ -666,7 +631,7 @@
 #: field:account.analytic.account,remaining_hours_to_invoice:0
 #: field:account.analytic.account,timesheet_ca_invoiced:0
 msgid "Remaining Time"
-msgstr "Tiempo restante"
+msgstr ""
 
 #. module: account_analytic_analysis
 #: field:account.analytic.account,recurring_interval:0
@@ -681,10 +646,10 @@
 #. module: account_analytic_analysis
 #: field:account.analytic.account,revenue_per_hour:0
 msgid "Revenue per Time (real)"
-msgstr "Beneficio por tiempo(real)"
-
-#. module: account_analytic_analysis
-#: code:addons/account_analytic_analysis/account_analytic_analysis.py:543
+msgstr ""
+
+#. module: account_analytic_analysis
+#: code:addons/account_analytic_analysis/account_analytic_analysis.py:550
 #, python-format
 msgid "Sales Order Lines to Invoice of %s"
 msgstr ""
@@ -703,7 +668,7 @@
 #. module: account_analytic_analysis
 #: view:account.analytic.account:account_analytic_analysis.view_account_analytic_account_overdue_search
 msgid "Status"
-msgstr ""
+msgstr "Estado"
 
 #. module: account_analytic_analysis
 #: field:account.analytic.invoice.line,price_subtotal:0
@@ -723,17 +688,17 @@
 #. module: account_analytic_analysis
 #: view:account.analytic.account:account_analytic_analysis.view_account_analytic_account_overdue_search
 msgid "Template"
-msgstr ""
+msgstr "Plantilla"
 
 #. module: account_analytic_analysis
 #: field:account.analytic.account,theorical_margin:0
 msgid "Theoretical Margin"
-msgstr "Márgen teórico"
+msgstr ""
 
 #. module: account_analytic_analysis
 #: field:account.analytic.account,ca_theorical:0
 msgid "Theoretical Revenue"
-msgstr "Ingresos teóricos"
+msgstr ""
 
 #. module: account_analytic_analysis
 #: model:ir.actions.act_window,name:account_analytic_analysis.action_hr_tree_invoiced_all
@@ -747,7 +712,7 @@
 msgstr ""
 
 #. module: account_analytic_analysis
-#: code:addons/account_analytic_analysis/account_analytic_analysis.py:652
+#: code:addons/account_analytic_analysis/account_analytic_analysis.py:659
 #, python-format
 msgid "Timesheets to Invoice of %s"
 msgstr ""
@@ -755,22 +720,22 @@
 #. module: account_analytic_analysis
 #: view:account.analytic.account:account_analytic_analysis.account_analytic_account_form_form
 msgid "To Invoice"
-msgstr ""
+msgstr "A facturar"
 
 #. module: account_analytic_analysis
 #: view:account.analytic.account:account_analytic_analysis.view_account_analytic_account_overdue_search
 msgid "To Renew"
-msgstr "Para renovar"
+msgstr ""
 
 #. module: account_analytic_analysis
 #: view:account.analytic.account:account_analytic_analysis.account_analytic_account_form_form
 msgid "Total"
-msgstr ""
+msgstr "Total"
 
 #. module: account_analytic_analysis
 #: field:account.analytic.account,total_cost:0
 msgid "Total Costs"
-msgstr "Costes totales"
+msgstr ""
 
 #. module: account_analytic_analysis
 #: field:account.analytic.account,est_total:0
@@ -780,7 +745,7 @@
 #. module: account_analytic_analysis
 #: field:account.analytic.account,invoiced_total:0
 msgid "Total Invoiced"
-msgstr ""
+msgstr "Total facturado"
 
 #. module: account_analytic_analysis
 #: field:account.analytic.account,remaining_total:0
@@ -791,7 +756,7 @@
 #: field:account_analytic_analysis.summary.month,unit_amount:0
 #: field:account_analytic_analysis.summary.user,unit_amount:0
 msgid "Total Time"
-msgstr "Tiempo total"
+msgstr ""
 
 #. module: account_analytic_analysis
 #: field:account.analytic.account,hours_quantity:0
@@ -801,7 +766,7 @@
 #. module: account_analytic_analysis
 #: help:account.analytic.account,ca_invoiced:0
 msgid "Total customer invoiced amount for this account."
-msgstr "Importe total facturado al cliente para esta cuenta."
+msgstr ""
 
 #. module: account_analytic_analysis
 #: help:account.analytic.account,total_cost:0
@@ -809,8 +774,6 @@
 "Total of costs for this account. It includes real costs (from invoices) and "
 "indirect costs, like time spent on timesheets."
 msgstr ""
-"Costes totales para esta cuenta. Incluye costes reales (desde facturas) y "
-"costes indirectos, como el tiempo empleado en hojas de trabajo (horarios)."
 
 #. module: account_analytic_analysis
 #: field:account.analytic.account,toinvoice_total:0
@@ -820,22 +783,22 @@
 #. module: account_analytic_analysis
 #: field:account.analytic.account,ca_to_invoice:0
 msgid "Uninvoiced Amount"
-msgstr "Importe no facturado"
+msgstr ""
 
 #. module: account_analytic_analysis
 #: field:account.analytic.account,hours_qtt_non_invoiced:0
 msgid "Uninvoiced Time"
-msgstr "Tiempo sin facturar"
+msgstr ""
 
 #. module: account_analytic_analysis
 #: field:account.analytic.invoice.line,price_unit:0
 msgid "Unit Price"
-msgstr ""
+msgstr "Precio unitario"
 
 #. module: account_analytic_analysis
 #: field:account.analytic.invoice.line,uom_id:0
 msgid "Unit of Measure"
-msgstr ""
+msgstr "Unidad de medida"
 
 #. module: account_analytic_analysis
 #: view:account.analytic.account:account_analytic_analysis.account_analytic_account_form_form
@@ -873,7 +836,7 @@
 msgstr ""
 
 #. module: account_analytic_analysis
-#: code:addons/account_analytic_analysis/account_analytic_analysis.py:669
+#: code:addons/account_analytic_analysis/account_analytic_analysis.py:676
 #, python-format
 msgid "You must first select a Customer for Contract %s!"
 msgstr ""
