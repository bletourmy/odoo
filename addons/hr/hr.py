# -*- coding: utf-8 -*-
##############################################################################
#
#    OpenERP, Open Source Management Solution
#    Copyright (C) 2004-2010 Tiny SPRL (<http://tiny.be>).
#
#    This program is free software: you can redistribute it and/or modify
#    it under the terms of the GNU Affero General Public License as
#    published by the Free Software Foundation, either version 3 of the
#    License, or (at your option) any later version.
#
#    This program is distributed in the hope that it will be useful,
#    but WITHOUT ANY WARRANTY; without even the implied warranty of
#    MERCHANTABILITY or FITNESS FOR A PARTICULAR PURPOSE.  See the
#    GNU Affero General Public License for more details.
#
#    You should have received a copy of the GNU Affero General Public License
#    along with this program.  If not, see <http://www.gnu.org/licenses/>.
#
##############################################################################

from osv import fields, osv
import logging
import addons

class hr_employee_category(osv.osv):

    def name_get(self, cr, uid, ids, context=None):
        if not ids:
            return []
        reads = self.read(cr, uid, ids, ['name','parent_id'], context=context)
        res = []
        for record in reads:
            name = record['name']
            if record['parent_id']:
                name = record['parent_id'][1]+' / '+name
            res.append((record['id'], name))
        return res

    def _name_get_fnc(self, cr, uid, ids, prop, unknow_none, context=None):
        res = self.name_get(cr, uid, ids, context=context)
        return dict(res)

    _name = "hr.employee.category"
    _description = "Employee Category"
    _columns = {
        'name': fields.char("Category", size=64, required=True),
        'complete_name': fields.function(_name_get_fnc, method=True, type="char", string='Name'),
        'parent_id': fields.many2one('hr.employee.category', 'Parent Category', select=True),
        'child_ids': fields.one2many('hr.employee.category', 'parent_id', 'Child Categories')
    }

    def _check_recursion(self, cr, uid, ids, context=None):
        level = 100
        while len(ids):
            cr.execute('select distinct parent_id from hr_employee_category where id IN %s', (tuple(ids), ))
            ids = filter(None, map(lambda x:x[0], cr.fetchall()))
            if not level:
                return False
            level -= 1
        return True

    _constraints = [
        (_check_recursion, 'Error ! You cannot create recursive Categories.', ['parent_id'])
    ]

hr_employee_category()

class hr_employee_marital_status(osv.osv):
    _name = "hr.employee.marital.status"
    _description = "Employee Marital Status"
    _columns = {
        'name': fields.char('Marital Status', size=32, required=True, translate=True),
        'description': fields.text('Status Description'),
    }

hr_employee_marital_status()

class hr_job(osv.osv):

    def _no_of_employee(self, cr, uid, ids, name, args, context=None):
        res = {}
        for job in self.browse(cr, uid, ids, context=context):
            nb_employees = len(job.employee_ids or [])
            res[job.id] = {
                'no_of_employee': nb_employees,
                'expected_employees': nb_employees + job.no_of_recruitment,
            }
        return res

    _name = "hr.job"
    _description = "Job Description"
    _columns = {
        'name': fields.char('Job Name', size=128, required=True, select=True),
        'expected_employees': fields.function(_no_of_employee, method=True, string='Expected Employees', help='Required number of Employees in total for that job.', multi="no_of_employee"),
        'no_of_employee': fields.function(_no_of_employee, method=True, string="No of Employee", help='Number of employee with that job.', multi="no_of_employee"),
        'no_of_recruitment': fields.float('Expected in Recruitment'),
        'employee_ids': fields.one2many('hr.employee', 'job_id', 'Employees'),
        'description': fields.text('Job Description'),
        'requirements': fields.text('Requirements'),
        'department_id': fields.many2one('hr.department', 'Department'),
        'company_id': fields.many2one('res.company', 'Company'),
        'state': fields.selection([('open', 'In Position'),('old', 'Old'),('recruit', 'In Recruitement')], 'State', readonly=True, required=True),
    }
    _defaults = {
        'expected_employees': 1,
        'company_id': lambda self,cr,uid,c: self.pool.get('res.company')._company_default_get(cr, uid, 'hr.job', context=c),
        'state': 'open',
    }

    def on_change_expected_employee(self, cr, uid, ids, no_of_recruitment, no_of_employee, context=None):
        if context is None:
            context = {}
        return {'value': {'expected_employees': no_of_recruitment + no_of_employee}}

    def job_old(self, cr, uid, ids, *args):
        self.write(cr, uid, ids, {'state': 'old', 'no_of_recruitment': 0})
        return True

    def job_recruitement(self, cr, uid, ids, *args):
        for job in self.browse(cr, uid, ids):
            no_of_recruitment = job.no_of_recruitment == 0 and 1 or job.no_of_recruitment
            self.write(cr, uid, [job.id], {'state': 'recruit', 'no_of_recruitment': no_of_recruitment})
        return True

    def job_open(self, cr, uid, ids, *args):
        self.write(cr, uid, ids, {'state': 'open', 'no_of_recruitment': 0})
        return True

hr_job()

class hr_employee(osv.osv):
    _name = "hr.employee"
    _description = "Employee"
    _inherits = {'resource.resource': "resource_id"}
    _columns = {
        'country_id': fields.many2one('res.country', 'Nationality'),
        'birthday': fields.date("Date of Birth"),
        'ssnid': fields.char('SSN No', size=32, help='Social Security Number'),
        'sinid': fields.char('SIN No', size=32, help="Social Insurance Number"),
        'identification_id': fields.char('Identification No', size=32),
        'gender': fields.selection([('male', 'Male'),('female', 'Female')], 'Gender'),
        'marital': fields.many2one('hr.employee.marital.status', 'Marital Status'),
        'department_id':fields.many2one('hr.department', 'Department'),
        'address_id': fields.many2one('res.partner.address', 'Working Address'),
        'address_home_id': fields.many2one('res.partner.address', 'Home Address'),
        'partner_id': fields.related('address_home_id', 'partner_id', type='many2one', relation='res.partner', readonly=True, help="Partner that is related to the current employee. Accounting transaction will be written on this partner belongs to employee."),
        'bank_account_id':fields.many2one('res.partner.bank', 'Bank Account Number', domain="[('partner_id','=',partner_id)]", help="Employee bank salary account"),
        'work_phone': fields.char('Work Phone', size=32, readonly=False),
        'mobile_phone': fields.char('Work Mobile', size=32, readonly=False),
        'work_email': fields.char('Work E-mail', size=240),
        'work_location': fields.char('Office Location', size=32),
        'notes': fields.text('Notes'),
<<<<<<< HEAD
        'parent_id': fields.related('department_id', 'manager_id', relation='hr.employee', string='Manager', type='many2one', store=True, select=True, readonly=True, help="It is linked with manager of Department"),
        'category_ids': fields.many2many('hr.employee.category', 'employee_category_rel', 'emp_id', 'category_id', 'Category'),
=======
        'parent_id': fields.many2one('hr.employee', 'Manager'), 
        'category_ids': fields.many2many('hr.employee.category', 'employee_category_rel','category_id','emp_id','Category'),
>>>>>>> 87ca1eef
        'child_ids': fields.one2many('hr.employee', 'parent_id', 'Subordinates'),
        'resource_id': fields.many2one('resource.resource', 'Resource', ondelete='cascade', required=True),
        'coach_id': fields.many2one('hr.employee', 'Coach'),
        'job_id': fields.many2one('hr.job', 'Job'),
        'photo': fields.binary('Photo'),
        'passport_id':fields.char('Passport No', size=64)
    }

    def onchange_address_id(self, cr, uid, ids, address, context=None):
        if address:
            address = self.pool.get('res.partner.address').browse(cr, uid, address, context=context)
            return {'value': {'work_email': address.email, 'work_phone': address.phone, 'mobile_phone': address.mobile}}
        return {'value': {}}

    def onchange_company(self, cr, uid, ids, company, context=None):
        address_id = False
        if company:
            company_id = self.pool.get('res.company').browse(cr, uid, company, context=context)
            address = self.pool.get('res.partner').address_get(cr, uid, [company_id.partner_id.id], ['default'])
            address_id = address and address['default'] or False
        return {'value': {'address_id' : address_id}}

    def onchange_department_id(self, cr, uid, ids, department_id, context=None):
        value = {'parent_id': False}
        if department_id:
            department = self.pool.get('hr.department').browse(cr, uid, department_id)
            value['parent_id'] = department.manager_id.id
        return {'value': value}

    def onchange_user(self, cr, uid, ids, user_id, context=None):
        work_email = False
        if user_id:
            work_email = self.pool.get('res.users').browse(cr, uid, user_id, context=context).user_email
        return {'value': {'work_email' : work_email}}

    def _get_photo(self, cr, uid, context=None):
        photo_path = addons.get_module_resource('hr','images','photo.png')
        return open(photo_path, 'rb').read().encode('base64')

    _defaults = {
        'active': 1,
        'photo': _get_photo,
        'address_id': lambda self, cr, uid, c: self.pool.get('res.users').browse(cr, uid, uid, c).address_id.id
    }

    def _check_recursion(self, cr, uid, ids, context=None):
        level = 100
        while len(ids):
            cr.execute('SELECT DISTINCT parent_id FROM hr_employee WHERE id IN %s AND parent_id!=id',(tuple(ids),))
            ids = filter(None, map(lambda x:x[0], cr.fetchall()))
            if not level:
                return False
            level -= 1
        return True

    _constraints = [
        (_check_recursion, 'Error ! You cannot create recursive Hierarchy of Employees.', ['parent_id']),
    ]

hr_employee()

class hr_department(osv.osv):
    _description = "Department"
    _inherit = 'hr.department'
    _columns = {
        'manager_id': fields.many2one('hr.employee', 'Manager'),
        'member_ids': fields.one2many('hr.employee', 'department_id', 'Members', readonly=True),
    }

hr_department()


class res_users(osv.osv):
    _name = 'res.users'
    _inherit = 'res.users'

    def create(self, cr, uid, data, context=None):
        user_id = super(res_users, self).create(cr, uid, data, context=context)
        data_obj = self.pool.get('ir.model.data')
        try:
            data_id = data_obj._get_id(cr, uid, 'hr', 'ir_ui_view_sc_employee')
            view_id  = data_obj.browse(cr, uid, data_id, context=context).res_id
            self.pool.get('ir.ui.view_sc').copy(cr, uid, view_id, default = {
                                        'user_id': user_id}, context=context)
        except:
            # Tolerate a missing shortcut. See product/product.py for similar code.
            logging.getLogger('orm').debug('Skipped meetings shortcut for user "%s"', data.get('name','<new'))
            
        return user_id

res_users()


# vim:expandtab:smartindent:tabstop=4:softtabstop=4:shiftwidth=4:<|MERGE_RESOLUTION|>--- conflicted
+++ resolved
@@ -151,13 +151,8 @@
         'work_email': fields.char('Work E-mail', size=240),
         'work_location': fields.char('Office Location', size=32),
         'notes': fields.text('Notes'),
-<<<<<<< HEAD
-        'parent_id': fields.related('department_id', 'manager_id', relation='hr.employee', string='Manager', type='many2one', store=True, select=True, readonly=True, help="It is linked with manager of Department"),
+        'parent_id': fields.many2one('hr.employee', 'Manager'), 
         'category_ids': fields.many2many('hr.employee.category', 'employee_category_rel', 'emp_id', 'category_id', 'Category'),
-=======
-        'parent_id': fields.many2one('hr.employee', 'Manager'), 
-        'category_ids': fields.many2many('hr.employee.category', 'employee_category_rel','category_id','emp_id','Category'),
->>>>>>> 87ca1eef
         'child_ids': fields.one2many('hr.employee', 'parent_id', 'Subordinates'),
         'resource_id': fields.many2one('resource.resource', 'Resource', ondelete='cascade', required=True),
         'coach_id': fields.many2one('hr.employee', 'Coach'),
