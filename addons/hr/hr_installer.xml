--- conflicted
+++ resolved
@@ -67,11 +67,7 @@
        <record id="view_employee_form_todo" model="ir.actions.todo">
            <field name="action_id" ref="view_employee_form_installer"/>
            <field name="sequence">3</field>
-<<<<<<< HEAD
-           <field name="restart">always</field>
-=======
            <field name="type">normal_recurring</field>
->>>>>>> 68118386
        </record>
 
 
