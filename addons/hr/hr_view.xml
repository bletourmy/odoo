--- conflicted
+++ resolved
@@ -348,8 +348,7 @@
             <field name="model">hr.job</field>
             <field name="type">form</field>
             <field name="arch" type="xml">
-<<<<<<< HEAD
-                <form layout="manual">
+                <form string="Job" version="7.0">                
                 <header>
                     <button name="job_recruitement" string="In Recruitement" states="open" type="object"/>
                     <button name="job_open" string="Recruitment Done" states="recruit" type="object"/>
@@ -378,36 +377,6 @@
                         </page>
                     </notebook>
                 </sheet>
-=======
-                <form string="Job" version="7.0">
-                    <header>
-                        <button name="job_recruitement" string="In Recruitement" states="open" type="object"/>
-                        <button name="job_open" string="In Position" states="old,recruit" type="object"/>
-                        <button name="job_old" string="Mark as Old" states="open,recruit" type="object"/>
-                        <field name="state" widget="statusbar" statusbar_visible="recruit,open"/>
-                    </header>
-                    <sheet>
-                        <group col="4">
-                            <field name="name" />
-                            <field name="department_id" />
-                            <field name="no_of_recruitment" on_change="on_change_expected_employee(no_of_recruitment,no_of_employee)"/>
-                            <field name="no_of_employee"/>
-                            <field name="expected_employees"/>
-                            <field name="company_id" widget="selection" groups="base.group_multi_company"/>
-                        </group>
-                        <notebook>
-                            <page string="Description">
-                                <separator string="Job Description"/>
-                                <field name="description"/>
-                                <separator string="Requirements"/>
-                                <field name="requirements"/>
-                            </page>
-                            <page string="Employees">
-                                <field name="employee_ids" widget="many2many" mode="tree,form"/>
-                            </page>
-                        </notebook>
-                    </sheet>
->>>>>>> b8716390
                 </form>
             </field>
         </record>
