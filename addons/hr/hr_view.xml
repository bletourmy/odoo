<?xml version="1.0" encoding="utf-8"?>
<openerp>
    <data>

        <menuitem id="menu_hr_root" icon="terp-hr" name="Human Resources" sequence="15"
            web_icon="images/hr.png"
            web_icon_hover="images/hr-hover.png"
            groups="base.group_hr_manager,base.group_hr_user,base.group_user"/>
        <menuitem id="menu_hr_main" parent="menu_hr_root" name="Human Resources" sequence="0"/>
        <menuitem id="menu_hr_configuration" name="Configuration" parent="hr.menu_hr_root" groups="base.group_hr_manager" sequence="50"/>
        <menuitem id="menu_hr_management" name="Human Resources" parent="hr.menu_hr_configuration" sequence="1"/>
        <menuitem id="menu_view_employee_category_configuration_form" parent="hr.menu_hr_management" name="Employees" sequence="1" />

        <!--
        ==========
        Employee
        ==========
        -->
        <record id="view_employee_form" model="ir.ui.view">
            <field name="name">hr.employee.form</field>
            <field name="model">hr.employee</field>
            <field name="type">form</field>
            <field name="arch" type="xml">
                <form string="Employee">
                    <group colspan="4" col="8">
                        <group colspan="6" col="6">
                        <field colspan="6" name="name" />
                        <field name="user_id" on_change="onchange_user(user_id)"/>
                        <field name="company_id" widget="selection" groups="base.group_multi_company,base.group_extended" on_change="onchange_company(company_id)"/>
                        <field name="active" groups="base.group_extended"/>
                        <newline/>
                        <field name="department_id" widget="selection" on_change="onchange_department_id(department_id)" />
                        <field name="parent_id" />
                        </group>
                        <group colspan="2" col="1">
                        <field name="photo" widget='image' nolabel="1"/>
                        </group>
                    </group>
                    <notebook colspan="6">
                        <page string="Personal Information">
                            <group col="2" colspan="2" groups="base.group_hr_user">
                                <separator colspan="2" string="Social IDs"/>
                                <field name="ssnid"/>
                                <field name="sinid" groups="base.group_extended"/>
                                <field name="identification_id" groups="base.group_extended"/>
                                <field name="passport_id"/>
                                <field name="otherid"/>
                            </group>
                            <group col="2" colspan="2" groups="base.group_hr_user">
                                <separator string="Status" colspan="2"/>
                                <field name="gender"/>
                                <field name="marital"/>
                                <field name="country_id"/>
                                <field name="birthday"/>
                            </group>
                            <group col="2" colspan="2">
                                <separator string="Contact Information" colspan="2"/>
                                <field name="address_home_id" colspan="2"/>
                                <field name="partner_id" invisible="1" />
                                <field name="address_id" colspan="2" on_change="onchange_address_id(address_id)" domain="[('partner_id', '=', partner_id)]"/>
                                <field name="work_phone"/>
                                <field name="mobile_phone"/>
                                <field name="work_email" widget="email" />
                                <field name="work_location"/>
                            </group>
                            <group col="2" colspan="2">
                                <separator string="Job Information" colspan="2"/>
                                <field name="job_id" domain="[('state','!=','old')]"/>
                                <field name="coach_id" />
                            </group>
                        </page>
                        <page string="Categories" groups="base.group_hr_user">
                            <field name="category_ids" nolabel="1"/>
                        </page>
                        <page string="Notes" groups="base.group_hr_user">
                            <field colspan="4" nolabel="1" name="notes"/>
                        </page>
                    </notebook>
                </form>
            </field>
        </record>

        <record id="view_employee_tree" model="ir.ui.view">
            <field name="name">hr.employee.tree</field>
            <field name="model">hr.employee</field>
            <field name="type">tree</field>
            <field name="arch" type="xml">
                <tree string="Employees">
                    <field name="name"/>
                    <field name="work_phone"/>
                    <field name="work_email"/>
                    <field name="company_id" groups="base.group_multi_company"/>
                    <field name="department_id"/>
                    <field name="job_id"/>
                    <field name="parent_id"/>
                    <field name="coach_id" invisible="1" />
                </tree>
            </field>
        </record>

        <record id="view_employee_filter" model="ir.ui.view">
            <field name="name">Employees</field>
            <field name="model">hr.employee</field>
            <field name="type">search</field>
            <field name="arch" type="xml">
                <search string="Employees">
                    <filter icon="terp-personal+" domain="[('active','=',True)]" name="active" string="Active" groups="base.group_extended"/>
                    <separator orientation="vertical" />
                    <field name="name"/>
                    <field name="department_id" widget="selection">
                    <filter icon="terp-personal+" domain="[('department_id','=',context.get('department_id',False))]" string="My Departments Employee"/>
                    </field>
                    <field name="job_id" widget="selection"/>
                    <field name="category_ids" select="1" groups="base.group_extended"/>
                    <field name="parent_id"/>
                    <newline />
                    <group expand="0" string="Group By...">
                    <filter string="Manager" icon="terp-personal" domain="[]" context="{'group_by':'parent_id'}"/>
                    <filter string="Coach" icon="terp-personal" domain="[]" context="{'group_by':'coach_id'}" groups="base.group_extended"/>
                    <separator orientation="vertical" />
                    <filter string="Department" icon="terp-personal+" domain="[]" context="{'group_by':'department_id'}"/>
                    <filter string="Job" icon="terp-gtk-select-all" domain="[]" context="{'group_by':'job_id'}"/>
                    <filter string="Company" icon="terp-go-home" domain="[]" context="{'group_by':'company_id'}" groups="base.group_multi_company"/>
                    </group>
                </search>
             </field>
         </record>

        <record id="open_view_employee_tree" model="ir.actions.act_window">
            <field name="name">Employees Structure</field>
            <field name="res_model">hr.employee</field>
            <field name="view_type">tree</field>
            <field name="view_mode">tree,form</field>
            <field name="view_id" ref="view_employee_tree"/>
            <field name="domain">[('parent_id','=',False),('user_id','=',uid)]</field>
            <field name="search_view_id" ref="view_employee_filter"/>
        </record>

        <record id="open_view_employee_list" model="ir.actions.act_window">
            <field name="name">Employees</field>
            <field name="res_model">hr.employee</field>
            <field name="view_type">form</field>
            <field name="view_mode">tree,form</field>
            <field name="view_id" eval="False"/>
            <field name="search_view_id" ref="view_employee_filter"/>
        </record>

        <record id="open_view_employee_list_my" model="ir.actions.act_window">
            <field name="name">Employees</field>
            <field name="res_model">hr.employee</field>
            <field name="view_type">form</field>
            <field name="view_mode">tree,form</field>
            <field name="domain">[]</field>
            <field name="context">{"search_default_department_id": department_id,"search_default_active":eval('True')}</field>
            <field name="view_id" ref="view_employee_tree"/>
            <field name="search_view_id" ref="view_employee_filter"/>
            <field name="help">Here you can manage your work force by creating employees and assigning them specific properties in the system. Maintain all employee related information and keep track of anything that needs to be recorded for them. The personal information tab will help you maintain their identity data. The Categories tab gives you the opportunity to assign them related employee categories depending on their position and activities within the company. A category can be a seniority level within the company or a department. The Timesheets tab allows to assign them a specific timesheet and analytic journal where they will be able to enter time through the system. In the note tab, you can enter text data that should be recorded for a specific employee.</field>
        </record>

        <menuitem action="open_view_employee_list_my" id="menu_open_view_employee_list_my" sequence="3" parent="menu_hr_main"/>

        <record id="ir_ui_view_sc_employee" model="ir.ui.view_sc">
            <field name="name">Employees</field>
            <field name="resource">ir.ui.menu</field>
            <field name="user_id" ref="base.user_root"/>
            <field name="res_id" ref="hr.menu_open_view_employee_list_my"/>
<<<<<<< HEAD
=======
        </record>

        <!--
        =======================
        Employee marital status
        =======================
        -->

    <record id="hr_hr_employee_marital_status_tree" model="ir.ui.view">
            <field name="name">hr.hr.employee.marital.status.tree</field>
            <field name="model">hr.employee.marital.status</field>
            <field name="type">tree</field>
            <field name="arch" type="xml">
                <tree string="Marital Status">
                    <field name="name" />
                </tree>
            </field>
        </record>

        <record id="hr_hr_employee_marital_status_form" model="ir.ui.view">
            <field name="name">hr.hr.employee.marital.status</field>
            <field name="model">hr.employee.marital.status</field>
            <field name="type">form</field>
            <field name="arch" type="xml">
                <form string="Marital Status">
                    <field name="name"/>
                    <separator colspan="4" string="Description"/>
                    <field colspan="4" name="description" nolabel="1"/>
                </form>
            </field>
        </record>

        <record id="action_hr_marital_status" model="ir.actions.act_window">
            <field name="name">Marital Status</field>
            <field name="res_model">hr.employee.marital.status</field>
            <field name="view_type">form</field>
            <field name="view_mode">tree,form</field>
            <field name="view_id" ref="hr_hr_employee_marital_status_tree"/>
>>>>>>> 19a27dbd
        </record>

        <!--
        =======================
        Employee architecture
        =======================
        -->

        <record id="view_partner_tree2" model="ir.ui.view">
            <field name="name">hr.employee.tree</field>
            <field name="model">hr.employee</field>
            <field name="type">tree</field>
            <field name="field_parent">child_ids</field>
            <field eval="20" name="priority"/>
            <field name="arch" type="xml">
                <tree string="Employees">
                    <field name="name"/>
                    <field name="ssnid"/>
                    <field name="user_id"/>
                    <field name="address_id"/>
                </tree>
            </field>
        </record>

        <record id="action2" model="ir.actions.act_window">
            <field name="name">Subordonate Hierarchy</field>
            <field name="type">ir.actions.act_window</field>
            <field name="res_model">hr.employee</field>
            <field name="domain">[('id','in',active_ids)]</field>
            <field name="view_type">tree</field>
            <field name="view_id" ref="view_partner_tree2"/>
        </record>

        <ir_set>
            <field eval="'action'" name="key"/>
            <field eval="'client_action_multi'" name="key2"/>
            <field eval="['hr.employee']" name="models"/>
            <field name="name">Subordonate Hierarchy</field>
            <field eval="'ir.actions.act_window,'+str(action2)" name="value"/>
            <field eval="True" name="isobject"/>
            <field eval="True" name="replace"/>
        </ir_set>

        <!--
        ============
        Employee Category
        ============
        -->

       <record id="view_employee_category_form" model="ir.ui.view">
            <field name="name">hr.employee.category.form</field>
            <field name="model">hr.employee.category</field>
            <field name="type">form</field>
            <field name="arch" type="xml">
                <form string="Employee Category">
                    <field name="name" />
                    <field name="parent_id" />
                </form>
            </field>
        </record>

        <record id="view_employee_category_list" model="ir.ui.view">
            <field name="name">hr.employee.category.list</field>
            <field name="model">hr.employee.category</field>
            <field name="type">tree</field>
            <field eval="8" name="priority"/>
            <field name="arch" type="xml">
                <tree string="Employees Categories">
                    <field name="complete_name"/>
                </tree>
            </field>
        </record>

        <record id="view_employee_category_tree" model="ir.ui.view">
            <field name="name">hr.employee.category.tree</field>
            <field name="model">hr.employee.category</field>
            <field name="type">tree</field>
            <field name="field_parent">child_ids</field>
            <field name="arch" type="xml">
                <tree string="Employees Categories">
                    <field name="name"/>
                </tree>
            </field>
        </record>

        <record id="open_view_categ_form" model="ir.actions.act_window">
            <field name="name">Categories of Employee</field>
            <field name="res_model">hr.employee.category</field>
            <field name="view_type">form</field>
            <field name="view_mode">tree,form</field>
        </record>

        <menuitem action="open_view_categ_form" id="menu_view_employee_category_form"
            parent="menu_view_employee_category_configuration_form" sequence="1"/>

        <record id="open_view_categ_tree" model="ir.actions.act_window">
            <field name="name">Categories structure</field>
            <field name="res_model">hr.employee.category</field>
            <field name="view_type">tree</field>
            <field name="view_id" ref="view_employee_category_tree"/>
            <field name="domain">[('parent_id','=',False)]</field>
        </record>

        <record id="hr_employee_normal_action_tree" model="ir.actions.act_window">
            <field name="name">Employees</field>
            <field name="type">ir.actions.act_window</field>
            <field name="res_model">hr.employee</field>
            <field name="view_type">form</field>
            <field name="view_mode">tree,form</field>
        </record>

        <record id="hr_employee_category_open" model="ir.values">
            <field eval="'tree_but_open'" name="key2"/>
            <field eval="'hr.employee.category'" name="model"/>
            <field name="name">Employees by Categories</field>
            <field eval="'ir.actions.act_window,%d'%hr_employee_normal_action_tree" name="value"/>
            <field eval="True" name="object"/>
        </record>

        <menuitem action="open_view_categ_tree"
            id="menu_view_employee_category_tree" parent="hr.menu_view_employee_category_form"/>

        <record id="view_hr_job_form" model="ir.ui.view">
            <field name="name">hr.job.form</field>
            <field name="model">hr.job</field>
            <field name="type">form</field>
            <field name="arch" type="xml">
                <form string="Job">
                    <group col="6" colspan="4">
                    <field name="name" />
                    <field name="department_id" />
                    <field name="company_id" widget="selection" groups="base.group_multi_company"/>
                    <newline/>
                    <field name="no_of_recruitment" on_change="on_change_expected_employee(no_of_recruitment,no_of_employee)"/>
                    <field name="no_of_employee"/>
                    <field name="expected_employees"/>
                    </group>
                    <newline/>
                    <notebook colspan="4">
                        <page string="Description">
                            <separator colspan="4" string="Job Description"/>
                            <field name="description" colspan="4" nolabel="1"/>
                            <separator colspan="4" string="Requirements"/>
                            <field name="requirements" colspan="4" nolabel="1"/>
                        </page>
                        <page string="Employee">
                            <field name="employee_ids" colspan='4' nolabel="1" widget="many2many" mode="tree,form"/>
                        </page>
                    </notebook>
                    <group col="6" colspan="4">
                        <field name="state"/>
                        <button name="job_recruitement" string="In Recruitement" states="open" type="object" icon="gtk-go-forward"/>
                        <button name="job_open" string="In Position" states="old,recruit" type="object" icon="terp-camera_test"/>
                        <button name="job_old" string="Mark as Old" states="open,recruit" type="object" icon="gtk-cancel"/>
                    </group>
                </form>
            </field>
        </record>

        <record id="view_hr_job_tree" model="ir.ui.view">
            <field name="name">hr.job.tree</field>
            <field name="model">hr.job</field>
            <field name="type">tree</field>
            <field name="arch" type="xml">
                <tree string="Job">
                    <field name="name" />
                    <field name="department_id" />
                    <field name="company_id" groups="base.group_multi_company"/>
                    <field name="expected_employees"/>
                    <field name="no_of_employee"/>
                    <field name="no_of_recruitment"/>
                    <field name="state"/>
                </tree>
            </field>
        </record>

        <record id="view_job_filter" model="ir.ui.view">
            <field name="name">Job</field>
            <field name="model">hr.job</field>
            <field name="type">search</field>
            <field name="arch" type="xml">
                <search string="Jobs">
                    <filter icon="terp-check" domain="[('state','in',('open','recruit'))]" string="Current"
                        name="Current" help="Open and in recruitment positions"/>
                    <separator orientation="vertical"/>
                    <filter icon="terp-personal+"  domain="[('state','=','recruit')]" string="In Recruitment"
                        help="In Recruitment"/>
                    <separator orientation="vertical"/>
                    <field name="name"/>
                    <field name="department_id" widget="selection">
                      <filter icon="terp-personal+" domain="[('department_id', '=', context.get('department_id', False))]" help="My Departments Jobs"/>
                    </field>
                    <newline />
                    <group expand="0" string="Group By...">
                    <filter string="Department" icon="terp-personal+" domain="[]" context="{'group_by':'department_id'}"/>
                    <filter string="State" icon="terp-stock_effects-object-colorize" domain="[]" context="{'group_by':'state'}"/>
                    <filter string="Company" icon="terp-go-home" domain="[]" context="{'group_by':'company_id'}"  groups="base.group_multi_company"/>
                    </group>
                </search>
             </field>
         </record>

        <record model="ir.actions.act_window" id="action_hr_job">
            <field name="name">Job Positions</field>
            <field name="res_model">hr.job</field>
            <field name="view_type">form</field>
            <field name="view_mode">tree,form</field>
            <field name="search_view_id" ref="view_job_filter"/>
            <field name="context">{"search_default_Current":1,"search_default_department_id": department_id}</field>
            <field name="help">Job Positions are used to define jobs and their requirements. You can keep track of the number of employees you have per job position and how many you expect in the future. You can also attach a survey to a job position that will be used in the recruitment process to evaluate the applicants for this job position.</field>
        </record>

        <menuitem name="Recruitment" id="base.menu_crm_case_job_req_main" parent="menu_hr_root" groups="base.group_hr_user"/>
        <menuitem parent="base.menu_crm_case_job_req_main" id="menu_hr_job" action="action_hr_job" sequence="2"/>

    </data>
</openerp><|MERGE_RESOLUTION|>--- conflicted
+++ resolved
@@ -164,47 +164,6 @@
             <field name="resource">ir.ui.menu</field>
             <field name="user_id" ref="base.user_root"/>
             <field name="res_id" ref="hr.menu_open_view_employee_list_my"/>
-<<<<<<< HEAD
-=======
-        </record>
-
-        <!--
-        =======================
-        Employee marital status
-        =======================
-        -->
-
-    <record id="hr_hr_employee_marital_status_tree" model="ir.ui.view">
-            <field name="name">hr.hr.employee.marital.status.tree</field>
-            <field name="model">hr.employee.marital.status</field>
-            <field name="type">tree</field>
-            <field name="arch" type="xml">
-                <tree string="Marital Status">
-                    <field name="name" />
-                </tree>
-            </field>
-        </record>
-
-        <record id="hr_hr_employee_marital_status_form" model="ir.ui.view">
-            <field name="name">hr.hr.employee.marital.status</field>
-            <field name="model">hr.employee.marital.status</field>
-            <field name="type">form</field>
-            <field name="arch" type="xml">
-                <form string="Marital Status">
-                    <field name="name"/>
-                    <separator colspan="4" string="Description"/>
-                    <field colspan="4" name="description" nolabel="1"/>
-                </form>
-            </field>
-        </record>
-
-        <record id="action_hr_marital_status" model="ir.actions.act_window">
-            <field name="name">Marital Status</field>
-            <field name="res_model">hr.employee.marital.status</field>
-            <field name="view_type">form</field>
-            <field name="view_mode">tree,form</field>
-            <field name="view_id" ref="hr_hr_employee_marital_status_tree"/>
->>>>>>> 19a27dbd
         </record>
 
         <!--
