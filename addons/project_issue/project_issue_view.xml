--- conflicted
+++ resolved
@@ -87,15 +87,7 @@
                         </group>
                         <field name="user_id"/>
                         <field name="version_id" colspan="2" widget="selection"/>
-<<<<<<< HEAD
-                        <group colspan="2" col="4">
-                            <field name="type_id" string="Stages"/>
-                            <button name="prev_type" string="Previous" type="object" icon="gtk-go-back" help="Change to Previous Stage" groups="base.group_user"/>
-                            <button name="next_type" string="Next" type="object" icon="gtk-go-forward" help="Change to Next Stage" groups="base.group_user"/>
-                        </group>
-=======
                         <field name="state" groups="base.group_no_one"/>
->>>>>>> f9e6b60c
                     </group>
                     <notebook colspan="4">
                         <page string="General">
@@ -154,12 +146,6 @@
                     <field name="partner_id"/>
                     <field name="project_id"/>
                     <field name="priority" string="Priority"/>
-<<<<<<< HEAD
-                    <field name="type_id" widget="selection" readonly="1" string="Stages"/>
-                    <button name="prev_type" string="Previous" type="object" icon="gtk-go-back" help="Change to Previous Stage"/>
-                    <button name="next_type" string="Next" type="object" icon="gtk-go-forward" help="Change to Next Stage"/>
-=======
->>>>>>> f9e6b60c
                     <field name="version_id" widget="selection"/>
                     <field name="user_id"/>
                     <field name="progress" widget="progressbar" attrs="{'invisible':[('task_id','=',False)]}"/>
@@ -218,11 +204,7 @@
                         <filter string="Priority" icon="terp-rating-rated" domain="[]"
                             context="{'group_by':'priority'}"/>
                         <filter string="Stage" icon="terp-stage" domain="[]"
-<<<<<<< HEAD
-                            context="{'group_by':'type_id'}"/>
-=======
-                            context="{'group_by':'stage_id'}" />
->>>>>>> f9e6b60c
+                            context="{'group_by':'stage_id'}"/>
                         <filter string="Status" icon="terp-stock_effects-object-colorize" domain="[]"
                             context="{'group_by':'state'}"/>
                         <separator orientation="vertical"/>
@@ -301,10 +283,6 @@
                                     </div>
                                     <div class="oe_kanban_right">
                                         <a name="case_open" string="Open" states="draft,pending" type="object" icon="kanban-apply"/>
-<<<<<<< HEAD
-                                        <a name="case_pending" string="Pending" states="draft,open" type="object" icon="kanban-pause"/>
-=======
->>>>>>> f9e6b60c
                                         <a name="case_close" string="Close" states="open,draft,pending" type="object" icon="kanban-stop"/>
                                     </div>
                                     <div class="oe_kanban_clear"/>
