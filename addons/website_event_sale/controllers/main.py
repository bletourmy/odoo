# -*- coding: utf-8 -*-
##############################################################################
#
#    OpenERP, Open Source Management Solution
#    Copyright (C) 2013-Today OpenERP SA (<http://www.openerp.com>).
#
#    This program is free software: you can redistribute it and/or modify
#    it under the terms of the GNU Affero General Public License as
#    published by the Free Software Foundation, either version 3 of the
#    License, or (at your option) any later version.
#
#    This program is distributed in the hope that it will be useful,
#    but WITHOUT ANY WARRANTY; without even the implied warranty of
#    MERCHANTABILITY or FITNESS FOR A PARTICULAR PURPOSE.  See the
#    GNU Affero General Public License for more details.
#
#    You should have received a copy of the GNU Affero General Public License
#    along with this program.  If not, see <http://www.gnu.org/licenses/>.
#
##############################################################################

from openerp import SUPERUSER_ID
from openerp.addons.web import http
from openerp.addons.web.http import request
from openerp.addons.website_event.controllers.main import website_event
from openerp.addons.website_sale.controllers.main import get_pricelist
from openerp.tools.translate import _


class website_event(website_event):

<<<<<<< HEAD
    def _process_tickets_details(self, data):
        ticket_post = {}
        for key, value in data.iteritems():
            if not key.startswith('nb_register') or not '-' in key:
                continue
            items = key.split('-')
            if len(items) < 2:
                continue
            ticket_post[int(items[1])] = int(value)
        tickets = request.registry['event.event.ticket'].browse(request.cr, request.uid, ticket_post.keys(), request.context)
        return [{'id': ticket.id, 'name': ticket.name, 'quantity': ticket_post[ticket.id], 'price': ticket.price} for ticket in tickets if ticket_post[ticket.id]]

    @http.route(['/event/<model("event.event"):event>/registration/confirm'], type='http', auth="public", methods=['POST'], website=True)
    def registration_confirm(self, event, **post):
=======
    @http.route(['/event/<model("event.event"):event>/register'], type='http', auth="public", website=True)
    def event_register(self, event, **post):
        pricelist_id = int(get_pricelist())
        values = {
            'event': event.with_context(pricelist=pricelist_id),
            'main_object': event.with_context(pricelist=pricelist_id),
            'range': range,
        }
        return request.website.render("website_event.event_description_full", values)

    @http.route(['/event/cart/update'], type='http', auth="public", methods=['POST'], website=True)
    def cart_update(self, event_id, **post):
>>>>>>> 92183e59
        cr, uid, context = request.cr, request.uid, request.context
        order = request.website.sale_get_order(force_create=1)

        registrations = self._process_registration_details(post)
        registration_ctx = dict(context, registration_force_draft=True)
        for registration in registrations:
            ticket = request.registry['event.event.ticket'].browse(cr, SUPERUSER_ID, int(registration['ticket_id']), context=context)
            order.with_context(event_ticket_id=ticket.id)._cart_update(product_id=ticket.product_id.id, add_qty=1)

            request.registry['event.registration'].create(cr, SUPERUSER_ID, {
                'name': registration.get('name'),
                'phone': registration.get('phone'),
                'email': registration.get('email'),
                'event_ticket_id': int(registration['ticket_id']),
                'partner_id': order.partner_id.id,
                'event_id': event.id,
                'origin': order.name,
            }, context=registration_ctx)

        return request.redirect("/shop/checkout")

    def _add_event(self, event_name="New Event", context={}, **kwargs):
        try:
            dummy, res_id = request.registry.get('ir.model.data').get_object_reference(request.cr, request.uid, 'event_sale', 'product_product_event')
            context['default_event_ticket_ids'] = [[0, 0, {
                'name': _('Subscription'),
                'product_id': res_id,
                'deadline': False,
                'seats_max': 1000,
                'price': 0,
            }]]
        except ValueError:
            pass
        return super(website_event, self)._add_event(event_name, context, **kwargs)<|MERGE_RESOLUTION|>--- conflicted
+++ resolved
@@ -29,7 +29,16 @@
 
 class website_event(website_event):
 
-<<<<<<< HEAD
+    @http.route(['/event/<model("event.event"):event>/register'], type='http', auth="public", website=True)
+    def event_register(self, event, **post):
+        pricelist_id = int(get_pricelist())
+        values = {
+            'event': event.with_context(pricelist=pricelist_id),
+            'main_object': event.with_context(pricelist=pricelist_id),
+            'range': range,
+        }
+        return request.website.render("website_event.event_description_full", values)
+
     def _process_tickets_details(self, data):
         ticket_post = {}
         for key, value in data.iteritems():
@@ -44,20 +53,6 @@
 
     @http.route(['/event/<model("event.event"):event>/registration/confirm'], type='http', auth="public", methods=['POST'], website=True)
     def registration_confirm(self, event, **post):
-=======
-    @http.route(['/event/<model("event.event"):event>/register'], type='http', auth="public", website=True)
-    def event_register(self, event, **post):
-        pricelist_id = int(get_pricelist())
-        values = {
-            'event': event.with_context(pricelist=pricelist_id),
-            'main_object': event.with_context(pricelist=pricelist_id),
-            'range': range,
-        }
-        return request.website.render("website_event.event_description_full", values)
-
-    @http.route(['/event/cart/update'], type='http', auth="public", methods=['POST'], website=True)
-    def cart_update(self, event_id, **post):
->>>>>>> 92183e59
         cr, uid, context = request.cr, request.uid, request.context
         order = request.website.sale_get_order(force_create=1)
 
