--- conflicted
+++ resolved
@@ -8,11 +8,7 @@
 msgstr ""
 "Project-Id-Version: Odoo 9.0\n"
 "Report-Msgid-Bugs-To: \n"
-<<<<<<< HEAD
-"POT-Creation-Date: 2016-08-19 10:24+0000\n"
-=======
 "POT-Creation-Date: 2016-08-18 14:07+0000\n"
->>>>>>> bc1a0a32
 "PO-Revision-Date: 2015-12-19 08:50+0000\n"
 "Last-Translator: Martin Trigaux\n"
 "Language-Team: Spanish (Argentina) (http://www.transifex.com/odoo/odoo-9/"
@@ -25,22 +21,14 @@
 
 #. module: base_import
 #. openerp-web
-<<<<<<< HEAD
-#: code:addons/base_import/static/src/js/import.js:595
-=======
 #: code:addons/base_import/static/src/js/import.js:474
->>>>>>> bc1a0a32
 #, python-format
 msgid "(%d more)"
 msgstr "(%d más)"
 
 #. module: base_import
 #. openerp-web
-<<<<<<< HEAD
-#: code:addons/base_import/static/src/js/import.js:373
-=======
 #: code:addons/base_import/static/src/js/import.js:287
->>>>>>> bc1a0a32
 #, python-format
 msgid ""
 "A single column was found in the file, this often means the file separator "
@@ -48,8 +36,6 @@
 msgstr ""
 "Sólo se ha encontrado una columna en el archivo. Esto suele significar que "
 "el separador de archivo es incorrecto."
-<<<<<<< HEAD
-=======
 
 #. module: base_import
 #. openerp-web
@@ -99,16 +85,11 @@
 "quiere importar: compañías y personas. Cada persona pertenece a una "
 "compañía, por lo que tendrá que recrear el enlace entre la persona y la "
 "compañía en la que trabaja. (Si quiere comprobar este ejemplo, aquí hay un"
->>>>>>> bc1a0a32
-
-#. module: base_import
-#. openerp-web
-#: code:addons/base_import/static/src/xml/import.xml:89
-#, python-format
-<<<<<<< HEAD
-msgid "Cancel"
-msgstr "Cancelar"
-=======
+
+#. module: base_import
+#. openerp-web
+#: code:addons/base_import/static/src/xml/import.xml:331
+#, python-format
 msgid ""
 "As you can see in this file, Fabien and Laurence \n"
 "                        are working for the Bigees company (company_1) and \n"
@@ -131,21 +112,23 @@
 "la tabla para evitar un conflicto de id. entre las personas y las compañías "
 "(person_1 y company_1 comparten el mismo id (1) en la base de datos "
 "original)."
->>>>>>> bc1a0a32
-
-#. module: base_import
-#: code:addons/base_import/models.py:592
-#, python-format
-msgid ""
-"Column %s contains incorrect values (value: %s does not match date format"
-msgstr ""
-
-#. module: base_import
-#: code:addons/base_import/models.py:575
-#, python-format
-<<<<<<< HEAD
-msgid "Column %s contains incorrect values (value: %s)"
-=======
+
+#. module: base_import
+#. openerp-web
+#: code:addons/base_import/static/src/xml/import.xml:87
+#, python-format
+msgid ""
+"Because CSV files are used internally and in\n"
+"                        multiple external processes, interoperability is a\n"
+"                        significant issue. To limit incorrect\n"
+"                        interpretation of data, they are strictly limited\n"
+"                        to dates following"
+msgstr ""
+
+#. module: base_import
+#. openerp-web
+#: code:addons/base_import/static/src/xml/import.xml:106
+#, python-format
 msgid ""
 "By default the Import preview is set on commas as \n"
 "                        field separators and quotation marks as text \n"
@@ -165,22 +148,52 @@
 #: code:addons/base_import/static/src/xml/import.xml:21
 #, python-format
 msgid "CSV Format Options…"
->>>>>>> bc1a0a32
-msgstr ""
-
-#. module: base_import
-#. openerp-web
-#: code:addons/base_import/static/src/js/import.js:244
-#: code:addons/base_import/static/src/js/import.js:255
-#: code:addons/base_import/static/src/js/import.js:262
-#: code:addons/base_import/static/src/js/import.js:274
+msgstr ""
+
+#. module: base_import
+#. openerp-web
+#: code:addons/base_import/static/src/xml/import.xml:217
+#, python-format
+msgid "CSV file for Manufacturer, Retailer"
+msgstr "Archivo CSV para Fabricante, Minorista"
+
+#. module: base_import
+#. openerp-web
+#: code:addons/base_import/static/src/xml/import.xml:181
+#, python-format
+msgid "CSV file for Products"
+msgstr "Archivo CSV para los productos"
+
+#. module: base_import
+#. openerp-web
+#: code:addons/base_import/static/src/xml/import.xml:180
+#, python-format
+msgid "CSV file for categories"
+msgstr "Archivo CSV para las categorías"
+
+#. module: base_import
+#. openerp-web
+#: code:addons/base_import/static/src/xml/import.xml:250
+#, python-format
+msgid "Can I import several times the same record?"
+msgstr "¿Se puede importar varias veces el mismo registro?"
+
+#. module: base_import
+#. openerp-web
+#: code:addons/base_import/static/src/xml/import.xml:358
+#, python-format
+msgid "Cancel"
+msgstr "Cancelar"
+
+#. module: base_import
+#. openerp-web
+#: code:addons/base_import/static/src/js/import.js:205
+#: code:addons/base_import/static/src/js/import.js:216
 #, python-format
 msgid "Comma"
 msgstr "Coma"
 
 #. module: base_import
-<<<<<<< HEAD
-=======
 #. openerp-web
 #: code:addons/base_import/static/src/xml/import.xml:159
 #, python-format
@@ -235,7 +248,6 @@
 msgstr "País: el nombre o código del país"
 
 #. module: base_import
->>>>>>> bc1a0a32
 #: model:ir.model.fields,field_description:base_import.field_base_import_import_create_uid
 #: model:ir.model.fields,field_description:base_import.field_base_import_tests_models_char_create_uid
 #: model:ir.model.fields,field_description:base_import.field_base_import_tests_models_char_noreadonly_create_uid
@@ -272,28 +284,17 @@
 msgstr "Creado en"
 
 #. module: base_import
-#: code:addons/base_import/models.py:151 code:addons/base_import/models.py:157
+#. openerp-web
+#: code:addons/base_import/static/src/xml/import.xml:244
+#, python-format
+msgid "Customers and their respective contacts"
+msgstr "Clientes y sus respectivos contactos"
+
+#. module: base_import
+#: code:addons/base_import/models.py:149 code:addons/base_import/models.py:155
 #, python-format
 msgid "Database ID"
 msgstr "Id. de la base de datos"
-
-#. module: base_import
-<<<<<<< HEAD
-#. openerp-web
-#: code:addons/base_import/static/src/js/import.js:125
-=======
-#: code:addons/base_import/models.py:149 code:addons/base_import/models.py:155
->>>>>>> bc1a0a32
-#, python-format
-msgid "Date Format:"
-msgstr ""
-
-#. module: base_import
-#. openerp-web
-#: code:addons/base_import/static/src/js/import.js:127
-#, fuzzy, python-format
-msgid "Decimal Separator:"
-msgstr "Separador:"
 
 #. module: base_import
 #: model:ir.model.fields,field_description:base_import.field_base_import_import_display_name
@@ -315,67 +316,41 @@
 
 #. module: base_import
 #. openerp-web
-<<<<<<< HEAD
-#: code:addons/base_import/static/src/js/import.js:416
-=======
 #: code:addons/base_import/static/src/js/import.js:321
->>>>>>> bc1a0a32
 #, python-format
 msgid "Don't import"
 msgstr "No importar"
 
 #. module: base_import
 #. openerp-web
-#: code:addons/base_import/static/src/js/import.js:263
-#: code:addons/base_import/static/src/js/import.js:281
-#, python-format
-msgid "Dot"
-msgstr ""
-
-#. module: base_import
-#. openerp-web
-#: code:addons/base_import/static/src/js/import.js:120
+#: code:addons/base_import/static/src/js/import.js:91
 #, python-format
 msgid "Encoding:"
 msgstr "Codificación:"
 
 #. module: base_import
-<<<<<<< HEAD
-#: code:addons/base_import/models.py:230
-=======
 #: code:addons/base_import/models.py:228
->>>>>>> bc1a0a32
 #, python-format
 msgid "Error cell found while reading XLS/XLSX file: %s"
 msgstr ""
 
 #. module: base_import
 #. openerp-web
-<<<<<<< HEAD
-#: code:addons/base_import/static/src/js/import.js:572
-=======
 #: code:addons/base_import/static/src/js/import.js:451
->>>>>>> bc1a0a32
 #, python-format
 msgid "Everything seems valid."
 msgstr "Todo parece correcto."
 
 #. module: base_import
-<<<<<<< HEAD
-#: code:addons/base_import/models.py:115 code:addons/base_import/models.py:150
-=======
 #. openerp-web
 #: code:addons/base_import/models.py:114 code:addons/base_import/models.py:148
 #: code:addons/base_import/static/src/xml/import.xml:69
 #: code:addons/base_import/static/src/xml/import.xml:74
->>>>>>> bc1a0a32
 #, python-format
 msgid "External ID"
 msgstr "ID externo"
 
 #. module: base_import
-<<<<<<< HEAD
-=======
 #. openerp-web
 #: code:addons/base_import/static/src/xml/import.xml:325
 #, python-format
@@ -393,7 +368,6 @@
 msgstr "ID Externo,Nombre,Es una compañía"
 
 #. module: base_import
->>>>>>> bc1a0a32
 #: model:ir.model.fields,field_description:base_import.field_base_import_import_file
 msgid "File"
 msgstr "Archivo"
@@ -409,25 +383,35 @@
 msgstr "Tipo de archivo"
 
 #. module: base_import
+#. openerp-web
+#: code:addons/base_import/static/src/xml/import.xml:238
+#, python-format
+msgid "File for some Quotations"
+msgstr "Archivo para algunas Cotizaciones"
+
+#. module: base_import
 #: model:ir.model.fields,help:base_import.field_base_import_import_file
 msgid "File to check and/or import, raw binary (not base64)"
 msgstr "Archivo a comprobar y/o importar, binario en bruto (no base64)"
 
 #. module: base_import
 #. openerp-web
-#: code:addons/base_import/static/src/xml/import.xml:115
+#: code:addons/base_import/static/src/xml/import.xml:12
+#, python-format
+msgid "File:"
+msgstr "Archivo:"
+
+#. module: base_import
+#. openerp-web
+#: code:addons/base_import/static/src/xml/import.xml:384
 #, python-format
 msgid "For CSV files, the issue could be an incorrect encoding."
 msgstr ""
 
 #. module: base_import
 #. openerp-web
-#: code:addons/base_import/static/src/js/import.js:619
-#, python-format
-<<<<<<< HEAD
-msgid "Get all possible values"
-msgstr "Obtener todos los valores posibles"
-=======
+#: code:addons/base_import/static/src/xml/import.xml:149
+#, python-format
 msgid ""
 "For example, to \n"
 "                        reference the country of a contact, Odoo proposes \n"
@@ -435,20 +419,21 @@
 msgstr ""
 "Por ejemplo, para referenciar el país de un contacto, Odoo propone tres "
 "modos diferentes de importación:"
->>>>>>> bc1a0a32
-
-#. module: base_import
-#. openerp-web
-#: code:addons/base_import/static/src/xml/import.xml:11
-#, python-format
-msgid "Help"
-msgstr ""
-
-#. module: base_import
-#. openerp-web
-<<<<<<< HEAD
-#: code:addons/base_import/static/src/js/import.js:606
-=======
+
+#. module: base_import
+#. openerp-web
+#: code:addons/base_import/static/src/xml/import.xml:93
+#, python-format
+msgid ""
+"For more familiar or\n"
+"                        flexible formatting, use Excel files, date cells\n"
+"                        are stored as genuine dates and the familiar and\n"
+"                        locale-aware display of dates is independent from\n"
+"                        the way it is stored."
+msgstr ""
+
+#. module: base_import
+#. openerp-web
 #: code:addons/base_import/static/src/xml/import.xml:157
 #, python-format
 msgid ""
@@ -476,21 +461,18 @@
 #. module: base_import
 #. openerp-web
 #: code:addons/base_import/static/src/js/import.js:485
->>>>>>> bc1a0a32
 #, python-format
 msgid "Here are the possible values:"
 msgstr "Éstos son los posibles valores:"
 
 #. module: base_import
 #. openerp-web
-#: code:addons/base_import/static/src/xml/import.xml:116
+#: code:addons/base_import/static/src/xml/import.xml:385
 #, python-format
 msgid "Here is the start of the file we could not import:"
 msgstr "Éste es el comienzo del archivo que no se ha podido importar:"
 
 #. module: base_import
-<<<<<<< HEAD
-=======
 #. openerp-web
 #: code:addons/base_import/static/src/xml/import.xml:120
 #, python-format
@@ -552,7 +534,6 @@
 #. openerp-web
 #: code:addons/base_import/static/src/xml/import.xml:69
 #: code:addons/base_import/static/src/xml/import.xml:74
->>>>>>> bc1a0a32
 #: model:ir.model.fields,field_description:base_import.field_base_import_import_id
 #: model:ir.model.fields,field_description:base_import.field_base_import_tests_models_char_id
 #: model:ir.model.fields,field_description:base_import.field_base_import_tests_models_char_noreadonly_id
@@ -567,14 +548,12 @@
 #: model:ir.model.fields,field_description:base_import.field_base_import_tests_models_o2m_child_id
 #: model:ir.model.fields,field_description:base_import.field_base_import_tests_models_o2m_id
 #: model:ir.model.fields,field_description:base_import.field_base_import_tests_models_preview_id
+#, python-format
 msgid "ID"
 msgstr "ID"
 
 #. module: base_import
 #. openerp-web
-<<<<<<< HEAD
-#: code:addons/base_import/static/src/xml/import.xml:73
-=======
 #: code:addons/base_import/static/src/xml/import.xml:190
 #, python-format
 msgid ""
@@ -604,7 +583,6 @@
 #. module: base_import
 #. openerp-web
 #: code:addons/base_import/static/src/xml/import.xml:51
->>>>>>> bc1a0a32
 #, python-format
 msgid ""
 "If the file contains\n"
@@ -618,7 +596,7 @@
 
 #. module: base_import
 #. openerp-web
-#: code:addons/base_import/static/src/xml/import.xml:60
+#: code:addons/base_import/static/src/xml/import.xml:40
 #, python-format
 msgid ""
 "If the model uses openchatter, history tracking                             "
@@ -628,8 +606,6 @@
 "Si el modelo utiliza OpenChatter, el registro del historial establecerá "
 "suscripciones y enviará notificaciones durante la importación, lo que hará "
 "más lenta la importación."
-<<<<<<< HEAD
-=======
 
 #. module: base_import
 #. openerp-web
@@ -738,33 +714,30 @@
 "archivo CSV. La primera línea de pedido será importada en la misma fila que "
 "la información relativa al pedido. Cualquier línea adicional necesitará una "
 "fila adicional que no tenga información en los campos relativos al pedido."
->>>>>>> bc1a0a32
-
-#. module: base_import
-#. openerp-web
-#: code:addons/base_import/static/src/xml/import.xml:88
-#: code:addons/base_import/static/src/xml/import.xml:147
+
+#. module: base_import
+#. openerp-web
+#: code:addons/base_import/static/src/xml/import.xml:357
+#: code:addons/base_import/static/src/xml/import.xml:417
 #, python-format
 msgid "Import"
 msgstr "Importar"
 
 #. module: base_import
 #. openerp-web
-#: code:addons/base_import/static/src/js/import.js:181
+#: code:addons/base_import/static/src/js/import.js:147
 #, python-format
 msgid "Import a File"
 msgstr ""
 
 #. module: base_import
 #. openerp-web
-#: code:addons/base_import/static/src/xml/import.xml:114
+#: code:addons/base_import/static/src/xml/import.xml:383
 #, python-format
 msgid "Import preview failed due to:"
 msgstr "La previsualización de la importación ha fallado debido a:"
 
 #. module: base_import
-<<<<<<< HEAD
-=======
 #. openerp-web
 #: code:addons/base_import/static/src/xml/import.xml:66
 #, python-format
@@ -785,7 +758,6 @@
 msgstr "Se creará el siguiente archivo CSV:"
 
 #. module: base_import
->>>>>>> bc1a0a32
 #: model:ir.model.fields,field_description:base_import.field_base_import_import___last_update
 #: model:ir.model.fields,field_description:base_import.field_base_import_tests_models_char___last_update
 #: model:ir.model.fields,field_description:base_import.field_base_import_tests_models_char_noreadonly___last_update
@@ -841,19 +813,15 @@
 
 #. module: base_import
 #. openerp-web
-#: code:addons/base_import/static/src/xml/import.xml:19
-#, fuzzy, python-format
-msgid "Load File"
-msgstr "Archivo"
-
-#. module: base_import
-#. openerp-web
-#: code:addons/base_import/static/src/xml/import.xml:56
-#, python-format
-<<<<<<< HEAD
-msgid "Map your columns to import"
-msgstr ""
-=======
+#: code:addons/base_import/static/src/xml/import.xml:37
+#, python-format
+msgid "Map your data to Odoo"
+msgstr "Mapee sus datos a Odoo"
+
+#. module: base_import
+#. openerp-web
+#: code:addons/base_import/static/src/xml/import.xml:130
+#, python-format
 msgid ""
 "Microsoft Excel will allow \n"
 "                        you to modify only the encoding when saving \n"
@@ -863,7 +831,6 @@
 "Microsoft Excel permite modificar solamente la codificación cuando guarda un "
 "archivo CSV (en el cuadro de diálogo 'Guardar como' > pulsar la lista "
 "desplegable 'Herramientas' > pestaña 'Codificación')."
->>>>>>> bc1a0a32
 
 #. module: base_import
 #: model:ir.model.fields,field_description:base_import.field_base_import_import_res_model
@@ -877,30 +844,22 @@
 
 #. module: base_import
 #. openerp-web
-#: code:addons/base_import/static/src/xml/import.xml:15
-#, python-format
-msgid "No file chosen..."
-msgstr ""
-
-#. module: base_import
-#. openerp-web
-<<<<<<< HEAD
-#: code:addons/base_import/static/src/js/import.js:482
-=======
+#: code:addons/base_import/static/src/xml/import.xml:63
+#, python-format
+msgid "Need to import data from an other application?"
+msgstr "¿Se necesita importar datos desde otra aplicación?"
+
+#. module: base_import
+#. openerp-web
 #: code:addons/base_import/static/src/js/import.js:369
->>>>>>> bc1a0a32
 #, python-format
 msgid "Normal Fields"
 msgstr "Campos normales"
 
 #. module: base_import
 #. openerp-web
-#: code:addons/base_import/static/src/xml/import.xml:30
-#, python-format
-<<<<<<< HEAD
-msgid "Options…"
-msgstr ""
-=======
+#: code:addons/base_import/static/src/xml/import.xml:111
+#, python-format
 msgid ""
 "Note that if your CSV file \n"
 "                        has a tabulation as separator, Odoo will not \n"
@@ -914,7 +873,6 @@
 "Odoo no detectará las separaciones. Necesitará cambiar las opciones del "
 "formato de archivo en su aplicación de hoja de cálculo. \n"
 "Vea la siguiente pregunta."
->>>>>>> bc1a0a32
 
 #. module: base_import
 #: model:ir.model.fields,field_description:base_import.field_base_import_tests_models_preview_othervalue
@@ -923,56 +881,54 @@
 
 #. module: base_import
 #. openerp-web
-#: code:addons/base_import/static/src/js/import.js:122
+#: code:addons/base_import/static/src/xml/import.xml:241
+#, python-format
+msgid "Purchase orders with their respective purchase order lines"
+msgstr "Notas de pedido con sus respectivas líneas de notas de pedido"
+
+#. module: base_import
+#. openerp-web
+#: code:addons/base_import/static/src/js/import.js:93
 #, python-format
 msgid "Quoting:"
 msgstr "Citando:"
 
 #. module: base_import
 #. openerp-web
-<<<<<<< HEAD
-#: code:addons/base_import/static/src/js/import.js:483
-=======
 #: code:addons/base_import/static/src/js/import.js:370
->>>>>>> bc1a0a32
 #, python-format
 msgid "Relation Fields"
 msgstr "Campos de Relaciónes"
 
 #. module: base_import
 #. openerp-web
-#: code:addons/base_import/static/src/xml/import.xml:24
-#, python-format
-msgid "Reload File"
-msgstr ""
-
-#. module: base_import
-#. openerp-web
-#: code:addons/base_import/static/src/xml/import.xml:11
-#, python-format
-msgid "Select a CSV or Excel file to import."
-msgstr ""
-
-#. module: base_import
-#. openerp-web
-#: code:addons/base_import/static/src/js/import.js:245
+#: code:addons/base_import/static/src/xml/import.xml:17
+#, python-format
+msgid "Reload data to check changes."
+msgstr "Recargar datos para comprobar cambios."
+
+#. module: base_import
+#. openerp-web
+#: code:addons/base_import/static/src/xml/import.xml:9
+#, python-format
+msgid ""
+"Select the file to import. If you need a sample importable file, you\n"
+"            can use the export tool to generate one."
+msgstr ""
+
+#. module: base_import
+#. openerp-web
+#: code:addons/base_import/static/src/js/import.js:206
 #, python-format
 msgid "Semicolon"
 msgstr "Punto y coma"
 
 #. module: base_import
 #. openerp-web
-#: code:addons/base_import/static/src/js/import.js:121
+#: code:addons/base_import/static/src/js/import.js:92
 #, python-format
 msgid "Separator:"
 msgstr "Separador:"
-
-#. module: base_import
-#. openerp-web
-#: code:addons/base_import/static/src/xml/import.xml:72
-#, python-format
-msgid "Show all fields for completion (advanced)"
-msgstr ""
 
 #. module: base_import
 #: model:ir.model.fields,field_description:base_import.field_base_import_tests_models_preview_somevalue
@@ -981,9 +937,6 @@
 
 #. module: base_import
 #. openerp-web
-<<<<<<< HEAD
-#: code:addons/base_import/static/src/js/import.js:247
-=======
 #: code:addons/base_import/static/src/xml/import.xml:142
 #, python-format
 msgid ""
@@ -1008,35 +961,35 @@
 #. module: base_import
 #. openerp-web
 #: code:addons/base_import/static/src/js/import.js:208
->>>>>>> bc1a0a32
 #, python-format
 msgid "Space"
 msgstr "Espacio"
 
 #. module: base_import
 #. openerp-web
-#: code:addons/base_import/static/src/js/import.js:246
+#: code:addons/base_import/static/src/js/import.js:207
 #, python-format
 msgid "Tab"
 msgstr "Tabulación"
 
 #. module: base_import
 #. openerp-web
-#: code:addons/base_import/static/src/xml/import.xml:68
-#, fuzzy, python-format
-msgid ""
-"The first row\n"
-"                 contains the label of the column"
+#: code:addons/base_import/static/src/xml/import.xml:74
+#, python-format
+msgid "The"
+msgstr "El"
+
+#. module: base_import
+#. openerp-web
+#: code:addons/base_import/static/src/xml/import.xml:49
+#, python-format
+msgid ""
+"The first row of the\n"
+"                file contains the label of the column"
 msgstr "La primera fila del archivo contiene las etiquetas de la columnas"
 
 #. module: base_import
 #. openerp-web
-<<<<<<< HEAD
-#: code:addons/base_import/static/src/js/import.js:126
-#, fuzzy, python-format
-msgid "Thousand Separator:"
-msgstr "Separador:"
-=======
 #: code:addons/base_import/static/src/xml/import.xml:242
 #, python-format
 msgid ""
@@ -1150,32 +1103,23 @@
 "único entre todos los registros de todos los objetos, así que es una buena "
 "practica para prefijar este \"External ID\" con el nombre de la aplicación o "
 "la tabla (como \"company _1\", \"contact_1\", en lugar de \"1\")."
->>>>>>> bc1a0a32
-
-#. module: base_import
-#. openerp-web
-#: code:addons/base_import/static/src/xml/import.xml:62
+
+#. module: base_import
+#. openerp-web
+#: code:addons/base_import/static/src/xml/import.xml:43
 #, python-format
 msgid "Track history during import"
 msgstr "Registrar historial durante la importación"
 
 #. module: base_import
-<<<<<<< HEAD
-#: code:addons/base_import/models.py:197
-=======
 #: code:addons/base_import/models.py:195
->>>>>>> bc1a0a32
 #, python-format
 msgid ""
 "Unable to load \"{extension}\" file: requires Python module \"{modname}\""
 msgstr ""
 
 #. module: base_import
-<<<<<<< HEAD
-#: code:addons/base_import/models.py:198
-=======
 #: code:addons/base_import/models.py:196
->>>>>>> bc1a0a32
 #, python-format
 msgid ""
 "Unsupported file format \"{}\", import only supports CSV, ODS, XLS and XLSX"
@@ -1183,9 +1127,6 @@
 
 #. module: base_import
 #. openerp-web
-<<<<<<< HEAD
-#: code:addons/base_import/static/src/xml/import.xml:86
-=======
 #: code:addons/base_import/static/src/xml/import.xml:166
 #, python-format
 msgid ""
@@ -1232,15 +1173,11 @@
 #. module: base_import
 #. openerp-web
 #: code:addons/base_import/static/src/xml/import.xml:355
->>>>>>> bc1a0a32
 #, python-format
 msgid "Validate"
 msgstr "Validar"
 
 #. module: base_import
-<<<<<<< HEAD
-#: code:addons/base_import/models.py:516
-=======
 #. openerp-web
 #: code:addons/base_import/static/src/xml/import.xml:306
 #, python-format
@@ -1333,18 +1270,13 @@
 
 #. module: base_import
 #: code:addons/base_import/models.py:406
->>>>>>> bc1a0a32
 #, python-format
 msgid "You must configure at least one field to import"
 msgstr "Debe configurar al menos un campo a importar"
 
 #. module: base_import
 #. openerp-web
-<<<<<<< HEAD
-#: code:addons/base_import/static/src/js/import.js:589
-=======
 #: code:addons/base_import/static/src/js/import.js:468
->>>>>>> bc1a0a32
 #, python-format
 msgid "at row %d"
 msgstr "en la fila %d"
@@ -1421,18 +1353,12 @@
 
 #. module: base_import
 #. openerp-web
-<<<<<<< HEAD
-#: code:addons/base_import/static/src/js/import.js:591
-=======
 #: code:addons/base_import/static/src/js/import.js:470
->>>>>>> bc1a0a32
 #, python-format
 msgid "between rows %d and %d"
 msgstr "entre las filas %d y %d"
 
 #. module: base_import
-<<<<<<< HEAD
-=======
 #. openerp-web
 #: code:addons/base_import/static/src/xml/import.xml:69
 #, python-format
@@ -1550,7 +1476,6 @@
 msgstr "al identificador único original."
 
 #. module: base_import
->>>>>>> bc1a0a32
 #: model:ir.model.fields,field_description:base_import.field_base_import_tests_models_char_noreadonly_value
 #: model:ir.model.fields,field_description:base_import.field_base_import_tests_models_char_readonly_value
 #: model:ir.model.fields,field_description:base_import.field_base_import_tests_models_char_required_value
@@ -1567,636 +1492,6 @@
 msgid "unknown"
 msgstr "desconocido"
 
-<<<<<<< HEAD
-#~ msgid ""
-#~ "According to your need, you should use \n"
-#~ "                        one of these 3 ways to reference records in "
-#~ "relations. \n"
-#~ "                        Here is when you should use one or the other, \n"
-#~ "                        according to your need:"
-#~ msgstr ""
-#~ "De acuerdo a sus necesidades, puede usar una de estas 3 formas de "
-#~ "referenciar registros en las relaciones.\n"
-#~ "Aquí es donde debe usar una u otra, conforme a sus necesidades:"
-
-#~ msgid ""
-#~ "As an example, here is \n"
-#~ "                        purchase.order_functional_error_line_cant_adpat."
-#~ "CSV \n"
-#~ "                        file of some quotations you can import, based on "
-#~ "demo \n"
-#~ "                        data."
-#~ msgstr ""
-#~ "Como ejemplo, aquí tiene el archivo 'purchase."
-#~ "order_functional_error_line_cant_adapt.csv' de algunos presupuestos que "
-#~ "puede importar, basado en los datos de demostración."
-
-#~ msgid ""
-#~ "As an example, suppose you have a SQL database \n"
-#~ "                        with two tables you want to import: companies "
-#~ "and \n"
-#~ "                        persons. Each person belong to one company, so "
-#~ "you \n"
-#~ "                        will have to recreate the link between a person "
-#~ "and \n"
-#~ "                        the company he work for. (If you want to test "
-#~ "this \n"
-#~ "                        example, here is a"
-#~ msgstr ""
-#~ "Como ejemplo, suponga que tiene una base de datos SQL con dos tablas que "
-#~ "quiere importar: compañías y personas. Cada persona pertenece a una "
-#~ "compañía, por lo que tendrá que recrear el enlace entre la persona y la "
-#~ "compañía en la que trabaja. (Si quiere comprobar este ejemplo, aquí hay un"
-
-#~ msgid ""
-#~ "As you can see in this file, Fabien and Laurence \n"
-#~ "                        are working for the Bigees company (company_1) "
-#~ "and \n"
-#~ "                        Eric is working for the Organi company. The "
-#~ "relation \n"
-#~ "                        between persons and companies is done using the \n"
-#~ "                        External ID of the companies. We had to prefix "
-#~ "the \n"
-#~ "                        \"External ID\" by the name of the table to avoid "
-#~ "a \n"
-#~ "                        conflict of ID between persons and companies "
-#~ "(person_1 \n"
-#~ "                        and company_1 who shared the same ID 1 in the "
-#~ "orignial \n"
-#~ "                        database)."
-#~ msgstr ""
-#~ "Como puede ver en este archivo, Fabien y Laurence están trabajando para "
-#~ "la compañía Bigees (company_1) y Eric está trabajando para la compañía "
-#~ "Organi. La relación entre las personas y las compañías se hace usando el "
-#~ "id. externo de las compañías. Hemos tenido que prefijar el id. externo "
-#~ "con el nombre de la tabla para evitar un conflicto de id. entre las "
-#~ "personas y las compañías (person_1 y company_1 comparten el mismo id (1) "
-#~ "en la base de datos original)."
-
-#~ msgid ""
-#~ "By default the Import preview is set on commas as \n"
-#~ "                        field separators and quotation marks as text \n"
-#~ "                        delimiters. If your csv file does not have "
-#~ "these \n"
-#~ "                        settings, you can modify the File Format "
-#~ "Options \n"
-#~ "                        (displayed under the Browse CSV file bar after "
-#~ "you \n"
-#~ "                        select your file)."
-#~ msgstr ""
-#~ "Por defecto, la previsualización de la importación se establece con comas "
-#~ "como separadores de campo y comillas como delimitadores de texto. Si su "
-#~ "archivo CSV no tiene estos parámetros, puede modificar las opciones de "
-#~ "formato de archivo (mostradas bajo la barra de 'Seleccionar archivo CSV' "
-#~ "después de seleccionar el archivo)."
-
-#~ msgid "CSV file for Manufacturer, Retailer"
-#~ msgstr "Archivo CSV para Fabricante, Minorista"
-
-#~ msgid "CSV file for Products"
-#~ msgstr "Archivo CSV para los productos"
-
-#~ msgid "CSV file for categories"
-#~ msgstr "Archivo CSV para las categorías"
-
-#~ msgid "Can I import several times the same record?"
-#~ msgstr "¿Se puede importar varias veces el mismo registro?"
-
-#~ msgid ""
-#~ "Country/Database \n"
-#~ "                        ID: 21"
-#~ msgstr "País/Id. de la base de datos: 21"
-
-#~ msgid ""
-#~ "Country/Database ID: the unique Odoo ID for a \n"
-#~ "                        record, defined by the ID postgresql column"
-#~ msgstr ""
-#~ "País/Database ID: el ID único de Odoo para un registro, definido por la "
-#~ "columna ID de PostgreSQL"
-
-#~ msgid "Country/External ID: base.be"
-#~ msgstr "País/Id. externo: base.be"
-
-#~ msgid ""
-#~ "Country/External ID: the ID of this record \n"
-#~ "                        referenced in another application (or the .XML "
-#~ "file \n"
-#~ "                        that imported it)"
-#~ msgstr ""
-#~ "País/Id. externo: el id. de este registro referenciado en otra aplicación "
-#~ "(o del archivo .XML que lo importó)"
-
-#~ msgid "Country: Belgium"
-#~ msgstr "País: Bélgica"
-
-#~ msgid "Country: the name or code of the country"
-#~ msgstr "País: el nombre o código del país"
-
-#~ msgid "Customers and their respective contacts"
-#~ msgstr "Clientes y sus respectivos contactos"
-
-#~ msgid ""
-#~ "External ID,Name,Is a \n"
-#~ "                        Company,Related Company/External ID"
-#~ msgstr ""
-#~ "Id. externo, nombre, es una compañía. relacionada con Compañía/Id. externo"
-
-#~ msgid "External ID,Name,Is a Company"
-#~ msgstr "ID Externo,Nombre,Es una compañía"
-
-#~ msgid "File for some Quotations"
-#~ msgstr "Archivo para algunas Cotizaciones"
-
-#~ msgid "File:"
-#~ msgstr "Archivo:"
-
-#~ msgid ""
-#~ "For example, to \n"
-#~ "                        reference the country of a contact, Odoo "
-#~ "proposes \n"
-#~ "                        you 3 different fields to import:"
-#~ msgstr ""
-#~ "Por ejemplo, para referenciar el país de un contacto, Odoo propone tres "
-#~ "modos diferentes de importación:"
-
-#~ msgid ""
-#~ "For the country \n"
-#~ "                        Belgium, you can use one of these 3 ways to "
-#~ "import:"
-#~ msgstr ""
-#~ "Para el país \n"
-#~ "                        Bélgica, puede usar uno de estos tres métodos "
-#~ "para importar:"
-
-#~ msgid "Frequently Asked Questions"
-#~ msgstr "Preguntas frecuentes"
-
-#~ msgid ""
-#~ "How can I change the CSV file format options when \n"
-#~ "                        saving in my spreadsheet application?"
-#~ msgstr ""
-#~ "¿Cómo puede cambiar el formato del archivo CSV cuando se guarda en mi "
-#~ "aplicación de hoja de cálculo?"
-
-#~ msgid ""
-#~ "How can I import a many2many relationship field \n"
-#~ "                        (e.g. a customer that has multiple tags)?"
-#~ msgstr ""
-#~ "¿Cómo puedo importar un campo de relación many2many (muchos a muchos; por "
-#~ "ejemplo: un cliente que tiene múltiples etiquetas)?"
-
-#~ msgid ""
-#~ "How can I import a one2many relationship (e.g. several \n"
-#~ "                        Order Lines of a Sales Order)?"
-#~ msgstr ""
-#~ "¿Cómo puedo importar una relación uno a muchos (one2many - por ejemplo: "
-#~ "las líneas de pedido del pedido de venta)?"
-
-#~ msgid ""
-#~ "How to export/import different tables from an SQL \n"
-#~ "                        application to Odoo?"
-#~ msgstr ""
-#~ "¿Cómo exportar/importar diferentes tablas de una aplicación SQL a Odoo?"
-
-#~ msgid ""
-#~ "However if you do not wish to change your \n"
-#~ "                        configuration of product categories, we recommend "
-#~ "you \n"
-#~ "                        use make use of the external ID for this field \n"
-#~ "                        'Category'."
-#~ msgstr ""
-#~ "Sin embargo, si no desea cambiar la configuración de las categorías de "
-#~ "producto, le recomendamos que haga uso de id. externo para este campo "
-#~ "'Categoría'."
-
-#~ msgid ""
-#~ "If for example you have two product categories \n"
-#~ "                        with the child name \"Sellable\" (ie. \"Misc. \n"
-#~ "                        Products/Sellable\" & \"Other Products/Sellable"
-#~ "\"),\n"
-#~ "                        your validation is halted but you may still "
-#~ "import \n"
-#~ "                        your data. However, we recommend you do not "
-#~ "import the \n"
-#~ "                        data because they will all be linked to the "
-#~ "first \n"
-#~ "                        'Sellable' category found in the Product Category "
-#~ "list \n"
-#~ "                        (\"Misc. Products/Sellable\"). We recommend you "
-#~ "modify \n"
-#~ "                        one of the duplicates' values or your product "
-#~ "category \n"
-#~ "                        hierarchy."
-#~ msgstr ""
-#~ "Si por ejemplo tiene dos categorías de producto con el nombre hijo de "
-#~ "\"Vendibles\" (por ejemplo \"Productos miscelánea/Vendibles\" y \"Otros "
-#~ "productos/Vendibles\", la validación se para, pero aún podrá importar los "
-#~ "datos. Sin embargo, recomendamos no importar los datos porque estarán "
-#~ "vinculados todos a la primera categoría \"Vendibles\" encontrada en la "
-#~ "lista de categorías de producto. Recomendamos modificar uno de los "
-#~ "valores duplicados o la jerarquía de categorías."
-
-#~ msgid ""
-#~ "If you do not set all fields in your CSV file, \n"
-#~ "                        Odoo will assign the default value for every "
-#~ "non \n"
-#~ "                        defined fields. But if you\n"
-#~ "                        set fields with empty values in your CSV file, "
-#~ "Odoo \n"
-#~ "                        will set the EMPTY value in the field, instead "
-#~ "of \n"
-#~ "                        assigning the default value."
-#~ msgstr ""
-#~ "Si no ha establecido todos los campos en su archivo CSV, Odoo asignará el "
-#~ "valor por defecto para cada uno de los campos no definidos. Pero si "
-#~ "establece campos con valores vacíos en su archivo CSV, Odoo establecerá "
-#~ "el valor VACÍO en el campo, en lugar de asignar el valor por defecto."
-
-#~ msgid ""
-#~ "If you edit and save CSV files in speadsheet \n"
-#~ "                        applications, your computer's regional settings "
-#~ "will \n"
-#~ "                        be applied for the separator and delimiter. \n"
-#~ "                        We suggest you use OpenOffice or LibreOffice "
-#~ "Calc \n"
-#~ "                        as they will allow you to modify all three "
-#~ "options \n"
-#~ "                        (in 'Save As' dialog box > Check the box 'Edit "
-#~ "filter \n"
-#~ "                        settings' > Save)."
-#~ msgstr ""
-#~ "Si edita y guarda archivos en las aplicaciones de hoja de cálculo, se "
-#~ "aplicará la configuración regional del ordenador para el separador y el "
-#~ "delimitador. Le sugerimos usar OpenOffice o LibreOffice Calc, que "
-#~ "permiten modificar dichas opciones (en 'Guardar como...' > Marcar casilla "
-#~ "'Editar filtro' > Guardar)."
-
-#~ msgid ""
-#~ "If you import a file that contains one of the \n"
-#~ "                        column \"External ID\" or \"Database ID\", "
-#~ "records that \n"
-#~ "                        have already been imported will be modified "
-#~ "instead of \n"
-#~ "                        being created. This is very usefull as it allows "
-#~ "you \n"
-#~ "                        to import several times the same CSV file while "
-#~ "having \n"
-#~ "                        made some changes in between two imports. Odoo "
-#~ "will \n"
-#~ "                        take care of creating or modifying each record \n"
-#~ "                        depending if it's new or not."
-#~ msgstr ""
-#~ "Si importa un fichero que contiene una de las siguientes columnas "
-#~ "\"External ID\" o \"Database ID\", los registros que ya han sido "
-#~ "importados serán modificados en lugar de ser creados de nuevo. Esto es "
-#~ "bastante útil, ya que le permitirá importar varias veces el mismo CSV "
-#~ "realizando cambios entre dos importaciones. Odoo tendrá cuidado de crear "
-#~ "o modificar cada registro dependiendo de si es nuevo o no."
-
-#~ msgid ""
-#~ "If you need to import data from different tables, \n"
-#~ "                        you will have to recreate relations between "
-#~ "records \n"
-#~ "                        belonging to different tables. (e.g. if you "
-#~ "import \n"
-#~ "                        companies and persons, you will have to recreate "
-#~ "the \n"
-#~ "                        link between each person and the company they "
-#~ "work \n"
-#~ "                        for)."
-#~ msgstr ""
-#~ "Si necesita importar datos de diversas tablas, puede recrear relaciones "
-#~ "entre los registros pertenecientes a diferentes tablas (por ejemplo, si "
-#~ "importa compañías y personas, tendrá que recrear el enlace entre cada "
-#~ "persona y la compañía para la que trabaja)."
-
-#~ msgid ""
-#~ "If you want to import sales order having several \n"
-#~ "                        order lines; for each order line, you need to "
-#~ "reserve \n"
-#~ "                        a specific row in the CSV file. The first order "
-#~ "line \n"
-#~ "                        will be imported on the same row as the "
-#~ "information \n"
-#~ "                        relative to order. Any additional lines will need "
-#~ "an \n"
-#~ "                        addtional row that does not have any information "
-#~ "in \n"
-#~ "                        the fields relative to the order."
-#~ msgstr ""
-#~ "Si quiere importar los notas de pedido teniendo varias líneas de pedido; "
-#~ "para cada línea de pedido, necesita reservar una fila específica en el "
-#~ "archivo CSV. La primera línea de pedido será importada en la misma fila "
-#~ "que la información relativa al pedido. Cualquier línea adicional "
-#~ "necesitará una fila adicional que no tenga información en los campos "
-#~ "relativos al pedido."
-
-#~ msgid ""
-#~ "In order to re-create relationships between\n"
-#~ "                        different records, you should use the unique\n"
-#~ "                        identifier from the original application and\n"
-#~ "                        map it to the"
-#~ msgstr ""
-#~ "Para recrear las relaciones entre los diferentes registros, debe usar el "
-#~ "identificador único de la aplicación original y mapearlo a"
-
-#~ msgid "It will produce the following CSV file:"
-#~ msgstr "Se creará el siguiente archivo CSV:"
-
-#~ msgid "Map your data to Odoo"
-#~ msgstr "Mapee sus datos a Odoo"
-
-#~ msgid ""
-#~ "Microsoft Excel will allow \n"
-#~ "                        you to modify only the encoding when saving \n"
-#~ "                        (in 'Save As' dialog box > click 'Tools' "
-#~ "dropdown \n"
-#~ "                        list > Encoding tab)."
-#~ msgstr ""
-#~ "Microsoft Excel permite modificar solamente la codificación cuando guarda "
-#~ "un archivo CSV (en el cuadro de diálogo 'Guardar como' > pulsar la lista "
-#~ "desplegable 'Herramientas' > pestaña 'Codificación')."
-
-#~ msgid "Need to import data from an other application?"
-#~ msgstr "¿Se necesita importar datos desde otra aplicación?"
-
-#~ msgid ""
-#~ "Note that if your CSV file \n"
-#~ "                        has a tabulation as separator, Odoo will not \n"
-#~ "                        detect the separations. You will need to change "
-#~ "the \n"
-#~ "                        file format options in your spreadsheet "
-#~ "application. \n"
-#~ "                        See the following question."
-#~ msgstr ""
-#~ "Tenga en cuenta que si su archivo CSV tiene como separador el tabulador, "
-#~ "Odoo no detectará las separaciones. Necesitará cambiar las opciones del "
-#~ "formato de archivo en su aplicación de hoja de cálculo. \n"
-#~ "Vea la siguiente pregunta."
-
-#~ msgid "Purchase orders with their respective purchase order lines"
-#~ msgstr "Notas de pedido con sus respectivas líneas de notas de pedido"
-
-#~ msgid "Reload data to check changes."
-#~ msgstr "Recargar datos para comprobar cambios."
-
-#~ msgid ""
-#~ "Some fields define a relationship with another \n"
-#~ "                        object. For example, the country of a contact is "
-#~ "a \n"
-#~ "                        link to a record of the 'Country' object. When "
-#~ "you \n"
-#~ "                        want to import such fields, Odoo will have to \n"
-#~ "                        recreate links between the different records. \n"
-#~ "                        To help you import such fields, Odoo provides 3 \n"
-#~ "                        mechanisms. You must use one and only one "
-#~ "mechanism \n"
-#~ "                        per field you want to import."
-#~ msgstr ""
-#~ "Algunos campos definen una relación con otro objeto. \n"
-#~ "Por ejemplo. el país de un contacto es un enlace a\n"
-#~ "un objeto 'País'. Cuando quiere importar esos campos, \n"
-#~ "Odoo tendrá que recrear los enlaces entre los \n"
-#~ "correspondientes campos. Odoo provee 3 mecanismos.\n"
-#~ "Debe usar uno y sólo uno de esos mecanismos por \n"
-#~ "campo a importar."
-
-#~ msgid "The"
-#~ msgstr "El"
-
-#~ msgid ""
-#~ "The following CSV file shows how to import \n"
-#~ "                        customers and their respective contacts"
-#~ msgstr ""
-#~ "El siguiente archivo CSV muestra cómo importar clientes y sus respectivos "
-#~ "contactos"
-
-#~ msgid ""
-#~ "The following CSV file shows how to import purchase \n"
-#~ "                        orders with their respective purchase order lines:"
-#~ msgstr ""
-#~ "El siguiente archivo CSV muestra como importar pedidos de compra con sus "
-#~ "respectivas líneas de pedido de compra:"
-
-#~ msgid ""
-#~ "The two files produced are ready to be imported in \n"
-#~ "                        Odoo without any modifications. After having \n"
-#~ "                        imported these two CSV files, you will have 4 "
-#~ "contacts \n"
-#~ "                        and 3 companies. (the firsts two contacts are "
-#~ "linked \n"
-#~ "                        to the first company). You must first import "
-#~ "the \n"
-#~ "                        companies and then the persons."
-#~ msgstr ""
-#~ "Los dos archivos producidos están listos para ser importados en\n"
-#~ "Odoo sin ninguna modificación. Después de haber importado\n"
-#~ "estos dos archivos CSV, tendrá 4 contactos y 3 compañías (los \n"
-#~ "dos primeros contactos están enlazados a la primer compañía).\n"
-#~ "Debe importar primero las compañías y luego los contactos."
-
-#~ msgid "This SQL command will create the following CSV file:"
-#~ msgstr "Este comando SQL creará el siguiente archivo CSV:"
-
-#~ msgid ""
-#~ "This feature \n"
-#~ "                        allows you to use the Import/Export tool of Odoo "
-#~ "to \n"
-#~ "                        modify a batch of records in your favorite "
-#~ "spreadsheet \n"
-#~ "                        application."
-#~ msgstr ""
-#~ "Esta característica permite usar la herramienta de importación/"
-#~ "exportación de Odoo para modificar un lote de registros en su aplicación "
-#~ "de hoja de cálculo favorita."
-
-#~ msgid ""
-#~ "To create the CSV file for persons, linked to \n"
-#~ "                        companies, we will use the following SQL command "
-#~ "in \n"
-#~ "                        PSQL:"
-#~ msgstr ""
-#~ "Para crear un archivo CSV para personas, enlazadas a compañías, usaremos "
-#~ "el siguiente comando SQL en PSQL:"
-
-#~ msgid ""
-#~ "To manage relations between tables, \n"
-#~ "                        you can use the \"External ID\" facilities of "
-#~ "Odoo. \n"
-#~ "                        The \"External ID\" of a record is the unique "
-#~ "identifier \n"
-#~ "                        of this record in another application. This "
-#~ "\"External \n"
-#~ "                        ID\" must be unique accoss all the records of "
-#~ "all \n"
-#~ "                        objects, so it's a good practice to prefix this \n"
-#~ "                        \"External ID\" with the name of the application "
-#~ "or \n"
-#~ "                        table. (like 'company_1', 'person_1' instead of "
-#~ "'1')"
-#~ msgstr ""
-#~ "Para gestionar relaciones entre tablas, puede utilizar el \"External ID\" "
-#~ "facilitado por Odoo. El \"External ID\" de un registro es el "
-#~ "identificador único de ese registro en otra aplicación. Este \"External ID"
-#~ "\" debe ser único entre todos los registros de todos los objetos, así que "
-#~ "es una buena practica para prefijar este \"External ID\" con el nombre de "
-#~ "la aplicación o la tabla (como \"company _1\", \"contact_1\", en lugar de "
-#~ "\"1\")."
-
-#~ msgid ""
-#~ "Use \n"
-#~ "                        Country/Database ID: You should rarely use this \n"
-#~ "                        notation. It's mostly used by developers as it's "
-#~ "main \n"
-#~ "                        advantage is to never have conflicts (you may "
-#~ "have \n"
-#~ "                        several records with the same name, but they "
-#~ "always \n"
-#~ "                        have a unique Database ID)"
-#~ msgstr ""
-#~ "Usar País/Id. de la BD: Raramente debería usar esta notación. Se usa más "
-#~ "a menudo por los desarrolladores puesto que su principal ventaja es la de "
-#~ "no tener nunca conflictos (puede que tenga varios registros con el mismo "
-#~ "nombre, pero sólo tendrán un único id. de base de datos)"
-
-#~ msgid ""
-#~ "Use \n"
-#~ "                        Country/External ID: Use External ID when you "
-#~ "import \n"
-#~ "                        data from a third party application."
-#~ msgstr ""
-#~ "Usar \n"
-#~ "                        País/ID Externo: Use ID Externo cuando importa \n"
-#~ "                        datos de una aplicación de terceros."
-
-#~ msgid ""
-#~ "Use Country: This is \n"
-#~ "                        the easiest way when your data come from CSV "
-#~ "files \n"
-#~ "                        that have been created manually."
-#~ msgstr ""
-#~ "Usar País: Ésta es lo forma más sencilla cuando los datos provienen de "
-#~ "archivos CSV que se han creado manualmente."
-
-#~ msgid ""
-#~ "We will first export all companies and their \n"
-#~ "                        \"External ID\". In PSQL, write the following "
-#~ "command:"
-#~ msgstr ""
-#~ "Se exportará primero todas las compañías y sus id. externos. En PSQL, "
-#~ "escriba el siguiente comando:"
-
-#~ msgid "What can I do if I have multiple matches for a field?"
-#~ msgstr "¿Qué puedo hacer si tengo múltiples coincidencias para un campo?"
-
-#~ msgid ""
-#~ "What happens if I do not provide a value for a \n"
-#~ "                        specific field?"
-#~ msgstr "¿Qué pasa si no proveo de un valor para un campo específico?"
-
-#~ msgid ""
-#~ "What's the difference between Database ID and \n"
-#~ "                        External ID?"
-#~ msgstr ""
-#~ "¿Cuál es la diferencia entre ID de la Base de Datos e \n"
-#~ "                        ID Externo?"
-
-#~ msgid ""
-#~ "When you use External IDs, you can import CSV files \n"
-#~ "                        with the \"External ID\" column to define the "
-#~ "External \n"
-#~ "                        ID of each record you import. Then, you will be "
-#~ "able \n"
-#~ "                        to make a reference to that record with columns "
-#~ "like \n"
-#~ "                        \"Field/External ID\". The following two CSV "
-#~ "files give \n"
-#~ "                        you an example for Products and their Categories."
-#~ msgstr ""
-#~ "Cuando se usan identificadores externos, puede importar archivos CSV con "
-#~ "la columna \"Id. externo\" para definir el id. externo de cada registro a "
-#~ "importar. Entonces, podrá hacer referencia a ese registro con columnas "
-#~ "del tipo \"Id. de campo/externo\". Los siguientes dos archivos son un "
-#~ "ejemplo para los productos y sus categorías."
-
-#~ msgid "XXX/External ID"
-#~ msgstr "XXX/ID Externo"
-
-#~ msgid "XXX/ID"
-#~ msgstr "XXX/ID"
-
-#~ msgid ""
-#~ "column in Odoo. When you\n"
-#~ "                        import an other record that links to the first\n"
-#~ "                        one, use"
-#~ msgstr ""
-#~ "columna en Odoo. Cuando importe otro registro que enlace con el primero, "
-#~ "use"
-
-#~ msgid "company_1,Bigees,True"
-#~ msgstr "company_1,Bigees,True"
-
-#~ msgid "company_2,Organi,True"
-#~ msgstr "company_2,Organi,True"
-
-#~ msgid "company_3,Boum,True"
-#~ msgstr "company_3,Boum,True"
-
-#~ msgid ""
-#~ "copy \n"
-#~ "                        (select 'company_'||id as \"External ID\","
-#~ "company_name \n"
-#~ "                        as \"Name\",'True' as \"Is a Company\" from "
-#~ "companies) TO \n"
-#~ "                        '/tmp/company.csv' with CSV HEADER;"
-#~ msgstr ""
-#~ "copiar (seleccione 'company_'||id como \"Id. externo\", company_name como "
-#~ "\"Nombre\", 'True' como \"Es una compañía\" de compañias) a '/tmp/company."
-#~ "csv' con la cabecera CSV;"
-
-#~ msgid ""
-#~ "copy (select \n"
-#~ "                        'person_'||id as \"External ID\",person_name as \n"
-#~ "                        \"Name\",'False' as \"Is a Company\",'company_'||"
-#~ "company_id\n"
-#~ "                         as \"Related Company/External ID\" from persons) "
-#~ "TO \n"
-#~ "                        '/tmp/person.csv' with CSV"
-#~ msgstr ""
-#~ "copiar (seleccione 'person_'||id como \"Id. externo\", person_name como "
-#~ "\"Nombre\", 'False' como \"Es una compañía\", 'company_'||company_id como "
-#~ "\"Compañía relacionada/Id. externo\" de persons) a '/tmp/person.csv' con "
-#~ "la cabecera CSV;"
-
-#~ msgid "dump of such a PostgreSQL database"
-#~ msgstr "volcado de la base de datos de PostgreSQL"
-
-#~ msgid "person_1,Fabien,False,company_1"
-#~ msgstr "person_1,Fabien,False,company_1"
-
-#~ msgid "person_2,Laurence,False,company_1"
-#~ msgstr "person_2,Laurence,False,company_1"
-
-#~ msgid "person_3,Eric,False,company_2"
-#~ msgstr "person_3,Eric,False,company_2"
-
-#~ msgid "person_4,Ramsy,False,company_3"
-#~ msgstr "person_4,Ramsy,False,company_3"
-
-#~ msgid "to the original unique identifier."
-#~ msgstr "al identificador único original."
-
-#~ msgid ""
-#~ "will also be used to update the original\n"
-#~ "                        import if you need to re-import modified data\n"
-#~ "                        later, it's thus good practice to specify it\n"
-#~ "                        whenever possible"
-#~ msgstr ""
-#~ "También se utilizará para actualizar la importación original\n"
-#~ "si usted necesita volver a importar los datos modificados más tarde, \n"
-#~ "es por lo tanto una buena práctica especificar esto siempre que sea "
-#~ "posible"
-=======
 #. module: base_import
 #. openerp-web
 #: code:addons/base_import/static/src/xml/import.xml:74
@@ -2209,5 +1504,4 @@
 msgstr ""
 "También se utilizará para actualizar la importación original\n"
 "si usted necesita volver a importar los datos modificados más tarde, \n"
-"es por lo tanto una buena práctica especificar esto siempre que sea posible"
->>>>>>> bc1a0a32
+"es por lo tanto una buena práctica especificar esto siempre que sea posible"