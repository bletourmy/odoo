<?xml version="1.0" encoding="utf-8"?>
<openerp>
    <data>
       <menuitem icon="terp-purchase" id="base.menu_purchase_root" name="Purchases" sequence="3"
           groups="group_purchase_manager,group_purchase_user"
           web_icon="images/purchases.png"
           web_icon_hover="images/purchases-hover.png"/>
       <menuitem id="menu_procurement_management" name="Purchase Management"
            parent="base.menu_purchase_root" sequence="1" />

        <menuitem id="menu_purchase_config_purchase" name="Configuration"
            groups="group_purchase_manager"
            parent="base.menu_purchase_root" sequence="100"/>

        <menuitem
            id="menu_purchase_config_pricelist" name="Pricelists"
            parent="menu_purchase_config_purchase" sequence="50" groups="product.group_purchase_pricelist"/>

        <menuitem
            action="product.product_pricelist_action" id="menu_product_pricelist_action_purhase"
            parent="menu_purchase_config_pricelist" sequence="20"/>

        <menuitem
            action="product.product_pricelist_action_for_purchase" id="menu_product_pricelist_action2_purchase"
            parent="menu_purchase_config_pricelist" sequence="10"/>

        <!--<menuitem
            action="product.product_pricelist_type_action" id="menu_purchase_product_pricelist_type"
            parent="menu_purchase_config_pricelist" sequence="2"
            groups="base.group_extended"/>-->

        <menuitem
            id="menu_product_in_config_purchase" name="Products"
            parent="menu_purchase_config_purchase" sequence="30"/>

        <menuitem
            action="product.product_category_action_form" id="menu_product_category_config_purchase"
            parent="purchase.menu_product_in_config_purchase" sequence="10"/>

        <menuitem
            id="menu_purchase_unit_measure_purchase" name="Units of Measure"
            parent="purchase.menu_product_in_config_purchase"  sequence="20" groups="product.group_uom"/>

        <menuitem
             action="product.product_uom_categ_form_action" id="menu_purchase_uom_categ_form_action"
             parent="menu_purchase_unit_measure_purchase" sequence="30"/>

        <menuitem
              action="product.product_uom_form_action" id="menu_purchase_uom_form_action"
              parent="menu_purchase_unit_measure_purchase" sequence="30"/>

        <menuitem
            id="menu_purchase_partner_cat" name="Address Book"
            parent="menu_purchase_config_purchase"/>

        <menuitem
            action="base.action_partner_category_form" id="menu_partner_categories_in_form" name="Partner Categories"
            parent="purchase.menu_purchase_partner_cat"/>


        <!--supplier addresses action-->
        <record id="action_supplier_address_form" model="ir.actions.act_window">
            <field name="name">Addresses</field>
            <field name="type">ir.actions.act_window</field>
            <field name="res_model">res.partner.address</field>
            <field name="view_type">form</field>
            <field name="context">{"search_default_supplier":1}</field>
            <field name="search_view_id" ref="base.view_res_partner_address_filter"/>
            <field name="help">Access your supplier records and maintain a good relationship with your suppliers. You can track all your interactions with them through the History tab: emails, orders, meetings, etc.</field>
        </record>
        <record id="action_supplier_address_form_view1" model="ir.actions.act_window.view">
            <field eval="10" name="sequence"/>
            <field name="view_mode">tree</field>
            <field name="view_id" ref="base.view_partner_address_tree"/>
            <field name="act_window_id" ref="action_supplier_address_form"/>
        </record>
        <record id="action_supplier_address_form_view2" model="ir.actions.act_window.view">
            <field eval="20" name="sequence"/>
            <field name="view_mode">form</field>
            <field name="view_id" ref="base.view_partner_address_form1"/>
            <field name="act_window_id" ref="action_supplier_address_form"/>
        </record>

     <!--supplier menu-->
      <menuitem id="base.menu_procurement_management_supplier" name="Address Book"
            parent="base.menu_purchase_root" sequence="3"/>
      <menuitem id="base.menu_procurement_management_supplier_name" name="Suppliers"
            parent="base.menu_procurement_management_supplier"
            action="base.action_partner_supplier_form" sequence="1"/>

          <!--Inventory control-->
      <menuitem id="menu_procurement_management_inventory" name="Receive Products"
            parent="base.menu_purchase_root" sequence="4"
            groups="base.group_extended"/>
      <menuitem action="stock.action_picking_tree4" id="menu_action_picking_tree4" parent="menu_procurement_management_inventory"
            name="Incoming Shipments" sequence="9"/>
      <menuitem action="stock.action_reception_picking_move" id="menu_action_picking_tree_in_move"
            parent="menu_procurement_management_inventory" sequence="11"
            groups="base.group_extended"/>

     <!--Invoice control-->
     <menuitem id="menu_procurement_management_invoice" name="Invoice Control"
          parent="base.menu_purchase_root" sequence="6"/>

    <record id="action_invoice_pending" model="ir.actions.act_window">
        <field name="res_model">account.invoice</field>
        <field name="view_type">form</field>
        <field name="view_mode">tree,form,calendar,graph</field>
        <field eval="False" name="view_id"/>
        <field name="domain">[('type','=','in_invoice')]</field>
        <field name="context">{'default_type':'in_invoice', 'type':'in_invoice', 'journal_type': 'purchase', 'search_default_draft': 1}</field>
        <field name="search_view_id" ref="account.view_account_invoice_filter"/>
            <field name="help">Use this menu to control the invoices to be received from your supplier. OpenERP pregenerates draft invoices from your purchase orders or receptions, according to your settings. Once you receive a supplier invoice, you can match it with the draft invoice and validate it.</field>
    </record>

     <menuitem name="Based on draft invoices"
          id="menu_procurement_management_pending_invoice"
          action="action_invoice_pending"
          parent="menu_procurement_management_invoice"
          sequence="13"/>

      <!--product menu-->
      <menuitem id="menu_procurement_management_product" name="Products"
          parent="base.menu_purchase_root" sequence="8"/>

      <menuitem name="Products by Category" id="menu_product_by_category_purchase_form" action="product.product_category_action"
           parent="menu_procurement_management_product" sequence="10"/>

      <menuitem name="Products" id="menu_procurement_partner_contact_form" action="product.product_normal_action_puchased"
          parent="menu_procurement_management_product"/>

       <record model="ir.ui.view" id="purchase_order_calendar">
            <field name="name">purchase.order.calendar</field>
            <field name="model">purchase.order</field>
            <field name="type">calendar</field>
            <field name="priority" eval="2"/>
            <field name="arch" type="xml">
                <calendar string="Calendar View" date_start="minimum_planned_date" color="partner_id">
                    <field name="name"/>
                    <field name="amount_total"/>
                    <field name="partner_id"/>
                </calendar>
            </field>
        </record>
        <record model="ir.ui.view" id="purchase_order_graph">
            <field name="name">purchase.order.graph</field>
            <field name="model">purchase.order</field>
            <field name="type">graph</field>
            <field name="arch" type="xml">
                <graph string="Purchase Order" type="bar">
                    <field name="partner_id"/>
                    <field name="amount_total" operator="+"/>
                </graph>
            </field>
        </record>

        <record id="purchase_order_form" model="ir.ui.view">
            <field name="name">purchase.order.form</field>
            <field name="model">purchase.order</field>
            <field name="type">form</field>
            <field name="arch" type="xml">
                <form string="Purchase Order">
                    <group col="6" colspan="4">
                        <field name="name"/>
                        <field name="date_order"/>
                        <field name="invoiced"/>
                        <newline/>
                        <field name="warehouse_id" on_change="onchange_warehouse_id(warehouse_id)" widget="selection"/>
                        <field name="partner_ref"/>
                        <field name="shipped"/>
                        <field name="company_id" groups="base.group_multi_company" widget="selection"/>
                    </group>
                    <notebook colspan="4">
                        <page string="Purchase Order">
                            <field name="partner_id" on_change="onchange_partner_id(partner_id)" context="{'search_default_supplier':1,'default_supplier':1,'default_customer':0}"  options='{"quick_create": false}'/>
                            <field name="partner_address_id" options='{"quick_create": false}'/>
                            <field domain="[('type','=','purchase')]" name="pricelist_id" groups="product.group_purchase_pricelist"/>
                            <field name="origin" groups="base.group_extended"/>
                            <newline/>
                            <field colspan="4" name="order_line" nolabel="1" mode="tree,form">
                                <tree string="Purchase Order Lines">
                                    <field name="date_planned"/>
                                    <field name="name"/>
                                    <field name="product_qty"/>
                                    <field name="product_uom" groups="product.group_uom"/>
                                    <field name="price_unit"/>
                                    <field name="price_subtotal"/>
                                </tree>
                                <!-- default form view -->
                            </field>
                            <group col="7" colspan="4">
                                <field name="amount_untaxed" sum="Untaxed amount" groups="purchase.group_taxes_on_order_line,purchase.group_taxes_global_on_order"/>
                                <field name="amount_tax" groups="purchase.group_taxes_on_order_line,purchase.group_taxes_global_on_order"/>
                                <field name="amount_total" sum="Total amount"/>
                                <button name="button_dummy" states="draft" string="Compute" type="object" icon="gtk-execute"/>
                            </group>
                            <group col="11" colspan="4">
                                <field name="state" widget="statusbar" statusbar_visible="draft,approved,done" statusbar_colors='{"except_picking":"red","except_invoice":"red","confirmed":"blue","wait":"blue"}' readonly="1"/>
                                <button name="purchase_cancel" states="draft,confirmed,wait_auth" string="Cancel" icon="gtk-cancel"/>
                                <button name="action_cancel_draft" states="cancel" string="Set to Draft" type="object" icon="gtk-convert"/>
                                <button name="action_cancel" states="approved,except_picking,except_invoice,wait" string="Cancel Purchase Order" type="object" icon="gtk-cancel"/>
                                <button name="picking_ok" states="except_picking" string="Manually Corrected" icon="gtk-convert"/>
                                <button name="invoice_ok" states="except_invoice" string="Manually Corrected" icon="gtk-convert"/>
                                <button name="purchase_confirm" states="draft" string="Convert to Purchase Order" icon="gtk-go-forward"/>
                                <button name="purchase_appbuyer" states="wait_auth" string="Approve Purchase" icon="gtk-ok"/>
                                <button name="purchase_approve" states="confirmed" string="Approved" icon="gtk-go-forward"/>
                                <button name="%(report_purchase_order)d" string="Print" states="approved" type="action" icon="gtk-print"/>
                            </group>
                        </page>
                        <page string="Delivery &amp; Invoicing" groups="base.group_extended">
                            <group colspan="2" col="2">
                                <separator string="Delivery" colspan="2"/>
                                <field name="dest_address_id" on_change="onchange_dest_address_id(dest_address_id)"/>
                                <field name="minimum_planned_date"/>
                                <field name="location_id"/>
                            </group>
                            <group colspan="2" col="2">
                                <separator string="Invoice Control" colspan="2"/>
                                <field name="invoice_method"/>
                                <field name="fiscal_position" widget="selection"/>
                            </group>
                            <newline/>
                            <separator string="Purchase Control" colspan="4"/>
                            <field name="validator"/>
                            <field name="date_approve"/>
                            <separator string="Invoices" colspan="4"/>
                            <newline/>
                            <field name="invoice_ids" groups="base.group_extended" nolabel="1" colspan="4" context="{'type':'in_invoice', 'journal_type':'purchase'}"/>
                        </page>
                        <page string="Notes">
                            <field colspan="4" name="notes" nolabel="1"/>
                        </page>
                    </notebook>
                </form>
            </field>
        </record>

       <record id="view_request_for_quotation_filter" model="ir.ui.view">
            <field name="name">request.quotation.select</field>
            <field name="model">purchase.order</field>
            <field name="type">search</field>
            <field name="arch" type="xml">
                <search string="Search Purchase Order">
                 <group>
                    <filter icon="terp-document-new" name="draft" string="Quotations" domain="[('state','=','draft')]"  help="Purchase order which are in draft state"/>
                    <filter icon="terp-check" name="approved" string="Approved" domain="[('state','in',('approved','done'))]"  help="Approved purchase order"/>
                    <separator orientation="vertical"/>
                    <filter icon="terp-emblem-important" name="exception" string="Exception" domain="[('state','in',('except_invoice','except_picking'))]"  help="Purchase order which are in the exception state"/>
                    <separator orientation="vertical"/>
                    <filter icon="terp-gtk-go-back-rtl" name="not_invoiced" string="Not invoiced" domain="[('invoice_ids','=', False)]"  help="Purchase orders that include lines not invoiced." groups="base.group_extended"/>
                    <separator orientation="vertical"/>
                    <field name="name" string="Reference"/>
                    <field name="partner_id"/>
                    <field name="product_id"/>
                    <field name="create_uid"/>
                </group>
                <newline/>
                  <group expand="0" string="Group By..." groups="base.group_extended">
                    <filter string="Supplier" icon="terp-partner" domain="[]" context="{'group_by':'partner_id'}"/>
                     <separator orientation="vertical"/>
                    <filter string="Origin" icon="terp-gtk-jump-to-rtl" domain="[]" context="{'group_by':'origin'}"/>
                    <filter string="State" icon="terp-stock_effects-object-colorize" domain="[]" context="{'group_by':'state'}"/>
                     <separator orientation="vertical"/>
                    <filter string="Order Date" icon="terp-go-month" domain="[]" context="{'group_by':'date_order'}"/>
                    <filter string="Expected Date" icon="terp-go-month" domain="[]" context="{'group_by':'minimum_planned_date'}"/>

                </group>
              </search>
            </field>
        </record>

        <record id="view_purchase_order_filter" model="ir.ui.view">
            <field name="name">purchase.order.list.select</field>
            <field name="model">purchase.order</field>
            <field name="type">search</field>
            <field name="arch" type="xml">
                <search string="Search Purchase Order">
                 <group>
                    <filter icon="terp-document-new" name="draft" string="Quotations" domain="[('state','=','draft')]"  help="Purchase orders which are in draft state"/>
                    <filter icon="terp-gtk-jump-to-ltr" name="to_approve" string="To Approve" domain="[('state','in',('draft','wait','confirmed'))]" help="Purchase orders which are not approved yet."/>
                    <filter icon="terp-check" name="approved" string="Approved" domain="[('state','=','approved')]"  help="Approved purchase orders"/>
                    <filter icon="terp-accessories-archiver+" string="Done" domain="[('state','=','done')]" help="Purchase orders which are in done state."/>
                    <separator orientation="vertical"/>
                    <filter icon="terp-emblem-important" name="exception" string="Exception" domain="[('state','in',('except_invoice','except_picking'))]" help="Purchase orders which are in exception state"/>
                    <separator orientation="vertical"/>
                    <filter icon="terp-gtk-go-back-rtl" name="not_invoiced" string="Not invoiced" domain="[('invoice_ids','=', False)]"  help="Purchase orders that include lines not invoiced." groups="base.group_extended"/>
                    <separator orientation="vertical"/>
                    <field name="name" string="Reference"/>
                    <field name="partner_id"/>
                    <field name="product_id"/>
                    <field name="create_uid"/>
                </group>
                <newline/>
                  <group expand="0" string="Group By..." groups="base.group_extended">
                    <filter string="Supplier" icon="terp-partner" domain="[]" context="{'group_by':'partner_id'}"/>
                     <separator orientation="vertical"/>
                    <filter string="Origin" icon="terp-gtk-jump-to-rtl" domain="[]" context="{'group_by':'origin'}"/>
                    <filter string="State" icon="terp-stock_effects-object-colorize" domain="[]" context="{'group_by':'state'}"/>
                     <separator orientation="vertical"/>
                    <filter string="Order Date" icon="terp-go-month" domain="[]" context="{'group_by':'date_order'}"/>
                    <filter string="Expected Date" icon="terp-go-month" domain="[]" context="{'group_by':'minimum_planned_date'}"/>

                </group>
              </search>
            </field>
        </record>

        <record id="purchase_order_tree" model="ir.ui.view">
            <field name="name">purchase.order.tree</field>
            <field name="model">purchase.order</field>
            <field name="type">tree</field>
            <field name="arch" type="xml">
                <tree colors="grey:state=='cancel';blue:state in ('wait','confirmed');red:state in ('except_invoice','except_picking')" string="Purchase Order">
                    <field name="name" string="Reference"/>
                    <field name="date_order" />
                    <field name="partner_id"/>
                    <field name="company_id" groups="base.group_multi_company" widget="selection"/>
                    <field name="minimum_planned_date" invisible="context.get('quotation_only', False)"/>
                    <field name="origin"/>
                    <field name="invoiced_rate" widget="progressbar" invisible="context.get('quotation_only', False)"/>
                    <field name="shipped_rate" widget="progressbar" invisible="context.get('quotation_only', False)"/>
                    <field name="amount_untaxed" sum="Total Untaxed amount"/>
                    <field name="amount_total" sum="Total amount"/>
                    <field name="state"/>
                </tree>
            </field>
        </record>

        <record id="purchase_rfq" model="ir.actions.act_window">
            <field name="name">Requests for Quotation</field>
            <field name="type">ir.actions.act_window</field>
            <field name="res_model">purchase.order</field>
            <field name="context">{'search_default_draft': 1}</field>
            <field name="view_mode">tree,form,graph,calendar</field>
            <field name="search_view_id" ref="view_request_for_quotation_filter"/>
            <field name="help">You can create a request for quotation when you want to buy products to a supplier but the purchase is not confirmed yet. Use also this menu to review requests for quotation created automatically based on your logistic rules (minimum stock, MTO, etc). You can convert the request for quotation into a purchase order once the order is confirmed. If you use the extended interface (from user's preferences), you can select the way to control your supplier invoices: based on the order, based on the receptions or manual encoding.</field>
        </record>
        <menuitem action="purchase_rfq" id="menu_purchase_rfq"
            parent="menu_procurement_management"
            sequence="6"/>

        <record id="purchase_form_action" model="ir.actions.act_window">
            <field name="name">Purchase Orders</field>
            <field name="type">ir.actions.act_window</field>
            <field name="res_model">purchase.order</field>
            <field name="view_mode">tree,form,graph,calendar</field>
            <field name="context">{'search_default_approved': 1,'search_default_create_uid':uid}</field>
            <field name="search_view_id" ref="view_purchase_order_filter"/>
            <field name="help">Use this menu to search within your purchase orders by references, supplier, products, etc. For each purchase order, you can track the products received, and control the supplier invoices.</field>
        </record>
        <menuitem action="purchase_form_action" id="menu_purchase_form_action" parent="menu_procurement_management" />


        <record id="purchase_order_line_form" model="ir.ui.view">
            <field name="name">purchase.order.line.form</field>
            <field name="model">purchase.order.line</field>
            <field name="type">form</field>
            <field name="arch" type="xml">
                <form string="Purchase Order Line">
                    <notebook colspan="4">
                        <page string="Order Line">
                            <field name="product_id" colspan="4" on_change="onchange_product_id(parent.pricelist_id,product_id,product_qty,product_uom,parent.partner_id, parent.date_order,parent.fiscal_position,date_planned,name,price_unit,notes,context)" required="1"/>
                            <field name="product_qty" on_change="onchange_product_id(parent.pricelist_id,product_id,product_qty,product_uom,parent.partner_id,parent.date_order,parent.fiscal_position,date_planned,name,price_unit,notes,context)"/>
                            <field name="product_uom" groups="product.group_uom" on_change="onchange_product_uom(parent.pricelist_id,product_id,product_qty,product_uom,parent.partner_id, parent.date_order,parent.fiscal_position,date_planned,name,price_unit,notes,context)"/>
                            <field colspan="4" name="name"/>
                            <field name="date_planned" widget="date"/>
                            <field name="price_unit"/>
                            <field name="company_id" groups="base.group_multi_company" widget="selection"/>
<<<<<<< HEAD
                            <field name="account_analytic_id" colspan="4" groups="analytic.group_analytic_accounting" domain="[('parent_id','!=',False)]" />
                            <group colspan="4" col="4" groups="purchase.group_taxes_on_order_line">
=======
                            <field name="account_analytic_id" colspan="4" groups="base.group_analytic_account_for_purchase" domain="[('parent_id','!=',False)]" />
                            <group colspan="4" col="4" groups="base.group_extended">
>>>>>>> 8e2dc856
                                <separator colspan="4" string="Taxes"/>
                                <field colspan="4" nolabel="1" name="taxes_id"
                                    domain="[('parent_id','=',False),('type_tax_use','!=','sale')]"/>
                            </group>
                        </page>
                        <page string="Invoicing" groups="base.group_extended">
                            <separator colspan="4" string="Manual Invoices"/>
                            <field name="invoiced"/>
                            <newline/>
                            <field colspan="4" name="invoice_lines" nolabel="1" widget="many2many"/>
                        </page>
                           <page string="Notes">
                            <field colspan="4" name="notes" nolabel="1"/>
                        </page>
                        <page string="History" groups="base.group_extended">
                               <separator colspan="4" string="Stock Moves"/>
                               <field colspan="4" name="move_ids" nolabel="1" widget="many2many"/>
                        </page>
                    </notebook>
                </form>
            </field>
        </record>

        <record id="purchase_order_line_tree" model="ir.ui.view">
            <field name="name">purchase.order.line.tree</field>
            <field name="model">purchase.order.line</field>
            <field name="type">tree</field>
            <field name="arch" type="xml">
                <tree string="Purchase Order Lines">
                    <field name="order_id"/>
                    <field name="name"/>
                    <field name="partner_id" string="Supplier" />
                    <field name="product_id"/>
                    <field name="price_unit"/>
                    <field name="product_qty"/>
                    <field name="product_uom" groups="product.group_uom"/>
                    <field name="price_subtotal"/>
                    <field name="date_planned"  widget="date" width="135"/>
                    <field name="state" invisible="1"/>
                    <field name="invoiced" invisible="1"/>
                </tree>
            </field>
        </record>
        <record id="purchase_order_line_form2" model="ir.ui.view">
            <field name="name">purchase.order.line.form2</field>
            <field name="model">purchase.order.line</field>
            <field name="type">form</field>
            <field name="priority" eval="20"/>
            <field name="arch" type="xml">
                <form string="Purchase Order Line">
                    <notebook colspan="4">
                        <page string="Order Line">
                               <separator colspan="4" string="General Information"/>
                             <field name="order_id"/>
                            <field name="product_id" readonly="1" />
                            <field name="product_qty" readonly="1" />
                            <field name="product_uom" readonly="1" groups="product.group_uom"/>
                            <field colspan="4" name="name"/>
                            <field name="date_planned" widget="date"  readonly="1"/>
                            <field name="price_unit"/>
                            <field name="company_id" groups="base.group_multi_company" widget="selection"/>
                            <field name="account_analytic_id" colspan="4" groups="base.group_analytic_account_for_purchase" domain="[('parent_id','!=',False)]"/>
                            <group colspan="4" col="4" groups="base.group_extended">
                                <separator colspan="4" string="Taxes"/>
                                <field colspan="4" nolabel="1" name="taxes_id"
                                    domain="[('parent_id','=',False),('type_tax_use','!=','sale')]"/>
                            </group>
                        </page>
                        <page string="Invoicing" groups="base.group_extended">
                            <separator colspan="4" string="Manual Invoices"/>
                            <field name="invoiced"/>
                            <newline/>
                            <field colspan="4" name="invoice_lines" nolabel="1" widget="many2many"/>
                        </page>
                         <page string="Notes">
                            <field colspan="4" name="notes" nolabel="1"/>
                        </page>
                        <page string="History" groups="base.group_extended">
                               <separator colspan="4" string="Stock Moves"/>
                               <field colspan="4" name="move_ids" nolabel="1" widget="many2many"/>
                        </page>
                    </notebook>
                </form>
            </field>
        </record>
          <record id="purchase_order_line_search" model="ir.ui.view">
            <field name="name">purchase.order.line.search</field>
            <field name="model">purchase.order.line</field>
            <field name="type">search</field>
            <field name="arch" type="xml">
                <search string="Search Purchase Order">
                        <group>
                        <field name="order_id"/>
                        <field name="product_id"/>
                        <field name="partner_id"  string="Supplier"/>
                        </group>
                        <newline/>
                        <group expand="0" string="Group By...">
                        <filter string="Supplier" icon="terp-partner" domain="[]" context="{'group_by' : 'partner_id'}" />
                        <separator orientation="vertical"/>
                        <filter string="Product" icon="terp-accessories-archiver" domain="[]" context="{'group_by' : 'product_id'}" />
                        <filter icon="terp-gtk-jump-to-rtl" string="Order Reference" domain="[]" context="{'group_by' :'order_id'}"/>
                        <separator orientation="vertical"/>
                        <filter string="State" icon="terp-stock_effects-object-colorize" domain="[]" context="{'group_by' : 'state'}" />
                        </group>
               </search>
            </field>
        </record>

        <act_window
            context="{'search_default_partner_id': [active_id], 'default_partner_id': active_id}"
            id="act_res_partner_2_purchase_order"
            name="RFQs and Purchases"
            groups="purchase.group_purchase_user"
            res_model="purchase.order"
            src_model="res.partner"/>

        <act_window
            context="{'search_default_product_id': [active_id], 'default_product_id': active_id}"
            id="action_purchase_line_product_tree"
            name="Purchases"
            res_model="purchase.order.line"
            src_model="product.product"
            groups="purchase.group_purchase_user"/>


        <record id="purchase_line_form_action2" model="ir.actions.act_window">
            <field name="name">Based on Purchase Order lines</field>
            <field name="type">ir.actions.act_window</field>
            <field name="res_model">purchase.order.line</field>
            <field name="domain">[('order_id.invoice_method','&lt;&gt;','picking'), ('state','in',('confirmed','done')), ('invoiced', '=', False)]</field>
            <field name="view_type">form</field>
            <field name="view_mode">tree,form</field>
            <field name="search_view_id" ref="purchase_order_line_search"/>
            <field name="help">If you set the Invoicing Control on a purchase order as "Based on Purchase Order lines", you can track here all the purchase order lines for which you have not yet received the supplier invoice. Once you are ready to receive a supplier invoice, you can generate a draft supplier invoice based on the lines from this menu.</field>
        </record>
        <record id="purchase_line_form_action_tree2" model="ir.actions.act_window.view">
            <field eval="1" name="sequence"/>
            <field name="view_mode">tree</field>
            <field name="view_id" ref="purchase_order_line_tree"/>
            <field name="act_window_id" ref="purchase_line_form_action2"/>
        </record>
        <record id="purchase_line_form_action_form2" model="ir.actions.act_window.view">
            <field eval="2" name="sequence"/>
            <field name="view_mode">form</field>
            <field name="view_id" ref="purchase_order_line_form2"/>
            <field name="act_window_id" ref="purchase_line_form_action2"/>
        </record>
        <menuitem
            action="purchase_line_form_action2"
            id="menu_purchase_line_order_draft"
            groups="base.group_extended"
            parent="menu_procurement_management_invoice"
            sequence="72"/>

        <!--
            Procurements
        -->

        <record id="view_procurement_form_inherit" model="ir.ui.view">
            <field name="name">procurement.order.form.inherit</field>
            <field name="model">procurement.order</field>
            <field name="inherit_id" ref="procurement.procurement_form_view"/>
            <field name="type">form</field>
            <field name="arch" type="xml">
                <xpath expr="/form/notebook/page/field[@name='close_move']" position="before">
                    <field name="purchase_id"/>
                </xpath>
            </field>
        </record>

    </data>
</openerp><|MERGE_RESOLUTION|>--- conflicted
+++ resolved
@@ -366,13 +366,8 @@
                             <field name="date_planned" widget="date"/>
                             <field name="price_unit"/>
                             <field name="company_id" groups="base.group_multi_company" widget="selection"/>
-<<<<<<< HEAD
-                            <field name="account_analytic_id" colspan="4" groups="analytic.group_analytic_accounting" domain="[('parent_id','!=',False)]" />
+                            <field name="account_analytic_id" colspan="4" groups="base.group_analytic_account_for_purchase" domain="[('parent_id','!=',False)]" />
                             <group colspan="4" col="4" groups="purchase.group_taxes_on_order_line">
-=======
-                            <field name="account_analytic_id" colspan="4" groups="base.group_analytic_account_for_purchase" domain="[('parent_id','!=',False)]" />
-                            <group colspan="4" col="4" groups="base.group_extended">
->>>>>>> 8e2dc856
                                 <separator colspan="4" string="Taxes"/>
                                 <field colspan="4" nolabel="1" name="taxes_id"
                                     domain="[('parent_id','=',False),('type_tax_use','!=','sale')]"/>
