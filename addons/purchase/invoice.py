# -*- coding: utf-8 -*-
# Part of Odoo. See LICENSE file for full copyright and licensing details.

from openerp import api, fields, models
from openerp.tools.float_utils import float_compare


class AccountInvoice(models.Model):
    _inherit = 'account.invoice'

    purchase_id = fields.Many2one('purchase.order', string='Add Purchase Order',
        help='Encoding help. When selected, the associated purchase order lines are added to the vendor bill. Several PO can be selected.')

    @api.onchange('state', 'partner_id', 'invoice_line_ids')
    def _onchange_allowed_purchase_ids(self):
        '''
        The purpose of the method is to define a domain for the available
        purchase orders.
        '''
        result = {}

        # A PO can be selected only if at least one PO line is not already in the invoice
        purchase_line_ids = self.invoice_line_ids.mapped('purchase_line_id')
        purchase_ids = self.invoice_line_ids.mapped('purchase_id').filtered(lambda r: r.order_line <= purchase_line_ids)

        result['domain'] = {'purchase_id': [
            ('invoice_status', '=', 'to invoice'),
            ('partner_id', 'child_of', self.partner_id.id),
            ('id', 'not in', purchase_ids.ids),
            ]}
        return result

    # Load all unsold PO lines
    @api.onchange('purchase_id')
    def purchase_order_change(self):
        if not self.purchase_id:
            return {}
        if not self.partner_id:
            self.partner_id = self.purchase_id.partner_id.id

        new_lines = self.env['account.invoice.line']
        for line in self.purchase_id.order_line:
            # Load a PO line only once
            if line in self.invoice_line_ids.mapped('purchase_line_id'):
                continue
            if line.product_id.purchase_method == 'purchase':
                qty = line.product_qty - line.qty_invoiced
            else:
                qty = line.qty_received - line.qty_invoiced
            if float_compare(qty, 0.0, precision_rounding=line.product_uom.rounding) <= 0:
                qty = 0.0
            taxes = line.taxes_id or line.product_id.supplier_taxes_id
            invoice_line_tax_ids = self.purchase_id.fiscal_position_id.map_tax(taxes)
            data = {
                'purchase_line_id': line.id,
                'name': line.name,
                'origin': self.purchase_id.origin,
                'uom_id': line.product_uom.id,
                'product_id': line.product_id.id,
                'account_id': self.env['account.invoice.line'].with_context({'journal_id': self.journal_id.id, 'type': 'in_invoice'})._default_account(),
                'price_unit': line.order_id.currency_id.compute(line.price_unit, self.currency_id, round=False),
                'quantity': qty,
                'discount': 0.0,
                'account_analytic_id': line.account_analytic_id.id,
                'invoice_line_tax_ids': invoice_line_tax_ids.ids
            }
            account = new_lines.get_invoice_line_account('in_invoice', line.product_id, self.purchase_id.fiscal_position_id, self.env.user.company_id)
            if account:
                data['account_id'] = account.id
            new_line = new_lines.new(data)
            new_line._set_additional_fields(self)
            new_lines += new_line

        self.invoice_line_ids += new_lines
        self.purchase_id = False
        return {}

    @api.onchange('currency_id')
    def _onchange_currency_id(self):
        if self.currency_id:
            for line in self.invoice_line_ids.filtered(lambda r: r.purchase_line_id):
                line.price_unit = line.purchase_id.currency_id.compute(line.purchase_line_id.price_unit, self.currency_id, round=False)

    @api.onchange('invoice_line_ids')
    def _onchange_origin(self):
        purchase_ids = self.invoice_line_ids.mapped('purchase_id')
        if purchase_ids:
            self.origin = ', '.join(purchase_ids.mapped('name'))

    @api.model
    def invoice_line_move_line_get(self):
        res = super(AccountInvoice, self).invoice_line_move_line_get()

        if self.env.user.company_id.anglo_saxon_accounting:
            if self.type in ['in_invoice', 'in_refund']:
                for i_line in self.invoice_line_ids:
                    res.extend(self._anglo_saxon_purchase_move_lines(i_line, res))
        return res

    @api.model
    def _anglo_saxon_purchase_move_lines(self, i_line, res):
        """Return the additional move lines for purchase invoices and refunds.

        i_line: An account.invoice.line object.
        res: The move line entries produced so far by the parent move_line_get.
        """
        inv = i_line.invoice_id
        company_currency = inv.company_id.currency_id
<<<<<<< HEAD
        if i_line.product_id and i_line.product_id.valuation == 'real_time' and i_line.product_id.type == 'product':
            # get the fiscal position
            fpos = i_line.invoice_id.fiscal_position_id
            # get the price difference account at the product
            acc = i_line.product_id.property_account_creditor_price_difference
            if not acc:
                # if not found on the product get the price difference account at the category
                acc = i_line.product_id.categ_id.property_account_creditor_price_difference_categ
            acc = fpos.map_account(acc).id
            # reference_account_id is the stock input account
            reference_account_id = i_line.product_id.product_tmpl_id.get_product_accounts(fiscal_pos=fpos)['stock_input'].id
            diff_res = []
            account_prec = inv.company_id.currency_id.decimal_places
            # calculate and write down the possible price difference between invoice price and product price
            for line in res:
                if line.get('invl_id', 0) == i_line.id and reference_account_id == line['account_id']:
                    valuation_price_unit = self.env['product.uom']._compute_price(i_line.product_id.uom_id.id, i_line.product_id.standard_price, i_line.uom_id.id)
                    if i_line.product_id.cost_method != 'standard' and i_line.purchase_line_id:
                        #for average/fifo/lifo costing method, fetch real cost price from incomming moves
                        stock_move_obj = self.env['stock.move']
                        valuation_stock_move = stock_move_obj.search([('purchase_line_id', '=', i_line.purchase_line_id.id)], limit=1)
                        if valuation_stock_move:
                            valuation_price_unit = valuation_stock_move[0].price_unit
                    if inv.currency_id.id != company_currency.id:
                            valuation_price_unit = company_currency.with_context(date=inv.date_invoice).compute(valuation_price_unit, inv.currency_id)
                    if valuation_price_unit != i_line.price_unit and line['price_unit'] == i_line.price_unit and acc:
                        # price with discount and without tax included
                        price_unit = i_line.price_unit * (1 - (i_line.discount or 0.0) / 100.0)
                        if line['tax_ids']:
                            #line['tax_ids'] is like [(4, tax_id, None), (4, tax_id2, None)...]
                            taxes = self.env['account.tax'].browse([x[1] for x in line['tax_ids']])
                            price_unit = taxes.compute_all(price_unit, currency=inv.currency_id, quantity=1.0)['total_excluded']
                        line.update({'price': round(valuation_price_unit * line['quantity'], account_prec)})
                        diff_res.append({
                            'type': 'src',
                            'name': i_line.name[:64],
                            'price_unit': round(price_unit - valuation_price_unit, account_prec),
                            'quantity': line['quantity'],
                            'price': round((price_unit - valuation_price_unit) * line['quantity'], account_prec),
                            'account_id': acc,
                            'product_id': line['product_id'],
                            'uom_id': line['uom_id'],
                            'account_analytic_id': line['account_analytic_id'],
                            })
            return diff_res
=======
        if i_line.product_id and i_line.product_id.valuation == 'real_time':
            if i_line.product_id.type in ('product', 'consu'):
                # get the fiscal position
                fpos = i_line.invoice_id.fiscal_position_id
                # get the price difference account at the product
                acc = i_line.product_id.property_account_creditor_price_difference
                if not acc:
                    # if not found on the product get the price difference account at the category
                    acc = i_line.product_id.categ_id.property_account_creditor_price_difference_categ
                acc = fpos.map_account(acc).id
                # reference_account_id is the stock input account
                reference_account_id = i_line.product_id.product_tmpl_id.get_product_accounts(fiscal_pos=fpos)['stock_input'].id
                diff_res = []
                account_prec = inv.company_id.currency_id.decimal_places
                product_prec = self.env['decimal.precision'].precision_get('Product Price')
                # calculate and write down the possible price difference between invoice price and product price
                for line in res:
                    if line.get('invl_id', 0) == i_line.id and reference_account_id == line['account_id']:
                        valuation_price_unit = self.env['product.uom']._compute_price(i_line.product_id.uom_id.id, i_line.product_id.standard_price, i_line.uom_id.id)
                        if i_line.product_id.cost_method != 'standard' and i_line.purchase_line_id:
                            #for average/fifo/lifo costing method, fetch real cost price from incomming moves
                            stock_move_obj = self.env['stock.move']
                            valuation_stock_move = stock_move_obj.search([('purchase_line_id', '=', i_line.purchase_line_id.id), ('state', '=', 'done')])
                            if valuation_stock_move:
                                valuation_price_unit_total = 0
                                valuation_total_qty = 0
                                for val_stock_move in valuation_stock_move:
                                    valuation_price_unit_total += val_stock_move.price_unit * val_stock_move.product_qty
                                    valuation_total_qty += val_stock_move.product_qty
                                valuation_price_unit = valuation_price_unit_total / valuation_total_qty
                        if inv.currency_id.id != company_currency.id:
                            valuation_price_unit = company_currency.with_context(date=inv.date_invoice).compute(valuation_price_unit, inv.currency_id, round=False)
                        if float_compare(valuation_price_unit, i_line.price_unit, precision_digits=product_prec) != 0\
                                and float_compare(line['price_unit'], i_line.price_unit, precision_digits=product_prec) == 0\
                                and acc:
                            # price with discount and without tax included
                            price_unit = i_line.price_unit * (1 - (i_line.discount or 0.0) / 100.0)
                            if line['tax_ids']:
                                #line['tax_ids'] is like [(4, tax_id, None), (4, tax_id2, None)...]
                                taxes = self.env['account.tax'].browse([x[1] for x in line['tax_ids']])
                                price_unit = taxes.with_context(round=False).compute_all(price_unit, currency=inv.currency_id, quantity=1.0)['total_excluded']
                            line.update({'price': round(valuation_price_unit * line['quantity'], account_prec)})
                            diff_res.append({
                                'type': 'src',
                                'name': i_line.name[:64],
                                'price_unit': round(price_unit - valuation_price_unit, product_prec),
                                'quantity': line['quantity'],
                                'price': round((price_unit - valuation_price_unit) * line['quantity'], account_prec),
                                'account_id': acc,
                                'product_id': line['product_id'],
                                'uom_id': line['uom_id'],
                                'account_analytic_id': line['account_analytic_id'],
                                })
                return diff_res
>>>>>>> 845b1bde
        return []


class AccountInvoiceLine(models.Model):
    """ Override AccountInvoice_line to add the link to the purchase order line it is related to"""
    _inherit = 'account.invoice.line'

    purchase_line_id = fields.Many2one('purchase.order.line', 'Purchase Order Line', ondelete='set null', select=True, readonly=True)
    purchase_id = fields.Many2one('purchase.order', related='purchase_line_id.order_id', string='Purchase Order', store=False, readonly=True,
        help='Associated Purchase Order. Filled in automatically when a PO is chosen on the vendor bill.')<|MERGE_RESOLUTION|>--- conflicted
+++ resolved
@@ -106,7 +106,6 @@
         """
         inv = i_line.invoice_id
         company_currency = inv.company_id.currency_id
-<<<<<<< HEAD
         if i_line.product_id and i_line.product_id.valuation == 'real_time' and i_line.product_id.type == 'product':
             # get the fiscal position
             fpos = i_line.invoice_id.fiscal_position_id
@@ -127,9 +126,14 @@
                     if i_line.product_id.cost_method != 'standard' and i_line.purchase_line_id:
                         #for average/fifo/lifo costing method, fetch real cost price from incomming moves
                         stock_move_obj = self.env['stock.move']
-                        valuation_stock_move = stock_move_obj.search([('purchase_line_id', '=', i_line.purchase_line_id.id)], limit=1)
+                        valuation_stock_move = stock_move_obj.search([('purchase_line_id', '=', i_line.purchase_line_id.id), ('state', '=', 'done')])
                         if valuation_stock_move:
-                            valuation_price_unit = valuation_stock_move[0].price_unit
+                            valuation_price_unit_total = 0
+                            valuation_total_qty = 0
+                            for val_stock_move in valuation_stock_move:
+                                valuation_price_unit_total += val_stock_move.price_unit * val_stock_move.product_qty
+                                valuation_total_qty += val_stock_move.product_qty
+                            valuation_price_unit = valuation_price_unit_total / valuation_total_qty
                     if inv.currency_id.id != company_currency.id:
                             valuation_price_unit = company_currency.with_context(date=inv.date_invoice).compute(valuation_price_unit, inv.currency_id)
                     if valuation_price_unit != i_line.price_unit and line['price_unit'] == i_line.price_unit and acc:
@@ -152,62 +156,6 @@
                             'account_analytic_id': line['account_analytic_id'],
                             })
             return diff_res
-=======
-        if i_line.product_id and i_line.product_id.valuation == 'real_time':
-            if i_line.product_id.type in ('product', 'consu'):
-                # get the fiscal position
-                fpos = i_line.invoice_id.fiscal_position_id
-                # get the price difference account at the product
-                acc = i_line.product_id.property_account_creditor_price_difference
-                if not acc:
-                    # if not found on the product get the price difference account at the category
-                    acc = i_line.product_id.categ_id.property_account_creditor_price_difference_categ
-                acc = fpos.map_account(acc).id
-                # reference_account_id is the stock input account
-                reference_account_id = i_line.product_id.product_tmpl_id.get_product_accounts(fiscal_pos=fpos)['stock_input'].id
-                diff_res = []
-                account_prec = inv.company_id.currency_id.decimal_places
-                product_prec = self.env['decimal.precision'].precision_get('Product Price')
-                # calculate and write down the possible price difference between invoice price and product price
-                for line in res:
-                    if line.get('invl_id', 0) == i_line.id and reference_account_id == line['account_id']:
-                        valuation_price_unit = self.env['product.uom']._compute_price(i_line.product_id.uom_id.id, i_line.product_id.standard_price, i_line.uom_id.id)
-                        if i_line.product_id.cost_method != 'standard' and i_line.purchase_line_id:
-                            #for average/fifo/lifo costing method, fetch real cost price from incomming moves
-                            stock_move_obj = self.env['stock.move']
-                            valuation_stock_move = stock_move_obj.search([('purchase_line_id', '=', i_line.purchase_line_id.id), ('state', '=', 'done')])
-                            if valuation_stock_move:
-                                valuation_price_unit_total = 0
-                                valuation_total_qty = 0
-                                for val_stock_move in valuation_stock_move:
-                                    valuation_price_unit_total += val_stock_move.price_unit * val_stock_move.product_qty
-                                    valuation_total_qty += val_stock_move.product_qty
-                                valuation_price_unit = valuation_price_unit_total / valuation_total_qty
-                        if inv.currency_id.id != company_currency.id:
-                            valuation_price_unit = company_currency.with_context(date=inv.date_invoice).compute(valuation_price_unit, inv.currency_id, round=False)
-                        if float_compare(valuation_price_unit, i_line.price_unit, precision_digits=product_prec) != 0\
-                                and float_compare(line['price_unit'], i_line.price_unit, precision_digits=product_prec) == 0\
-                                and acc:
-                            # price with discount and without tax included
-                            price_unit = i_line.price_unit * (1 - (i_line.discount or 0.0) / 100.0)
-                            if line['tax_ids']:
-                                #line['tax_ids'] is like [(4, tax_id, None), (4, tax_id2, None)...]
-                                taxes = self.env['account.tax'].browse([x[1] for x in line['tax_ids']])
-                                price_unit = taxes.with_context(round=False).compute_all(price_unit, currency=inv.currency_id, quantity=1.0)['total_excluded']
-                            line.update({'price': round(valuation_price_unit * line['quantity'], account_prec)})
-                            diff_res.append({
-                                'type': 'src',
-                                'name': i_line.name[:64],
-                                'price_unit': round(price_unit - valuation_price_unit, product_prec),
-                                'quantity': line['quantity'],
-                                'price': round((price_unit - valuation_price_unit) * line['quantity'], account_prec),
-                                'account_id': acc,
-                                'product_id': line['product_id'],
-                                'uom_id': line['uom_id'],
-                                'account_analytic_id': line['account_analytic_id'],
-                                })
-                return diff_res
->>>>>>> 845b1bde
         return []
 
 
