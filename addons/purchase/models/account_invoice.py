# -*- coding: utf-8 -*-
# Part of Odoo. See LICENSE file for full copyright and licensing details.

from odoo import api, fields, models, _
from odoo.tools.float_utils import float_compare


class AccountInvoice(models.Model):
    _inherit = 'account.invoice'

    purchase_id = fields.Many2one(
        comodel_name='purchase.order',
        string='Add Purchase Order',
        readonly=True, states={'draft': [('readonly', False)]},
        help='Load the vendor bill based on selected purchase order. Several PO can be selected.'
    )
    vendor_bill_purchase_id = fields.Many2one(
        comodel_name='purchase.bill.union',
        string='Auto-Complete'
    )

    @api.onchange('vendor_bill_purchase_id')
    def _onchange_bill_purchase_order(self):
        if not self.vendor_bill_purchase_id:
            return {}
        self.purchase_id = self.vendor_bill_purchase_id.purchase_order_id
        self.vendor_bill_id = self.vendor_bill_purchase_id.vendor_bill_id
        self.vendor_bill_purchase_id = False
        return {}

    @api.onchange('state', 'partner_id', 'invoice_line_ids')
    def _onchange_allowed_purchase_ids(self):
        '''
        The purpose of the method is to define a domain for the available
        purchase orders.
        '''
        result = {}

        # A PO can be selected only if at least one PO line is not already in the invoice
        purchase_line_ids = self.invoice_line_ids.mapped('purchase_line_id')
        purchase_ids = self.invoice_line_ids.mapped('purchase_id').filtered(lambda r: r.order_line <= purchase_line_ids)

        result['domain'] = {'purchase_id': [
            ('invoice_status', 'in', ['to invoice', 'no']),
            ('partner_id', 'child_of', self.partner_id.id),
            ('id', 'not in', purchase_ids.ids),
        ]}
        return result

    def _prepare_invoice_line_from_po_line(self, line):
        if line.product_id.purchase_method == 'purchase':
            qty = line.product_qty - line.qty_invoiced
        else:
            qty = line.qty_received - line.qty_invoiced
        if float_compare(qty, 0.0, precision_rounding=line.product_uom.rounding) <= 0:
            qty = 0.0
        taxes = line.taxes_id
        invoice_line_tax_ids = line.order_id.fiscal_position_id.map_tax(taxes, line.product_id, line.order_id.partner_id)
        invoice_line = self.env['account.invoice.line']
        date = self.date
        data = {
            'purchase_line_id': line.id,
            'name': line.order_id.name + ': ' + line.name,
            'origin': line.order_id.origin,
            'uom_id': line.product_uom.id,
            'product_id': line.product_id.id,
            'account_id': invoice_line.with_context({'journal_id': self.journal_id.id, 'type': 'in_invoice'})._default_account(),
<<<<<<< HEAD
            'price_unit': line.order_id.currency_id._convert(
                line.price_unit, self.currency_id, line.company_id, date or fields.Date.today(), round=False),
=======
            'price_unit': line.order_id.currency_id.with_context(date=self.date or self.date_invoice).compute(line.price_unit, self.currency_id, round=False),
>>>>>>> 50860317
            'quantity': qty,
            'discount': 0.0,
            'account_analytic_id': line.account_analytic_id.id,
            'analytic_tag_ids': line.analytic_tag_ids.ids,
            'invoice_line_tax_ids': invoice_line_tax_ids.ids
        }
        account = invoice_line.get_invoice_line_account('in_invoice', line.product_id, line.order_id.fiscal_position_id, self.env.user.company_id)
        if account:
            data['account_id'] = account.id
        return data

    def _onchange_product_id(self):
        domain = super(AccountInvoice, self)._onchange_product_id()
        if self.purchase_id:
            # Use the purchase uom by default
            self.uom_id = self.product_id.uom_po_id
        return domain

    # Load all unsold PO lines
    @api.onchange('purchase_id')
    def purchase_order_change(self):
        if not self.purchase_id:
            return {}
        if not self.partner_id:
            self.partner_id = self.purchase_id.partner_id.id

        if not self.invoice_line_ids:
            #as there's no invoice line yet, we keep the currency of the PO
            self.currency_id = self.purchase_id.currency_id
        new_lines = self.env['account.invoice.line']
        for line in self.purchase_id.order_line - self.invoice_line_ids.mapped('purchase_line_id'):
            data = self._prepare_invoice_line_from_po_line(line)
            new_line = new_lines.new(data)
            new_line._set_additional_fields(self)
            new_lines += new_line

        self.invoice_line_ids += new_lines
        self.payment_term_id = self.purchase_id.payment_term_id
        self.env.context = dict(self.env.context, from_purchase_order_change=True)
        self.purchase_id = False
        return {}

    @api.onchange('currency_id')
    def _onchange_currency_id(self):
        if self.currency_id:
            for line in self.invoice_line_ids.filtered(lambda r: r.purchase_line_id):
<<<<<<< HEAD
                date = self.date or fields.Date.today()
                company = self.company_id
                line.price_unit = line.purchase_id.currency_id._convert(
                    line.purchase_line_id.price_unit, self.currency_id, company, date, round=False)
=======
                line.price_unit = line.purchase_id.currency_id.with_context(date=self.date or self.date_invoice).compute(line.purchase_line_id.price_unit, self.currency_id, round=False)
>>>>>>> 50860317

    @api.onchange('invoice_line_ids')
    def _onchange_origin(self):
        purchase_ids = self.invoice_line_ids.mapped('purchase_id')
        if purchase_ids:
            self.origin = ', '.join(purchase_ids.mapped('name'))

    @api.onchange('partner_id', 'company_id')
    def _onchange_partner_id(self):
        payment_term_id = self.env.context.get('from_purchase_order_change') and self.payment_term_id or False
        res = super(AccountInvoice, self)._onchange_partner_id()
        if payment_term_id:
            self.payment_term_id = payment_term_id
        if not self.env.context.get('default_journal_id') and self.partner_id and self.currency_id and\
                self.type in ['in_invoice', 'in_refund'] and\
                self.currency_id != self.partner_id.property_purchase_currency_id and\
                self.partner_id.property_purchase_currency_id.id:
            journal_domain = [
                ('type', '=', 'purchase'),
                ('company_id', '=', self.company_id.id),
                ('currency_id', '=', self.partner_id.property_purchase_currency_id.id),
            ]
            default_journal_id = self.env['account.journal'].search(journal_domain, limit=1)
            if default_journal_id:
                self.journal_id = default_journal_id
            if self.env.context.get('default_currency_id'):
                self.currency_id = self.env.context['default_currency_id']
        return res

    @api.model
<<<<<<< HEAD
=======
    def invoice_line_move_line_get(self):
        res = super(AccountInvoice, self).invoice_line_move_line_get()

        if self.env.user.company_id.anglo_saxon_accounting:
            if self.type in ['in_invoice', 'in_refund']:
                for i_line in self.invoice_line_ids:
                    res.extend(self._anglo_saxon_purchase_move_lines(i_line, res))
        return res

    @api.model
    def _anglo_saxon_purchase_move_lines(self, i_line, res):
        """Return the additional move lines for purchase invoices and refunds.

        i_line: An account.invoice.line object.
        res: The move line entries produced so far by the parent move_line_get.
        """
        inv = i_line.invoice_id
        company_currency = inv.company_id.currency_id
        if i_line.product_id and i_line.product_id.valuation == 'real_time' and i_line.product_id.type == 'product':
            # get the fiscal position
            fpos = i_line.invoice_id.fiscal_position_id
            # get the price difference account at the product
            acc = i_line.product_id.property_account_creditor_price_difference
            if not acc:
                # if not found on the product get the price difference account at the category
                acc = i_line.product_id.categ_id.property_account_creditor_price_difference_categ
            acc = fpos.map_account(acc).id
            # reference_account_id is the stock input account
            reference_account_id = i_line.product_id.product_tmpl_id.get_product_accounts(fiscal_pos=fpos)['stock_input'].id
            diff_res = []
            # calculate and write down the possible price difference between invoice price and product price
            for line in res:
                if line.get('invl_id', 0) == i_line.id and reference_account_id == line['account_id']:
                    # valuation_price unit is always expressed in invoice currency, so that it can always be computed with the good rate
                    valuation_price_unit = company_currency.compute(i_line.product_id.uom_id._compute_price(i_line.product_id.standard_price, i_line.uom_id), inv.currency_id, round=False)
                    line_quantity = line['quantity']

                    if i_line.product_id.cost_method != 'standard' and i_line.purchase_line_id:
                        po_currency = i_line.purchase_id.currency_id
                        #for average/fifo/lifo costing method, fetch real cost price from incomming moves
                        valuation_price_unit = po_currency.with_context(date=inv.date or inv.date_invoice).compute(i_line.purchase_line_id.product_uom._compute_price(i_line.purchase_line_id.price_unit, i_line.uom_id), inv.currency_id, round=False)
                        stock_move_obj = self.env['stock.move']
                        valuation_stock_move = stock_move_obj.search([
                            ('purchase_line_id', '=', i_line.purchase_line_id.id),
                            ('state', '=', 'done'), ('product_qty', '!=', 0.0)
                        ])
                        if self.type == 'in_refund':
                            valuation_stock_move = valuation_stock_move.filtered(lambda m: m._is_out())
                        elif self.type == 'in_invoice':
                            valuation_stock_move = valuation_stock_move.filtered(lambda m: m._is_in())

                        if valuation_stock_move:
                            valuation_price_unit_total = 0
                            valuation_total_qty = 0
                            for val_stock_move in valuation_stock_move:
                                # In case val_stock_move is a return move, its valuation entries have been made with the
                                # currency rate corresponding to the original stock move
                                valuation_date = val_stock_move.origin_returned_move_id.date or val_stock_move.date_expected
                                valuation_price_unit_total += company_currency.with_context(date=valuation_date).compute(abs(val_stock_move.price_unit) * val_stock_move.product_qty, inv.currency_id, round=False)
                                valuation_total_qty += val_stock_move.product_qty
                            valuation_price_unit = valuation_price_unit_total / valuation_total_qty
                            valuation_price_unit = i_line.product_id.uom_id._compute_price(valuation_price_unit, i_line.uom_id)
                            line_quantity = valuation_total_qty

                        elif i_line.product_id.cost_method == 'fifo':
                            # In this condition, we have a real price-valuated product which has not yet been received
                            valuation_price_unit = po_currency.with_context(date=inv.date or inv.date_invoice).compute(i_line.purchase_line_id.price_unit, inv.currency_id, round=False)

                    interim_account_price = valuation_price_unit * line_quantity
                    invoice_cur_prec = inv.currency_id.decimal_places

                    if float_compare(valuation_price_unit, i_line.price_unit, precision_digits=invoice_cur_prec) != 0 and float_compare(line['price_unit'], i_line.price_unit, precision_digits=invoice_cur_prec) == 0:

                        # price with discount and without tax included
                        price_unit = i_line.price_unit * (1 - (i_line.discount or 0.0) / 100.0)
                        tax_ids = []
                        if line['tax_ids']:
                            #line['tax_ids'] is like [(4, tax_id, None), (4, tax_id2, None)...]
                            taxes = self.env['account.tax'].browse([x[1] for x in line['tax_ids']])
                            price_unit = taxes.compute_all(price_unit, currency=inv.currency_id, quantity=1.0)['total_excluded']
                            for tax in taxes:
                                tax_ids.append((4, tax.id, None))
                                for child in tax.children_tax_ids:
                                    if child.type_tax_use != 'none':
                                        tax_ids.append((4, child.id, None))

                        price_before = line.get('price', 0.0)
                        price_unit_val_dif = price_unit - valuation_price_unit

                        price_val_dif = price_before - interim_account_price
                        if inv.currency_id.compare_amounts(i_line.price_unit, valuation_price_unit) != 0 and acc:
                            # If the unit prices have not changed and we have a
                            # valuation difference, it means this difference is due to exchange rates,
                            # so we don't create anything, the exchange rate entries will
                            # be processed automatically by the rest of the code.
                            diff_res.append({
                                'type': 'src',
                                'name': i_line.name[:64],
                                'price_unit': inv.currency_id.round(price_unit_val_dif),
                                'quantity': line_quantity,
                                'price': inv.currency_id.round(price_val_dif),
                                'account_id': acc,
                                'product_id': line['product_id'],
                                'uom_id': line['uom_id'],
                                'account_analytic_id': line['account_analytic_id'],
                                'tax_ids': tax_ids,
                                })
            return diff_res
        return []

    @api.model
>>>>>>> 50860317
    def create(self, vals):
        invoice = super(AccountInvoice, self).create(vals)
        purchase = invoice.invoice_line_ids.mapped('purchase_line_id.order_id')
        if purchase and not invoice.refund_invoice_id:
            message = _("This vendor bill has been created from: %s") % (",".join(["<a href=# data-oe-model=purchase.order data-oe-id=" + str(order.id) + ">" + order.name + "</a>" for order in purchase]))
            invoice.message_post(body=message)
        return invoice

    @api.multi
    def write(self, vals):
        result = True
        for invoice in self:
            purchase_old = invoice.invoice_line_ids.mapped('purchase_line_id.order_id')
            result = result and super(AccountInvoice, invoice).write(vals)
            purchase_new = invoice.invoice_line_ids.mapped('purchase_line_id.order_id')
            #To get all po reference when updating invoice line or adding purchase order reference from vendor bill.
            purchase = (purchase_old | purchase_new) - (purchase_old & purchase_new)
            if purchase:
                message = _("This vendor bill has been modified from: %s") % (",".join(["<a href=# data-oe-model=purchase.order data-oe-id=" + str(order.id) + ">" + order.name + "</a>" for order in purchase]))
                invoice.message_post(body=message)
        return result


class AccountInvoiceLine(models.Model):
    """ Override AccountInvoice_line to add the link to the purchase order line it is related to"""
    _inherit = 'account.invoice.line'

    purchase_line_id = fields.Many2one('purchase.order.line', 'Purchase Order Line', ondelete='set null', index=True, readonly=True)
    purchase_id = fields.Many2one('purchase.order', related='purchase_line_id.order_id', string='Purchase Order', store=False, readonly=True, related_sudo=False,
        help='Associated Purchase Order. Filled in automatically when a PO is chosen on the vendor bill.')<|MERGE_RESOLUTION|>--- conflicted
+++ resolved
@@ -57,7 +57,7 @@
         taxes = line.taxes_id
         invoice_line_tax_ids = line.order_id.fiscal_position_id.map_tax(taxes, line.product_id, line.order_id.partner_id)
         invoice_line = self.env['account.invoice.line']
-        date = self.date
+        date = self.date or self.date_invoice
         data = {
             'purchase_line_id': line.id,
             'name': line.order_id.name + ': ' + line.name,
@@ -65,12 +65,8 @@
             'uom_id': line.product_uom.id,
             'product_id': line.product_id.id,
             'account_id': invoice_line.with_context({'journal_id': self.journal_id.id, 'type': 'in_invoice'})._default_account(),
-<<<<<<< HEAD
             'price_unit': line.order_id.currency_id._convert(
                 line.price_unit, self.currency_id, line.company_id, date or fields.Date.today(), round=False),
-=======
-            'price_unit': line.order_id.currency_id.with_context(date=self.date or self.date_invoice).compute(line.price_unit, self.currency_id, round=False),
->>>>>>> 50860317
             'quantity': qty,
             'discount': 0.0,
             'account_analytic_id': line.account_analytic_id.id,
@@ -117,14 +113,10 @@
     def _onchange_currency_id(self):
         if self.currency_id:
             for line in self.invoice_line_ids.filtered(lambda r: r.purchase_line_id):
-<<<<<<< HEAD
-                date = self.date or fields.Date.today()
+                date = self.date or self.date_invoice or fields.Date.today()
                 company = self.company_id
                 line.price_unit = line.purchase_id.currency_id._convert(
                     line.purchase_line_id.price_unit, self.currency_id, company, date, round=False)
-=======
-                line.price_unit = line.purchase_id.currency_id.with_context(date=self.date or self.date_invoice).compute(line.purchase_line_id.price_unit, self.currency_id, round=False)
->>>>>>> 50860317
 
     @api.onchange('invoice_line_ids')
     def _onchange_origin(self):
@@ -155,120 +147,6 @@
         return res
 
     @api.model
-<<<<<<< HEAD
-=======
-    def invoice_line_move_line_get(self):
-        res = super(AccountInvoice, self).invoice_line_move_line_get()
-
-        if self.env.user.company_id.anglo_saxon_accounting:
-            if self.type in ['in_invoice', 'in_refund']:
-                for i_line in self.invoice_line_ids:
-                    res.extend(self._anglo_saxon_purchase_move_lines(i_line, res))
-        return res
-
-    @api.model
-    def _anglo_saxon_purchase_move_lines(self, i_line, res):
-        """Return the additional move lines for purchase invoices and refunds.
-
-        i_line: An account.invoice.line object.
-        res: The move line entries produced so far by the parent move_line_get.
-        """
-        inv = i_line.invoice_id
-        company_currency = inv.company_id.currency_id
-        if i_line.product_id and i_line.product_id.valuation == 'real_time' and i_line.product_id.type == 'product':
-            # get the fiscal position
-            fpos = i_line.invoice_id.fiscal_position_id
-            # get the price difference account at the product
-            acc = i_line.product_id.property_account_creditor_price_difference
-            if not acc:
-                # if not found on the product get the price difference account at the category
-                acc = i_line.product_id.categ_id.property_account_creditor_price_difference_categ
-            acc = fpos.map_account(acc).id
-            # reference_account_id is the stock input account
-            reference_account_id = i_line.product_id.product_tmpl_id.get_product_accounts(fiscal_pos=fpos)['stock_input'].id
-            diff_res = []
-            # calculate and write down the possible price difference between invoice price and product price
-            for line in res:
-                if line.get('invl_id', 0) == i_line.id and reference_account_id == line['account_id']:
-                    # valuation_price unit is always expressed in invoice currency, so that it can always be computed with the good rate
-                    valuation_price_unit = company_currency.compute(i_line.product_id.uom_id._compute_price(i_line.product_id.standard_price, i_line.uom_id), inv.currency_id, round=False)
-                    line_quantity = line['quantity']
-
-                    if i_line.product_id.cost_method != 'standard' and i_line.purchase_line_id:
-                        po_currency = i_line.purchase_id.currency_id
-                        #for average/fifo/lifo costing method, fetch real cost price from incomming moves
-                        valuation_price_unit = po_currency.with_context(date=inv.date or inv.date_invoice).compute(i_line.purchase_line_id.product_uom._compute_price(i_line.purchase_line_id.price_unit, i_line.uom_id), inv.currency_id, round=False)
-                        stock_move_obj = self.env['stock.move']
-                        valuation_stock_move = stock_move_obj.search([
-                            ('purchase_line_id', '=', i_line.purchase_line_id.id),
-                            ('state', '=', 'done'), ('product_qty', '!=', 0.0)
-                        ])
-                        if self.type == 'in_refund':
-                            valuation_stock_move = valuation_stock_move.filtered(lambda m: m._is_out())
-                        elif self.type == 'in_invoice':
-                            valuation_stock_move = valuation_stock_move.filtered(lambda m: m._is_in())
-
-                        if valuation_stock_move:
-                            valuation_price_unit_total = 0
-                            valuation_total_qty = 0
-                            for val_stock_move in valuation_stock_move:
-                                # In case val_stock_move is a return move, its valuation entries have been made with the
-                                # currency rate corresponding to the original stock move
-                                valuation_date = val_stock_move.origin_returned_move_id.date or val_stock_move.date_expected
-                                valuation_price_unit_total += company_currency.with_context(date=valuation_date).compute(abs(val_stock_move.price_unit) * val_stock_move.product_qty, inv.currency_id, round=False)
-                                valuation_total_qty += val_stock_move.product_qty
-                            valuation_price_unit = valuation_price_unit_total / valuation_total_qty
-                            valuation_price_unit = i_line.product_id.uom_id._compute_price(valuation_price_unit, i_line.uom_id)
-                            line_quantity = valuation_total_qty
-
-                        elif i_line.product_id.cost_method == 'fifo':
-                            # In this condition, we have a real price-valuated product which has not yet been received
-                            valuation_price_unit = po_currency.with_context(date=inv.date or inv.date_invoice).compute(i_line.purchase_line_id.price_unit, inv.currency_id, round=False)
-
-                    interim_account_price = valuation_price_unit * line_quantity
-                    invoice_cur_prec = inv.currency_id.decimal_places
-
-                    if float_compare(valuation_price_unit, i_line.price_unit, precision_digits=invoice_cur_prec) != 0 and float_compare(line['price_unit'], i_line.price_unit, precision_digits=invoice_cur_prec) == 0:
-
-                        # price with discount and without tax included
-                        price_unit = i_line.price_unit * (1 - (i_line.discount or 0.0) / 100.0)
-                        tax_ids = []
-                        if line['tax_ids']:
-                            #line['tax_ids'] is like [(4, tax_id, None), (4, tax_id2, None)...]
-                            taxes = self.env['account.tax'].browse([x[1] for x in line['tax_ids']])
-                            price_unit = taxes.compute_all(price_unit, currency=inv.currency_id, quantity=1.0)['total_excluded']
-                            for tax in taxes:
-                                tax_ids.append((4, tax.id, None))
-                                for child in tax.children_tax_ids:
-                                    if child.type_tax_use != 'none':
-                                        tax_ids.append((4, child.id, None))
-
-                        price_before = line.get('price', 0.0)
-                        price_unit_val_dif = price_unit - valuation_price_unit
-
-                        price_val_dif = price_before - interim_account_price
-                        if inv.currency_id.compare_amounts(i_line.price_unit, valuation_price_unit) != 0 and acc:
-                            # If the unit prices have not changed and we have a
-                            # valuation difference, it means this difference is due to exchange rates,
-                            # so we don't create anything, the exchange rate entries will
-                            # be processed automatically by the rest of the code.
-                            diff_res.append({
-                                'type': 'src',
-                                'name': i_line.name[:64],
-                                'price_unit': inv.currency_id.round(price_unit_val_dif),
-                                'quantity': line_quantity,
-                                'price': inv.currency_id.round(price_val_dif),
-                                'account_id': acc,
-                                'product_id': line['product_id'],
-                                'uom_id': line['uom_id'],
-                                'account_analytic_id': line['account_analytic_id'],
-                                'tax_ids': tax_ids,
-                                })
-            return diff_res
-        return []
-
-    @api.model
->>>>>>> 50860317
     def create(self, vals):
         invoice = super(AccountInvoice, self).create(vals)
         purchase = invoice.invoice_line_ids.mapped('purchase_line_id.order_id')
