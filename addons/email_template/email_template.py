--- conflicted
+++ resolved
@@ -414,14 +414,10 @@
         for template, template_res_ids in templates_to_res_ids.iteritems():
             # generate fields value for all res_ids linked to the current template
             for field in fields:
-<<<<<<< HEAD
-                generated_field_values = self.render_template_batch(cr, uid, getattr(template, field), template.model, template_res_ids, context=context)
-=======
                 generated_field_values = self.render_template_batch(
                     cr, uid, getattr(template, field), template.model, template_res_ids,
                     post_process=(field == 'body_html'),
                     context=context)
->>>>>>> 9bc57fdc
                 for res_id, field_value in generated_field_values.iteritems():
                     results.setdefault(res_id, dict())[field] = field_value
             # update values for all res_ids
