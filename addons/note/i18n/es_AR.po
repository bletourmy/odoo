--- conflicted
+++ resolved
@@ -9,11 +9,7 @@
 msgstr ""
 "Project-Id-Version: Odoo 9.0\n"
 "Report-Msgid-Bugs-To: \n"
-<<<<<<< HEAD
-"POT-Creation-Date: 2016-08-19 10:24+0000\n"
-=======
 "POT-Creation-Date: 2016-08-18 14:06+0000\n"
->>>>>>> bc1a0a32
 "PO-Revision-Date: 2015-09-19 08:22+0000\n"
 "Last-Translator: Martin Trigaux\n"
 "Language-Team: Spanish (Argentina) (http://www.transifex.com/odoo/odoo-9/"
@@ -44,11 +40,6 @@
 msgstr "Por categoría de nota fijada"
 
 #. module: note
-#: model:ir.actions.act_window,help:note.note_tag_action
-msgid "Click to add a new tag."
-msgstr ""
-
-#. module: note
 #: model:ir.actions.act_window,help:note.action_note_note
 msgid "Click to add a personal note."
 msgstr ""
@@ -145,11 +136,7 @@
 msgstr "Nuevo"
 
 #. module: note
-<<<<<<< HEAD
-#: code:addons/note/models/note.py:128
-=======
 #: code:addons/note/note.py:165
->>>>>>> bc1a0a32
 #, python-format
 msgid "New Note"
 msgstr ""
@@ -197,8 +184,7 @@
 
 #. module: note
 #: model:ir.model.fields,help:note.field_note_stage_user_id
-#, fuzzy
-msgid "Owner of the note stage"
+msgid "Owner of the note stage."
 msgstr "Propietario de la etapa de la nota."
 
 #. module: note
@@ -251,15 +237,13 @@
 msgstr "¡El nombre del TAG ya existe!"
 
 #. module: note
-#: model:ir.actions.act_window,name:note.note_tag_action
 #: model:ir.model.fields,field_description:note.field_note_note_tag_ids
-#: model:ir.ui.menu,name:note.notes_tag_menu
-#: model:ir.ui.view,arch_db:note.note_tag_view_form
 #: model:ir.ui.view,arch_db:note.view_note_note_form
 msgid "Tags"
 msgstr "Etiquetas"
 
 #. module: note
+#: model:note.stage,name:note.demo_note_stage_04
 #: model:note.stage,name:note.note_stage_02
 msgid "This Week"
 msgstr "Esta Semana"
