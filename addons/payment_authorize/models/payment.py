# coding: utf-8
from werkzeug import urls

from .authorize_request import AuthorizeAPI
from datetime import datetime
import hashlib
import hmac
import logging
import string
import time

from odoo import _, api, fields, models
from odoo.addons.payment.models.payment_acquirer import ValidationError
from odoo.addons.payment_authorize.controllers.main import AuthorizeController
from odoo.tools.float_utils import float_compare, float_repr
from odoo.tools.safe_eval import safe_eval

_logger = logging.getLogger(__name__)


class PaymentAcquirerAuthorize(models.Model):
    _inherit = 'payment.acquirer'

    provider = fields.Selection(selection_add=[('authorize', 'Authorize.Net')])
    authorize_login = fields.Char(string='API Login Id', required_if_provider='authorize', groups='base.group_user')
    authorize_transaction_key = fields.Char(string='API Transaction Key', required_if_provider='authorize', groups='base.group_user')

    def _get_feature_support(self):
        """Get advanced feature support by provider.

        Each provider should add its technical in the corresponding
        key for the following features:
            * fees: support payment fees computations
            * authorize: support authorizing payment (separates
                         authorization and capture)
            * tokenize: support saving payment data in a payment.tokenize
                        object
        """
        res = super(PaymentAcquirerAuthorize, self)._get_feature_support()
        res['authorize'].append('authorize')
        res['tokenize'].append('authorize')
        return res

    def _get_authorize_urls(self, environment):
        """ Authorize URLs """
        if environment == 'prod':
            return {'authorize_form_url': 'https://secure2.authorize.net/gateway/transact.dll'}
        else:
            return {'authorize_form_url': 'https://test.authorize.net/gateway/transact.dll'}

    def _authorize_generate_hashing(self, values):
        data = '^'.join([
            values['x_login'],
            values['x_fp_sequence'],
            values['x_fp_timestamp'],
            values['x_amount'],
            values['x_currency_code']]).encode('utf-8')

        # [BACKWARD COMPATIBILITY] Check that the merchant did update his transaction
        # key to signature key (end of MD5 support from Authorize.net)
        # The signature key is now '128-character hexadecimal format', while the
        # transaction key was only 16-character.
        if len(values['x_trans_key']) == 128:
            return hmac.new(values['x_trans_key'].decode("hex").encode('utf-8'), data, hashlib.sha512).hexdigest().upper()
        else:
            return hmac.new(values['x_trans_key'].encode('utf-8'), data, hashlib.md5).hexdigest()

    @api.multi
    def authorize_form_generate_values(self, values):
        self.ensure_one()
        # State code is only supported in US, use state name by default
        # See https://developer.authorize.net/api/reference/
        state = values['partner_state'].name if values.get('partner_state') else ''
        if values.get('partner_country') and values.get('partner_country') == self.env.ref('base.us', False):
            state = values['partner_state'].code if values.get('partner_state') else ''
        billing_state = values['billing_partner_state'].name if values.get('billing_partner_state') else ''
        if values.get('billing_partner_country') and values.get('billing_partner_country') == self.env.ref('base.us', False):
            billing_state = values['billing_partner_state'].code if values.get('billing_partner_state') else ''

        base_url = self.env['ir.config_parameter'].get_param('web.base.url')
        authorize_tx_values = dict(values)
        temp_authorize_tx_values = {
            'x_login': self.authorize_login,
            'x_trans_key': self.authorize_transaction_key,
            'x_amount': float_repr(values['amount'], values['currency'].decimal_places if values['currency'] else 2),
            'x_show_form': 'PAYMENT_FORM',
            'x_type': 'AUTH_CAPTURE' if not self.capture_manually else 'AUTH_ONLY',
            'x_method': 'CC',
            'x_fp_sequence': '%s%s' % (self.id, int(time.time())),
            'x_version': '3.1',
            'x_relay_response': 'TRUE',
            'x_fp_timestamp': str(int(time.time())),
            'x_relay_url': urls.url_join(base_url, AuthorizeController._return_url),
            'x_cancel_url': urls.url_join(base_url, AuthorizeController._cancel_url),
            'x_currency_code': values['currency'] and values['currency'].name or '',
            'address': values.get('partner_address'),
            'city': values.get('partner_city'),
            'country': values.get('partner_country') and values.get('partner_country').name or '',
            'email': values.get('partner_email'),
            'zip_code': values.get('partner_zip'),
            'first_name': values.get('partner_first_name'),
            'last_name': values.get('partner_last_name'),
            'phone': values.get('partner_phone'),
            'state': state,
            'billing_address': values.get('billing_partner_address'),
            'billing_city': values.get('billing_partner_city'),
            'billing_country': values.get('billing_partner_country') and values.get('billing_partner_country').name or '',
            'billing_email': values.get('billing_partner_email'),
            'billing_zip_code': values.get('billing_partner_zip'),
            'billing_first_name': values.get('billing_partner_first_name'),
            'billing_last_name': values.get('billing_partner_last_name'),
            'billing_phone': values.get('billing_partner_phone'),
            'billing_state': billing_state,
        }
        temp_authorize_tx_values['returndata'] = authorize_tx_values.pop('return_url', '')
        temp_authorize_tx_values['x_fp_hash'] = self._authorize_generate_hashing(temp_authorize_tx_values)
        authorize_tx_values.update(temp_authorize_tx_values)
        return authorize_tx_values

    @api.multi
    def authorize_get_form_action_url(self):
        self.ensure_one()
        return self._get_authorize_urls(self.environment)['authorize_form_url']

    @api.model
    def authorize_s2s_form_process(self, data):
        values = {
            'cc_number': data.get('cc_number'),
            'cc_holder_name': data.get('cc_holder_name'),
            'cc_expiry': data.get('cc_expiry'),
            'cc_cvc': data.get('cc_cvc'),
            'cc_brand': data.get('cc_brand'),
            'acquirer_id': int(data.get('acquirer_id')),
            'partner_id': int(data.get('partner_id'))
        }
        PaymentMethod = self.env['payment.token'].sudo().create(values)
        return PaymentMethod

    @api.multi
    def authorize_s2s_form_validate(self, data):
        error = dict()
        mandatory_fields = ["cc_number", "cc_cvc", "cc_holder_name", "cc_expiry", "cc_brand"]
        # Validation
        for field_name in mandatory_fields:
            if not data.get(field_name):
                error[field_name] = 'missing'
        if data['cc_expiry']:
            # FIX we split the date into their components and check if there is two components containing only digits
            # this fixes multiples crashes, if there was no space between the '/' and the components the code was crashing
            # the code was also crashing if the customer was proving non digits to the date.
            cc_expiry = [i.strip() for i in data['cc_expiry'].split('/')]
            if len(cc_expiry) != 2 or any(not i.isdigit() for i in cc_expiry):
                return False
            try:
                if datetime.now().strftime('%y%m') > datetime.strptime('/'.join(cc_expiry), '%m/%y').strftime('%y%m'):
                    return False
            except ValueError:
                return False
        return False if error else True

    @api.multi
    def authorize_test_credentials(self):
        self.ensure_one()
        transaction = AuthorizeAPI(self.acquirer_id)
        return transaction.test_authenticate()

class TxAuthorize(models.Model):
    _inherit = 'payment.transaction'

    _authorize_valid_tx_status = 1
    _authorize_pending_tx_status = 4
    _authorize_cancel_tx_status = 2

    # --------------------------------------------------
    # FORM RELATED METHODS
    # --------------------------------------------------

    @api.model
    def create(self, vals):
        # The reference is used in the Authorize form to fill a field (invoiceNumber) which is
        # limited to 20 characters. We truncate the reference now, since it will be reused at
        # payment validation to find back the transaction.
        if 'reference' in vals and 'acquirer_id' in vals:
            acquier = self.env['payment.acquirer'].browse(vals['acquirer_id'])
            if acquier.provider == 'authorize':
                vals['reference'] = vals.get('reference', '')[:20]
        return super(TxAuthorize, self).create(vals)

    @api.model
    def _authorize_form_get_tx_from_data(self, data):
        """ Given a data dict coming from authorize, verify it and find the related
        transaction record. """
        reference, trans_id, fingerprint = data.get('x_invoice_num'), data.get('x_trans_id'), data.get('x_SHA2_Hash') or data.get('x_MD5_Hash')
        if not reference or not trans_id or not fingerprint:
            error_msg = _('Authorize: received data with missing reference (%s) or trans_id (%s) or fingerprint (%s)') % (reference, trans_id, fingerprint)
            _logger.info(error_msg)
            raise ValidationError(error_msg)
        tx = self.search([('reference', '=', reference)])
        if not tx or len(tx) > 1:
            error_msg = 'Authorize: received data for reference %s' % (reference)
            if not tx:
                error_msg += '; no order found'
            else:
                error_msg += '; multiple order found'
            _logger.info(error_msg)
            raise ValidationError(error_msg)
        return tx[0]

    @api.multi
    def _authorize_form_get_invalid_parameters(self, data):
        invalid_parameters = []

        if self.acquirer_reference and data.get('x_trans_id') != self.acquirer_reference:
            invalid_parameters.append(('Transaction Id', data.get('x_trans_id'), self.acquirer_reference))
        # check what is buyed
        if float_compare(float(data.get('x_amount', '0.0')), self.amount, 2) != 0:
            invalid_parameters.append(('Amount', data.get('x_amount'), '%.2f' % self.amount))
        return invalid_parameters

    @api.multi
    def _authorize_form_validate(self, data):
        if self.state in ['done', 'refunded']:
            _logger.warning('Authorize: trying to validate an already validated tx (ref %s)' % self.reference)
            return True
        status_code = int(data.get('x_response_code', '0'))
        if status_code == self._authorize_valid_tx_status:
            if data.get('x_type').lower() in ['auth_capture', 'prior_auth_capture']:
                self.write({
                    'state': 'done',
                    'acquirer_reference': data.get('x_trans_id'),
                    'date_validate': fields.Datetime.now(),
                })
            elif data.get('x_type').lower() in ['auth_only']:
                self.write({
                    'state': 'authorized',
                    'acquirer_reference': data.get('x_trans_id'),
                })
            if self.partner_id and not self.payment_token_id and \
               (self.type == 'form_save' or self.acquirer_id.save_token == 'always'):
                transaction = AuthorizeAPI(self.acquirer_id)
                res = transaction.create_customer_profile_from_tx(self.partner_id, self.acquirer_reference)
<<<<<<< HEAD
                token_id = self.env['payment.token'].create({
                    'authorize_profile': res.get('profile_id'),
                    'name': res.get('name'),
                    'acquirer_ref': res.get('payment_profile_id'),
                    'acquirer_id': self.acquirer_id.id,
                    'partner_id': self.partner_id.id,
                })
                self.payment_token_id = token_id

            if self.payment_token_id:
                self.payment_token_id.verified = True
=======
                if res:
                    token_id = self.env['payment.token'].create({
                        'authorize_profile': res.get('profile_id'),
                        'name': res.get('name'),
                        'acquirer_ref': res.get('payment_profile_id'),
                        'acquirer_id': self.acquirer_id.id,
                        'partner_id': self.partner_id.id,
                    })
                    self.payment_token_id = token_id
>>>>>>> b1e1c78f
            return True
        elif status_code == self._authorize_pending_tx_status:
            self.write({
                'state': 'pending',
                'acquirer_reference': data.get('x_trans_id'),
            })
            return True
        elif status_code == self._authorize_cancel_tx_status:
            self.write({
                'state': 'cancel',
                'acquirer_reference': data.get('x_trans_id'),
                'state_message': data.get('x_response_reason_text'),
            })
            return True
        else:
            error = data.get('x_response_reason_text')
            _logger.info(error)
            self.write({
                'state': 'error',
                'state_message': error,
                'acquirer_reference': data.get('x_trans_id'),
            })
            return False

    @api.multi
    def authorize_s2s_do_transaction(self, **data):
        self.ensure_one()
        transaction = AuthorizeAPI(self.acquirer_id)
        if not self.acquirer_id.capture_manually:
            res = transaction.auth_and_capture(self.payment_token_id, self.amount, self.reference)
        else:
            res = transaction.authorize(self.payment_token_id, self.amount, self.reference)
        return self._authorize_s2s_validate_tree(res)

    @api.multi
    def authorize_s2s_do_refund(self):
        self.ensure_one()
        transaction = AuthorizeAPI(self.acquirer_id)
        self.state = 'refunding'
        if self.type == 'validation':
            res = transaction.void(self.acquirer_reference)
        else:
            res = transaction.credit(self.payment_token_id, self.amount, self.acquirer_reference)
        return self._authorize_s2s_validate_tree(res)

    @api.multi
    def authorize_s2s_capture_transaction(self):
        self.ensure_one()
        transaction = AuthorizeAPI(self.acquirer_id)
        tree = transaction.capture(self.acquirer_reference or '', self.amount)
        return self._authorize_s2s_validate_tree(tree)

    @api.multi
    def authorize_s2s_void_transaction(self):
        self.ensure_one()
        transaction = AuthorizeAPI(self.acquirer_id)
        tree = transaction.void(self.acquirer_reference or '')
        return self._authorize_s2s_validate_tree(tree)

    @api.multi
    def _authorize_s2s_validate_tree(self, tree):
        return self._authorize_s2s_validate(tree)

    @api.multi
    def _authorize_s2s_validate(self, tree):
        if self.state in ['done', 'refunded']:
            _logger.warning('Authorize: trying to validate an already validated tx (ref %s)' % self.reference)
            return True
        status_code = int(tree.get('x_response_code', '0'))
        if status_code == self._authorize_valid_tx_status:
            if tree.get('x_type').lower() in ['auth_capture', 'prior_auth_capture']:
                init_state = self.state
                self.write({
                    'state': 'done',
                    'acquirer_reference': tree.get('x_trans_id'),
                    'date_validate': fields.Datetime.now(),
                })
                if init_state != 'authorized':
                    self.execute_callback()

                if self.payment_token_id:
                    self.payment_token_id.verified = True

            if tree.get('x_type').lower() == 'auth_only':
                self.write({
                    'state': 'authorized',
                    'acquirer_reference': tree.get('x_trans_id'),
                })
                self.execute_callback()
            if tree.get('x_type').lower() == 'void':
                if self.type == 'validation' and self.state == 'refunding':
                    self.write({
                        'state': 'refunded',
                    })
                else:
                    self.write({
                        'state': 'cancel',
                    })
            return True
        elif status_code == self._authorize_pending_tx_status:
            new_state = 'refunding' if self.state == 'refunding' else 'pending'
            self.write({
                'state': new_state,
                'acquirer_reference': tree.get('x_trans_id'),
            })
            return True
        elif status_code == self._authorize_cancel_tx_status:
            self.write({
                'state': 'cancel',
                'acquirer_reference': tree.get('x_trans_id'),
            })
            return True
        else:
            error = tree.get('x_response_reason_text')
            _logger.info(error)
            self.write({
                'state': 'error',
                'state_message': error,
                'acquirer_reference': tree.get('x_trans_id'),
            })
            return False


class PaymentToken(models.Model):
    _inherit = 'payment.token'

    authorize_profile = fields.Char(string='Authorize.net Profile ID', help='This contains the unique reference '
                                    'for this partner/payment token combination in the Authorize.net backend')
    provider = fields.Selection(string='Provider', related='acquirer_id.provider')
    save_token = fields.Selection(string='Save Cards', related='acquirer_id.save_token')

    @api.model
    def authorize_create(self, values):
        if values.get('cc_number'):
            values['cc_number'] = values['cc_number'].replace(' ', '')
            acquirer = self.env['payment.acquirer'].browse(values['acquirer_id'])
            expiry = str(values['cc_expiry'][:2]) + str(values['cc_expiry'][-2:])
            partner = self.env['res.partner'].browse(values['partner_id'])
            transaction = AuthorizeAPI(acquirer)
            res = transaction.create_customer_profile(partner, values['cc_number'], expiry, values['cc_cvc'])
            if res.get('profile_id') and res.get('payment_profile_id'):
                return {
                    'authorize_profile': res.get('profile_id'),
                    'name': 'XXXXXXXXXXXX%s - %s' % (values['cc_number'][-4:], values['cc_holder_name']),
                    'acquirer_ref': res.get('payment_profile_id'),
                }
            else:
                raise ValidationError(_('The Customer Profile creation in Authorize.NET failed.'))
        else:
            return values<|MERGE_RESOLUTION|>--- conflicted
+++ resolved
@@ -239,19 +239,6 @@
                (self.type == 'form_save' or self.acquirer_id.save_token == 'always'):
                 transaction = AuthorizeAPI(self.acquirer_id)
                 res = transaction.create_customer_profile_from_tx(self.partner_id, self.acquirer_reference)
-<<<<<<< HEAD
-                token_id = self.env['payment.token'].create({
-                    'authorize_profile': res.get('profile_id'),
-                    'name': res.get('name'),
-                    'acquirer_ref': res.get('payment_profile_id'),
-                    'acquirer_id': self.acquirer_id.id,
-                    'partner_id': self.partner_id.id,
-                })
-                self.payment_token_id = token_id
-
-            if self.payment_token_id:
-                self.payment_token_id.verified = True
-=======
                 if res:
                     token_id = self.env['payment.token'].create({
                         'authorize_profile': res.get('profile_id'),
@@ -261,7 +248,9 @@
                         'partner_id': self.partner_id.id,
                     })
                     self.payment_token_id = token_id
->>>>>>> b1e1c78f
+
+                    if self.payment_token_id:
+                        self.payment_token_id.verified = True
             return True
         elif status_code == self._authorize_pending_tx_status:
             self.write({
