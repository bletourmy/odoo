--- conflicted
+++ resolved
@@ -71,13 +71,8 @@
                                     string="Done"
                                     domain="[('state','=','done')]"/>
                         <separator orientation="vertical"/>
-<<<<<<< HEAD
-                        <field name="account_id"/>
                       <field name="employee_id" />
-=======
-                        <field name="account_id" groups="analytic.group_analytic_accounting"/>
-                      <field name="user_id" />
->>>>>>> 15aca5c6
+                      <field name="account_id" groups="analytic.group_analytic_accounting"/>
                     </group>
                     <newline/>
                     <group expand="0" string="Extended Filters..." groups="base.group_extended">
