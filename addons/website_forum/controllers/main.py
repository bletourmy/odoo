# -*- coding: utf-8 -*-
##############################################################################
#
#    OpenERP, Open Source Management Solution
#    Copyright (C) 2013-Today OpenERP SA (<http://www.openerp.com>).
#
#    This program is free software: you can redistribute it and/or modify
#    it under the terms of the GNU Affero General Public License as
#    published by the Free Software Foundation, either version 3 of the
#    License, or (at your option) any later version.
#
#    This program is distributed in the hope that it will be useful,
#    but WITHOUT ANY WARRANTY; without even the implied warranty of
#    MERCHANTABILITY or FITNESS FOR A PARTICULAR PURPOSE.  See the
#    GNU Affero General Public License for more details.
#
#    You should have received a copy of the GNU Affero General Public License
#    along with this program.  If not, see <http://www.gnu.org/licenses/>.
#
##############################################################################

import werkzeug.urls

from openerp import tools
from openerp import SUPERUSER_ID
from openerp.addons.web import http

from openerp.tools.translate import _
from datetime import datetime, timedelta
from openerp.addons.web.http import request

from dateutil.relativedelta import relativedelta
from openerp.addons.website.controllers.main import Website as controllers
from openerp.addons.website.models.website import slug

controllers = controllers()

class website_forum(http.Controller):

    @http.route(['/forum/'], type='http', auth="public", website=True, multilang=True)
    def forum(self, **searches):
        cr, uid, context = request.cr, request.uid, request.context
        Forum = request.registry['website.forum']
        obj_ids = Forum.search(cr, uid, [], context=context)
        forums = Forum.browse(cr, uid, obj_ids, context=context)
        values = { 'forums': forums }
        return request.website.render("website_forum.forum_index", values)

    @http.route('/forum/add_forum/', type='http', auth="user", multilang=True, website=True)
    def add_forum(self, forum_name="New Forum", **kwargs):
        forum_id = request.registry['website.forum'].create(request.cr, request.uid, {
            'name': forum_name,
        }, context=request.context)
        return request.redirect("/forum/%s" % forum_id)

    def _get_notifications(self, **kwargs):
        cr, uid, context = request.cr, request.uid, request.context
        Message = request.registry['mail.message']
        BadgeUser = request.registry['gamification.badge.user']
        #notification to user.
        badgeuser_ids = BadgeUser.search(cr, uid, [('user_id', '=', uid)], context=context)
        notification_ids = Message.search(cr, uid, [('res_id', 'in', badgeuser_ids), ('model', '=', 'gamification.badge.user'), ('to_read', '=', True)], context=context)
        return Message.browse(cr, uid, notification_ids, context=context)

    @http.route(['/forum/<model("website.forum"):forum>', '/forum/<model("website.forum"):forum>/page/<int:page>'], type='http', auth="public", website=True, multilang=True)
    def questions(self, forum, page=1, filters='', sorting='', **searches):
        cr, uid, context = request.cr, request.uid, request.context
        Forum = request.registry['website.forum.post']
        domain = [('forum_id', '=', forum.id), ('parent_id', '=', False)]
        order = "id desc"

        search = searches.get('search',False)
        if search:
            domain += ['|',
                ('name', 'ilike', search),
                ('content', 'ilike', search)]

        if not filters:
            filters = 'all'
        if filters == 'unanswered':
            domain += [ ('child_ids', '=', False) ]
        #TODO: update domain to show followed questions of user
        if filters == 'followed':
            domain += [ ('user_id', '=', uid) ]

        # Note: default sorting should be based on last activity
        if not sorting or sorting == 'date':
            sorting = 'date'
            order = 'write_date desc'
        if sorting == 'answered':
            order = 'child_count desc'
        if sorting == 'vote':
            order = 'vote_count desc'

        step = 10
        question_count = Forum.search(cr, uid, domain, count=True, context=context)
        pager = request.website.pager(url="/forum/%s/" % slug(forum), total=question_count, page=page, step=step, scope=10)

        obj_ids = Forum.search(cr, uid, domain, limit=step, offset=pager['offset'], order=order, context=context)
        question_ids = Forum.browse(cr, uid, obj_ids, context=context)

        values = {
            'uid': uid,
            'total_questions': question_count,
            'question_ids': question_ids,
            'notifications': self._get_notifications(),
            'forum': forum,
            'pager': pager,
            'filters': filters,
            'sorting': sorting,
            'searches': searches,
        }

        return request.website.render("website_forum.index", values)

    @http.route('/forum/notification_read/', type='json', auth="user", multilang=True, methods=['POST'], website=True)
    def notification_read(self, **kwarg):
        request.registry['mail.message'].set_message_read(request.cr, request.uid, [int(kwarg.get('notification_id'))], read=True, context=request.context)
        return True

    @http.route(['/forum/<model("website.forum"):forum>/faq'], type='http', auth="public", website=True, multilang=True)
    def faq(self, forum, **post):
        values = { 
            'searches': {},
            'forum':forum,
            'notifications': self._get_notifications(),
        }
        return request.website.render("website_forum.faq", values)

    @http.route(['/forum/<model("website.forum"):forum>/ask'], type='http', auth="public", website=True, multilang=True)
    def question_ask(self, forum, **post):
        values = {
            'searches': {},
            'forum': forum,
            'notifications': self._get_notifications(),
        }
        return request.website.render("website_forum.ask_question", values)

    @http.route(['/forum/<model("website.forum"):forum>/question/<model("website.forum.post"):question>'], type='http', auth="public", website=True, multilang=True)
    def question(self, forum, question, **post):
        answer_done = False
        for answer in question.child_ids:
            if answer.user_id.id == request.uid:
                answer_done = True
        filters = 'question'
        values = {
            'question': question,
            'notifications': self._get_notifications(),
            'searches': post,
            'filters': filters,
            'answer_done': answer_done,
            'reversed': reversed,
            'forum': forum,
        }
        return request.website.render("website_forum.post_description_full", values)

    @http.route(['/forum/<model("website.forum"):forum>/comment'], type='http', auth="public", methods=['POST'], website=True)
    def post_comment(self, forum, post_id, **kwargs):
        cr, uid, context = request.cr, request.uid, request.context
        if kwargs.get('comment'):
            user = request.registry['res.users'].browse(cr, SUPERUSER_ID, uid, context=context)
            group_ids = user.groups_id
            group_id = request.registry["ir.model.data"].get_object_reference(cr, uid, 'website_mail', 'group_comment')[1]
            if group_id in [group.id for group in group_ids]:
                Post = request.registry['website.forum.post']
                Post.check_access_rights(cr, uid, 'read')
                Post.message_post(
                    cr, SUPERUSER_ID, int(post_id),
                    body=kwargs.get('comment'),
                    type='comment',
                    subtype='mt_comment',
                    content_subtype='plaintext',
                    author_id=user.partner_id.id,
                    context=dict(context, mail_create_nosubcribe=True))

        post = request.registry['website.forum.post'].browse(cr, uid, int(post_id), context=context)
        question_id = post.parent_id.id if post.parent_id else post.id
        return werkzeug.utils.redirect("/forum/%s/question/%s" % (slug(forum),question_id))

    @http.route(['/forum/<model("website.forum"):forum>/user/<model("res.users"):user>'], type='http', auth="public", website=True, multilang=True)
    def open_user(self, forum, user, **post):
        cr, uid, context = request.cr, request.uid, request.context
        User = request.registry['res.users']
        Post = request.registry['website.forum.post']
        Vote = request.registry['website.forum.post.vote']
        Activity = request.registry['mail.message']
        Data = request.registry["ir.model.data"]

<<<<<<< HEAD
        question_ids = Post.search(cr, uid, [('forum_id', '=', forum.id), ('user_id', '=', user.id), ('parent_id', '=', False)], context=context)
=======
        #questions asked by user.
        question_ids = Post.search(cr, uid, [('forum_id', '=', forum.id), ('create_uid', '=', user.id), ('parent_id', '=', False)], context=context)
>>>>>>> 9bb6139c
        user_questions = Post.browse(cr, uid, question_ids, context=context)

        #showing questions in which user answered
        obj_ids = Post.search(cr, uid, [('forum_id', '=', forum.id), ('user_id', '=', user.id), ('parent_id', '!=', False)], context=context)
        user_answers = Post.browse(cr, uid, obj_ids, context=context)
        answers = [answer.parent_id for answer in user_answers]

<<<<<<< HEAD
        total_votes = Vote.search(cr, uid, [('post_id.forum_id', '=', forum.id), ('post_id.user_id', '=', user.id)], count=True, context=context)
        up_votes = Vote.search(cr, uid, [('post_id.forum_id', '=', forum.id), ('post_id.user_id', '=', user.id), ('vote', '=', '1')], count=True, context=context)
        down_votes = Vote.search(cr, uid, [('post_id.forum_id', '=', forum.id), ('post_id.user_id', '=', user.id), ('vote', '=', '-1')], count=True, context=context)
=======
        #votes which given on users questions and answers.
        total_votes = Vote.search(cr, uid, [('post_id.forum_id', '=', forum.id), ('post_id.create_uid', '=', user.id)], count=True, context=context)
        up_votes = Vote.search(cr, uid, [('post_id.forum_id', '=', forum.id), ('post_id.create_uid', '=', user.id), ('vote', '=', '1')], count=True, context=context)
        down_votes = Vote.search(cr, uid, [('post_id.forum_id', '=', forum.id), ('post_id.create_uid', '=', user.id), ('vote', '=', '-1')], count=True, context=context)
>>>>>>> 9bb6139c

        #Votes which given by users on others questions and answers.
        post_votes = Vote.search(cr, uid, [('user_id', '=', uid)], context=context)
        vote_ids = Vote.browse(cr, uid, post_votes, context=context)

        #activity by user.
        user_post_ids = question_ids + obj_ids
        model, comment = Data.get_object_reference(cr, uid, 'mail', 'mt_comment')
        activity_ids = Activity.search(cr, uid, [('res_id', 'in', user_post_ids), ('model', '=', 'website.forum.post'), '|', ('subtype_id', '!=', comment), ('subtype_id', '=', False)], context=context)
        activities = Activity.browse(cr, uid, activity_ids, context=context)

        posts = {}
        for act in activities:
            posts[act.res_id] = True
        posts_ids = Post.browse(cr, uid, posts.keys(), context=context)
        posts = dict(map(lambda x: (x.id, (x.parent_id or x, x.parent_id and x or False)), posts_ids))

        post['users'] = 'True'

        values = {
            'uid': uid,
            'user': user,
            'main_object': user,
            'searches': post,
            'forum': forum,
            'questions': user_questions,
            'answers': answers,
            'total_votes': total_votes,
            'up_votes': up_votes,
            'down_votes': down_votes,
            'activities': activities,
            'posts': posts,
            'vote_post':vote_ids,
            'notifications': self._get_notifications(),
        }
        return request.website.render("website_forum.user_detail_full", values)

    @http.route('/forum/<model("website.forum"):forum>/question/ask/', type='http', auth="user", multilang=True, methods=['POST'], website=True)
    def register_question(self, forum, **question):
        cr, uid, context = request.cr, request.uid, request.context
        create_context = dict(context)
        new_question_id = request.registry['website.forum.post'].create(
            request.cr, request.uid, {
                'forum_id': forum.id,
                'name': question.get('question_name'),
                'content': question.get('question_content'),
                #'tags' : question.get('question_tags'),
                'state': 'active',
                'active': True,
            }, context=create_context)
        return werkzeug.utils.redirect("/forum/%s/question/%s" % (slug(forum),new_question_id))

    @http.route('/forum/<model("website.forum"):forum>/question/postanswer/', type='http', auth="user", multilang=True, methods=['POST'], website=True)
    def post_answer(self, forum ,post_id, **question):
        cr, uid, context = request.cr, request.uid, request.context
        request.registry['res.users'].write(cr, uid, uid, {'forum': True}, context=context)

        create_context = dict(context)
        new_question_id = request.registry['website.forum.post'].create(
            request.cr, request.uid, {
                'forum_id': forum.id,
                'parent_id': post_id,
                'content': question.get('answer_content'),
                'state': 'active',
                'active': True,
            }, context=create_context)
        return werkzeug.utils.redirect("/forum/%s/question/%s" % (slug(forum),post_id))

    @http.route(['/forum/<model("website.forum"):forum>/question/<model("website.forum.post"):post>/editanswer'], type='http', auth="user", website=True, multilang=True)
    def edit_answer(self, forum, post, **kwargs):
        cr, uid, context = request.cr, request.uid, request.context
        request.registry['res.users'].write(cr, uid, uid, {'forum': True}, context=context)
        for answer in post.child_ids:
            if answer.user_id.id == request.uid:
                post_answer = answer
        values = {
            'post': post,
            'post_answer': post_answer,
            'notifications': self._get_notifications(),
            'forum': forum,
            'searches': kwargs
        }
        return request.website.render("website_forum.edit_answer", values)

    @http.route('/forum/<model("website.forum"):forum>/question/saveanswer/', type='http', auth="user", multilang=True, methods=['POST'], website=True)
    def save_edited_answer(self, forum, **post):
        cr, uid, context = request.cr, request.uid, request.context
        request.registry['res.users'].write(cr, uid, uid, {'forum': True}, context=context)
        answer_id = int(post.get('answer_id'))
        new_question_id = request.registry['website.forum.post'].write( cr, uid, [answer_id], {
                'content': post.get('answer_content'),
            }, context=context)
        return werkzeug.utils.redirect("/forum/%s/question/%s" % (slug(forum),post.get('post_id')))

    @http.route(['/forum/<model("website.forum"):forum>/tag/<model("website.forum.tag"):tag>'], type='http', auth="public", website=True, multilang=True)
    def tag_questions(self, forum, tag, page=1, **kwargs):
        cr, uid, context = request.cr, request.uid, request.context
        Post = request.registry['website.forum.post']
        obj_ids = Post.search(cr, uid, [('forum_id', '=', forum.id), ('tags', '=', tag.id)], context=context)
        question_ids = Post.browse(cr, uid, obj_ids, context=context)
        pager = request.website.pager(url="/forum/%s/tag" % slug(forum), total=len(obj_ids), page=page, step=10, scope=10)
        kwargs['tags'] = 'True'

        values = {
            'question_ids': question_ids,
            'notifications': self._get_notifications(),
            'pager': pager,
            'forum': forum,
            'searches': kwargs
        }
        return request.website.render("website_forum.index", values)

    @http.route(['/forum/<model("website.forum"):forum>/tag'], type='http', auth="public", website=True, multilang=True)
    def tags(self, forum, page=1, **searches):
        cr, uid, context = request.cr, request.uid, request.context
        Tag = request.registry['website.forum.tag']
        obj_ids = Tag.search(cr, uid, [('forum_id', '=', forum.id)], limit=None, context=context)
        tags = Tag.browse(cr, uid, obj_ids, context=context)
        values = {
            'tags': tags,
            'notifications': self._get_notifications(),
            'forum': forum,
            'searches': {'tags': True}
        }
        return request.website.render("website_forum.tag", values)

    @http.route(['/forum/<model("website.forum"):forum>/badge'], type='http', auth="public", website=True, multilang=True)
    def badges(self, forum, **searches):
        cr, uid, context = request.cr, request.uid, request.context
        Badge = request.registry['gamification.badge']
        badge_ids = Badge.search(cr, uid, [('level', '!=', False)], context=context)
        badges = Badge.browse(cr, uid, badge_ids, context=context)
        values = {
            'badges': badges,
            'notifications': [],
            'forum': forum,
            'searches': {'badges': True}
        }
        return request.website.render("website_forum.badge", values)

    @http.route(['/forum/<model("website.forum"):forum>/badge/<model("gamification.badge"):badge>'], type='http', auth="public", website=True, multilang=True)
    def badge_users(self, forum, badge, **kwargs):
        users = [badge_user.user_id for badge_user in badge.owner_ids]
        kwargs['badges'] = 'True'

        values = {
            'badge': badge,
            'notifications': [],
            'users': users,
            'forum': forum,
            'searches': kwargs
        }
        return request.website.render("website_forum.badge_user", values)

    @http.route(['/forum/<model("website.forum"):forum>/users', '/forum/users/page/<int:page>'], type='http', auth="public", website=True, multilang=True)
    def users(self, forum, page=1, **searches):
        cr, uid, context = request.cr, request.uid, request.context
        User = request.registry['res.users']

        step = 30
        tag_count = User.search(cr, uid, [('forum','=',True)], count=True, context=context)
        pager = request.website.pager(url="/forum/users/", total=tag_count, page=page, step=step, scope=30)

        obj_ids = User.search(cr, uid, [('forum','=',True)], limit=step, offset=pager['offset'], context=context)
        users = User.browse(cr, uid, obj_ids, context=context)
        searches['users'] = 'True'

        values = {
            'users': users,
            'notifications': self._get_notifications(),
            'pager': pager,
            'forum': forum,
            'searches': searches,
        }

        return request.website.render("website_forum.users", values)

    @http.route('/forum/post_vote/', type='json', auth="user", multilang=True, methods=['POST'], website=True)
    def post_vote(self, **post):
        cr, uid, context, post_id = request.cr, request.uid, request.context, int(post.get('post_id'))
        Vote = request.registry['website.forum.post.vote']
        return Vote.vote(cr, uid, post_id, post.get('vote'), context)

    @http.route('/forum/post_delete/', type='json', auth="user", multilang=True, methods=['POST'], website=True)
    def delete_answer(self, **kwarg):
        request.registry['website.forum.post'].unlink(request.cr, request.uid, [int(kwarg.get('post_id'))], context=request.context)
        return True

    @http.route('/forum/<model("website.forum"):forum>/delete/question/<model("website.forum.post"):post>', type='http', auth="user", multilang=True, website=True)
    def delete_question(self, forum, post, **kwarg):
        request.registry['website.forum.post'].unlink(request.cr, request.uid, [post.id], context=request.context)
        return werkzeug.utils.redirect("/forum/%s/" % (slug(forum)))

    @http.route('/forum/message_delete/', type='json', auth="user", multilang=True, methods=['POST'], website=True)
    def delete_comment(self, **kwarg):
        request.registry['mail.message'].unlink(request.cr, request.uid, [int(kwarg.get('message_id'))], context=request.context)
        return True

    @http.route('/forum/<model("website.forum"):forum>/edit/question/<model("website.forum.post"):post>', type='http', auth="user", multilang=True, website=True)
    def edit_question(self, forum, post, **kwarg):
        values = {
            'post': post,
            'forum': forum,
            'searches': kwarg,
            'notifications': self._get_notifications(),
        }
        return request.website.render("website_forum.edit_question", values)

    @http.route('/forum/<model("website.forum"):forum>/question/savequestion/', type='http', auth="user", multilang=True, methods=['POST'], website=True)
    def save_edited_question(self, forum, **post):
        request.registry['website.forum.post'].write( request.cr, request.uid, [int(post.get('post_id'))], {
            'content': post.get('answer_content'),
            'name': post.get('question_name'),
        }, context=request.context)
        return werkzeug.utils.redirect("/forum/%s/question/%s" % (slug(forum),post.get('post_id')))

    @http.route('/forum/<model("website.forum"):forum>/answer/<model("website.forum.post"):post>/edit/<model("website.forum.post"):answer>', type='http', auth="user", multilang=True, website=True)
    def edit_ans(self, forum, post, answer, **kwarg):
        values = {
            'post': post,
            'post_answer': answer,
            'forum': forum,
            'searches': kwarg,
            'notifications': self._get_notifications(),
        }
        return request.website.render("website_forum.edit_answer", values)

    @http.route('/forum/correct_answer/', type='json', auth="user", multilang=True, methods=['POST'], website=True)
    def correct_answer(self, **kwarg):
        cr, uid, context = request.cr, request.uid, request.context
        Post = request.registry['website.forum.post']
        post = Post.browse(cr, uid, int(kwarg.get('post_id')), context=context)
        if post.user_id.id == uid:
            correct = False if post.correct else True
            #Note: only one answer can be right.
            for child in post.parent_id.child_ids:
                if child.correct:
                    Post.write( cr, uid, [child.id], {
                        'correct': False,
                    }, context=context)
            Post.write( cr, uid, [int(kwarg.get('post_id'))], {
                'correct': correct,
            }, context=context)
        return correct

    @http.route('/forum/<model("website.forum"):forum>/edit/profile/<model("res.users"):user>', type='http', auth="user", multilang=True, website=True)
    def edit_profile(self, forum, user, **kwarg):
        cr,context = request.cr, request.context
        country = request.registry['res.country']
        country_ids = country.search(cr, SUPERUSER_ID, [], context=context)
        countries = country.browse(cr, SUPERUSER_ID, country_ids, context)
        values = {
            'user': user,
            'forum': forum,
            'searches': kwarg,
            'countries': countries,
            'notifications': self._get_notifications(),
        }
        return request.website.render("website_forum.edit_profile", values)

    @http.route('/forum/<model("website.forum"):forum>/save/profile/', type='http', auth="user", multilang=True, website=True)
    def save_edited_profile(self, forum, **post):
        cr, uid, context = request.cr, request.uid, request.context
        request.registry['res.users'].write( cr, uid, [int(post.get('user_id'))], {
            'name': post.get('name'),
        }, context=context)
        record_id = request.registry['res.users'].browse(cr, uid, int(post.get('user_id')),context=context).partner_id.id
        request.registry['res.partner'].write( cr, uid, [record_id], {
            'website': post.get('website'),
            'city': post.get('city'),
            'country_id':post.get('country'),
            'birthdate':post.get('dob'),
            'website_description': post.get('description'), 
        }, context=context)
        return werkzeug.utils.redirect("/forum/%s/user/%s" % (slug(forum),post.get('user_id')))<|MERGE_RESOLUTION|>--- conflicted
+++ resolved
@@ -186,12 +186,8 @@
         Activity = request.registry['mail.message']
         Data = request.registry["ir.model.data"]
 
-<<<<<<< HEAD
+        #questions asked by user.
         question_ids = Post.search(cr, uid, [('forum_id', '=', forum.id), ('user_id', '=', user.id), ('parent_id', '=', False)], context=context)
-=======
-        #questions asked by user.
-        question_ids = Post.search(cr, uid, [('forum_id', '=', forum.id), ('create_uid', '=', user.id), ('parent_id', '=', False)], context=context)
->>>>>>> 9bb6139c
         user_questions = Post.browse(cr, uid, question_ids, context=context)
 
         #showing questions in which user answered
@@ -199,16 +195,10 @@
         user_answers = Post.browse(cr, uid, obj_ids, context=context)
         answers = [answer.parent_id for answer in user_answers]
 
-<<<<<<< HEAD
+        #votes which given on users questions and answers.
         total_votes = Vote.search(cr, uid, [('post_id.forum_id', '=', forum.id), ('post_id.user_id', '=', user.id)], count=True, context=context)
         up_votes = Vote.search(cr, uid, [('post_id.forum_id', '=', forum.id), ('post_id.user_id', '=', user.id), ('vote', '=', '1')], count=True, context=context)
         down_votes = Vote.search(cr, uid, [('post_id.forum_id', '=', forum.id), ('post_id.user_id', '=', user.id), ('vote', '=', '-1')], count=True, context=context)
-=======
-        #votes which given on users questions and answers.
-        total_votes = Vote.search(cr, uid, [('post_id.forum_id', '=', forum.id), ('post_id.create_uid', '=', user.id)], count=True, context=context)
-        up_votes = Vote.search(cr, uid, [('post_id.forum_id', '=', forum.id), ('post_id.create_uid', '=', user.id), ('vote', '=', '1')], count=True, context=context)
-        down_votes = Vote.search(cr, uid, [('post_id.forum_id', '=', forum.id), ('post_id.create_uid', '=', user.id), ('vote', '=', '-1')], count=True, context=context)
->>>>>>> 9bb6139c
 
         #Votes which given by users on others questions and answers.
         post_votes = Vote.search(cr, uid, [('user_id', '=', uid)], context=context)
