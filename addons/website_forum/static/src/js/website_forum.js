$(document).ready(function () {
    if ($('.website_forum').length){
        $('.karma_required').on('click', function (ev) {
            var karma = $(ev.currentTarget).data('karma');
            if (karma) {
                ev.preventDefault();
                var $warning = $('<div class="alert alert-danger alert-dismissable oe_forum_alert" id="karma_alert">'+
                    '<button type="button" class="close notification_close" data-dismiss="alert" aria-hidden="true">&times;</button>'+
                    karma + ' karma is required to perform this action. You can earn karma by having '+
                            'your answers upvoted by the community.</div>');
                var vote_alert = $(ev.currentTarget).parent().find("#vote_alert");
                if (vote_alert.length == 0) {
                    $(ev.currentTarget).parent().append($warning);
                }
            }
        });

        $('.vote_up,.vote_down').not('.karma_required').on('click', function (ev) {
            ev.preventDefault();
            var $link = $(ev.currentTarget);
            openerp.jsonRpc($link.data('href'), 'call', {})
                .then(function (data) {
                    if (data['error']){
                        if (data['error'] == 'own_post'){
                            var $warning = $('<div class="alert alert-danger alert-dismissable oe_forum_alert" id="vote_alert">'+
                                '<button type="button" class="close notification_close" data-dismiss="alert" aria-hidden="true">&times;</button>'+
                                'Sorry, you cannot vote for your own posts'+
                                '</div>');
                        } else if (data['error'] == 'anonymous_user'){
                            var $warning = $('<div class="alert alert-danger alert-dismissable oe_forum_alert" id="vote_alert">'+
                                '<button type="button" class="close notification_close" data-dismiss="alert" aria-hidden="true">&times;</button>'+
                                'Sorry you must be logged to vote'+
                                '</div>');
                        }
                        vote_alert = $link.parent().find("#vote_alert");
                        if (vote_alert.length == 0) {
                            $link.parent().append($warning);
                        }
                    } else {
                        $link.parent().find("#vote_count").html(data['vote_count']);
                        if (data['user_vote'] == 0) {
                            $link.parent().find(".text-success").removeClass("text-success");
                            $link.parent().find(".text-warning").removeClass("text-warning");
                        } else {
                            if (data['user_vote'] == 1) {
                                $link.addClass("text-success");
                            } else {
                                $link.addClass("text-warning");
                            }
                        }
                    }
                });
        });

        $('.accept_answer').not('.karma_required').on('click', function (ev) {
            ev.preventDefault();
            var $link = $(ev.currentTarget);
            openerp.jsonRpc($link.data('href'), 'call', {}).then(function (data) {
                if (data['error']) {
                    if (data['error'] == 'anonymous_user') {
                        var $warning = $('<div class="alert alert-danger alert-dismissable" id="correct_answer_alert" style="position:absolute; margin-top: -30px; margin-left: 90px;">'+
                            '<button type="button" class="close notification_close" data-dismiss="alert" aria-hidden="true">&times;</button>'+
                            'Sorry, anonymous users cannot choose correct answer.'+
                            '</div>');
                    }
                    correct_answer_alert = $link.parent().find("#correct_answer_alert");
                    if (correct_answer_alert.length == 0) {
                        $link.parent().append($warning);
                    }
                } else {
                    if (data) {
                        $link.addClass("oe_answer_true").removeClass('oe_answer_false');
                    } else {
                        $link.removeClass("oe_answer_true").addClass('oe_answer_false');
                    }
                }
            });
        });

        $('.favourite_question').on('click', function (ev) {
            ev.preventDefault();
            var $link = $(ev.currentTarget);
            openerp.jsonRpc($link.data('href'), 'call', {}).then(function (data) {
                if (data) {
                    $link.addClass("forum_favourite_question")
                } else {
                    $link.removeClass("forum_favourite_question")
                }
            });
        });

        $('.comment_delete').on('click', function (ev) {
            ev.preventDefault();
            var $link = $(ev.currentTarget);
            openerp.jsonRpc($link.data('href'), 'call', {}).then(function (data) {
                $link.parents('.comment').first().remove();
            });
        });

        $('.notification_close').on('click', function (ev) {
            ev.preventDefault();
            var $link = $(ev.currentTarget);
            openerp.jsonRpc("/forum/notification_read", 'call', {
                'notification_id': $link.attr("id")});
        });

        $('.send_validation_email').on('click', function (ev) {
            ev.preventDefault();
            var $link = $(ev.currentTarget);
            openerp.jsonRpc("/forum/send_validation_email", 'call', {
                'forum_id': $link.attr('forum-id'),
            }).then(function (data) {
                if (data) {
                    $('button.validation_email_close').click();
                }
            });
        });

        $('.validated_email_close').on('click', function (ev) {
            openerp.jsonRpc("/forum/validate_email/close", 'call', {});
        });

<<<<<<< HEAD
        $('.js_close_intro').on('click', function (ev) {
            ev.preventDefault();
            document.cookie = "no_introduction_message = false";
            return true;
        });

        $('.link_url').on('change', function (ev) {
            ev.preventDefault();
            var $link = $(ev.currentTarget);
            if ($link.attr("value").search("^http(s?)://.*")) {
                var $warning = $('<div class="alert alert-danger alert-dismissable" style="position:absolute; margin-top: -180px; margin-left: 90px;">'+
                    '<button type="button" class="close notification_close" data-dismiss="alert" aria-hidden="true">&times;</button>'+
                    'Please enter valid URl.'+
                    '</div>');
                $link.parent().append($warning);
                $link.parent().find("button#btn_post_your_article")[0].disabled = true;
                $link.parent().find("input[name='content']")[0].value = '';
            } else {
                openerp.jsonRpc("/forum/get_url_title", 'call', {'url': $link.attr("value")}).then(function (data) {
                    $link.parent().find("input[name='content']")[0].value = data;
                    $('button').prop('disabled', false);
                    $('input').prop('readonly', false);
                });
            }
        });

=======

        $('input.js_select2').select2({
            tags: true,
            tokenSeparators: [",", " ", "_"],
            maximumInputLength: 35,
            minimumInputLength: 2,
            maximumSelectionSize: 5,
            lastsearch: [],
            createSearchChoice: function (term) {
                if ($(lastsearch).filter(function () { return this.text.localeCompare(term) === 0;}).length === 0) {
                    //check Karma
                    if (parseInt($("#karma").val()) >= parseInt($("#karma_retag").val())) {
                        return {
                            id: "_" + $.trim(term),
                            text: $.trim(term) + ' *',
                            isNew: true,
                        };
                    }
                    
                }
            },
            formatResult: function(term) {
                if (term.isNew) {
                    return '<span class="label label-primary">New</span> ' + _.escape(term.text);
                }
                else {
                    return _.escape(term.text);
                }
            },
            ajax: {
                url: '/forum/get_tags',
                dataType: 'json',
                data: function(term, page) {
                    return {
                        q: term,
                        t: 'select2',
                        l: 50
                    };
                },
                results: function(data, page) {
                    var ret = [];
                    _.each(data, function(x) {
                        ret.push({ id: x.id, text: x.name, isNew: false });
                    });
                    lastsearch = ret;
                    return { results: ret };
                }
            },

            // Take default tags from the input value
            initSelection: function (element, callback) {
                var data = [];
                _.each(JSON.parse(element.val()), function(x) {
                    data.push({ id: x.id, text: x.name, isNew: false });
                });
                element.val('');
                callback(data);
            },
        });

        //TODO Remove in master
>>>>>>> 5ed0739e
        if($('input.load_tags').length){
            var tags = $("input.load_tags").val();
            $("input.load_tags").val("");
            set_tags(tags);
        };

        function htmlEntities(str) {
            return String(str).replace(/&/g, '&amp;').replace(/</g, '&lt;').replace(/>/g, '&gt;').replace(/"/g, '&quot;');
        }

        function set_tags(tags) {
            $("input.load_tags").textext({
                plugins: 'tags focus autocomplete ajax',
                ext: {
                    autocomplete: {
                        onSetSuggestions : function(e, data) {
                            var self        = this,
                                val         = self.val(),
                                suggestions = self._suggestions = data.result;
                            if(data.showHideDropdown !== false)
                                self.trigger(suggestions === null || suggestions.length === 0 && val.length === 0 ? "hideDropdown" : "showDropdown");
                        },
                        renderSuggestions: function(suggestions) {
                            var self = this,
                                val  = self.val();
                            self.clearItems();
                            $.each(suggestions || [], function(index, item) {
                                self.addSuggestion(htmlEntities(item));
                            });
                            var lowerCasesuggestions = $.map(suggestions, function(n,i){return n.toLowerCase();});
                            if(jQuery.inArray(val.toLowerCase(), lowerCasesuggestions) ==-1) {
                                self.addSuggestion("Create '" + htmlEntities(val) + "'");
                            }
                        },
                    },
                    tags: {
                        onEnterKeyPress: function(e) {
                            var self = this,
                                val  = self.val(),
                                tag  = self.itemManager().stringToItem(val);

                            if(self.isTagAllowed(tag)) {
                                tag = tag.replace(/Create\ '|\'|'/g,'');
                                self.addTags([ tag ]);
                                // refocus the textarea just in case it lost the focus
                                self.core().focusInput();
                            }
                        },
                    }
                },
                tagsItems: tags.split(","),
                //Note: The following list of keyboard keys is added. All entries are default except {32 : 'whitespace!'}.
                keys: {8: 'backspace', 9: 'tab', 13: 'enter!', 27: 'escape!', 37: 'left', 38: 'up!', 39: 'right',
                    40: 'down!', 46: 'delete', 108: 'numpadEnter', 32: 'whitespace'},
                ajax: {
                    url: '/forum/get_tags',
                    dataType: 'json',
                    cacheResults: true
                }
            });

            $("input.load_tags").on('isTagAllowed', function(e, data) {
                if (_.indexOf($(this).textext()[0].tags()._formData, data.tag) != -1) {
                    data.result = false;
                }
            });
        }
        //END-TODO Remove in master

        if ($('textarea.load_editor').length) {
            $('textarea.load_editor').each(function () {
                if (this['id']) {
                    CKEDITOR.replace(this['id']).on('instanceReady', CKEDITORLoadComplete);
                }
            });
        }
    }
});



function IsKarmaValid(eventNumber,minKarma){
    "use strict";
    if(parseInt($("#karma").val()) >= minKarma){
        CKEDITOR.tools.callFunction(eventNumber,this);
        return false;
    } else {
        alert("Sorry you need more than " + minKarma + " Karma.");
    }
}

function CKEDITORLoadComplete(){
    "use strict";
    $('.cke_button__link').attr('onclick','IsKarmaValid(33,30)');
    $('.cke_button__unlink').attr('onclick','IsKarmaValid(37,30)');
    $('.cke_button__image').attr('onclick','IsKarmaValid(41,30)');
}<|MERGE_RESOLUTION|>--- conflicted
+++ resolved
@@ -1,5 +1,7 @@
 $(document).ready(function () {
     if ($('.website_forum').length){
+        $("[data-toggle='popover']").popover();
+        
         $('.karma_required').on('click', function (ev) {
             var karma = $(ev.currentTarget).data('karma');
             if (karma) {
@@ -120,7 +122,7 @@
             openerp.jsonRpc("/forum/validate_email/close", 'call', {});
         });
 
-<<<<<<< HEAD
+
         $('.js_close_intro').on('click', function (ev) {
             ev.preventDefault();
             document.cookie = "no_introduction_message = false";
@@ -146,8 +148,6 @@
                 });
             }
         });
-
-=======
 
         $('input.js_select2').select2({
             tags: true,
@@ -183,7 +183,6 @@
                 data: function(term, page) {
                     return {
                         q: term,
-                        t: 'select2',
                         l: 50
                     };
                 },
@@ -208,77 +207,6 @@
             },
         });
 
-        //TODO Remove in master
->>>>>>> 5ed0739e
-        if($('input.load_tags').length){
-            var tags = $("input.load_tags").val();
-            $("input.load_tags").val("");
-            set_tags(tags);
-        };
-
-        function htmlEntities(str) {
-            return String(str).replace(/&/g, '&amp;').replace(/</g, '&lt;').replace(/>/g, '&gt;').replace(/"/g, '&quot;');
-        }
-
-        function set_tags(tags) {
-            $("input.load_tags").textext({
-                plugins: 'tags focus autocomplete ajax',
-                ext: {
-                    autocomplete: {
-                        onSetSuggestions : function(e, data) {
-                            var self        = this,
-                                val         = self.val(),
-                                suggestions = self._suggestions = data.result;
-                            if(data.showHideDropdown !== false)
-                                self.trigger(suggestions === null || suggestions.length === 0 && val.length === 0 ? "hideDropdown" : "showDropdown");
-                        },
-                        renderSuggestions: function(suggestions) {
-                            var self = this,
-                                val  = self.val();
-                            self.clearItems();
-                            $.each(suggestions || [], function(index, item) {
-                                self.addSuggestion(htmlEntities(item));
-                            });
-                            var lowerCasesuggestions = $.map(suggestions, function(n,i){return n.toLowerCase();});
-                            if(jQuery.inArray(val.toLowerCase(), lowerCasesuggestions) ==-1) {
-                                self.addSuggestion("Create '" + htmlEntities(val) + "'");
-                            }
-                        },
-                    },
-                    tags: {
-                        onEnterKeyPress: function(e) {
-                            var self = this,
-                                val  = self.val(),
-                                tag  = self.itemManager().stringToItem(val);
-
-                            if(self.isTagAllowed(tag)) {
-                                tag = tag.replace(/Create\ '|\'|'/g,'');
-                                self.addTags([ tag ]);
-                                // refocus the textarea just in case it lost the focus
-                                self.core().focusInput();
-                            }
-                        },
-                    }
-                },
-                tagsItems: tags.split(","),
-                //Note: The following list of keyboard keys is added. All entries are default except {32 : 'whitespace!'}.
-                keys: {8: 'backspace', 9: 'tab', 13: 'enter!', 27: 'escape!', 37: 'left', 38: 'up!', 39: 'right',
-                    40: 'down!', 46: 'delete', 108: 'numpadEnter', 32: 'whitespace'},
-                ajax: {
-                    url: '/forum/get_tags',
-                    dataType: 'json',
-                    cacheResults: true
-                }
-            });
-
-            $("input.load_tags").on('isTagAllowed', function(e, data) {
-                if (_.indexOf($(this).textext()[0].tags()._formData, data.tag) != -1) {
-                    data.result = false;
-                }
-            });
-        }
-        //END-TODO Remove in master
-
         if ($('textarea.load_editor').length) {
             $('textarea.load_editor').each(function () {
                 if (this['id']) {
@@ -288,8 +216,6 @@
         }
     }
 });
-
-
 
 function IsKarmaValid(eventNumber,minKarma){
     "use strict";
