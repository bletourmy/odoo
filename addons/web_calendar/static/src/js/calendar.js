--- conflicted
+++ resolved
@@ -273,14 +273,9 @@
         //To parse Events we have to convert date Format
         var res_events = [],
             sidebar_items = {};
-<<<<<<< HEAD
-        var selection_label = {};
-        if(this.fields[this.color_field].selection) {
-=======
         var selection_label;
         if(this.fields[this.color_field].selection) {
             selection_label = {};
->>>>>>> 4cc2766b
             _(this.fields[this.color_field].selection).each(function(value){
                 selection_label[value[0]] = value[1];
             });
@@ -294,12 +289,6 @@
             if (this.color_field) {
                 var filter = evt[this.color_field];
                 if (filter) {
-<<<<<<< HEAD
-                    if(this.fields[this.color_field].selection) {
-                        filter = selection_label[filter];
-                    }
-                    var filter_value = (typeof filter === 'object') ? filter[0] : filter;
-=======
                     if (typeof filter !== 'object') {
                         filter = [filter, filter];
                     }
@@ -307,7 +296,6 @@
                         filter[1] = selection_label[filter[0]];
                     }
                     var filter_value = filter[0];
->>>>>>> 4cc2766b
                     if (typeof(fn_filter) === 'function' && !fn_filter(filter_value)) {
                         continue;
                     }
