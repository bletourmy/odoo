# -*- encoding: utf-8 -*-
##############################################################################
#
#    OpenERP, Open Source Management Solution
#
#    Copyright (c) 2012 Noviat nv/sa (www.noviat.be). All rights reserved.
#
#    This program is free software: you can redistribute it and/or modify
#    it under the terms of the GNU Affero General Public License as
#    published by the Free Software Foundation, either version 3 of the
#    License, or (at your option) any later version.
#
#    This program is distributed in the hope that it will be useful,
#    but WITHOUT ANY WARRANTY; without even the implied warranty of
#    MERCHANTABILITY or FITNESS FOR A PARTICULAR PURPOSE.  See the
#    GNU Affero General Public License for more details.
#
#    You should have received a copy of the GNU Affero General Public License
#    along with this program.  If not, see <http://www.gnu.org/licenses/>.
#
##############################################################################
import base64
import time

from openerp.osv import osv
from openerp.tools.translate import _
from openerp import tools

import logging

_logger = logging.getLogger(__name__)

from openerp.addons.account_bank_statement_import import account_bank_statement_import as coda_ibs

<<<<<<< HEAD
coda_ibs.add_file_type(('coda', 'CODA'))
=======
    _defaults = {
        'coda_fname': 'coda.txt',
    }
>>>>>>> ed1c1739

class account_bank_statement_import(osv.TransientModel):
    _inherit = "account.bank.statement.import"

    def process_coda(self, cr, uid, codafile=None, journal_id=False, context=None):
        if context is None:
            context = {}
        recordlist = unicode(base64.decodestring(codafile), 'windows-1252', 'strict').split('\n')
        statements = []
        globalisation_comm = {}
        for line in recordlist:
            if not line:
                pass
            elif line[0] == '0':
                #Begin of a new Bank statement
                statement = {}
                statements.append(statement)
                statement['version'] = line[127]
                if statement['version'] not in ['1', '2']:
                    raise osv.except_osv(_('Error') + ' R001', _('CODA V%s statements are not supported, please contact your bank') % statement['version'])
                statement['lines'] = []
                statement['date'] = time.strftime(tools.DEFAULT_SERVER_DATE_FORMAT, time.strptime(rmspaces(line[5:11]), '%d%m%y'))
                statement['separateApplication'] = rmspaces(line[83:88])
            elif line[0] == '1':
                #Statement details
                if statement['version'] == '1':
                    statement['acc_number'] = rmspaces(line[5:17])
                    statement['currency'] = rmspaces(line[18:21])
                elif statement['version'] == '2':
                    if line[1] == '0':  # Belgian bank account BBAN structure
                        statement['acc_number'] = rmspaces(line[5:17])
                        statement['currency'] = rmspaces(line[18:21])
                    elif line[1] == '1':  # foreign bank account BBAN structure
                        raise osv.except_osv(_('Error') + ' R1001', _('Foreign bank accounts with BBAN structure are not supported '))
                    elif line[1] == '2':    # Belgian bank account IBAN structure
                        statement['acc_number'] = rmspaces(line[5:21])
                        statement['currency'] = rmspaces(line[39:42])
                    elif line[1] == '3':    # foreign bank account IBAN structure
                        raise osv.except_osv(_('Error') + ' R1002', _('Foreign bank accounts with IBAN structure are not supported '))
                    else:  # Something else, not supported
                        raise osv.except_osv(_('Error') + ' R1003', _('Unsupported bank account structure '))
                statement['journal_id'] = False
                statement['bank_account'] = False
                # Belgian Account Numbers are composed of 12 digits.
                # In OpenERP, the user can fill the bank number in any format: With or without IBan code, with or without spaces, with or without '-'
                # The two following sql requests handle those cases.
                if len(statement['acc_number']) >= 12:
                    # If the Account Number is >= 12 digits, it is mostlikely a Belgian Account Number (With or without IBAN).
                    # The following request try to find the Account Number using a 'like' operator.
                    # So, if the Account Number is stored with IBAN code, it can be found thanks to this.
                    cr.execute("select id from res_partner_bank where replace(replace(acc_number,' ',''),'-','') like %s", ('%' + statement['acc_number'] + '%',))
                else:
                    # This case is necessary to avoid cases like the Account Number in the CODA file is set to a single or few digits,
                    # and so a 'like' operator would return the first account number in the database which matches.
                    cr.execute("select id from res_partner_bank where replace(replace(acc_number,' ',''),'-','') = %s", (statement['acc_number'],))
                bank_ids = [id[0] for id in cr.fetchall()]
                # Filter bank accounts which are not allowed
                bank_ids = self.pool.get('res.partner.bank').search(cr, uid, [('id', 'in', bank_ids)])
                if bank_ids and len(bank_ids) > 0:
                    bank_accs = self.pool.get('res.partner.bank').browse(cr, uid, bank_ids)
                    for bank_acc in bank_accs:
                        if bank_acc.journal_id.id and ((bank_acc.journal_id.currency.id and bank_acc.journal_id.currency.name == statement['currency']) or (not bank_acc.journal_id.currency.id and bank_acc.journal_id.company_id.currency_id.name == statement['currency'])):
                            statement['journal_id'] = bank_acc.journal_id
                            statement['bank_account'] = bank_acc
                            break
                if not statement['bank_account']:
                    raise osv.except_osv(_('Error') + ' R1004', _("No matching Bank Account (with Account Journal) found.\n\nPlease set-up a Bank Account with as Account Number '%s' and as Currency '%s' and an Account Journal.") % (statement['acc_number'], statement['currency']))
                statement['description'] = rmspaces(line[90:125])
                statement['balance_start'] = float(rmspaces(line[43:58])) / 1000
                if line[42] == '1':  # 1 = Debit, the starting balance is negative
                    statement['balance_start'] = - statement['balance_start']
                statement['balance_start_date'] = time.strftime(tools.DEFAULT_SERVER_DATE_FORMAT, time.strptime(rmspaces(line[58:64]), '%d%m%y'))
                statement['accountHolder'] = rmspaces(line[64:90])
                statement['paperSeqNumber'] = rmspaces(line[2:5])
                statement['codaSeqNumber'] = rmspaces(line[125:128])
            elif line[0] == '2':
                if line[1] == '1':
                    #New statement line
                    statementLine = {}
                    statementLine['ref'] = rmspaces(line[2:10])
                    statementLine['ref_move'] = rmspaces(line[2:6])
                    statementLine['ref_move_detail'] = rmspaces(line[6:10])
                    statementLine['sequence'] = len(statement['lines']) + 1
                    statementLine['transactionRef'] = rmspaces(line[10:31])
                    statementLine['debit'] = line[31]  # 0 = Credit, 1 = Debit
                    statementLine['amount'] = float(rmspaces(line[32:47])) / 1000
                    if statementLine['debit'] == '1':
                        statementLine['amount'] = - statementLine['amount']
                    statementLine['transactionDate'] = time.strftime(tools.DEFAULT_SERVER_DATE_FORMAT, time.strptime(rmspaces(line[47:53]), '%d%m%y'))
                    statementLine['transaction_family'] = rmspaces(line[54:56])
                    statementLine['transaction_code'] = rmspaces(line[56:58])
                    statementLine['transaction_category'] = rmspaces(line[58:61])
                    if line[61] == '1':
                        #Structured communication
                        statementLine['communication_struct'] = True
                        statementLine['communication_type'] = line[62:65]
                        statementLine['communication'] = '+++' + line[65:68] + '/' + line[68:72] + '/' + line[72:77] + '+++'
                    else:
                        #Non-structured communication
                        statementLine['communication_struct'] = False
                        statementLine['communication'] = rmspaces(line[62:115])
                    statementLine['entryDate'] = time.strftime(tools.DEFAULT_SERVER_DATE_FORMAT, time.strptime(rmspaces(line[115:121]), '%d%m%y'))
                    statementLine['type'] = 'normal'
                    statementLine['globalisation'] = int(line[124])
                    if statementLine['globalisation'] > 0:
                        statementLine['type'] = 'globalisation'
                        globalisation_comm[statementLine['ref_move']] = statementLine['communication']
                    if not statementLine.get('communication'):
                        statementLine['communication'] = globalisation_comm.get(statementLine['ref_move'], '')
                    statement['lines'].append(statementLine)
                elif line[1] == '2':
                    if statement['lines'][-1]['ref'][0:4] != line[2:6]:
                        raise osv.except_osv(_('Error') + 'R2004', _('CODA parsing error on movement data record 2.2, seq nr %s! Please report this issue via your Odoo support channel.') % line[2:10])
                    statement['lines'][-1]['communication'] += rmspaces(line[10:63])
                    statement['lines'][-1]['payment_reference'] = rmspaces(line[63:98])
                    statement['lines'][-1]['counterparty_bic'] = rmspaces(line[98:109])
                elif line[1] == '3':
                    if statement['lines'][-1]['ref'][0:4] != line[2:6]:
                        raise osv.except_osv(_('Error') + 'R2005', _('CODA parsing error on movement data record 2.3, seq nr %s! Please report this issue via your Odoo support channel.') % line[2:10])
                    if statement['version'] == '1':
                        statement['lines'][-1]['counterpartyNumber'] = rmspaces(line[10:22])
                        statement['lines'][-1]['counterpartyName'] = rmspaces(line[47:73])
                        statement['lines'][-1]['counterpartyAddress'] = rmspaces(line[73:125])
                        statement['lines'][-1]['counterpartyCurrency'] = ''
                    else:
                        if line[22] == ' ':
                            statement['lines'][-1]['counterpartyNumber'] = rmspaces(line[10:22])
                            statement['lines'][-1]['counterpartyCurrency'] = rmspaces(line[23:26])
                        else:
                            statement['lines'][-1]['counterpartyNumber'] = rmspaces(line[10:44])
                            statement['lines'][-1]['counterpartyCurrency'] = rmspaces(line[44:47])
                        statement['lines'][-1]['counterpartyName'] = rmspaces(line[47:82])
                        statement['lines'][-1]['communication'] += rmspaces(line[82:125])
                else:
                    # movement data record 2.x (x != 1,2,3)
                    raise osv.except_osv(_('Error') + 'R2006', _('\nMovement data records of type 2.%s are not supported ') % line[1])
            elif line[0] == '3':
                if line[1] == '1':
                    infoLine = {}
                    infoLine['entryDate'] = statement['lines'][-1]['entryDate']
                    infoLine['type'] = 'information'
                    infoLine['sequence'] = len(statement['lines']) + 1
                    infoLine['ref'] = rmspaces(line[2:10])
                    infoLine['transactionRef'] = rmspaces(line[10:31])
                    infoLine['transaction_family'] = rmspaces(line[32:34])
                    infoLine['transaction_code'] = rmspaces(line[34:36])
                    infoLine['transaction_category'] = rmspaces(line[36:39])
                    infoLine['communication'] = rmspaces(line[40:113])
                    statement['lines'].append(infoLine)
                elif line[1] == '2':
                    if infoLine['ref'] != rmspaces(line[2:10]):
                        raise osv.except_osv(_('Error') + 'R3004', _('CODA parsing error on information data record 3.2, seq nr %s! Please report this issue via your Odoo support channel.') % line[2:10])
                    statement['lines'][-1]['communication'] += rmspaces(line[10:100])
                elif line[1] == '3':
                    if infoLine['ref'] != rmspaces(line[2:10]):
                        raise osv.except_osv(_('Error') + 'R3005', _('CODA parsing error on information data record 3.3, seq nr %s! Please report this issue via your Odoo support channel.') % line[2:10])
                    statement['lines'][-1]['communication'] += rmspaces(line[10:100])
            elif line[0] == '4':
                    comm_line = {}
                    comm_line['type'] = 'communication'
                    comm_line['sequence'] = len(statement['lines']) + 1
                    comm_line['ref'] = rmspaces(line[2:10])
                    comm_line['communication'] = rmspaces(line[32:112])
                    statement['lines'].append(comm_line)
            elif line[0] == '8':
                # new balance record
                statement['debit'] = line[41]
                statement['paperSeqNumber'] = rmspaces(line[1:4])
                statement['balance_end_real'] = float(rmspaces(line[42:57])) / 1000
                statement['balance_end_realDate'] = time.strftime(tools.DEFAULT_SERVER_DATE_FORMAT, time.strptime(rmspaces(line[57:63]), '%d%m%y'))
                if statement['debit'] == '1':    # 1=Debit
                    statement['balance_end_real'] = - statement['balance_end_real']
                if statement['balance_end_realDate']:
                    period_id = self.pool.get('account.period').search(cr, uid, [('company_id', '=', statement['journal_id'].company_id.id), ('date_start', '<=', statement['balance_end_realDate']), ('date_stop', '>=', statement['balance_end_realDate'])])
                else:
                    period_id = self.pool.get('account.period').search(cr, uid, [('company_id', '=', statement['journal_id'].company_id.id), ('date_start', '<=', statement['date']), ('date_stop', '>=', statement['date'])])
                if not period_id and len(period_id) == 0:
                    raise osv.except_osv(_('Error') + 'R0002', _("The CODA Statement New Balance date doesn't fall within a defined Accounting Period! Please create the Accounting Period for date %s for the company %s.") % (statement['balance_end_realDate'], statement['journal_id'].company_id.name))
                statement['period_id'] = period_id[0]
            elif line[0] == '9':
                statement['balanceMin'] = float(rmspaces(line[22:37])) / 1000
                statement['balancePlus'] = float(rmspaces(line[37:52])) / 1000
                if not statement.get('balance_end_real'):
                    statement['balance_end_real'] = statement['balance_start'] + statement['balancePlus'] - statement['balanceMin']
        for i, statement in enumerate(statements):
            statement['coda_note'] = ''
            statement_line = []
            balance_start_check_date = (len(statement['lines']) > 0 and statement['lines'][0]['entryDate']) or statement['date']
            cr.execute('SELECT balance_end_real \
                FROM account_bank_statement \
                WHERE journal_id = %s and date <= %s \
                ORDER BY date DESC,id DESC LIMIT 1', (statement['journal_id'].id, balance_start_check_date))
            res = cr.fetchone()
            balance_start_check = res and res[0]
            if balance_start_check is None:
                if statement['journal_id'].default_debit_account_id and (statement['journal_id'].default_credit_account_id == statement['journal_id'].default_debit_account_id):
                    balance_start_check = statement['journal_id'].default_debit_account_id.balance
                else:
                    raise osv.except_osv(_('Error'), _("Configuration Error in journal %s!\nPlease verify the Default Debit and Credit Account settings.") % statement['journal_id'].name)
            if balance_start_check != statement['balance_start']:
                statement['coda_note'] = _("The CODA Statement %s Starting Balance (%.2f) does not correspond with the previous Closing Balance (%.2f) in journal %s!") % (statement['description'] + ' #' + statement['paperSeqNumber'], statement['balance_start'], balance_start_check, statement['journal_id'].name)
            if not(statement.get('period_id')):
                raise osv.except_osv(_('Error') + ' R3006', _(' No transactions or no period in coda file !'))
            statement_data = {
                'name': statement['paperSeqNumber'],
                'date': statement['date'],
                'journal_id': statement['journal_id'].id,
                'period_id': statement['period_id'],
                'balance_start': statement['balance_start'],
                'balance_end_real': statement['balance_end_real'],
            }
            for line in statement['lines']:
                if line['type'] == 'information':
                    statement['coda_note'] = "\n".join([statement['coda_note'], line['type'].title() + ' with Ref. ' + str(line['ref']), 'Date: ' + str(line['entryDate']), 'Communication: ' + line['communication'], ''])
                elif line['type'] == 'communication':
                    statement['coda_note'] = "\n".join([statement['coda_note'], line['type'].title() + ' with Ref. ' + str(line['ref']), 'Ref: ', 'Communication: ' + line['communication'], ''])
                elif line['type'] == 'normal':
                    note = []
                    if 'counterpartyName' in line and line['counterpartyName'] != '':
                        note.append(_('Counter Party') + ': ' + line['counterpartyName'])
                    else:
                        line['counterpartyName'] = False
                    if 'counterpartyNumber' in line and line['counterpartyNumber'] != '':
                        try:
                            if int(line['counterpartyNumber']) == 0:
                                line['counterpartyNumber'] = False
                        except:
                            pass
                        if line['counterpartyNumber']:
                            note.append(_('Counter Party Account') + ': ' + line['counterpartyNumber'])
                    else:
                        line['counterpartyNumber'] = False

                    if 'counterpartyAddress' in line and line['counterpartyAddress'] != '':
                        note.append(_('Counter Party Address') + ': ' + line['counterpartyAddress'])
<<<<<<< HEAD
                    line['name'] = "\n".join(filter(None, [line['counterpartyName'], line['communication']]))
                    structured_com = ""
=======
                    partner_id = None
                    structured_com = False
                    bank_account_id = False
>>>>>>> ed1c1739
                    if line['communication_struct'] and 'communication_type' in line and line['communication_type'] == '101':
                        structured_com = line['communication']
                    bank_account_id = False
                    partner_id = False
                    if 'counterpartyNumber' in line and line['counterpartyNumber']:
<<<<<<< HEAD
                        bank_account_id, partner_id = self._detect_partner(cr, uid, str(line['counterpartyNumber']), identifying_field='acc_number', context=context)
                    if 'communication' in line and line['communication'] != '':
                        note.append(_('Communication') + ': ' + line['communication'])
                    line_data = {
                        'name': line['name'],
=======
                        ids = self.pool.get('res.partner.bank').search(cr, uid, [('acc_number', '=', str(line['counterpartyNumber']))])
                        if ids:
                            bank_account_id = ids[0]
                            partner_id = self.pool.get('res.partner.bank').browse(cr, uid, bank_account_id, context=context).partner_id.id
                        else:
                            #create the bank account, not linked to any partner. The reconciliation will link the partner manually
                            #chosen at the bank statement final confirmation time.
                            try:
                                type_model, type_id = self.pool.get('ir.model.data').get_object_reference(cr, uid, 'base', 'bank_normal')
                                type_id = self.pool.get('res.partner.bank.type').browse(cr, uid, type_id, context=context)
                                bank_code = type_id.code
                            except ValueError:
                                bank_code = 'bank'
                            bank_account_id = self.pool.get('res.partner.bank').create(cr, uid, {'acc_number': str(line['counterpartyNumber']), 'state': bank_code}, context=context)
                    if line.get('communication', ''):
                        note.append(_('Communication') + ': ' + line['communication'])
                    data = {
                        'name': structured_com or (line.get('communication', '') != '' and line['communication'] or '/'),
>>>>>>> ed1c1739
                        'note': "\n".join(note),
                        'date': line['entryDate'],
                        'amount': line['amount'],
                        'partner_id': partner_id,
<<<<<<< HEAD
                        'ref': structured_com,
=======
                        'partner_name': line['counterpartyName'],
                        'statement_id': statement['id'],
                        'ref': line['ref'],
>>>>>>> ed1c1739
                        'sequence': line['sequence'],
                        'bank_account_id': bank_account_id,
                    }
                    statement_line.append((0, 0, line_data))
            if statement['coda_note'] != '':
<<<<<<< HEAD
                statement_data.update({'coda_note': statement['coda_note']})
            statement_data.update({'journal_id': journal_id, 'line_ids': statement_line})
        return [statement_data]
=======
                self.pool.get('account.bank.statement').write(cr, uid, [statement['id']], {'coda_note': statement['coda_note']}, context=context)
        model, action_id = self.pool.get('ir.model.data').get_object_reference(cr, uid, 'account', 'action_bank_reconcile_bank_statements')
        action = self.pool[model].browse(cr, uid, action_id, context=context)
        statements_ids = [statement['id'] for statement in statements]
        return {
            'name': action.name,
            'tag': action.tag,
            'context': {'statement_ids': statements_ids},
            'type': 'ir.actions.client',
        }
>>>>>>> ed1c1739

def rmspaces(s):
    return " ".join(s.split())



# vim:expandtab:smartindent:tabstop=4:softtabstop=4:shiftwidth=4:<|MERGE_RESOLUTION|>--- conflicted
+++ resolved
@@ -32,13 +32,7 @@
 
 from openerp.addons.account_bank_statement_import import account_bank_statement_import as coda_ibs
 
-<<<<<<< HEAD
 coda_ibs.add_file_type(('coda', 'CODA'))
-=======
-    _defaults = {
-        'coda_fname': 'coda.txt',
-    }
->>>>>>> ed1c1739
 
 class account_bank_statement_import(osv.TransientModel):
     _inherit = "account.bank.statement.import"
@@ -274,77 +268,31 @@
 
                     if 'counterpartyAddress' in line and line['counterpartyAddress'] != '':
                         note.append(_('Counter Party Address') + ': ' + line['counterpartyAddress'])
-<<<<<<< HEAD
-                    line['name'] = "\n".join(filter(None, [line['counterpartyName'], line['communication']]))
-                    structured_com = ""
-=======
-                    partner_id = None
                     structured_com = False
-                    bank_account_id = False
->>>>>>> ed1c1739
                     if line['communication_struct'] and 'communication_type' in line and line['communication_type'] == '101':
                         structured_com = line['communication']
                     bank_account_id = False
                     partner_id = False
                     if 'counterpartyNumber' in line and line['counterpartyNumber']:
-<<<<<<< HEAD
                         bank_account_id, partner_id = self._detect_partner(cr, uid, str(line['counterpartyNumber']), identifying_field='acc_number', context=context)
-                    if 'communication' in line and line['communication'] != '':
+                    if line.get('communication', ''):
                         note.append(_('Communication') + ': ' + line['communication'])
                     line_data = {
-                        'name': line['name'],
-=======
-                        ids = self.pool.get('res.partner.bank').search(cr, uid, [('acc_number', '=', str(line['counterpartyNumber']))])
-                        if ids:
-                            bank_account_id = ids[0]
-                            partner_id = self.pool.get('res.partner.bank').browse(cr, uid, bank_account_id, context=context).partner_id.id
-                        else:
-                            #create the bank account, not linked to any partner. The reconciliation will link the partner manually
-                            #chosen at the bank statement final confirmation time.
-                            try:
-                                type_model, type_id = self.pool.get('ir.model.data').get_object_reference(cr, uid, 'base', 'bank_normal')
-                                type_id = self.pool.get('res.partner.bank.type').browse(cr, uid, type_id, context=context)
-                                bank_code = type_id.code
-                            except ValueError:
-                                bank_code = 'bank'
-                            bank_account_id = self.pool.get('res.partner.bank').create(cr, uid, {'acc_number': str(line['counterpartyNumber']), 'state': bank_code}, context=context)
-                    if line.get('communication', ''):
-                        note.append(_('Communication') + ': ' + line['communication'])
-                    data = {
                         'name': structured_com or (line.get('communication', '') != '' and line['communication'] or '/'),
->>>>>>> ed1c1739
                         'note': "\n".join(note),
                         'date': line['entryDate'],
                         'amount': line['amount'],
                         'partner_id': partner_id,
-<<<<<<< HEAD
-                        'ref': structured_com,
-=======
                         'partner_name': line['counterpartyName'],
-                        'statement_id': statement['id'],
                         'ref': line['ref'],
->>>>>>> ed1c1739
                         'sequence': line['sequence'],
                         'bank_account_id': bank_account_id,
                     }
                     statement_line.append((0, 0, line_data))
             if statement['coda_note'] != '':
-<<<<<<< HEAD
                 statement_data.update({'coda_note': statement['coda_note']})
             statement_data.update({'journal_id': journal_id, 'line_ids': statement_line})
         return [statement_data]
-=======
-                self.pool.get('account.bank.statement').write(cr, uid, [statement['id']], {'coda_note': statement['coda_note']}, context=context)
-        model, action_id = self.pool.get('ir.model.data').get_object_reference(cr, uid, 'account', 'action_bank_reconcile_bank_statements')
-        action = self.pool[model].browse(cr, uid, action_id, context=context)
-        statements_ids = [statement['id'] for statement in statements]
-        return {
-            'name': action.name,
-            'tag': action.tag,
-            'context': {'statement_ids': statements_ids},
-            'type': 'ir.actions.client',
-        }
->>>>>>> ed1c1739
 
 def rmspaces(s):
     return " ".join(s.split())
