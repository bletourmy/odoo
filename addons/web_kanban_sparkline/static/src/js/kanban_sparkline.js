openerp.web_kanban_sparkline = function (instance) {

/**
 * Kanban widgets: Sparkline
 *
 */

instance.web_kanban.SparklineBarWidget = instance.web_kanban.AbstractField.extend({
    className: "oe_sparkline_bar",
    start: function() {
        var self = this;
        var title = this.$node.html() || this.field.string;
        setTimeout(function () {
            var value = _.pluck(self.field.value, 'value');
            var tooltips = _.pluck(self.field.value, 'tooltip');
            var sparkline_options = _.extend({
                    type: 'bar',
                    barWidth: 5,
                    height: '20px',
                    barWidth: 4,
                    barSpacing: 1,
                    barColor: '#96d854',
<<<<<<< HEAD
                    tooltipFormat: self.set_offset(),
=======
                    chartRangeMin: 0,
                    tooltipFormat: '{{offset:offset}} {{value}}',
>>>>>>> 877d9f19
                    tooltipValueLookups: {
                        'offset': tooltips
                    }
                }, self.options);
            self.$el.sparkline(value, sparkline_options);
            self.$el.tipsy({'delayIn': self.options.delayIn || 0, 'html': true, 'title': function(){return title}, 'gravity': 'n'});
        }, 0);
    },
    set_offset: function(){
        return '{{offset:offset}} {{value}}';
    }
});

instance.web_kanban.fields_registry.add("sparkline_bar", "instance.web_kanban.SparklineBarWidget");


}<|MERGE_RESOLUTION|>--- conflicted
+++ resolved
@@ -20,12 +20,8 @@
                     barWidth: 4,
                     barSpacing: 1,
                     barColor: '#96d854',
-<<<<<<< HEAD
                     tooltipFormat: self.set_offset(),
-=======
                     chartRangeMin: 0,
-                    tooltipFormat: '{{offset:offset}} {{value}}',
->>>>>>> 877d9f19
                     tooltipValueLookups: {
                         'offset': tooltips
                     }
