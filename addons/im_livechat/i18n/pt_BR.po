<<<<<<< HEAD
# Brazilian Portuguese translation for openobject-addons
# Copyright (c) 2014 Rosetta Contributors and Canonical Ltd 2014
# This file is distributed under the same license as the openobject-addons package.
# FIRST AUTHOR <EMAIL@ADDRESS>, 2014.
#
msgid ""
msgstr ""
"Project-Id-Version: openobject-addons\n"
"Report-Msgid-Bugs-To: FULL NAME <EMAIL@ADDRESS>\n"
"POT-Creation-Date: 2014-09-23 16:27+0000\n"
"PO-Revision-Date: 2014-09-07 00:02+0000\n"
"Last-Translator: Fábio Martinelli - http://zupy.com.br "
"<webmaster@zupy.com.br>\n"
"Language-Team: Brazilian Portuguese <pt_BR@li.org>\n"
=======
# Translation of Odoo Server.
# This file contains the translation of the following modules:
# * im_livechat
# 
# Translators:
# FIRST AUTHOR <EMAIL@ADDRESS>, 2014
# grazziano <g.negocios@outlook.com.br>, 2016
msgid ""
msgstr ""
"Project-Id-Version: Odoo 8.0\n"
"Report-Msgid-Bugs-To: \n"
"POT-Creation-Date: 2015-01-21 14:08+0000\n"
"PO-Revision-Date: 2016-07-09 17:06+0000\n"
"Last-Translator: grazziano <g.negocios@outlook.com.br>\n"
"Language-Team: Portuguese (Brazil) (http://www.transifex.com/odoo/odoo-8/language/pt_BR/)\n"
>>>>>>> 96502490
"MIME-Version: 1.0\n"
"Content-Type: text/plain; charset=UTF-8\n"
"Content-Transfer-Encoding: 8bit\n"
"X-Launchpad-Export-Date: 2014-09-24 09:14+0000\n"
"X-Generator: Launchpad (build 17196)\n"

#. module: im_livechat
#: view:website:im_livechat.loader
msgid ""
"\" || '',\n"
"                        auto: window.oe_im_livechat_auto || false,\n"
"                        defaultUsername: \""
msgstr "\" || '',"

#. module: im_livechat
#: view:website:im_livechat.loader
msgid ""
"\" || undefined,\n"
"                    });\n"
"            })();"
msgstr "\" || indefinido,"

#. module: im_livechat
#: view:website:im_livechat.loader
msgid ""
"\",\n"
"                        defaultMessage: \""
msgstr "\","

#. module: im_livechat
#: view:website:im_livechat.loader
msgid ""
"\",\n"
"                        inputPlaceholder: \""
msgstr "\","

#. module: im_livechat
#: view:website:im_livechat.loader
msgid ""
"\",\n"
"                    \""
msgstr "\","

#. module: im_livechat
#: view:website:im_livechat.loader
msgid ""
",\n"
"                    {\n"
"                        buttonText: \""
msgstr ","

#. module: im_livechat
#: model:ir.actions.act_window,help:im_livechat.action_support_channels
msgid ""
"<p class=\"oe_view_nocontent_create\">\n"
"                Click to define a new live chat channel.\n"
"              </p><p>\n"
"                You can create channels for each website on which you want\n"
"                to integrate the live chat widget, allowing you website\n"
"                visitors to talk in real time with your operators.\n"
"              </p><p>\n"
"                Each channel has it's own URL that you can send by email to\n"
"                your customers in order to start chatting with you.\n"
"              </p>\n"
"            "
<<<<<<< HEAD
msgstr ""
"<p class=\"oe_view_nocontent_create\">\n"
"                Clique para definir um novo canal de chat ao vivo.\n"
"              </p><p>\n"
"                Você pode criar canais para cada site que você deseja "
"integrar o \n"
"                widget de live chat, permitindo que os visitantes do site\n"
"                conversem em tempo real com seus operadores.\n"
"              </p><p>\n"
"                Cada canal tem sua própria URL que você pode enviar por "
"email\n"
"                para seus clientes para iniciar o atendimento com você.\n"
"              </p>\n"
"            "
=======
msgstr "<p class=\"oe_view_nocontent_create\">\nClique para definir um novo canal de chat ao vivo.\n</p><p>\nVocê pode criar canais para cada site que você deseja integrar o \nwidget de live chat, permitindo que os visitantes do site\nconversem em tempo real com seus operadores.\n</p><p>\nCada canal tem sua própria URL que você pode enviar por e-mail\npara seus clientes para iniciar o atendimento com você.\n</p>\n            "
>>>>>>> 96502490

#. module: im_livechat
#: field:im_chat.session,anonymous_name:0
msgid "Anonymous Name"
msgstr "Nome do Visitante"

#. module: im_livechat
#: field:im_livechat.channel,are_you_inside:0
msgid "Are you inside the matrix?"
msgstr "Você está dentro da matrix?"

#. module: im_livechat
#: field:im_chat.session,channel_id:0
msgid "Channel"
msgstr "Canal"

#. module: im_livechat
#: field:im_livechat.channel,name:0
msgid "Channel Name"
msgstr "Nome do Canal"

#. module: im_livechat
#: model:ir.ui.menu,name:im_livechat.support_channels
msgid "Channels"
msgstr "Canais"

#. module: im_livechat
#: field:im_livechat.channel,input_placeholder:0
msgid "Chat Input Placeholder"
msgstr "Espaço para Digitar no Chat"

#. module: im_livechat
#. openerp-web
#: code:addons/im_livechat/static/src/js/im_livechat.js:85
#, python-format
msgid "Chat with one of our collaborators"
msgstr "Converse com um de nossos colaboradores"

#. module: im_livechat
#: field:im_chat.session,fullname:0
msgid "Complete name"
msgstr "Nome completo"

#. module: im_livechat
#: view:im_livechat.channel:im_livechat.support_channel_form
msgid ""
"Copy and paste this code into your website, within the &lt;head&gt; tag:"
<<<<<<< HEAD
msgstr ""
"Copie e cole este código em seu website, dentro da tag &lt;head&gt; :"
=======
msgstr "Copie e cole este código em seu website, dentro do marcador &lt;head&gt; :"
>>>>>>> 96502490

#. module: im_livechat
#: field:im_livechat.channel,create_uid:0
msgid "Created by"
msgstr "Criado por"

#. module: im_livechat
#: field:im_livechat.channel,create_date:0
msgid "Created on"
msgstr "Criado em"

#. module: im_livechat
#: view:im_chat.message:im_livechat.im_message_search
msgid "Date"
msgstr "Data"

#. module: im_livechat
#: view:im_livechat.channel:im_livechat.support_channel_form
msgid ""
"For website built with Odoo CMS, please install the website_livechat module. "
"Then go to Settings > Website Settings and select the Live Chat Channel you "
"want to add on your website."
msgstr ""
"Para site construído com o CMS Odoo , instale o módulo website_livechat. Em "
"seguida, vá para Configurações> Configurações do Site e selecione o canal "
"Chat ao Vivo que você deseja adicionar em seu site."

#. module: im_livechat
#: view:im_chat.message:im_livechat.im_message_search
msgid "Group By..."
msgstr "Agrupar por..."

#. module: im_livechat
#: view:im_chat.message:im_livechat.im_message_form
#: model:ir.actions.act_window,name:im_livechat.action_history
#: model:ir.ui.menu,name:im_livechat.history
msgid "History"
msgstr "Histórico"

#. module: im_livechat
#. openerp-web
#: code:addons/im_livechat/static/src/js/im_livechat.js:87
#, python-format
msgid "How may I help you?"
msgstr "Como posso ajudá-lo?"

#. module: im_livechat
#: view:im_livechat.channel:im_livechat.support_channel_form
msgid "How to use the Live Chat widget?"
msgstr "Como usar o widget do Live Chat?"

#. module: im_livechat
#: field:im_livechat.channel,id:0
msgid "ID"
msgstr "ID"

#. module: im_livechat
#: view:im_livechat.channel:im_livechat.support_channel_kanban
msgid "Join"
msgstr "Entrar"

#. module: im_livechat
#: view:im_livechat.channel:im_livechat.support_channel_form
msgid "Join Channel"
msgstr "Entrar em um canal"

#. module: im_livechat
#: field:im_livechat.channel,write_uid:0
msgid "Last Updated by"
msgstr "Última atualização por"

#. module: im_livechat
#: field:im_livechat.channel,write_date:0
msgid "Last Updated on"
msgstr "Última atualização em"

#. module: im_livechat
#: view:im_livechat.channel:im_livechat.support_channel_form
msgid "Leave Channel"
msgstr "Sair do Canal"

#. module: im_livechat
#: model:ir.ui.menu,name:im_livechat.im_livechat
msgid "Live Chat"
msgstr "Live Chat"

#. module: im_livechat
#: model:ir.actions.act_window,name:im_livechat.action_support_channels
msgid "Live Chat Channels"
msgstr "Canais do Live Chat"

#. module: im_livechat
#: view:website:im_livechat.support_page
msgid "Live Chat Powered by"
msgstr "Live Chat oferecido por"

#. module: im_livechat
#: model:ir.module.category,name:im_livechat.module_category_im_livechat
msgid "Live Support"
msgstr "Atendimento ao Vivo"

#. module: im_livechat
#: view:website:im_livechat.support_page
msgid "Livechat Support Page"
msgstr "Página de Suporte do Live Chat"

#. module: im_livechat
#: model:res.groups,name:im_livechat.group_im_livechat_manager
msgid "Manager"
msgstr "Gerente"

#. module: im_livechat
#: field:im_livechat.channel,image_medium:0
msgid "Medium-sized photo"
msgstr "Foto de tamanho médio"

#. module: im_livechat
#: help:im_livechat.channel,image_medium:0
msgid ""
"Medium-sized photo of the group. It is automatically resized as a 128x128px "
"image, with aspect ratio preserved. Use this field in form views or some "
"kanban views."
msgstr ""
"Foto de tamanho médio para o grupo. Ela será automaticamente redimensionada "
"para 128x128 pixels, com a relação de aspecto preservada. Utilize este campo "
"nas visões de formulário ou em algumas visões kanban."

#. module: im_livechat
#: view:im_chat.message:im_livechat.im_message_search
msgid "My Sessions"
msgstr "Minhas Sessões"

#. module: im_livechat
#. openerp-web
#: code:addons/im_livechat/static/src/js/im_livechat.js:137
#, python-format
msgid ""
"None of our collaborators seems to be available, please try again later."
msgstr ""
"Nenhum de nossos colaboradores parece estar disponível, por favor tente "
"daqui a pouco."

#. module: im_livechat
#: view:website:im_livechat.support_page
msgid "Odoo"
msgstr "Odoo"

#. module: im_livechat
#: view:im_livechat.channel:im_livechat.support_channel_form
msgid "Operators"
msgstr "Operadores"

#. module: im_livechat
#: view:im_livechat.channel:im_livechat.support_channel_form
msgid "Options"
msgstr "Opções"

#. module: im_livechat
#: field:im_livechat.channel,image:0
msgid "Photo"
msgstr "Foto"

#. module: im_livechat
#: view:im_livechat.channel:im_livechat.support_channel_kanban
msgid "Quit"
msgstr "Sair"

#. module: im_livechat
#: field:im_livechat.channel,script_external:0
msgid "Script (external)"
msgstr "Script (externol)"

#. module: im_livechat
#: field:im_livechat.channel,script_internal:0
msgid "Script (internal)"
msgstr "Script (interno)"

#. module: im_livechat
#: view:im_chat.message:im_livechat.im_message_search
msgid "Search history"
msgstr "Procurar no histórico"

#. module: im_livechat
#: view:im_chat.message:im_livechat.im_message_search
msgid "Session"
msgstr "Sessão"

#. module: im_livechat
#: field:im_livechat.channel,image_small:0
msgid "Small-sized photo"
msgstr "Foto pequena"

#. module: im_livechat
#: help:im_livechat.channel,image_small:0
msgid ""
"Small-sized photo of the group. It is automatically resized as a 64x64px "
"image, with aspect ratio preserved. Use this field anywhere a small image is "
"required."
msgstr ""
"Imagem em tamanho reduzido do grupo. Ela será automaticamente redimensionada "
"para 64x64px, mantendo-se as proporções da imagem original. Utilize esse "
"campo em lugares onde uma imagem miniatura for necessária."

#. module: im_livechat
#: view:im_livechat.channel:im_livechat.support_channel_form
msgid "Support Channels"
msgstr "Canais de Suporte"

#. module: im_livechat
#: view:im_livechat.channel:im_livechat.support_channel_form
msgid "Test"
msgstr "Teste"

#. module: im_livechat
#: field:im_livechat.channel,button_text:0
msgid "Text of the Button"
msgstr "Texto do Botão"

#. module: im_livechat
#: model:res.groups,comment:im_livechat.group_im_livechat_manager
msgid "The user will be able to delete support channels."
msgstr "O usuário poderá excluir canais de suporte."

#. module: im_livechat
#: model:res.groups,comment:im_livechat.group_im_livechat
msgid "The user will be able to join support channels."
msgstr "O usuário poderá se juntar aos canais de suporte."

#. module: im_livechat
#: help:im_livechat.channel,image:0
msgid ""
"This field holds the image used as photo for the group, limited to "
"1024x1024px."
msgstr ""
"Este campo armazena a imagem utilizada como foto para o grupo, limitada a "
"1024x1024px."

#. module: im_livechat
#: help:im_livechat.channel,default_message:0
msgid ""
"This is an automated 'welcome' message that your visitor will see when they "
"initiate a new chat session."
msgstr ""
"Esta é uma mensagem de 'Boas Vindas' automática que o visitante verá ao "
"iniciar uma nova conversa no chat."

#. module: im_livechat
#: model:res.groups,name:im_livechat.group_im_livechat
msgid "User"
msgstr "Usuário"

#. module: im_livechat
#: field:im_livechat.channel,user_ids:0
msgid "Users"
msgstr "Usuários"

#. module: im_livechat
#. openerp-web
#: code:addons/im_livechat/static/src/js/im_livechat.js:88
#, python-format
msgid "Visitor"
msgstr ""

#. module: im_livechat
#: field:im_livechat.channel,web_page:0
msgid "Web Page"
msgstr "Página da web"

#. module: im_livechat
#: field:im_livechat.channel,default_message:0
msgid "Welcome Message"
msgstr "Mensagem de Boas Vindas"

#. module: im_livechat
#: view:im_livechat.channel:im_livechat.support_channel_form
msgid "e.g. Hello, how may I help you?"
msgstr "ex. Olá, como posso ajudar?"

#. module: im_livechat
#: view:im_livechat.channel:im_livechat.support_channel_form
msgid "e.g. YourWebsite.com"
msgstr "ex. seusite.com.br"

#. module: im_livechat
#: view:im_livechat.channel:im_livechat.support_channel_form
msgid "or copy this url and send it by email to your customers or suppliers:"
<<<<<<< HEAD
msgstr ""
"ou copie e cole esta url e envie para email para seus clientes ou "
"fornecedores:"

#, python-format
#~ msgid "Anonymous"
#~ msgstr "Visitante"
=======
msgstr "ou copie e cole esta url e envie para e-mail para seus clientes ou fornecedores:"
>>>>>>> 96502490
<|MERGE_RESOLUTION|>--- conflicted
+++ resolved
@@ -1,19 +1,3 @@
-<<<<<<< HEAD
-# Brazilian Portuguese translation for openobject-addons
-# Copyright (c) 2014 Rosetta Contributors and Canonical Ltd 2014
-# This file is distributed under the same license as the openobject-addons package.
-# FIRST AUTHOR <EMAIL@ADDRESS>, 2014.
-#
-msgid ""
-msgstr ""
-"Project-Id-Version: openobject-addons\n"
-"Report-Msgid-Bugs-To: FULL NAME <EMAIL@ADDRESS>\n"
-"POT-Creation-Date: 2014-09-23 16:27+0000\n"
-"PO-Revision-Date: 2014-09-07 00:02+0000\n"
-"Last-Translator: Fábio Martinelli - http://zupy.com.br "
-"<webmaster@zupy.com.br>\n"
-"Language-Team: Brazilian Portuguese <pt_BR@li.org>\n"
-=======
 # Translation of Odoo Server.
 # This file contains the translation of the following modules:
 # * im_livechat
@@ -29,57 +13,11 @@
 "PO-Revision-Date: 2016-07-09 17:06+0000\n"
 "Last-Translator: grazziano <g.negocios@outlook.com.br>\n"
 "Language-Team: Portuguese (Brazil) (http://www.transifex.com/odoo/odoo-8/language/pt_BR/)\n"
->>>>>>> 96502490
 "MIME-Version: 1.0\n"
 "Content-Type: text/plain; charset=UTF-8\n"
-"Content-Transfer-Encoding: 8bit\n"
-"X-Launchpad-Export-Date: 2014-09-24 09:14+0000\n"
-"X-Generator: Launchpad (build 17196)\n"
-
-#. module: im_livechat
-#: view:website:im_livechat.loader
-msgid ""
-"\" || '',\n"
-"                        auto: window.oe_im_livechat_auto || false,\n"
-"                        defaultUsername: \""
-msgstr "\" || '',"
-
-#. module: im_livechat
-#: view:website:im_livechat.loader
-msgid ""
-"\" || undefined,\n"
-"                    });\n"
-"            })();"
-msgstr "\" || indefinido,"
-
-#. module: im_livechat
-#: view:website:im_livechat.loader
-msgid ""
-"\",\n"
-"                        defaultMessage: \""
-msgstr "\","
-
-#. module: im_livechat
-#: view:website:im_livechat.loader
-msgid ""
-"\",\n"
-"                        inputPlaceholder: \""
-msgstr "\","
-
-#. module: im_livechat
-#: view:website:im_livechat.loader
-msgid ""
-"\",\n"
-"                    \""
-msgstr "\","
-
-#. module: im_livechat
-#: view:website:im_livechat.loader
-msgid ""
-",\n"
-"                    {\n"
-"                        buttonText: \""
-msgstr ","
+"Content-Transfer-Encoding: \n"
+"Language: pt_BR\n"
+"Plural-Forms: nplurals=2; plural=(n > 1);\n"
 
 #. module: im_livechat
 #: model:ir.actions.act_window,help:im_livechat.action_support_channels
@@ -95,24 +33,7 @@
 "                your customers in order to start chatting with you.\n"
 "              </p>\n"
 "            "
-<<<<<<< HEAD
-msgstr ""
-"<p class=\"oe_view_nocontent_create\">\n"
-"                Clique para definir um novo canal de chat ao vivo.\n"
-"              </p><p>\n"
-"                Você pode criar canais para cada site que você deseja "
-"integrar o \n"
-"                widget de live chat, permitindo que os visitantes do site\n"
-"                conversem em tempo real com seus operadores.\n"
-"              </p><p>\n"
-"                Cada canal tem sua própria URL que você pode enviar por "
-"email\n"
-"                para seus clientes para iniciar o atendimento com você.\n"
-"              </p>\n"
-"            "
-=======
 msgstr "<p class=\"oe_view_nocontent_create\">\nClique para definir um novo canal de chat ao vivo.\n</p><p>\nVocê pode criar canais para cada site que você deseja integrar o \nwidget de live chat, permitindo que os visitantes do site\nconversem em tempo real com seus operadores.\n</p><p>\nCada canal tem sua própria URL que você pode enviar por e-mail\npara seus clientes para iniciar o atendimento com você.\n</p>\n            "
->>>>>>> 96502490
 
 #. module: im_livechat
 #: field:im_chat.session,anonymous_name:0
@@ -160,12 +81,7 @@
 #: view:im_livechat.channel:im_livechat.support_channel_form
 msgid ""
 "Copy and paste this code into your website, within the &lt;head&gt; tag:"
-<<<<<<< HEAD
-msgstr ""
-"Copie e cole este código em seu website, dentro da tag &lt;head&gt; :"
-=======
 msgstr "Copie e cole este código em seu website, dentro do marcador &lt;head&gt; :"
->>>>>>> 96502490
 
 #. module: im_livechat
 #: field:im_livechat.channel,create_uid:0
@@ -185,13 +101,10 @@
 #. module: im_livechat
 #: view:im_livechat.channel:im_livechat.support_channel_form
 msgid ""
-"For website built with Odoo CMS, please install the website_livechat module. "
-"Then go to Settings > Website Settings and select the Live Chat Channel you "
-"want to add on your website."
-msgstr ""
-"Para site construído com o CMS Odoo , instale o módulo website_livechat. Em "
-"seguida, vá para Configurações> Configurações do Site e selecione o canal "
-"Chat ao Vivo que você deseja adicionar em seu site."
+"For website built with Odoo CMS, please install the website_livechat module."
+" Then go to Settings > Website Settings and select the Live Chat Channel you"
+" want to add on your website."
+msgstr "Para site construído com o CMS Odoo , instale o módulo website_livechat. Em seguida, vá para Configurações> Configurações do Site e selecione o canal Chat ao Vivo que você deseja adicionar em seu site."
 
 #. module: im_livechat
 #: view:im_chat.message:im_livechat.im_message_search
@@ -288,10 +201,7 @@
 "Medium-sized photo of the group. It is automatically resized as a 128x128px "
 "image, with aspect ratio preserved. Use this field in form views or some "
 "kanban views."
-msgstr ""
-"Foto de tamanho médio para o grupo. Ela será automaticamente redimensionada "
-"para 128x128 pixels, com a relação de aspecto preservada. Utilize este campo "
-"nas visões de formulário ou em algumas visões kanban."
+msgstr "Foto de tamanho médio para o grupo. Ela será automaticamente redimensionada para 128x128 pixels, com a relação de aspecto preservada. Utilize este campo nas visões de formulário ou em algumas visões kanban."
 
 #. module: im_livechat
 #: view:im_chat.message:im_livechat.im_message_search
@@ -304,9 +214,7 @@
 #, python-format
 msgid ""
 "None of our collaborators seems to be available, please try again later."
-msgstr ""
-"Nenhum de nossos colaboradores parece estar disponível, por favor tente "
-"daqui a pouco."
+msgstr "Nenhum de nossos colaboradores parece estar disponível, por favor tente daqui a pouco."
 
 #. module: im_livechat
 #: view:website:im_livechat.support_page
@@ -362,12 +270,9 @@
 #: help:im_livechat.channel,image_small:0
 msgid ""
 "Small-sized photo of the group. It is automatically resized as a 64x64px "
-"image, with aspect ratio preserved. Use this field anywhere a small image is "
-"required."
-msgstr ""
-"Imagem em tamanho reduzido do grupo. Ela será automaticamente redimensionada "
-"para 64x64px, mantendo-se as proporções da imagem original. Utilize esse "
-"campo em lugares onde uma imagem miniatura for necessária."
+"image, with aspect ratio preserved. Use this field anywhere a small image is"
+" required."
+msgstr "Imagem em tamanho reduzido do grupo. Ela será automaticamente redimensionada para 64x64px, mantendo-se as proporções da imagem original. Utilize esse campo em lugares onde uma imagem miniatura for necessária."
 
 #. module: im_livechat
 #: view:im_livechat.channel:im_livechat.support_channel_form
@@ -399,18 +304,14 @@
 msgid ""
 "This field holds the image used as photo for the group, limited to "
 "1024x1024px."
-msgstr ""
-"Este campo armazena a imagem utilizada como foto para o grupo, limitada a "
-"1024x1024px."
+msgstr "Este campo armazena a imagem utilizada como foto para o grupo, limitada a 1024x1024px."
 
 #. module: im_livechat
 #: help:im_livechat.channel,default_message:0
 msgid ""
 "This is an automated 'welcome' message that your visitor will see when they "
 "initiate a new chat session."
-msgstr ""
-"Esta é uma mensagem de 'Boas Vindas' automática que o visitante verá ao "
-"iniciar uma nova conversa no chat."
+msgstr "Esta é uma mensagem de 'Boas Vindas' automática que o visitante verá ao iniciar uma nova conversa no chat."
 
 #. module: im_livechat
 #: model:res.groups,name:im_livechat.group_im_livechat
@@ -427,7 +328,7 @@
 #: code:addons/im_livechat/static/src/js/im_livechat.js:88
 #, python-format
 msgid "Visitor"
-msgstr ""
+msgstr "Visitante"
 
 #. module: im_livechat
 #: field:im_livechat.channel,web_page:0
@@ -452,14 +353,4 @@
 #. module: im_livechat
 #: view:im_livechat.channel:im_livechat.support_channel_form
 msgid "or copy this url and send it by email to your customers or suppliers:"
-<<<<<<< HEAD
-msgstr ""
-"ou copie e cole esta url e envie para email para seus clientes ou "
-"fornecedores:"
-
-#, python-format
-#~ msgid "Anonymous"
-#~ msgstr "Visitante"
-=======
-msgstr "ou copie e cole esta url e envie para e-mail para seus clientes ou fornecedores:"
->>>>>>> 96502490
+msgstr "ou copie e cole esta url e envie para e-mail para seus clientes ou fornecedores:"