--- conflicted
+++ resolved
@@ -14,11 +14,7 @@
                    <filter string="Can be sold" icon="terp-stock" domain="[('sale_ok','=',1)]"/>
                    <filter string="Can be Purchased" icon="terp-stock" domain="[('purchase_ok', '=', 1)]" />
                    <separator orientation="vertical"/>
-<<<<<<< HEAD
-                   <field name="default_code" select="1"/>
-                   <field name="name" select="1"/>
-                   <field name="categ_id" select="1" widget="selection" operator="child_of"/>
-=======
+
                    <field name="default_code"/>
                    <field name="name"/>
                    <field name="categ_id" widget="selection" operator="child_of"/>
@@ -27,7 +23,6 @@
                        <field name="pricelist_id" widget="selection" context="{'pricelist': self}" />
                    </group>
                    <newline/>
->>>>>>> bd50a157
                    <group col='8' colspan='15' expand='1' string='Group by...'>
                        <filter string='Category' icon="terp-stock" domain="[]" context="{'group_by' : 'categ_id'}" />
                        <separator orientation="vertical"/>
