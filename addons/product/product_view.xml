--- conflicted
+++ resolved
@@ -28,11 +28,7 @@
                    <group  expand='0' string='Group by...'>
                        <filter string='Category' icon="terp-stock_symbol-selection" domain="[]" context="{'group_by' : 'categ_id'}"/>
                        <separator orientation="vertical"/>
-<<<<<<< HEAD
-                       <filter string='Default UOM' icon="terp-mrp" domain="[]" context="{'group_by' : 'uom_id'}"/>
-=======
-                       <filter string='Default Unit of Measure' icon="terp-mrp" domain="[]" context="{'group_by' : 'uom_id'}" />
->>>>>>> 2a0d2178
+                       <filter string='Default Unit of Measure' icon="terp-mrp" domain="[]" context="{'group_by' : 'uom_id'}"/>
                        <separator orientation="vertical"/>
                        <filter string='Type' icon="terp-stock_symbol-selection" domain="[]" context="{'group_by' : 'type'}"/>
                        <separator orientation="vertical" groups="base.group_multi_company"/>
