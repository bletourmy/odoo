--- conflicted
+++ resolved
@@ -96,11 +96,7 @@
     def name_get(self, cr, uid, ids, context={}):
         result= []
         for pl in self.browse(cr, uid, ids, context):
-<<<<<<< HEAD
             name = pl.name + ' ('+ pl.currency_id.name + ')'
-=======
-            name = "%s (%s)" % (ustr(pl.name), ustr(pl.currency_id.name))
->>>>>>> 9dac7587
             result.append((pl.id,name))
         return result
     
