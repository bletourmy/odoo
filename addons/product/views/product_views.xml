--- conflicted
+++ resolved
@@ -299,23 +299,6 @@
                                 <field name="standard_price" widget='monetary' options="{'currency_field': 'currency_id'}"/>
                                 <field name="currency_id" invisible='1'/>
                             </group>
-<<<<<<< HEAD
-=======
-                            <group name="weight">
-                                <group name="weight" string="Weights" attrs="{'invisible':[('type', 'not in', ['product', 'consu'])]}">
-                                    <label for="volume"/>
-                                    <div class="o_row">
-                                        <field name="volume"/>
-                                        <span>m³</span>
-                                    </div>
-                                    <label for="weight"/>
-                                    <div class="o_row">
-                                        <field name="weight"/>
-                                        <span><field name="weight_uom_name"/></span>
-                                    </div>
-                                </group>
-                            </group>
->>>>>>> f854e01a
                         </group>
                         <group>
                             <group name="weight" string="Logistics" attrs="{'invisible':[('type', 'not in', ['product', 'consu'])]}">
@@ -327,7 +310,7 @@
                                 <label for="weight"/>
                                 <div class="o_row">
                                     <field name="weight"/>
-                                    <span>kg</span>
+                                    <span><field name="weight_uom_name"/></span>
                                 </div>
                             </group>
                             <group name="packaging" string="Packaging" groups="product.group_stock_packaging">
