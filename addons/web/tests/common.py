# -*- coding: utf-8 -*-
import unittest2

import mock

from openerp import http

class MockRequestCase(unittest2.TestCase):
    def setUp(self):
        super(MockRequestCase, self).setUp()
<<<<<<< HEAD
        self.tmp_req = mock.Mock()
        http._request_stack.push(self.tmp_req)
=======
        http._request_stack.push(mock.Mock())
>>>>>>> 0fd50c47

    def tearDown(self):
        http._request_stack.pop()
        super(MockRequestCase, self).tearDown()
<|MERGE_RESOLUTION|>--- conflicted
+++ resolved
@@ -8,12 +8,7 @@
 class MockRequestCase(unittest2.TestCase):
     def setUp(self):
         super(MockRequestCase, self).setUp()
-<<<<<<< HEAD
-        self.tmp_req = mock.Mock()
-        http._request_stack.push(self.tmp_req)
-=======
         http._request_stack.push(mock.Mock())
->>>>>>> 0fd50c47
 
     def tearDown(self):
         http._request_stack.pop()
