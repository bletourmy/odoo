﻿/*!
 CLEditor WYSIWYG HTML Editor v1.4.4
 http://premiumsoftware.net/CLEditor
 requires jQuery v1.4.2 or later

 Copyright 2010, Chris Landowski, Premium Software, LLC
 Dual licensed under the MIT or GPL Version 2 licenses.
*/

(function ($) {

  //==============
  // jQuery Plugin
  //==============

  $.cleditor = {

    // Define the defaults used for all new cleditor instances
    defaultOptions: {
      width:        'auto', // width not including margins, borders or padding
      height:       250, // height not including margins, borders or padding
      controls:     // controls to add to the toolbar
                    "bold italic underline strikethrough subscript superscript | font size " +
                    "style | color highlight removeformat | bullets numbering | outdent " +
                    "indent | alignleft center alignright justify | undo redo | " +
                    "rule image link unlink | cut copy paste pastetext | print source",
      colors:       // colors in the color popup
                    "FFF FCC FC9 FF9 FFC 9F9 9FF CFF CCF FCF " +
                    "CCC F66 F96 FF6 FF3 6F9 3FF 6FF 99F F9F " +
                    "BBB F00 F90 FC6 FF0 3F3 6CC 3CF 66C C6C " +
                    "999 C00 F60 FC3 FC0 3C0 0CC 36F 63F C3C " +
                    "666 900 C60 C93 990 090 399 33F 60C 939 " +
                    "333 600 930 963 660 060 366 009 339 636 " +
                    "000 300 630 633 330 030 033 006 309 303",    
      fonts:        // font names in the font popup
                    "Arial,Arial Black,Comic Sans MS,Courier New,Narrow,Garamond," +
                    "Georgia,Impact,Sans Serif,Serif,Tahoma,Trebuchet MS,Verdana",
      sizes:        // sizes in the font size popup
                    "1,2,3,4,5,6,7",
      styles:       // styles in the style popup
                    [["Paragraph", "<p>"], ["Header 1", "<h1>"], ["Header 2", "<h2>"],
                    ["Header 3", "<h3>"],  ["Header 4","<h4>"],  ["Header 5","<h5>"],
                    ["Header 6","<h6>"]],
      useCSS:       true, // use CSS to style HTML when possible (not supported in ie)
      docType:      // Document type contained within the editor
                    '<!DOCTYPE HTML PUBLIC "-//W3C//DTD HTML 4.01 Transitional//EN" "http://www.w3.org/TR/html4/loose.dtd">',
      docCSSFile:   // CSS file used to style the document contained within the editor
                    "", 
      bodyStyle:    // style to assign to document body contained within the editor
                    "margin:4px; color:#4c4c4c; font-size:13px; font-family:\"Lucida Grande\",Helvetica,Verdana,Arial,sans-serif; cursor:text"
    },

    // Define all usable toolbar buttons - the init string property is 
    //   expanded during initialization back into the buttons object and 
    //   separate object properties are created for each button.
    //   e.g. buttons.size.title = "Font Size"
    buttons: {
      // name,title,command,popupName (""=use name)
      init:
      "bold,,|" +
      "italic,,|" +
      "underline,,|" +
      "strikethrough,,|" +
      "subscript,,|" +
      "superscript,,|" +
      "font,,fontname,|" +
      "size,Font Size,fontsize,|" +
      "style,,formatblock,|" +
      "color,Font Color,forecolor,|" +
      "highlight,Text Highlight Color,hilitecolor,color|" +
      "removeformat,Remove Formatting,|" +
      "bullets,,insertunorderedlist|" +
      "numbering,,insertorderedlist|" +
      "outdent,,|" +
      "indent,,|" +
      "alignleft,Align Text Left,justifyleft|" +
      "center,,justifycenter|" +
      "alignright,Align Text Right,justifyright|" +
      "justify,,justifyfull|" +
      "undo,,|" +
      "redo,,|" +
      "rule,Insert Horizontal Rule,inserthorizontalrule|" +
      "image,Insert Image,insertimage,url|" +
      "link,Insert Hyperlink,createlink,url|" +
      "unlink,Remove Hyperlink,|" +
      "cut,,|" +
      "copy,,|" +
      "paste,,|" +
      "pastetext,Paste as Text,inserthtml,|" +
      "print,,|" +
      "source,Show Source"
    },

    // imagesPath - returns the path to the images folder
    imagesPath: function() { return imagesPath(); }

  };

  // cleditor - creates a new editor for each of the matched textareas
  $.fn.cleditor = function(options) {

    // Create a new jQuery object to hold the results
    var $result = $([]);

    // Loop through all matching textareas and create the editors
    this.each(function(idx, elem) {
      if (elem.tagName.toUpperCase() === "TEXTAREA") {
        var data = $.data(elem, CLEDITOR);
        if (!data) data = new cleditor(elem, options);
        $result = $result.add(data);
      }
    });

    // return the new jQuery object
    return $result;

  };
    
  //==================
  // Private Variables
  //==================

  var

  // Misc constants
  BACKGROUND_COLOR = "backgroundColor",
  BLURRED          = "blurred",
  BUTTON           = "button",
  BUTTON_NAME      = "buttonName",
  CHANGE           = "change",
  CLEDITOR         = "cleditor",
  CLICK            = "click",
  DISABLED         = "disabled",
  DIV_TAG          = "<div>",
  FOCUSED          = "focused",
  TRANSPARENT      = "transparent",
  UNSELECTABLE     = "unselectable",

  // Class name constants
  MAIN_CLASS       = "cleditorMain",    // main containing div
  TOOLBAR_CLASS    = "cleditorToolbar", // toolbar div inside main div
  GROUP_CLASS      = "cleditorGroup",   // group divs inside the toolbar div
  BUTTON_CLASS     = "cleditorButton",  // button divs inside group div
  DISABLED_CLASS   = "cleditorDisabled",// disabled button divs
  DIVIDER_CLASS    = "cleditorDivider", // divider divs inside group div
  POPUP_CLASS      = "cleditorPopup",   // popup divs inside body
  LIST_CLASS       = "cleditorList",    // list popup divs inside body
  COLOR_CLASS      = "cleditorColor",   // color popup div inside body
  PROMPT_CLASS     = "cleditorPrompt",  // prompt popup divs inside body
  MSG_CLASS        = "cleditorMsg",     // message popup div inside body

  // Browser detection
  ua = navigator.userAgent.toLowerCase(),
  ie = /msie/.test(ua),
  ie6 = /msie\s6/.test(ua),
  iege11 = /(trident)(?:.*rv:([\w.]+))?/.test(ua),
  webkit = /webkit/.test(ua),

  // Test for iPhone/iTouch/iPad
  iOS = /iphone|ipad|ipod/i.test(ua),

  // Popups are created once as needed and shared by all editor instances
  popups = {},

  // Used to prevent the document click event from being bound more than once
  documentClickAssigned,

  // Local copy of the buttons object
  buttons = $.cleditor.buttons;

  //===============
  // Initialization
  //===============

  // Expand the buttons.init string back into the buttons object
  //   and create seperate object properties for each button.
  //   e.g. buttons.size.title = "Font Size"
  $.each(buttons.init.split("|"), function(idx, button) {
    var items = button.split(","), name = items[0];
    buttons[name] = {
      stripIndex: idx,
      name: name,
      title: items[1] === "" ? name.charAt(0).toUpperCase() + name.substr(1) : items[1],
      command: items[2] === "" ? name : items[2],
      popupName: items[3] === "" ? name : items[3]
    };
  });
  delete buttons.init;

  //============
  // Constructor
  //============

  // cleditor - creates a new editor for the passed in textarea element
  cleditor = function(area, options) {

    var editor = this;

    // Get the defaults and override with options
    editor.options = options = $.extend({}, $.cleditor.defaultOptions, options);

    // Hide the textarea and associate it with this editor
    var $area = editor.$area = $(area)
      .hide()
      .data(CLEDITOR, editor)
      .blur(function() {
        // Update the iframe when the textarea loses focus
        updateFrame(editor, true);
      });

    // Create the main container and append the textarea
    var $main = editor.$main = $(DIV_TAG)
      .addClass(MAIN_CLASS)
      .width(options.width)
      .height(options.height);

    // Create the toolbar
    var $toolbar = editor.$toolbar = $(DIV_TAG)
      .addClass(TOOLBAR_CLASS)
      .appendTo($main);

    // Add the first group to the toolbar
    var $group = $(DIV_TAG)
      .addClass(GROUP_CLASS)
      .appendTo($toolbar);

    // Initialize the group width
    var groupWidth = 0;
    
    // Add the buttons to the toolbar
    $.each(options.controls.split(" "), function(idx, buttonName) {
      if (buttonName === "") return true;

      // Divider
      if (buttonName === "|") {

        // Add a new divider to the group
        var $div = $(DIV_TAG)
          .addClass(DIVIDER_CLASS)
          .appendTo($group);

        // Update the group width
        $group.width(groupWidth + 1);
        groupWidth = 0;

        // Create a new group
        $group = $(DIV_TAG)
          .addClass(GROUP_CLASS)
          .appendTo($toolbar);

      }

      // Button
      else {
        
        // Get the button definition
        var button = buttons[buttonName];

        // Add a new button to the group
        var $buttonDiv = $(DIV_TAG)
          .data(BUTTON_NAME, button.name)
          .addClass(BUTTON_CLASS)
          .attr("title", button.title)
          .bind(CLICK, $.proxy(buttonClick, editor))
          .appendTo($group)
          .hover(hoverEnter, hoverLeave);

        // Update the group width
        groupWidth += 24;
        $group.width(groupWidth + 1);

        // Prepare the button image
        var map = {};
        if (button.css) map = button.css;
        else if (button.image) map.backgroundImage = imageUrl(button.image);
        if (button.stripIndex) map.backgroundPosition = button.stripIndex * -24;
        $buttonDiv.css(map);

        // Add the unselectable attribute for ie
        if (ie)
          $buttonDiv.attr(UNSELECTABLE, "on");

        // Create the popup
        if (button.popupName)
          createPopup(button.popupName, options, button.popupClass,
            button.popupContent, button.popupHover);
        
      }

    });

    // Add the main div to the DOM and append the textarea
    $main.insertBefore($area)
      .append($area);

    // Bind the document click event handler
    if (!documentClickAssigned) {
      $(document).click(function(e) {
        // Dismiss all non-prompt popups
        var $target = $(e.target);
        if (!$target.add($target.parents()).is("." + PROMPT_CLASS))
          hidePopups();
      });
      documentClickAssigned = true;
    }

    // Bind the window resize event when the width or height is auto or %
    if (/auto|%/.test("" + options.width + options.height))
      $(window).bind('resize.cleditor', function () {
        //Forcefully blurred iframe contentWindow, chrome, IE, safari doesn't trigger blur on window resize and due to which text disappears
        var contentWindow = editor.$frame[0].contentWindow;
        if(!$.browser.mozilla && contentWindow){
          $(contentWindow).trigger('blur');
        }
        // CHM Note MonkeyPatch: if the DOM is not remove, refresh the cleditor
        if(editor.$main.parent().parent().size()) {
          refresh(editor);
        }
      });
    // Create the iframe and resize the controls
    refresh(editor);

  };

  //===============
  // Public Methods
  //===============

  var fn = cleditor.prototype,

  // Expose the following private functions as methods on the cleditor object.
  // The closure compiler will rename the private functions. However, the
  // exposed method names on the cleditor object will remain fixed.
  methods = [
    ["clear", clear],
    ["disable", disable],
    ["execCommand", execCommand],
    ["focus", focus],
    ["hidePopups", hidePopups],
    ["sourceMode", sourceMode, true],
    ["refresh", refresh],
    ["select", select],
    ["selectedHTML", selectedHTML, true],
    ["selectedText", selectedText, true],
    ["showMessage", showMessage],
    ["updateFrame", updateFrame],
    ["updateTextArea", updateTextArea]
  ];

  $.each(methods, function(idx, method) {
    fn[method[0]] = function() {
      var editor = this, args = [editor];
      // using each here would cast booleans into objects!
      for(var x = 0; x < arguments.length; x++) {args.push(arguments[x]);}
      var result = method[1].apply(editor, args);
      if (method[2]) return result;
      return editor;
    };
  });
  
  // blurred - shortcut for .bind("blurred", handler) or .trigger("blurred")
  fn.blurred = function(handler) {
    var $this = $(this);
    return handler ? $this.bind(BLURRED, handler) : $this.trigger(BLURRED);
  };

  // change - shortcut for .bind("change", handler) or .trigger("change")
  fn.change = function change(handler) {
<<<<<<< HEAD
    console.log('change test');
=======
>>>>>>> 5035c76f
    var $this = $(this);
    return handler ? $this.bind(CHANGE, handler) : $this.trigger(CHANGE);
  };

  // focused - shortcut for .bind("focused", handler) or .trigger("focused")
  fn.focused = function(handler) {
    var $this = $(this);
    return handler ? $this.bind(FOCUSED, handler) : $this.trigger(FOCUSED);
  };

  //===============
  // Event Handlers
  //===============

  // buttonClick - click event handler for toolbar buttons
  function buttonClick(e) {

    var editor = this,
        buttonDiv = e.target,
        buttonName = $.data(buttonDiv, BUTTON_NAME),
        button = buttons[buttonName],
        popupName = button.popupName,
        popup = popups[popupName];

    // Check if disabled
    if (editor.disabled || $(buttonDiv).attr(DISABLED) === DISABLED)
      return;

    // Fire the buttonClick event
    var data = {
      editor: editor,
      button: buttonDiv,
      buttonName: buttonName,
      popup: popup,
      popupName: popupName,
      command: button.command,
      useCSS: editor.options.useCSS
    };

    if (button.buttonClick && button.buttonClick(e, data) === false)
      return false;

    // Toggle source
    if (buttonName === "source") {

      // Show the iframe
      if (sourceMode(editor)) {
        delete editor.range;
        editor.$area.hide();
        editor.$frame.show();
        buttonDiv.title = button.title;
      }

      // Show the textarea
      else {
        editor.$frame.hide();
        editor.$area.show();
        buttonDiv.title = "Show Rich Text";
      }

      // Enable or disable the toolbar buttons
      // IE requires the timeout
      setTimeout(function() {refreshButtons(editor);}, 100);

    }

    // Check for rich text mode
    else if (!sourceMode(editor)) {

      // Handle popups
      if (popupName) {
        var $popup = $(popup);

        // URL
        if (popupName === "url") {

          // Check for selection before showing the link url popup
          if (buttonName === "link" && selectedText(editor) === "") {
            showMessage(editor, "A selection is required when inserting a link.", buttonDiv);
            return false;
          }

          // Wire up the submit button click event handler
          $popup.children(":button")
            .unbind(CLICK)
            .bind(CLICK, function() {

              // Insert the image or link if a url was entered
              var $text = $popup.find(":text"),
                url = $.trim($text.val());
              if (url !== "")
                execCommand(editor, data.command, url, null, data.button);

              // Reset the text, hide the popup and set focus
              $text.val("http://");
              hidePopups();
              focus(editor);

            });

        }

        // Paste as Text
        else if (popupName === "pastetext") {

          // Wire up the submit button click event handler
          $popup.children(":button")
            .unbind(CLICK)
            .bind(CLICK, function() {

              // Insert the unformatted text replacing new lines with break tags
              var $textarea = $popup.find("textarea"),
                text = $textarea.val().replace(/\n/g, "<br />");
              if (text !== "")
                execCommand(editor, data.command, text, null, data.button);

              // Reset the text, hide the popup and set focus
              $textarea.val("");
              hidePopups();
              focus(editor);

            });

        }

        // Show the popup if not already showing for this button
        if (buttonDiv !== $.data(popup, BUTTON)) {
          showPopup(editor, popup, buttonDiv);
          return false; // stop propagination to document click
        }

        // propaginate to document click
        return;

      }

      // Print
      else if (buttonName === "print")
        editor.$frame[0].contentWindow.print();

      // All other buttons
      else if (!execCommand(editor, data.command, data.value, data.useCSS, buttonDiv))
        return false;

    }

    // Focus the editor
    focus(editor);

  }

  // hoverEnter - mouseenter event handler for buttons and popup items
  function hoverEnter(e) {
    var $div = $(e.target).closest("div");
    $div.css(BACKGROUND_COLOR, $div.data(BUTTON_NAME) ? "#FFF" : "#FFC");
  }

  // hoverLeave - mouseleave event handler for buttons and popup items
  function hoverLeave(e) {
    $(e.target).closest("div").css(BACKGROUND_COLOR, "transparent");
  }

  // popupClick - click event handler for popup items
  function popupClick(e) {

    var editor = this,
        popup = e.data.popup,
        target = e.target;

    // Check for message and prompt popups
    if (popup === popups.msg || $(popup).hasClass(PROMPT_CLASS))
      return;

    // Get the button info
    var buttonDiv = $.data(popup, BUTTON),
        buttonName = $.data(buttonDiv, BUTTON_NAME),
        button = buttons[buttonName],
        command = button.command,
        value,
        useCSS = editor.options.useCSS;

    // Get the command value
    if (buttonName === "font")
      // Opera returns the fontfamily wrapped in quotes
      value = target.style.fontFamily.replace(/"/g, "");
    else if (buttonName === "size") {
      if (target.tagName.toUpperCase() === "DIV")
        target = target.children[0];
      value = target.innerHTML;
    }
    else if (buttonName === "style")
      value = "<" + target.tagName + ">";
    else if (buttonName === "color")
      value = hex(target.style.backgroundColor);
    else if (buttonName === "highlight") {
      value = hex(target.style.backgroundColor);
      if (ie) command = 'backcolor';
      else useCSS = true;
    }

    // Fire the popupClick event
    var data = {
      editor: editor,
      button: buttonDiv,
      buttonName: buttonName,
      popup: popup,
      popupName: button.popupName,
      command: command,
      value: value,
      useCSS: useCSS
    };

    if (button.popupClick && button.popupClick(e, data) === false)
      return;

    // Execute the command
    if (data.command && !execCommand(editor, data.command, data.value, data.useCSS, buttonDiv))
      return false;

    // Hide the popup and focus the editor
    hidePopups();
    focus(editor);

  }

  //==================
  // Private Functions
  //==================

  // checksum - returns a checksum using the Adler-32 method
  function checksum(text)
  {
    var a = 1, b = 0;
    for (var index = 0; index < text.length; ++index) {
      a = (a + text.charCodeAt(index)) % 65521;
      b = (b + a) % 65521;
    }
    return (b << 16) | a;
  }

  // clear - clears the contents of the editor
  function clear(editor) {
    editor.$area.val("");
    updateFrame(editor);
  }

  // createPopup - creates a popup and adds it to the body
  function createPopup(popupName, options, popupTypeClass, popupContent, popupHover) {

    // Check if popup already exists
    if (popups[popupName])
      return popups[popupName];

    // Create the popup
    var $popup = $(DIV_TAG)
      .hide()
      .addClass(POPUP_CLASS)
      .appendTo("body");

    // Add the content

    // Custom popup
    if (popupContent)
      $popup.html(popupContent);

    // Color
    else if (popupName === "color") {
      var colors = options.colors.split(" ");
      if (colors.length < 10)
        $popup.width("auto");
      $.each(colors, function(idx, color) {
        $(DIV_TAG).appendTo($popup)
          .css(BACKGROUND_COLOR, "#" + color);
      });
      popupTypeClass = COLOR_CLASS;
    }

    // Font
    else if (popupName === "font")
      $.each(options.fonts.split(","), function(idx, font) {
        $(DIV_TAG).appendTo($popup)
          .css("fontFamily", font)
          .html(font);
      });

    // Size
    else if (popupName === "size")
      $.each(options.sizes.split(","), function(idx, size) {
        $(DIV_TAG).appendTo($popup)
          .html('<font size="' + size + '">' + size + '</font>');
      });

    // Style
    else if (popupName === "style")
      $.each(options.styles, function(idx, style) {
        $(DIV_TAG).appendTo($popup)
          .html(style[1] + style[0] + style[1].replace("<", "</"));
      });

    // URL
    else if (popupName === "url") {
      $popup.html('Enter URL:<br /><input type="text" value="http://" size="35" /><br /><input type="button" value="Submit" />');
      popupTypeClass = PROMPT_CLASS;
    }

    // Paste as Text
    else if (popupName === "pastetext") {
      $popup.html('Paste your content here and click submit.<br /><textarea cols="40" rows="3"></textarea><br /><input type="button" value="Submit" />');
      popupTypeClass = PROMPT_CLASS;
    }

    // Add the popup type class name
    if (!popupTypeClass && !popupContent)
      popupTypeClass = LIST_CLASS;
    $popup.addClass(popupTypeClass);

    // Add the unselectable attribute to all items
    if (ie) {
      $popup.attr(UNSELECTABLE, "on")
        .find("div,font,p,h1,h2,h3,h4,h5,h6")
        .attr(UNSELECTABLE, "on");
    }

    // Add the hover effect to all items
    if ($popup.hasClass(LIST_CLASS) || popupHover === true)
      $popup.children().hover(hoverEnter, hoverLeave);

    // Add the popup to the array and return it
    popups[popupName] = $popup[0];
    return $popup[0];

  }

  // disable - enables or disables the editor
  function disable(editor, disabled) {

    // Update the textarea and save the state
    if (disabled) {
      editor.$area.attr(DISABLED, DISABLED);
      editor.disabled = true;
    }
    else {
      editor.$area.removeAttr(DISABLED);
      delete editor.disabled;
    }

    // Switch the iframe into design mode.
    // ie6 does not support designMode.
    // ie7 & ie8 do not properly support designMode="off".
    try {
      if (ie) editor.doc.body.contentEditable = !disabled;
      else editor.doc.designMode = !disabled ? "on" : "off";
    }
    // Firefox 1.5 throws an exception that can be ignored
    // when toggling designMode from off to on.
    catch (err) {}

    // Enable or disable the toolbar buttons
    refreshButtons(editor);

  }

  // execCommand - executes a designMode command
  function execCommand(editor, command, value, useCSS, button) {

    // Restore the current ie selection
    restoreRange(editor);

    // Set the styling method
    if (!ie) {
      if (useCSS === undefined || useCSS === null)
        useCSS = editor.options.useCSS;
      editor.doc.execCommand("styleWithCSS", 0, useCSS.toString());
    }

    // Execute the command and check for error
    var success = true, message;
    if (ie && command.toLowerCase() === "inserthtml")
      getRange(editor).pasteHTML(value);
    else {
      try { success = editor.doc.execCommand(command, 0, value || null); }
      catch (err) { message = err.message; success = false; }
      if (!success) {
        if ("cutcopypaste".indexOf(command) > -1)
          showMessage(editor, "For security reasons, your browser does not support the " +
            command + " command. Try using the keyboard shortcut or context menu instead.",
            button);
        else
          showMessage(editor,
            (message ? message : "Error executing the " + command + " command."),
            button);
      }
    }

    // Enable the buttons and update the textarea
    refreshButtons(editor);
    updateTextArea(editor, true);
    return success;

  }

  // focus - sets focus to either the textarea or iframe
  function focus(editor) {
    setTimeout(function() {
      if (sourceMode(editor)) editor.$area.focus();
      else editor.$frame[0].contentWindow.focus();
      refreshButtons(editor);
    }, 0);
  }

  // getRange - gets the current text range object
  function getRange(editor) {
    if (ie) return getSelection(editor).createRange();
    return getSelection(editor).getRangeAt(0);
  }

  // getSelection - gets the current text range object
  function getSelection(editor) {
    if (ie) return editor.doc.selection;
    return editor.$frame[0].contentWindow.getSelection();
  }

  // hex - returns the hex value for the passed in color string
  function hex(s) {

    // hex("rgb(255, 0, 0)") returns #FF0000
    var m = /rgba?\((\d+), (\d+), (\d+)/.exec(s);
    if (m) {
      s = (m[1] << 16 | m[2] << 8 | m[3]).toString(16);
      while (s.length < 6)
        s = "0" + s;
      return "#" + s;
    }

    // hex("#F00") returns #FF0000
    var c = s.split("");
    if (s.length === 4)
      return "#" + c[1] + c[1] + c[2] + c[2] + c[3] + c[3];

    // hex("#FF0000") returns #FF0000
    return s;

  }

  // hidePopups - hides all popups
  function hidePopups() {
    $.each(popups, function(idx, popup) {
      $(popup)
        .hide()
        .unbind(CLICK)
        .removeData(BUTTON);
    });
  }

  // imagesPath - returns the path to the images folder
  function imagesPath() {
    var href = $("link[href*=cleditor]").attr("href");
    return href.replace(/^(.*\/)[^\/]+$/, '$1') + "images/";
  }

  // imageUrl - Returns the css url string for a filemane
  function imageUrl(filename) {
    return "url(" + imagesPath() + filename + ")";
  }

  // refresh - creates the iframe and resizes the controls
  function refresh(editor) {

    var $main = editor.$main,
      options = editor.options;

    // Remove the old iframe
    if (editor.$frame) 
      editor.$frame.remove();

    // Create a new iframe
    var $frame = editor.$frame = $('<iframe frameborder="0" src="javascript:true;" />')
      .hide()
      .appendTo($main);

    // Load the iframe document content
    var contentWindow = $frame[0].contentWindow,
      doc = editor.doc = contentWindow.document,
      $doc = $(doc);

    doc.open();
    doc.write(
      options.docType +
      '<html>' +
      ((options.docCSSFile === '') ? '' : '<head><link rel="stylesheet" type="text/css" href="' + options.docCSSFile + '" /></head>') +
      '<body style="' + options.bodyStyle + '"></body></html>'
    );
    doc.close();

    // Work around for bug in IE which causes the editor to lose
    // focus when clicking below the end of the document.
    if (ie || iege11)
      $doc.click(function() {focus(editor);});

    // Load the content
    updateFrame(editor);

    // Bind the ie specific iframe event handlers
    if (ie || iege11) {

      // Save the current user selection. This code is needed since IE will
      // reset the selection just after the beforedeactivate event and just
      // before the beforeactivate event.
      $doc.bind("beforedeactivate beforeactivate selectionchange keypress", function(e) {
        
        // Flag the editor as inactive
        if (e.type === "beforedeactivate")
          editor.inactive = true;

          // Get rid of the bogus selection and flag the editor as active
        else if (e.type === "beforeactivate") {
          if (!editor.inactive && editor.range && editor.range.length > 1)
            editor.range.shift();
          delete editor.inactive;
        }

          // Save the selection when the editor is active
        else if (!editor.inactive) {
          if (!editor.range)
            editor.range = [];
          editor.range.unshift(getRange(editor));

          // We only need the last 2 selections
          while (editor.range.length > 2)
            editor.range.pop();
        }

      });

      // Restore the text range and trigger focused event when the iframe gains focus
      $frame.focus(function() {
        restoreRange(editor);
        $(editor).triggerHandler(FOCUSED);
      });

      // Trigger blurred event when the iframe looses focus
      $frame.blur(function() {
        $(editor).triggerHandler(BLURRED);
      });

    }

      // Trigger focused and blurred events for all other browsers
    else {
      $(editor.$frame[0].contentWindow)
        .focus(function () { $(editor).triggerHandler(FOCUSED); })
        .blur(function () { $(editor).triggerHandler(BLURRED); });
    }

    // Enable the toolbar buttons and update the textarea as the user types or clicks
    $doc.click(hidePopups)
      .bind("keyup mouseup", function() {
        refreshButtons(editor);
        updateTextArea(editor, true);
      });

    // Show the textarea for iPhone/iTouch/iPad or
    // the iframe when design mode is supported.
    if (iOS) editor.$area.show();
    else $frame.show();

    // Wait for the layout to finish - shortcut for $(document).ready()
    $(function() {

      var $toolbar = editor.$toolbar,
          $group = $toolbar.children("div:last"),
          wid = /%/.test("" + options.width) ? options.width : $main.width();

      // Resize the toolbar
      var hgt = $group.offset().top + $group.outerHeight() - $toolbar.offset().top + 1;
      $toolbar.height(hgt);

      // Resize the iframe
      hgt = (/%/.test("" + options.height) ? $main.height() : parseInt(options.height, 10)) - hgt;
      $frame.width(wid).height(hgt);

      // Resize the textarea. IE6 textareas have a 1px top
      // & bottom margin that cannot be removed using css.
      editor.$area.width(wid).height(ie6 ? hgt - 2 : hgt);

      // Switch the iframe into design mode if enabled
      disable(editor, editor.disabled);

      // Enable or disable the toolbar buttons
      refreshButtons(editor);

    });

  }

  // refreshButtons - enables or disables buttons based on availability
  function refreshButtons(editor) {

    // Webkit requires focus before queryCommandEnabled will return anything but false
    if (!iOS && webkit && !editor.focused) {
      editor.$frame[0].contentWindow.focus();
      window.focus();
      editor.focused = true;
    }

    // Get the object used for checking queryCommandEnabled
    var queryObj = editor.doc;
    if (ie) queryObj = getRange(editor);

    // Loop through each button
    var inSourceMode = sourceMode(editor);
    $.each(editor.$toolbar.find("." + BUTTON_CLASS), function(idx, elem) {

      var $elem = $(elem),
        button = $.cleditor.buttons[$.data(elem, BUTTON_NAME)],
        command = button.command,
        enabled = true;

      // Determine the state
      if (editor.disabled)
        enabled = false;
      else if (button.getEnabled) {
        var data = {
          editor: editor,
          button: elem,
          buttonName: button.name,
          popup: popups[button.popupName],
          popupName: button.popupName,
          command: button.command,
          useCSS: editor.options.useCSS
        };
        enabled = button.getEnabled(data);
        if (enabled === undefined)
          enabled = true;
      }
      else if (((inSourceMode || iOS) && button.name !== "source") ||
      (ie && (command === "undo" || command === "redo")))
        enabled = false;
      else if (command && command !== "print") {
        if (ie && command === "hilitecolor")
          command = "backcolor";
        // IE does not support inserthtml, so it's always enabled
        if (!ie || command !== "inserthtml") {
          try {enabled = queryObj.queryCommandEnabled(command);}
          catch (err) {enabled = false;}
        }
      }

      // Enable or disable the button
      if (enabled) {
        $elem.removeClass(DISABLED_CLASS);
        $elem.removeAttr(DISABLED);
      }
      else {
        $elem.addClass(DISABLED_CLASS);
        $elem.attr(DISABLED, DISABLED);
      }

    });
  }

  // restoreRange - restores the current ie selection
  function restoreRange(editor) {
    if (editor.range) {
      if (ie)
        editor.range[0].select();
      else if (iege11)
        getSelection(editor).addRange(editor.range[0]);
    }
  }

  // select - selects all the text in either the textarea or iframe
  function select(editor) {
    setTimeout(function() {
      if (sourceMode(editor)) editor.$area.select();
      else execCommand(editor, "selectall");
    }, 0);
  }

  // selectedHTML - returns the current HTML selection or and empty string
  function selectedHTML(editor) {
    restoreRange(editor);
    var range = getRange(editor);
    if (ie)
      return range.htmlText;
    var layer = $("<layer>")[0];
    layer.appendChild(range.cloneContents());
    var html = layer.innerHTML;
    layer = null;
    return html;
  }

  // selectedText - returns the current text selection or and empty string
  function selectedText(editor) {
    restoreRange(editor);
    if (ie) return getRange(editor).text;
    return getSelection(editor).toString();
  }

  // showMessage - alert replacement
  function showMessage(editor, message, button) {
    var popup = createPopup("msg", editor.options, MSG_CLASS);
    popup.innerHTML = message;
    showPopup(editor, popup, button);
  }

  // showPopup - shows a popup
  function showPopup(editor, popup, button) {

    var offset, left, top, $popup = $(popup);

    // Determine the popup location
    if (button) {
      var $button = $(button);
      offset = $button.offset();
      left = --offset.left;
      top = offset.top + $button.height();
    }
    else {
      var $toolbar = editor.$toolbar;
      offset = $toolbar.offset();
      left = Math.floor(($toolbar.width() - $popup.width()) / 2) + offset.left;
      top = offset.top + $toolbar.height() - 2;
    }

    // Position and show the popup
    hidePopups();
    $popup.css({left: left, top: top})
      .show();

    // Assign the popup button and click event handler
    if (button) {
      $.data(popup, BUTTON, button);
      $popup.bind(CLICK, {popup: popup}, $.proxy(popupClick, editor));
    }

    // Focus the first input element if any
    setTimeout(function() {
      $popup.find(":text,textarea").eq(0).focus().select();
    }, 100);

  }

  // sourceMode - returns true if the textarea is showing
  function sourceMode(editor) {
    return editor.$area.is(":visible");
  }

  // updateFrame - updates the iframe with the textarea contents
  function updateFrame(editor, checkForChange) {
    
    var code = editor.$area.val(),
      options = editor.options,
      updateFrameCallback = options.updateFrame,
      $body = $(editor.doc.body);

    // Check for textarea change to avoid unnecessary firing
    // of potentially heavy updateFrame callbacks.
    if (updateFrameCallback) {
      var sum = checksum(code);
      if (checkForChange && editor.areaChecksum === sum)
        return;
      editor.areaChecksum = sum;
    }

    // Convert the textarea source code into iframe html
    var html = updateFrameCallback ? updateFrameCallback(code) : code;

    // Prevent script injection attacks by html encoding script tags
    html = html.replace(/<(?=\/?script)/ig, "&lt;");

    // Update the iframe checksum
    if (options.updateTextArea)
      editor.frameChecksum = checksum(html);

    // Update the iframe and trigger the change event
    if (html !== $body.html()) {
      $body.html(html);
      $(editor).triggerHandler(CHANGE);
    }

  }

  // updateTextArea - updates the textarea with the iframe contents
  function updateTextArea(editor, checkForChange) {

    var html = $(editor.doc.body).html(),
      options = editor.options,
      updateTextAreaCallback = options.updateTextArea,
      $area = editor.$area;

    // Check for iframe change to avoid unnecessary firing
    // of potentially heavy updateTextArea callbacks.
    if (updateTextAreaCallback) {
      var sum = checksum(html);
      if (checkForChange && editor.frameChecksum === sum)
        return;
      editor.frameChecksum = sum;
    }

    // Convert the iframe html into textarea source code
    var code = updateTextAreaCallback ? updateTextAreaCallback(html) : html;

    // Update the textarea checksum
    if (options.updateFrame)
      editor.areaChecksum = checksum(code);

    // Update the textarea and trigger the change event
    if (code !== $area.val()) {
      $area.val(code);
      $(editor).triggerHandler(CHANGE);
    }

  }

})(jQuery);
<|MERGE_RESOLUTION|>--- conflicted
+++ resolved
@@ -1,1188 +1,1184 @@
-﻿/*!
- CLEditor WYSIWYG HTML Editor v1.4.4
- http://premiumsoftware.net/CLEditor
- requires jQuery v1.4.2 or later
-
- Copyright 2010, Chris Landowski, Premium Software, LLC
- Dual licensed under the MIT or GPL Version 2 licenses.
-*/
-
-(function ($) {
-
-  //==============
-  // jQuery Plugin
-  //==============
-
-  $.cleditor = {
-
-    // Define the defaults used for all new cleditor instances
-    defaultOptions: {
-      width:        'auto', // width not including margins, borders or padding
-      height:       250, // height not including margins, borders or padding
-      controls:     // controls to add to the toolbar
-                    "bold italic underline strikethrough subscript superscript | font size " +
-                    "style | color highlight removeformat | bullets numbering | outdent " +
-                    "indent | alignleft center alignright justify | undo redo | " +
-                    "rule image link unlink | cut copy paste pastetext | print source",
-      colors:       // colors in the color popup
-                    "FFF FCC FC9 FF9 FFC 9F9 9FF CFF CCF FCF " +
-                    "CCC F66 F96 FF6 FF3 6F9 3FF 6FF 99F F9F " +
-                    "BBB F00 F90 FC6 FF0 3F3 6CC 3CF 66C C6C " +
-                    "999 C00 F60 FC3 FC0 3C0 0CC 36F 63F C3C " +
-                    "666 900 C60 C93 990 090 399 33F 60C 939 " +
-                    "333 600 930 963 660 060 366 009 339 636 " +
-                    "000 300 630 633 330 030 033 006 309 303",    
-      fonts:        // font names in the font popup
-                    "Arial,Arial Black,Comic Sans MS,Courier New,Narrow,Garamond," +
-                    "Georgia,Impact,Sans Serif,Serif,Tahoma,Trebuchet MS,Verdana",
-      sizes:        // sizes in the font size popup
-                    "1,2,3,4,5,6,7",
-      styles:       // styles in the style popup
-                    [["Paragraph", "<p>"], ["Header 1", "<h1>"], ["Header 2", "<h2>"],
-                    ["Header 3", "<h3>"],  ["Header 4","<h4>"],  ["Header 5","<h5>"],
-                    ["Header 6","<h6>"]],
-      useCSS:       true, // use CSS to style HTML when possible (not supported in ie)
-      docType:      // Document type contained within the editor
-                    '<!DOCTYPE HTML PUBLIC "-//W3C//DTD HTML 4.01 Transitional//EN" "http://www.w3.org/TR/html4/loose.dtd">',
-      docCSSFile:   // CSS file used to style the document contained within the editor
-                    "", 
-      bodyStyle:    // style to assign to document body contained within the editor
-                    "margin:4px; color:#4c4c4c; font-size:13px; font-family:\"Lucida Grande\",Helvetica,Verdana,Arial,sans-serif; cursor:text"
-    },
-
-    // Define all usable toolbar buttons - the init string property is 
-    //   expanded during initialization back into the buttons object and 
-    //   separate object properties are created for each button.
-    //   e.g. buttons.size.title = "Font Size"
-    buttons: {
-      // name,title,command,popupName (""=use name)
-      init:
-      "bold,,|" +
-      "italic,,|" +
-      "underline,,|" +
-      "strikethrough,,|" +
-      "subscript,,|" +
-      "superscript,,|" +
-      "font,,fontname,|" +
-      "size,Font Size,fontsize,|" +
-      "style,,formatblock,|" +
-      "color,Font Color,forecolor,|" +
-      "highlight,Text Highlight Color,hilitecolor,color|" +
-      "removeformat,Remove Formatting,|" +
-      "bullets,,insertunorderedlist|" +
-      "numbering,,insertorderedlist|" +
-      "outdent,,|" +
-      "indent,,|" +
-      "alignleft,Align Text Left,justifyleft|" +
-      "center,,justifycenter|" +
-      "alignright,Align Text Right,justifyright|" +
-      "justify,,justifyfull|" +
-      "undo,,|" +
-      "redo,,|" +
-      "rule,Insert Horizontal Rule,inserthorizontalrule|" +
-      "image,Insert Image,insertimage,url|" +
-      "link,Insert Hyperlink,createlink,url|" +
-      "unlink,Remove Hyperlink,|" +
-      "cut,,|" +
-      "copy,,|" +
-      "paste,,|" +
-      "pastetext,Paste as Text,inserthtml,|" +
-      "print,,|" +
-      "source,Show Source"
-    },
-
-    // imagesPath - returns the path to the images folder
-    imagesPath: function() { return imagesPath(); }
-
-  };
-
-  // cleditor - creates a new editor for each of the matched textareas
-  $.fn.cleditor = function(options) {
-
-    // Create a new jQuery object to hold the results
-    var $result = $([]);
-
-    // Loop through all matching textareas and create the editors
-    this.each(function(idx, elem) {
-      if (elem.tagName.toUpperCase() === "TEXTAREA") {
-        var data = $.data(elem, CLEDITOR);
-        if (!data) data = new cleditor(elem, options);
-        $result = $result.add(data);
-      }
-    });
-
-    // return the new jQuery object
-    return $result;
-
-  };
-    
-  //==================
-  // Private Variables
-  //==================
-
-  var
-
-  // Misc constants
-  BACKGROUND_COLOR = "backgroundColor",
-  BLURRED          = "blurred",
-  BUTTON           = "button",
-  BUTTON_NAME      = "buttonName",
-  CHANGE           = "change",
-  CLEDITOR         = "cleditor",
-  CLICK            = "click",
-  DISABLED         = "disabled",
-  DIV_TAG          = "<div>",
-  FOCUSED          = "focused",
-  TRANSPARENT      = "transparent",
-  UNSELECTABLE     = "unselectable",
-
-  // Class name constants
-  MAIN_CLASS       = "cleditorMain",    // main containing div
-  TOOLBAR_CLASS    = "cleditorToolbar", // toolbar div inside main div
-  GROUP_CLASS      = "cleditorGroup",   // group divs inside the toolbar div
-  BUTTON_CLASS     = "cleditorButton",  // button divs inside group div
-  DISABLED_CLASS   = "cleditorDisabled",// disabled button divs
-  DIVIDER_CLASS    = "cleditorDivider", // divider divs inside group div
-  POPUP_CLASS      = "cleditorPopup",   // popup divs inside body
-  LIST_CLASS       = "cleditorList",    // list popup divs inside body
-  COLOR_CLASS      = "cleditorColor",   // color popup div inside body
-  PROMPT_CLASS     = "cleditorPrompt",  // prompt popup divs inside body
-  MSG_CLASS        = "cleditorMsg",     // message popup div inside body
-
-  // Browser detection
-  ua = navigator.userAgent.toLowerCase(),
-  ie = /msie/.test(ua),
-  ie6 = /msie\s6/.test(ua),
-  iege11 = /(trident)(?:.*rv:([\w.]+))?/.test(ua),
-  webkit = /webkit/.test(ua),
-
-  // Test for iPhone/iTouch/iPad
-  iOS = /iphone|ipad|ipod/i.test(ua),
-
-  // Popups are created once as needed and shared by all editor instances
-  popups = {},
-
-  // Used to prevent the document click event from being bound more than once
-  documentClickAssigned,
-
-  // Local copy of the buttons object
-  buttons = $.cleditor.buttons;
-
-  //===============
-  // Initialization
-  //===============
-
-  // Expand the buttons.init string back into the buttons object
-  //   and create seperate object properties for each button.
-  //   e.g. buttons.size.title = "Font Size"
-  $.each(buttons.init.split("|"), function(idx, button) {
-    var items = button.split(","), name = items[0];
-    buttons[name] = {
-      stripIndex: idx,
-      name: name,
-      title: items[1] === "" ? name.charAt(0).toUpperCase() + name.substr(1) : items[1],
-      command: items[2] === "" ? name : items[2],
-      popupName: items[3] === "" ? name : items[3]
-    };
-  });
-  delete buttons.init;
-
-  //============
-  // Constructor
-  //============
-
-  // cleditor - creates a new editor for the passed in textarea element
-  cleditor = function(area, options) {
-
-    var editor = this;
-
-    // Get the defaults and override with options
-    editor.options = options = $.extend({}, $.cleditor.defaultOptions, options);
-
-    // Hide the textarea and associate it with this editor
-    var $area = editor.$area = $(area)
-      .hide()
-      .data(CLEDITOR, editor)
-      .blur(function() {
-        // Update the iframe when the textarea loses focus
-        updateFrame(editor, true);
-      });
-
-    // Create the main container and append the textarea
-    var $main = editor.$main = $(DIV_TAG)
-      .addClass(MAIN_CLASS)
-      .width(options.width)
-      .height(options.height);
-
-    // Create the toolbar
-    var $toolbar = editor.$toolbar = $(DIV_TAG)
-      .addClass(TOOLBAR_CLASS)
-      .appendTo($main);
-
-    // Add the first group to the toolbar
-    var $group = $(DIV_TAG)
-      .addClass(GROUP_CLASS)
-      .appendTo($toolbar);
-
-    // Initialize the group width
-    var groupWidth = 0;
-    
-    // Add the buttons to the toolbar
-    $.each(options.controls.split(" "), function(idx, buttonName) {
-      if (buttonName === "") return true;
-
-      // Divider
-      if (buttonName === "|") {
-
-        // Add a new divider to the group
-        var $div = $(DIV_TAG)
-          .addClass(DIVIDER_CLASS)
-          .appendTo($group);
-
-        // Update the group width
-        $group.width(groupWidth + 1);
-        groupWidth = 0;
-
-        // Create a new group
-        $group = $(DIV_TAG)
-          .addClass(GROUP_CLASS)
-          .appendTo($toolbar);
-
-      }
-
-      // Button
-      else {
-        
-        // Get the button definition
-        var button = buttons[buttonName];
-
-        // Add a new button to the group
-        var $buttonDiv = $(DIV_TAG)
-          .data(BUTTON_NAME, button.name)
-          .addClass(BUTTON_CLASS)
-          .attr("title", button.title)
-          .bind(CLICK, $.proxy(buttonClick, editor))
-          .appendTo($group)
-          .hover(hoverEnter, hoverLeave);
-
-        // Update the group width
-        groupWidth += 24;
-        $group.width(groupWidth + 1);
-
-        // Prepare the button image
-        var map = {};
-        if (button.css) map = button.css;
-        else if (button.image) map.backgroundImage = imageUrl(button.image);
-        if (button.stripIndex) map.backgroundPosition = button.stripIndex * -24;
-        $buttonDiv.css(map);
-
-        // Add the unselectable attribute for ie
-        if (ie)
-          $buttonDiv.attr(UNSELECTABLE, "on");
-
-        // Create the popup
-        if (button.popupName)
-          createPopup(button.popupName, options, button.popupClass,
-            button.popupContent, button.popupHover);
-        
-      }
-
-    });
-
-    // Add the main div to the DOM and append the textarea
-    $main.insertBefore($area)
-      .append($area);
-
-    // Bind the document click event handler
-    if (!documentClickAssigned) {
-      $(document).click(function(e) {
-        // Dismiss all non-prompt popups
-        var $target = $(e.target);
-        if (!$target.add($target.parents()).is("." + PROMPT_CLASS))
-          hidePopups();
-      });
-      documentClickAssigned = true;
-    }
-
-    // Bind the window resize event when the width or height is auto or %
-    if (/auto|%/.test("" + options.width + options.height))
-      $(window).bind('resize.cleditor', function () {
-        //Forcefully blurred iframe contentWindow, chrome, IE, safari doesn't trigger blur on window resize and due to which text disappears
-        var contentWindow = editor.$frame[0].contentWindow;
-        if(!$.browser.mozilla && contentWindow){
-          $(contentWindow).trigger('blur');
-        }
-        // CHM Note MonkeyPatch: if the DOM is not remove, refresh the cleditor
-        if(editor.$main.parent().parent().size()) {
-          refresh(editor);
-        }
-      });
-    // Create the iframe and resize the controls
-    refresh(editor);
-
-  };
-
-  //===============
-  // Public Methods
-  //===============
-
-  var fn = cleditor.prototype,
-
-  // Expose the following private functions as methods on the cleditor object.
-  // The closure compiler will rename the private functions. However, the
-  // exposed method names on the cleditor object will remain fixed.
-  methods = [
-    ["clear", clear],
-    ["disable", disable],
-    ["execCommand", execCommand],
-    ["focus", focus],
-    ["hidePopups", hidePopups],
-    ["sourceMode", sourceMode, true],
-    ["refresh", refresh],
-    ["select", select],
-    ["selectedHTML", selectedHTML, true],
-    ["selectedText", selectedText, true],
-    ["showMessage", showMessage],
-    ["updateFrame", updateFrame],
-    ["updateTextArea", updateTextArea]
-  ];
-
-  $.each(methods, function(idx, method) {
-    fn[method[0]] = function() {
-      var editor = this, args = [editor];
-      // using each here would cast booleans into objects!
-      for(var x = 0; x < arguments.length; x++) {args.push(arguments[x]);}
-      var result = method[1].apply(editor, args);
-      if (method[2]) return result;
-      return editor;
-    };
-  });
-  
-  // blurred - shortcut for .bind("blurred", handler) or .trigger("blurred")
-  fn.blurred = function(handler) {
-    var $this = $(this);
-    return handler ? $this.bind(BLURRED, handler) : $this.trigger(BLURRED);
-  };
-
-  // change - shortcut for .bind("change", handler) or .trigger("change")
-  fn.change = function change(handler) {
-<<<<<<< HEAD
-    console.log('change test');
-=======
->>>>>>> 5035c76f
-    var $this = $(this);
-    return handler ? $this.bind(CHANGE, handler) : $this.trigger(CHANGE);
-  };
-
-  // focused - shortcut for .bind("focused", handler) or .trigger("focused")
-  fn.focused = function(handler) {
-    var $this = $(this);
-    return handler ? $this.bind(FOCUSED, handler) : $this.trigger(FOCUSED);
-  };
-
-  //===============
-  // Event Handlers
-  //===============
-
-  // buttonClick - click event handler for toolbar buttons
-  function buttonClick(e) {
-
-    var editor = this,
-        buttonDiv = e.target,
-        buttonName = $.data(buttonDiv, BUTTON_NAME),
-        button = buttons[buttonName],
-        popupName = button.popupName,
-        popup = popups[popupName];
-
-    // Check if disabled
-    if (editor.disabled || $(buttonDiv).attr(DISABLED) === DISABLED)
-      return;
-
-    // Fire the buttonClick event
-    var data = {
-      editor: editor,
-      button: buttonDiv,
-      buttonName: buttonName,
-      popup: popup,
-      popupName: popupName,
-      command: button.command,
-      useCSS: editor.options.useCSS
-    };
-
-    if (button.buttonClick && button.buttonClick(e, data) === false)
-      return false;
-
-    // Toggle source
-    if (buttonName === "source") {
-
-      // Show the iframe
-      if (sourceMode(editor)) {
-        delete editor.range;
-        editor.$area.hide();
-        editor.$frame.show();
-        buttonDiv.title = button.title;
-      }
-
-      // Show the textarea
-      else {
-        editor.$frame.hide();
-        editor.$area.show();
-        buttonDiv.title = "Show Rich Text";
-      }
-
-      // Enable or disable the toolbar buttons
-      // IE requires the timeout
-      setTimeout(function() {refreshButtons(editor);}, 100);
-
-    }
-
-    // Check for rich text mode
-    else if (!sourceMode(editor)) {
-
-      // Handle popups
-      if (popupName) {
-        var $popup = $(popup);
-
-        // URL
-        if (popupName === "url") {
-
-          // Check for selection before showing the link url popup
-          if (buttonName === "link" && selectedText(editor) === "") {
-            showMessage(editor, "A selection is required when inserting a link.", buttonDiv);
-            return false;
-          }
-
-          // Wire up the submit button click event handler
-          $popup.children(":button")
-            .unbind(CLICK)
-            .bind(CLICK, function() {
-
-              // Insert the image or link if a url was entered
-              var $text = $popup.find(":text"),
-                url = $.trim($text.val());
-              if (url !== "")
-                execCommand(editor, data.command, url, null, data.button);
-
-              // Reset the text, hide the popup and set focus
-              $text.val("http://");
-              hidePopups();
-              focus(editor);
-
-            });
-
-        }
-
-        // Paste as Text
-        else if (popupName === "pastetext") {
-
-          // Wire up the submit button click event handler
-          $popup.children(":button")
-            .unbind(CLICK)
-            .bind(CLICK, function() {
-
-              // Insert the unformatted text replacing new lines with break tags
-              var $textarea = $popup.find("textarea"),
-                text = $textarea.val().replace(/\n/g, "<br />");
-              if (text !== "")
-                execCommand(editor, data.command, text, null, data.button);
-
-              // Reset the text, hide the popup and set focus
-              $textarea.val("");
-              hidePopups();
-              focus(editor);
-
-            });
-
-        }
-
-        // Show the popup if not already showing for this button
-        if (buttonDiv !== $.data(popup, BUTTON)) {
-          showPopup(editor, popup, buttonDiv);
-          return false; // stop propagination to document click
-        }
-
-        // propaginate to document click
-        return;
-
-      }
-
-      // Print
-      else if (buttonName === "print")
-        editor.$frame[0].contentWindow.print();
-
-      // All other buttons
-      else if (!execCommand(editor, data.command, data.value, data.useCSS, buttonDiv))
-        return false;
-
-    }
-
-    // Focus the editor
-    focus(editor);
-
-  }
-
-  // hoverEnter - mouseenter event handler for buttons and popup items
-  function hoverEnter(e) {
-    var $div = $(e.target).closest("div");
-    $div.css(BACKGROUND_COLOR, $div.data(BUTTON_NAME) ? "#FFF" : "#FFC");
-  }
-
-  // hoverLeave - mouseleave event handler for buttons and popup items
-  function hoverLeave(e) {
-    $(e.target).closest("div").css(BACKGROUND_COLOR, "transparent");
-  }
-
-  // popupClick - click event handler for popup items
-  function popupClick(e) {
-
-    var editor = this,
-        popup = e.data.popup,
-        target = e.target;
-
-    // Check for message and prompt popups
-    if (popup === popups.msg || $(popup).hasClass(PROMPT_CLASS))
-      return;
-
-    // Get the button info
-    var buttonDiv = $.data(popup, BUTTON),
-        buttonName = $.data(buttonDiv, BUTTON_NAME),
-        button = buttons[buttonName],
-        command = button.command,
-        value,
-        useCSS = editor.options.useCSS;
-
-    // Get the command value
-    if (buttonName === "font")
-      // Opera returns the fontfamily wrapped in quotes
-      value = target.style.fontFamily.replace(/"/g, "");
-    else if (buttonName === "size") {
-      if (target.tagName.toUpperCase() === "DIV")
-        target = target.children[0];
-      value = target.innerHTML;
-    }
-    else if (buttonName === "style")
-      value = "<" + target.tagName + ">";
-    else if (buttonName === "color")
-      value = hex(target.style.backgroundColor);
-    else if (buttonName === "highlight") {
-      value = hex(target.style.backgroundColor);
-      if (ie) command = 'backcolor';
-      else useCSS = true;
-    }
-
-    // Fire the popupClick event
-    var data = {
-      editor: editor,
-      button: buttonDiv,
-      buttonName: buttonName,
-      popup: popup,
-      popupName: button.popupName,
-      command: command,
-      value: value,
-      useCSS: useCSS
-    };
-
-    if (button.popupClick && button.popupClick(e, data) === false)
-      return;
-
-    // Execute the command
-    if (data.command && !execCommand(editor, data.command, data.value, data.useCSS, buttonDiv))
-      return false;
-
-    // Hide the popup and focus the editor
-    hidePopups();
-    focus(editor);
-
-  }
-
-  //==================
-  // Private Functions
-  //==================
-
-  // checksum - returns a checksum using the Adler-32 method
-  function checksum(text)
-  {
-    var a = 1, b = 0;
-    for (var index = 0; index < text.length; ++index) {
-      a = (a + text.charCodeAt(index)) % 65521;
-      b = (b + a) % 65521;
-    }
-    return (b << 16) | a;
-  }
-
-  // clear - clears the contents of the editor
-  function clear(editor) {
-    editor.$area.val("");
-    updateFrame(editor);
-  }
-
-  // createPopup - creates a popup and adds it to the body
-  function createPopup(popupName, options, popupTypeClass, popupContent, popupHover) {
-
-    // Check if popup already exists
-    if (popups[popupName])
-      return popups[popupName];
-
-    // Create the popup
-    var $popup = $(DIV_TAG)
-      .hide()
-      .addClass(POPUP_CLASS)
-      .appendTo("body");
-
-    // Add the content
-
-    // Custom popup
-    if (popupContent)
-      $popup.html(popupContent);
-
-    // Color
-    else if (popupName === "color") {
-      var colors = options.colors.split(" ");
-      if (colors.length < 10)
-        $popup.width("auto");
-      $.each(colors, function(idx, color) {
-        $(DIV_TAG).appendTo($popup)
-          .css(BACKGROUND_COLOR, "#" + color);
-      });
-      popupTypeClass = COLOR_CLASS;
-    }
-
-    // Font
-    else if (popupName === "font")
-      $.each(options.fonts.split(","), function(idx, font) {
-        $(DIV_TAG).appendTo($popup)
-          .css("fontFamily", font)
-          .html(font);
-      });
-
-    // Size
-    else if (popupName === "size")
-      $.each(options.sizes.split(","), function(idx, size) {
-        $(DIV_TAG).appendTo($popup)
-          .html('<font size="' + size + '">' + size + '</font>');
-      });
-
-    // Style
-    else if (popupName === "style")
-      $.each(options.styles, function(idx, style) {
-        $(DIV_TAG).appendTo($popup)
-          .html(style[1] + style[0] + style[1].replace("<", "</"));
-      });
-
-    // URL
-    else if (popupName === "url") {
-      $popup.html('Enter URL:<br /><input type="text" value="http://" size="35" /><br /><input type="button" value="Submit" />');
-      popupTypeClass = PROMPT_CLASS;
-    }
-
-    // Paste as Text
-    else if (popupName === "pastetext") {
-      $popup.html('Paste your content here and click submit.<br /><textarea cols="40" rows="3"></textarea><br /><input type="button" value="Submit" />');
-      popupTypeClass = PROMPT_CLASS;
-    }
-
-    // Add the popup type class name
-    if (!popupTypeClass && !popupContent)
-      popupTypeClass = LIST_CLASS;
-    $popup.addClass(popupTypeClass);
-
-    // Add the unselectable attribute to all items
-    if (ie) {
-      $popup.attr(UNSELECTABLE, "on")
-        .find("div,font,p,h1,h2,h3,h4,h5,h6")
-        .attr(UNSELECTABLE, "on");
-    }
-
-    // Add the hover effect to all items
-    if ($popup.hasClass(LIST_CLASS) || popupHover === true)
-      $popup.children().hover(hoverEnter, hoverLeave);
-
-    // Add the popup to the array and return it
-    popups[popupName] = $popup[0];
-    return $popup[0];
-
-  }
-
-  // disable - enables or disables the editor
-  function disable(editor, disabled) {
-
-    // Update the textarea and save the state
-    if (disabled) {
-      editor.$area.attr(DISABLED, DISABLED);
-      editor.disabled = true;
-    }
-    else {
-      editor.$area.removeAttr(DISABLED);
-      delete editor.disabled;
-    }
-
-    // Switch the iframe into design mode.
-    // ie6 does not support designMode.
-    // ie7 & ie8 do not properly support designMode="off".
-    try {
-      if (ie) editor.doc.body.contentEditable = !disabled;
-      else editor.doc.designMode = !disabled ? "on" : "off";
-    }
-    // Firefox 1.5 throws an exception that can be ignored
-    // when toggling designMode from off to on.
-    catch (err) {}
-
-    // Enable or disable the toolbar buttons
-    refreshButtons(editor);
-
-  }
-
-  // execCommand - executes a designMode command
-  function execCommand(editor, command, value, useCSS, button) {
-
-    // Restore the current ie selection
-    restoreRange(editor);
-
-    // Set the styling method
-    if (!ie) {
-      if (useCSS === undefined || useCSS === null)
-        useCSS = editor.options.useCSS;
-      editor.doc.execCommand("styleWithCSS", 0, useCSS.toString());
-    }
-
-    // Execute the command and check for error
-    var success = true, message;
-    if (ie && command.toLowerCase() === "inserthtml")
-      getRange(editor).pasteHTML(value);
-    else {
-      try { success = editor.doc.execCommand(command, 0, value || null); }
-      catch (err) { message = err.message; success = false; }
-      if (!success) {
-        if ("cutcopypaste".indexOf(command) > -1)
-          showMessage(editor, "For security reasons, your browser does not support the " +
-            command + " command. Try using the keyboard shortcut or context menu instead.",
-            button);
-        else
-          showMessage(editor,
-            (message ? message : "Error executing the " + command + " command."),
-            button);
-      }
-    }
-
-    // Enable the buttons and update the textarea
-    refreshButtons(editor);
-    updateTextArea(editor, true);
-    return success;
-
-  }
-
-  // focus - sets focus to either the textarea or iframe
-  function focus(editor) {
-    setTimeout(function() {
-      if (sourceMode(editor)) editor.$area.focus();
-      else editor.$frame[0].contentWindow.focus();
-      refreshButtons(editor);
-    }, 0);
-  }
-
-  // getRange - gets the current text range object
-  function getRange(editor) {
-    if (ie) return getSelection(editor).createRange();
-    return getSelection(editor).getRangeAt(0);
-  }
-
-  // getSelection - gets the current text range object
-  function getSelection(editor) {
-    if (ie) return editor.doc.selection;
-    return editor.$frame[0].contentWindow.getSelection();
-  }
-
-  // hex - returns the hex value for the passed in color string
-  function hex(s) {
-
-    // hex("rgb(255, 0, 0)") returns #FF0000
-    var m = /rgba?\((\d+), (\d+), (\d+)/.exec(s);
-    if (m) {
-      s = (m[1] << 16 | m[2] << 8 | m[3]).toString(16);
-      while (s.length < 6)
-        s = "0" + s;
-      return "#" + s;
-    }
-
-    // hex("#F00") returns #FF0000
-    var c = s.split("");
-    if (s.length === 4)
-      return "#" + c[1] + c[1] + c[2] + c[2] + c[3] + c[3];
-
-    // hex("#FF0000") returns #FF0000
-    return s;
-
-  }
-
-  // hidePopups - hides all popups
-  function hidePopups() {
-    $.each(popups, function(idx, popup) {
-      $(popup)
-        .hide()
-        .unbind(CLICK)
-        .removeData(BUTTON);
-    });
-  }
-
-  // imagesPath - returns the path to the images folder
-  function imagesPath() {
-    var href = $("link[href*=cleditor]").attr("href");
-    return href.replace(/^(.*\/)[^\/]+$/, '$1') + "images/";
-  }
-
-  // imageUrl - Returns the css url string for a filemane
-  function imageUrl(filename) {
-    return "url(" + imagesPath() + filename + ")";
-  }
-
-  // refresh - creates the iframe and resizes the controls
-  function refresh(editor) {
-
-    var $main = editor.$main,
-      options = editor.options;
-
-    // Remove the old iframe
-    if (editor.$frame) 
-      editor.$frame.remove();
-
-    // Create a new iframe
-    var $frame = editor.$frame = $('<iframe frameborder="0" src="javascript:true;" />')
-      .hide()
-      .appendTo($main);
-
-    // Load the iframe document content
-    var contentWindow = $frame[0].contentWindow,
-      doc = editor.doc = contentWindow.document,
-      $doc = $(doc);
-
-    doc.open();
-    doc.write(
-      options.docType +
-      '<html>' +
-      ((options.docCSSFile === '') ? '' : '<head><link rel="stylesheet" type="text/css" href="' + options.docCSSFile + '" /></head>') +
-      '<body style="' + options.bodyStyle + '"></body></html>'
-    );
-    doc.close();
-
-    // Work around for bug in IE which causes the editor to lose
-    // focus when clicking below the end of the document.
-    if (ie || iege11)
-      $doc.click(function() {focus(editor);});
-
-    // Load the content
-    updateFrame(editor);
-
-    // Bind the ie specific iframe event handlers
-    if (ie || iege11) {
-
-      // Save the current user selection. This code is needed since IE will
-      // reset the selection just after the beforedeactivate event and just
-      // before the beforeactivate event.
-      $doc.bind("beforedeactivate beforeactivate selectionchange keypress", function(e) {
-        
-        // Flag the editor as inactive
-        if (e.type === "beforedeactivate")
-          editor.inactive = true;
-
-          // Get rid of the bogus selection and flag the editor as active
-        else if (e.type === "beforeactivate") {
-          if (!editor.inactive && editor.range && editor.range.length > 1)
-            editor.range.shift();
-          delete editor.inactive;
-        }
-
-          // Save the selection when the editor is active
-        else if (!editor.inactive) {
-          if (!editor.range)
-            editor.range = [];
-          editor.range.unshift(getRange(editor));
-
-          // We only need the last 2 selections
-          while (editor.range.length > 2)
-            editor.range.pop();
-        }
-
-      });
-
-      // Restore the text range and trigger focused event when the iframe gains focus
-      $frame.focus(function() {
-        restoreRange(editor);
-        $(editor).triggerHandler(FOCUSED);
-      });
-
-      // Trigger blurred event when the iframe looses focus
-      $frame.blur(function() {
-        $(editor).triggerHandler(BLURRED);
-      });
-
-    }
-
-      // Trigger focused and blurred events for all other browsers
-    else {
-      $(editor.$frame[0].contentWindow)
-        .focus(function () { $(editor).triggerHandler(FOCUSED); })
-        .blur(function () { $(editor).triggerHandler(BLURRED); });
-    }
-
-    // Enable the toolbar buttons and update the textarea as the user types or clicks
-    $doc.click(hidePopups)
-      .bind("keyup mouseup", function() {
-        refreshButtons(editor);
-        updateTextArea(editor, true);
-      });
-
-    // Show the textarea for iPhone/iTouch/iPad or
-    // the iframe when design mode is supported.
-    if (iOS) editor.$area.show();
-    else $frame.show();
-
-    // Wait for the layout to finish - shortcut for $(document).ready()
-    $(function() {
-
-      var $toolbar = editor.$toolbar,
-          $group = $toolbar.children("div:last"),
-          wid = /%/.test("" + options.width) ? options.width : $main.width();
-
-      // Resize the toolbar
-      var hgt = $group.offset().top + $group.outerHeight() - $toolbar.offset().top + 1;
-      $toolbar.height(hgt);
-
-      // Resize the iframe
-      hgt = (/%/.test("" + options.height) ? $main.height() : parseInt(options.height, 10)) - hgt;
-      $frame.width(wid).height(hgt);
-
-      // Resize the textarea. IE6 textareas have a 1px top
-      // & bottom margin that cannot be removed using css.
-      editor.$area.width(wid).height(ie6 ? hgt - 2 : hgt);
-
-      // Switch the iframe into design mode if enabled
-      disable(editor, editor.disabled);
-
-      // Enable or disable the toolbar buttons
-      refreshButtons(editor);
-
-    });
-
-  }
-
-  // refreshButtons - enables or disables buttons based on availability
-  function refreshButtons(editor) {
-
-    // Webkit requires focus before queryCommandEnabled will return anything but false
-    if (!iOS && webkit && !editor.focused) {
-      editor.$frame[0].contentWindow.focus();
-      window.focus();
-      editor.focused = true;
-    }
-
-    // Get the object used for checking queryCommandEnabled
-    var queryObj = editor.doc;
-    if (ie) queryObj = getRange(editor);
-
-    // Loop through each button
-    var inSourceMode = sourceMode(editor);
-    $.each(editor.$toolbar.find("." + BUTTON_CLASS), function(idx, elem) {
-
-      var $elem = $(elem),
-        button = $.cleditor.buttons[$.data(elem, BUTTON_NAME)],
-        command = button.command,
-        enabled = true;
-
-      // Determine the state
-      if (editor.disabled)
-        enabled = false;
-      else if (button.getEnabled) {
-        var data = {
-          editor: editor,
-          button: elem,
-          buttonName: button.name,
-          popup: popups[button.popupName],
-          popupName: button.popupName,
-          command: button.command,
-          useCSS: editor.options.useCSS
-        };
-        enabled = button.getEnabled(data);
-        if (enabled === undefined)
-          enabled = true;
-      }
-      else if (((inSourceMode || iOS) && button.name !== "source") ||
-      (ie && (command === "undo" || command === "redo")))
-        enabled = false;
-      else if (command && command !== "print") {
-        if (ie && command === "hilitecolor")
-          command = "backcolor";
-        // IE does not support inserthtml, so it's always enabled
-        if (!ie || command !== "inserthtml") {
-          try {enabled = queryObj.queryCommandEnabled(command);}
-          catch (err) {enabled = false;}
-        }
-      }
-
-      // Enable or disable the button
-      if (enabled) {
-        $elem.removeClass(DISABLED_CLASS);
-        $elem.removeAttr(DISABLED);
-      }
-      else {
-        $elem.addClass(DISABLED_CLASS);
-        $elem.attr(DISABLED, DISABLED);
-      }
-
-    });
-  }
-
-  // restoreRange - restores the current ie selection
-  function restoreRange(editor) {
-    if (editor.range) {
-      if (ie)
-        editor.range[0].select();
-      else if (iege11)
-        getSelection(editor).addRange(editor.range[0]);
-    }
-  }
-
-  // select - selects all the text in either the textarea or iframe
-  function select(editor) {
-    setTimeout(function() {
-      if (sourceMode(editor)) editor.$area.select();
-      else execCommand(editor, "selectall");
-    }, 0);
-  }
-
-  // selectedHTML - returns the current HTML selection or and empty string
-  function selectedHTML(editor) {
-    restoreRange(editor);
-    var range = getRange(editor);
-    if (ie)
-      return range.htmlText;
-    var layer = $("<layer>")[0];
-    layer.appendChild(range.cloneContents());
-    var html = layer.innerHTML;
-    layer = null;
-    return html;
-  }
-
-  // selectedText - returns the current text selection or and empty string
-  function selectedText(editor) {
-    restoreRange(editor);
-    if (ie) return getRange(editor).text;
-    return getSelection(editor).toString();
-  }
-
-  // showMessage - alert replacement
-  function showMessage(editor, message, button) {
-    var popup = createPopup("msg", editor.options, MSG_CLASS);
-    popup.innerHTML = message;
-    showPopup(editor, popup, button);
-  }
-
-  // showPopup - shows a popup
-  function showPopup(editor, popup, button) {
-
-    var offset, left, top, $popup = $(popup);
-
-    // Determine the popup location
-    if (button) {
-      var $button = $(button);
-      offset = $button.offset();
-      left = --offset.left;
-      top = offset.top + $button.height();
-    }
-    else {
-      var $toolbar = editor.$toolbar;
-      offset = $toolbar.offset();
-      left = Math.floor(($toolbar.width() - $popup.width()) / 2) + offset.left;
-      top = offset.top + $toolbar.height() - 2;
-    }
-
-    // Position and show the popup
-    hidePopups();
-    $popup.css({left: left, top: top})
-      .show();
-
-    // Assign the popup button and click event handler
-    if (button) {
-      $.data(popup, BUTTON, button);
-      $popup.bind(CLICK, {popup: popup}, $.proxy(popupClick, editor));
-    }
-
-    // Focus the first input element if any
-    setTimeout(function() {
-      $popup.find(":text,textarea").eq(0).focus().select();
-    }, 100);
-
-  }
-
-  // sourceMode - returns true if the textarea is showing
-  function sourceMode(editor) {
-    return editor.$area.is(":visible");
-  }
-
-  // updateFrame - updates the iframe with the textarea contents
-  function updateFrame(editor, checkForChange) {
-    
-    var code = editor.$area.val(),
-      options = editor.options,
-      updateFrameCallback = options.updateFrame,
-      $body = $(editor.doc.body);
-
-    // Check for textarea change to avoid unnecessary firing
-    // of potentially heavy updateFrame callbacks.
-    if (updateFrameCallback) {
-      var sum = checksum(code);
-      if (checkForChange && editor.areaChecksum === sum)
-        return;
-      editor.areaChecksum = sum;
-    }
-
-    // Convert the textarea source code into iframe html
-    var html = updateFrameCallback ? updateFrameCallback(code) : code;
-
-    // Prevent script injection attacks by html encoding script tags
-    html = html.replace(/<(?=\/?script)/ig, "&lt;");
-
-    // Update the iframe checksum
-    if (options.updateTextArea)
-      editor.frameChecksum = checksum(html);
-
-    // Update the iframe and trigger the change event
-    if (html !== $body.html()) {
-      $body.html(html);
-      $(editor).triggerHandler(CHANGE);
-    }
-
-  }
-
-  // updateTextArea - updates the textarea with the iframe contents
-  function updateTextArea(editor, checkForChange) {
-
-    var html = $(editor.doc.body).html(),
-      options = editor.options,
-      updateTextAreaCallback = options.updateTextArea,
-      $area = editor.$area;
-
-    // Check for iframe change to avoid unnecessary firing
-    // of potentially heavy updateTextArea callbacks.
-    if (updateTextAreaCallback) {
-      var sum = checksum(html);
-      if (checkForChange && editor.frameChecksum === sum)
-        return;
-      editor.frameChecksum = sum;
-    }
-
-    // Convert the iframe html into textarea source code
-    var code = updateTextAreaCallback ? updateTextAreaCallback(html) : html;
-
-    // Update the textarea checksum
-    if (options.updateFrame)
-      editor.areaChecksum = checksum(code);
-
-    // Update the textarea and trigger the change event
-    if (code !== $area.val()) {
-      $area.val(code);
-      $(editor).triggerHandler(CHANGE);
-    }
-
-  }
-
-})(jQuery);
+﻿/*!
+ CLEditor WYSIWYG HTML Editor v1.4.4
+ http://premiumsoftware.net/CLEditor
+ requires jQuery v1.4.2 or later
+
+ Copyright 2010, Chris Landowski, Premium Software, LLC
+ Dual licensed under the MIT or GPL Version 2 licenses.
+*/
+
+(function ($) {
+
+  //==============
+  // jQuery Plugin
+  //==============
+
+  $.cleditor = {
+
+    // Define the defaults used for all new cleditor instances
+    defaultOptions: {
+      width:        'auto', // width not including margins, borders or padding
+      height:       250, // height not including margins, borders or padding
+      controls:     // controls to add to the toolbar
+                    "bold italic underline strikethrough subscript superscript | font size " +
+                    "style | color highlight removeformat | bullets numbering | outdent " +
+                    "indent | alignleft center alignright justify | undo redo | " +
+                    "rule image link unlink | cut copy paste pastetext | print source",
+      colors:       // colors in the color popup
+                    "FFF FCC FC9 FF9 FFC 9F9 9FF CFF CCF FCF " +
+                    "CCC F66 F96 FF6 FF3 6F9 3FF 6FF 99F F9F " +
+                    "BBB F00 F90 FC6 FF0 3F3 6CC 3CF 66C C6C " +
+                    "999 C00 F60 FC3 FC0 3C0 0CC 36F 63F C3C " +
+                    "666 900 C60 C93 990 090 399 33F 60C 939 " +
+                    "333 600 930 963 660 060 366 009 339 636 " +
+                    "000 300 630 633 330 030 033 006 309 303",    
+      fonts:        // font names in the font popup
+                    "Arial,Arial Black,Comic Sans MS,Courier New,Narrow,Garamond," +
+                    "Georgia,Impact,Sans Serif,Serif,Tahoma,Trebuchet MS,Verdana",
+      sizes:        // sizes in the font size popup
+                    "1,2,3,4,5,6,7",
+      styles:       // styles in the style popup
+                    [["Paragraph", "<p>"], ["Header 1", "<h1>"], ["Header 2", "<h2>"],
+                    ["Header 3", "<h3>"],  ["Header 4","<h4>"],  ["Header 5","<h5>"],
+                    ["Header 6","<h6>"]],
+      useCSS:       true, // use CSS to style HTML when possible (not supported in ie)
+      docType:      // Document type contained within the editor
+                    '<!DOCTYPE HTML PUBLIC "-//W3C//DTD HTML 4.01 Transitional//EN" "http://www.w3.org/TR/html4/loose.dtd">',
+      docCSSFile:   // CSS file used to style the document contained within the editor
+                    "", 
+      bodyStyle:    // style to assign to document body contained within the editor
+                    "margin:4px; color:#4c4c4c; font-size:13px; font-family:\"Lucida Grande\",Helvetica,Verdana,Arial,sans-serif; cursor:text"
+    },
+
+    // Define all usable toolbar buttons - the init string property is 
+    //   expanded during initialization back into the buttons object and 
+    //   separate object properties are created for each button.
+    //   e.g. buttons.size.title = "Font Size"
+    buttons: {
+      // name,title,command,popupName (""=use name)
+      init:
+      "bold,,|" +
+      "italic,,|" +
+      "underline,,|" +
+      "strikethrough,,|" +
+      "subscript,,|" +
+      "superscript,,|" +
+      "font,,fontname,|" +
+      "size,Font Size,fontsize,|" +
+      "style,,formatblock,|" +
+      "color,Font Color,forecolor,|" +
+      "highlight,Text Highlight Color,hilitecolor,color|" +
+      "removeformat,Remove Formatting,|" +
+      "bullets,,insertunorderedlist|" +
+      "numbering,,insertorderedlist|" +
+      "outdent,,|" +
+      "indent,,|" +
+      "alignleft,Align Text Left,justifyleft|" +
+      "center,,justifycenter|" +
+      "alignright,Align Text Right,justifyright|" +
+      "justify,,justifyfull|" +
+      "undo,,|" +
+      "redo,,|" +
+      "rule,Insert Horizontal Rule,inserthorizontalrule|" +
+      "image,Insert Image,insertimage,url|" +
+      "link,Insert Hyperlink,createlink,url|" +
+      "unlink,Remove Hyperlink,|" +
+      "cut,,|" +
+      "copy,,|" +
+      "paste,,|" +
+      "pastetext,Paste as Text,inserthtml,|" +
+      "print,,|" +
+      "source,Show Source"
+    },
+
+    // imagesPath - returns the path to the images folder
+    imagesPath: function() { return imagesPath(); }
+
+  };
+
+  // cleditor - creates a new editor for each of the matched textareas
+  $.fn.cleditor = function(options) {
+
+    // Create a new jQuery object to hold the results
+    var $result = $([]);
+
+    // Loop through all matching textareas and create the editors
+    this.each(function(idx, elem) {
+      if (elem.tagName.toUpperCase() === "TEXTAREA") {
+        var data = $.data(elem, CLEDITOR);
+        if (!data) data = new cleditor(elem, options);
+        $result = $result.add(data);
+      }
+    });
+
+    // return the new jQuery object
+    return $result;
+
+  };
+    
+  //==================
+  // Private Variables
+  //==================
+
+  var
+
+  // Misc constants
+  BACKGROUND_COLOR = "backgroundColor",
+  BLURRED          = "blurred",
+  BUTTON           = "button",
+  BUTTON_NAME      = "buttonName",
+  CHANGE           = "change",
+  CLEDITOR         = "cleditor",
+  CLICK            = "click",
+  DISABLED         = "disabled",
+  DIV_TAG          = "<div>",
+  FOCUSED          = "focused",
+  TRANSPARENT      = "transparent",
+  UNSELECTABLE     = "unselectable",
+
+  // Class name constants
+  MAIN_CLASS       = "cleditorMain",    // main containing div
+  TOOLBAR_CLASS    = "cleditorToolbar", // toolbar div inside main div
+  GROUP_CLASS      = "cleditorGroup",   // group divs inside the toolbar div
+  BUTTON_CLASS     = "cleditorButton",  // button divs inside group div
+  DISABLED_CLASS   = "cleditorDisabled",// disabled button divs
+  DIVIDER_CLASS    = "cleditorDivider", // divider divs inside group div
+  POPUP_CLASS      = "cleditorPopup",   // popup divs inside body
+  LIST_CLASS       = "cleditorList",    // list popup divs inside body
+  COLOR_CLASS      = "cleditorColor",   // color popup div inside body
+  PROMPT_CLASS     = "cleditorPrompt",  // prompt popup divs inside body
+  MSG_CLASS        = "cleditorMsg",     // message popup div inside body
+
+  // Browser detection
+  ua = navigator.userAgent.toLowerCase(),
+  ie = /msie/.test(ua),
+  ie6 = /msie\s6/.test(ua),
+  iege11 = /(trident)(?:.*rv:([\w.]+))?/.test(ua),
+  webkit = /webkit/.test(ua),
+
+  // Test for iPhone/iTouch/iPad
+  iOS = /iphone|ipad|ipod/i.test(ua),
+
+  // Popups are created once as needed and shared by all editor instances
+  popups = {},
+
+  // Used to prevent the document click event from being bound more than once
+  documentClickAssigned,
+
+  // Local copy of the buttons object
+  buttons = $.cleditor.buttons;
+
+  //===============
+  // Initialization
+  //===============
+
+  // Expand the buttons.init string back into the buttons object
+  //   and create seperate object properties for each button.
+  //   e.g. buttons.size.title = "Font Size"
+  $.each(buttons.init.split("|"), function(idx, button) {
+    var items = button.split(","), name = items[0];
+    buttons[name] = {
+      stripIndex: idx,
+      name: name,
+      title: items[1] === "" ? name.charAt(0).toUpperCase() + name.substr(1) : items[1],
+      command: items[2] === "" ? name : items[2],
+      popupName: items[3] === "" ? name : items[3]
+    };
+  });
+  delete buttons.init;
+
+  //============
+  // Constructor
+  //============
+
+  // cleditor - creates a new editor for the passed in textarea element
+  cleditor = function(area, options) {
+
+    var editor = this;
+
+    // Get the defaults and override with options
+    editor.options = options = $.extend({}, $.cleditor.defaultOptions, options);
+
+    // Hide the textarea and associate it with this editor
+    var $area = editor.$area = $(area)
+      .hide()
+      .data(CLEDITOR, editor)
+      .blur(function() {
+        // Update the iframe when the textarea loses focus
+        updateFrame(editor, true);
+      });
+
+    // Create the main container and append the textarea
+    var $main = editor.$main = $(DIV_TAG)
+      .addClass(MAIN_CLASS)
+      .width(options.width)
+      .height(options.height);
+
+    // Create the toolbar
+    var $toolbar = editor.$toolbar = $(DIV_TAG)
+      .addClass(TOOLBAR_CLASS)
+      .appendTo($main);
+
+    // Add the first group to the toolbar
+    var $group = $(DIV_TAG)
+      .addClass(GROUP_CLASS)
+      .appendTo($toolbar);
+
+    // Initialize the group width
+    var groupWidth = 0;
+    
+    // Add the buttons to the toolbar
+    $.each(options.controls.split(" "), function(idx, buttonName) {
+      if (buttonName === "") return true;
+
+      // Divider
+      if (buttonName === "|") {
+
+        // Add a new divider to the group
+        var $div = $(DIV_TAG)
+          .addClass(DIVIDER_CLASS)
+          .appendTo($group);
+
+        // Update the group width
+        $group.width(groupWidth + 1);
+        groupWidth = 0;
+
+        // Create a new group
+        $group = $(DIV_TAG)
+          .addClass(GROUP_CLASS)
+          .appendTo($toolbar);
+
+      }
+
+      // Button
+      else {
+        
+        // Get the button definition
+        var button = buttons[buttonName];
+
+        // Add a new button to the group
+        var $buttonDiv = $(DIV_TAG)
+          .data(BUTTON_NAME, button.name)
+          .addClass(BUTTON_CLASS)
+          .attr("title", button.title)
+          .bind(CLICK, $.proxy(buttonClick, editor))
+          .appendTo($group)
+          .hover(hoverEnter, hoverLeave);
+
+        // Update the group width
+        groupWidth += 24;
+        $group.width(groupWidth + 1);
+
+        // Prepare the button image
+        var map = {};
+        if (button.css) map = button.css;
+        else if (button.image) map.backgroundImage = imageUrl(button.image);
+        if (button.stripIndex) map.backgroundPosition = button.stripIndex * -24;
+        $buttonDiv.css(map);
+
+        // Add the unselectable attribute for ie
+        if (ie)
+          $buttonDiv.attr(UNSELECTABLE, "on");
+
+        // Create the popup
+        if (button.popupName)
+          createPopup(button.popupName, options, button.popupClass,
+            button.popupContent, button.popupHover);
+        
+      }
+
+    });
+
+    // Add the main div to the DOM and append the textarea
+    $main.insertBefore($area)
+      .append($area);
+
+    // Bind the document click event handler
+    if (!documentClickAssigned) {
+      $(document).click(function(e) {
+        // Dismiss all non-prompt popups
+        var $target = $(e.target);
+        if (!$target.add($target.parents()).is("." + PROMPT_CLASS))
+          hidePopups();
+      });
+      documentClickAssigned = true;
+    }
+
+    // Bind the window resize event when the width or height is auto or %
+    if (/auto|%/.test("" + options.width + options.height))
+      $(window).bind('resize.cleditor', function () {
+        //Forcefully blurred iframe contentWindow, chrome, IE, safari doesn't trigger blur on window resize and due to which text disappears
+        var contentWindow = editor.$frame[0].contentWindow;
+        if(!$.browser.mozilla && contentWindow){
+          $(contentWindow).trigger('blur');
+        }
+        // CHM Note MonkeyPatch: if the DOM is not remove, refresh the cleditor
+        if(editor.$main.parent().parent().size()) {
+          refresh(editor);
+        }
+      });
+    // Create the iframe and resize the controls
+    refresh(editor);
+
+  };
+
+  //===============
+  // Public Methods
+  //===============
+
+  var fn = cleditor.prototype,
+
+  // Expose the following private functions as methods on the cleditor object.
+  // The closure compiler will rename the private functions. However, the
+  // exposed method names on the cleditor object will remain fixed.
+  methods = [
+    ["clear", clear],
+    ["disable", disable],
+    ["execCommand", execCommand],
+    ["focus", focus],
+    ["hidePopups", hidePopups],
+    ["sourceMode", sourceMode, true],
+    ["refresh", refresh],
+    ["select", select],
+    ["selectedHTML", selectedHTML, true],
+    ["selectedText", selectedText, true],
+    ["showMessage", showMessage],
+    ["updateFrame", updateFrame],
+    ["updateTextArea", updateTextArea]
+  ];
+
+  $.each(methods, function(idx, method) {
+    fn[method[0]] = function() {
+      var editor = this, args = [editor];
+      // using each here would cast booleans into objects!
+      for(var x = 0; x < arguments.length; x++) {args.push(arguments[x]);}
+      var result = method[1].apply(editor, args);
+      if (method[2]) return result;
+      return editor;
+    };
+  });
+  
+  // blurred - shortcut for .bind("blurred", handler) or .trigger("blurred")
+  fn.blurred = function(handler) {
+    var $this = $(this);
+    return handler ? $this.bind(BLURRED, handler) : $this.trigger(BLURRED);
+  };
+
+  // change - shortcut for .bind("change", handler) or .trigger("change")
+  fn.change = function change(handler) {
+    var $this = $(this);
+    return handler ? $this.bind(CHANGE, handler) : $this.trigger(CHANGE);
+  };
+
+  // focused - shortcut for .bind("focused", handler) or .trigger("focused")
+  fn.focused = function(handler) {
+    var $this = $(this);
+    return handler ? $this.bind(FOCUSED, handler) : $this.trigger(FOCUSED);
+  };
+
+  //===============
+  // Event Handlers
+  //===============
+
+  // buttonClick - click event handler for toolbar buttons
+  function buttonClick(e) {
+
+    var editor = this,
+        buttonDiv = e.target,
+        buttonName = $.data(buttonDiv, BUTTON_NAME),
+        button = buttons[buttonName],
+        popupName = button.popupName,
+        popup = popups[popupName];
+
+    // Check if disabled
+    if (editor.disabled || $(buttonDiv).attr(DISABLED) === DISABLED)
+      return;
+
+    // Fire the buttonClick event
+    var data = {
+      editor: editor,
+      button: buttonDiv,
+      buttonName: buttonName,
+      popup: popup,
+      popupName: popupName,
+      command: button.command,
+      useCSS: editor.options.useCSS
+    };
+
+    if (button.buttonClick && button.buttonClick(e, data) === false)
+      return false;
+
+    // Toggle source
+    if (buttonName === "source") {
+
+      // Show the iframe
+      if (sourceMode(editor)) {
+        delete editor.range;
+        editor.$area.hide();
+        editor.$frame.show();
+        buttonDiv.title = button.title;
+      }
+
+      // Show the textarea
+      else {
+        editor.$frame.hide();
+        editor.$area.show();
+        buttonDiv.title = "Show Rich Text";
+      }
+
+      // Enable or disable the toolbar buttons
+      // IE requires the timeout
+      setTimeout(function() {refreshButtons(editor);}, 100);
+
+    }
+
+    // Check for rich text mode
+    else if (!sourceMode(editor)) {
+
+      // Handle popups
+      if (popupName) {
+        var $popup = $(popup);
+
+        // URL
+        if (popupName === "url") {
+
+          // Check for selection before showing the link url popup
+          if (buttonName === "link" && selectedText(editor) === "") {
+            showMessage(editor, "A selection is required when inserting a link.", buttonDiv);
+            return false;
+          }
+
+          // Wire up the submit button click event handler
+          $popup.children(":button")
+            .unbind(CLICK)
+            .bind(CLICK, function() {
+
+              // Insert the image or link if a url was entered
+              var $text = $popup.find(":text"),
+                url = $.trim($text.val());
+              if (url !== "")
+                execCommand(editor, data.command, url, null, data.button);
+
+              // Reset the text, hide the popup and set focus
+              $text.val("http://");
+              hidePopups();
+              focus(editor);
+
+            });
+
+        }
+
+        // Paste as Text
+        else if (popupName === "pastetext") {
+
+          // Wire up the submit button click event handler
+          $popup.children(":button")
+            .unbind(CLICK)
+            .bind(CLICK, function() {
+
+              // Insert the unformatted text replacing new lines with break tags
+              var $textarea = $popup.find("textarea"),
+                text = $textarea.val().replace(/\n/g, "<br />");
+              if (text !== "")
+                execCommand(editor, data.command, text, null, data.button);
+
+              // Reset the text, hide the popup and set focus
+              $textarea.val("");
+              hidePopups();
+              focus(editor);
+
+            });
+
+        }
+
+        // Show the popup if not already showing for this button
+        if (buttonDiv !== $.data(popup, BUTTON)) {
+          showPopup(editor, popup, buttonDiv);
+          return false; // stop propagination to document click
+        }
+
+        // propaginate to document click
+        return;
+
+      }
+
+      // Print
+      else if (buttonName === "print")
+        editor.$frame[0].contentWindow.print();
+
+      // All other buttons
+      else if (!execCommand(editor, data.command, data.value, data.useCSS, buttonDiv))
+        return false;
+
+    }
+
+    // Focus the editor
+    focus(editor);
+
+  }
+
+  // hoverEnter - mouseenter event handler for buttons and popup items
+  function hoverEnter(e) {
+    var $div = $(e.target).closest("div");
+    $div.css(BACKGROUND_COLOR, $div.data(BUTTON_NAME) ? "#FFF" : "#FFC");
+  }
+
+  // hoverLeave - mouseleave event handler for buttons and popup items
+  function hoverLeave(e) {
+    $(e.target).closest("div").css(BACKGROUND_COLOR, "transparent");
+  }
+
+  // popupClick - click event handler for popup items
+  function popupClick(e) {
+
+    var editor = this,
+        popup = e.data.popup,
+        target = e.target;
+
+    // Check for message and prompt popups
+    if (popup === popups.msg || $(popup).hasClass(PROMPT_CLASS))
+      return;
+
+    // Get the button info
+    var buttonDiv = $.data(popup, BUTTON),
+        buttonName = $.data(buttonDiv, BUTTON_NAME),
+        button = buttons[buttonName],
+        command = button.command,
+        value,
+        useCSS = editor.options.useCSS;
+
+    // Get the command value
+    if (buttonName === "font")
+      // Opera returns the fontfamily wrapped in quotes
+      value = target.style.fontFamily.replace(/"/g, "");
+    else if (buttonName === "size") {
+      if (target.tagName.toUpperCase() === "DIV")
+        target = target.children[0];
+      value = target.innerHTML;
+    }
+    else if (buttonName === "style")
+      value = "<" + target.tagName + ">";
+    else if (buttonName === "color")
+      value = hex(target.style.backgroundColor);
+    else if (buttonName === "highlight") {
+      value = hex(target.style.backgroundColor);
+      if (ie) command = 'backcolor';
+      else useCSS = true;
+    }
+
+    // Fire the popupClick event
+    var data = {
+      editor: editor,
+      button: buttonDiv,
+      buttonName: buttonName,
+      popup: popup,
+      popupName: button.popupName,
+      command: command,
+      value: value,
+      useCSS: useCSS
+    };
+
+    if (button.popupClick && button.popupClick(e, data) === false)
+      return;
+
+    // Execute the command
+    if (data.command && !execCommand(editor, data.command, data.value, data.useCSS, buttonDiv))
+      return false;
+
+    // Hide the popup and focus the editor
+    hidePopups();
+    focus(editor);
+
+  }
+
+  //==================
+  // Private Functions
+  //==================
+
+  // checksum - returns a checksum using the Adler-32 method
+  function checksum(text)
+  {
+    var a = 1, b = 0;
+    for (var index = 0; index < text.length; ++index) {
+      a = (a + text.charCodeAt(index)) % 65521;
+      b = (b + a) % 65521;
+    }
+    return (b << 16) | a;
+  }
+
+  // clear - clears the contents of the editor
+  function clear(editor) {
+    editor.$area.val("");
+    updateFrame(editor);
+  }
+
+  // createPopup - creates a popup and adds it to the body
+  function createPopup(popupName, options, popupTypeClass, popupContent, popupHover) {
+
+    // Check if popup already exists
+    if (popups[popupName])
+      return popups[popupName];
+
+    // Create the popup
+    var $popup = $(DIV_TAG)
+      .hide()
+      .addClass(POPUP_CLASS)
+      .appendTo("body");
+
+    // Add the content
+
+    // Custom popup
+    if (popupContent)
+      $popup.html(popupContent);
+
+    // Color
+    else if (popupName === "color") {
+      var colors = options.colors.split(" ");
+      if (colors.length < 10)
+        $popup.width("auto");
+      $.each(colors, function(idx, color) {
+        $(DIV_TAG).appendTo($popup)
+          .css(BACKGROUND_COLOR, "#" + color);
+      });
+      popupTypeClass = COLOR_CLASS;
+    }
+
+    // Font
+    else if (popupName === "font")
+      $.each(options.fonts.split(","), function(idx, font) {
+        $(DIV_TAG).appendTo($popup)
+          .css("fontFamily", font)
+          .html(font);
+      });
+
+    // Size
+    else if (popupName === "size")
+      $.each(options.sizes.split(","), function(idx, size) {
+        $(DIV_TAG).appendTo($popup)
+          .html('<font size="' + size + '">' + size + '</font>');
+      });
+
+    // Style
+    else if (popupName === "style")
+      $.each(options.styles, function(idx, style) {
+        $(DIV_TAG).appendTo($popup)
+          .html(style[1] + style[0] + style[1].replace("<", "</"));
+      });
+
+    // URL
+    else if (popupName === "url") {
+      $popup.html('Enter URL:<br /><input type="text" value="http://" size="35" /><br /><input type="button" value="Submit" />');
+      popupTypeClass = PROMPT_CLASS;
+    }
+
+    // Paste as Text
+    else if (popupName === "pastetext") {
+      $popup.html('Paste your content here and click submit.<br /><textarea cols="40" rows="3"></textarea><br /><input type="button" value="Submit" />');
+      popupTypeClass = PROMPT_CLASS;
+    }
+
+    // Add the popup type class name
+    if (!popupTypeClass && !popupContent)
+      popupTypeClass = LIST_CLASS;
+    $popup.addClass(popupTypeClass);
+
+    // Add the unselectable attribute to all items
+    if (ie) {
+      $popup.attr(UNSELECTABLE, "on")
+        .find("div,font,p,h1,h2,h3,h4,h5,h6")
+        .attr(UNSELECTABLE, "on");
+    }
+
+    // Add the hover effect to all items
+    if ($popup.hasClass(LIST_CLASS) || popupHover === true)
+      $popup.children().hover(hoverEnter, hoverLeave);
+
+    // Add the popup to the array and return it
+    popups[popupName] = $popup[0];
+    return $popup[0];
+
+  }
+
+  // disable - enables or disables the editor
+  function disable(editor, disabled) {
+
+    // Update the textarea and save the state
+    if (disabled) {
+      editor.$area.attr(DISABLED, DISABLED);
+      editor.disabled = true;
+    }
+    else {
+      editor.$area.removeAttr(DISABLED);
+      delete editor.disabled;
+    }
+
+    // Switch the iframe into design mode.
+    // ie6 does not support designMode.
+    // ie7 & ie8 do not properly support designMode="off".
+    try {
+      if (ie) editor.doc.body.contentEditable = !disabled;
+      else editor.doc.designMode = !disabled ? "on" : "off";
+    }
+    // Firefox 1.5 throws an exception that can be ignored
+    // when toggling designMode from off to on.
+    catch (err) {}
+
+    // Enable or disable the toolbar buttons
+    refreshButtons(editor);
+
+  }
+
+  // execCommand - executes a designMode command
+  function execCommand(editor, command, value, useCSS, button) {
+
+    // Restore the current ie selection
+    restoreRange(editor);
+
+    // Set the styling method
+    if (!ie) {
+      if (useCSS === undefined || useCSS === null)
+        useCSS = editor.options.useCSS;
+      editor.doc.execCommand("styleWithCSS", 0, useCSS.toString());
+    }
+
+    // Execute the command and check for error
+    var success = true, message;
+    if (ie && command.toLowerCase() === "inserthtml")
+      getRange(editor).pasteHTML(value);
+    else {
+      try { success = editor.doc.execCommand(command, 0, value || null); }
+      catch (err) { message = err.message; success = false; }
+      if (!success) {
+        if ("cutcopypaste".indexOf(command) > -1)
+          showMessage(editor, "For security reasons, your browser does not support the " +
+            command + " command. Try using the keyboard shortcut or context menu instead.",
+            button);
+        else
+          showMessage(editor,
+            (message ? message : "Error executing the " + command + " command."),
+            button);
+      }
+    }
+
+    // Enable the buttons and update the textarea
+    refreshButtons(editor);
+    updateTextArea(editor, true);
+    return success;
+
+  }
+
+  // focus - sets focus to either the textarea or iframe
+  function focus(editor) {
+    setTimeout(function() {
+      if (sourceMode(editor)) editor.$area.focus();
+      else editor.$frame[0].contentWindow.focus();
+      refreshButtons(editor);
+    }, 0);
+  }
+
+  // getRange - gets the current text range object
+  function getRange(editor) {
+    if (ie) return getSelection(editor).createRange();
+    return getSelection(editor).getRangeAt(0);
+  }
+
+  // getSelection - gets the current text range object
+  function getSelection(editor) {
+    if (ie) return editor.doc.selection;
+    return editor.$frame[0].contentWindow.getSelection();
+  }
+
+  // hex - returns the hex value for the passed in color string
+  function hex(s) {
+
+    // hex("rgb(255, 0, 0)") returns #FF0000
+    var m = /rgba?\((\d+), (\d+), (\d+)/.exec(s);
+    if (m) {
+      s = (m[1] << 16 | m[2] << 8 | m[3]).toString(16);
+      while (s.length < 6)
+        s = "0" + s;
+      return "#" + s;
+    }
+
+    // hex("#F00") returns #FF0000
+    var c = s.split("");
+    if (s.length === 4)
+      return "#" + c[1] + c[1] + c[2] + c[2] + c[3] + c[3];
+
+    // hex("#FF0000") returns #FF0000
+    return s;
+
+  }
+
+  // hidePopups - hides all popups
+  function hidePopups() {
+    $.each(popups, function(idx, popup) {
+      $(popup)
+        .hide()
+        .unbind(CLICK)
+        .removeData(BUTTON);
+    });
+  }
+
+  // imagesPath - returns the path to the images folder
+  function imagesPath() {
+    var href = $("link[href*=cleditor]").attr("href");
+    return href.replace(/^(.*\/)[^\/]+$/, '$1') + "images/";
+  }
+
+  // imageUrl - Returns the css url string for a filemane
+  function imageUrl(filename) {
+    return "url(" + imagesPath() + filename + ")";
+  }
+
+  // refresh - creates the iframe and resizes the controls
+  function refresh(editor) {
+
+    var $main = editor.$main,
+      options = editor.options;
+
+    // Remove the old iframe
+    if (editor.$frame) 
+      editor.$frame.remove();
+
+    // Create a new iframe
+    var $frame = editor.$frame = $('<iframe frameborder="0" src="javascript:true;" />')
+      .hide()
+      .appendTo($main);
+
+    // Load the iframe document content
+    var contentWindow = $frame[0].contentWindow,
+      doc = editor.doc = contentWindow.document,
+      $doc = $(doc);
+
+    doc.open();
+    doc.write(
+      options.docType +
+      '<html>' +
+      ((options.docCSSFile === '') ? '' : '<head><link rel="stylesheet" type="text/css" href="' + options.docCSSFile + '" /></head>') +
+      '<body style="' + options.bodyStyle + '"></body></html>'
+    );
+    doc.close();
+
+    // Work around for bug in IE which causes the editor to lose
+    // focus when clicking below the end of the document.
+    if (ie || iege11)
+      $doc.click(function() {focus(editor);});
+
+    // Load the content
+    updateFrame(editor);
+
+    // Bind the ie specific iframe event handlers
+    if (ie || iege11) {
+
+      // Save the current user selection. This code is needed since IE will
+      // reset the selection just after the beforedeactivate event and just
+      // before the beforeactivate event.
+      $doc.bind("beforedeactivate beforeactivate selectionchange keypress", function(e) {
+        
+        // Flag the editor as inactive
+        if (e.type === "beforedeactivate")
+          editor.inactive = true;
+
+          // Get rid of the bogus selection and flag the editor as active
+        else if (e.type === "beforeactivate") {
+          if (!editor.inactive && editor.range && editor.range.length > 1)
+            editor.range.shift();
+          delete editor.inactive;
+        }
+
+          // Save the selection when the editor is active
+        else if (!editor.inactive) {
+          if (!editor.range)
+            editor.range = [];
+          editor.range.unshift(getRange(editor));
+
+          // We only need the last 2 selections
+          while (editor.range.length > 2)
+            editor.range.pop();
+        }
+
+      });
+
+      // Restore the text range and trigger focused event when the iframe gains focus
+      $frame.focus(function() {
+        restoreRange(editor);
+        $(editor).triggerHandler(FOCUSED);
+      });
+
+      // Trigger blurred event when the iframe looses focus
+      $frame.blur(function() {
+        $(editor).triggerHandler(BLURRED);
+      });
+
+    }
+
+      // Trigger focused and blurred events for all other browsers
+    else {
+      $(editor.$frame[0].contentWindow)
+        .focus(function () { $(editor).triggerHandler(FOCUSED); })
+        .blur(function () { $(editor).triggerHandler(BLURRED); });
+    }
+
+    // Enable the toolbar buttons and update the textarea as the user types or clicks
+    $doc.click(hidePopups)
+      .bind("keyup mouseup", function() {
+        refreshButtons(editor);
+        updateTextArea(editor, true);
+      });
+
+    // Show the textarea for iPhone/iTouch/iPad or
+    // the iframe when design mode is supported.
+    if (iOS) editor.$area.show();
+    else $frame.show();
+
+    // Wait for the layout to finish - shortcut for $(document).ready()
+    $(function() {
+
+      var $toolbar = editor.$toolbar,
+          $group = $toolbar.children("div:last"),
+          wid = /%/.test("" + options.width) ? options.width : $main.width();
+
+      // Resize the toolbar
+      var hgt = $group.offset().top + $group.outerHeight() - $toolbar.offset().top + 1;
+      $toolbar.height(hgt);
+
+      // Resize the iframe
+      hgt = (/%/.test("" + options.height) ? $main.height() : parseInt(options.height, 10)) - hgt;
+      $frame.width(wid).height(hgt);
+
+      // Resize the textarea. IE6 textareas have a 1px top
+      // & bottom margin that cannot be removed using css.
+      editor.$area.width(wid).height(ie6 ? hgt - 2 : hgt);
+
+      // Switch the iframe into design mode if enabled
+      disable(editor, editor.disabled);
+
+      // Enable or disable the toolbar buttons
+      refreshButtons(editor);
+
+    });
+
+  }
+
+  // refreshButtons - enables or disables buttons based on availability
+  function refreshButtons(editor) {
+
+    // Webkit requires focus before queryCommandEnabled will return anything but false
+    if (!iOS && webkit && !editor.focused) {
+      editor.$frame[0].contentWindow.focus();
+      window.focus();
+      editor.focused = true;
+    }
+
+    // Get the object used for checking queryCommandEnabled
+    var queryObj = editor.doc;
+    if (ie) queryObj = getRange(editor);
+
+    // Loop through each button
+    var inSourceMode = sourceMode(editor);
+    $.each(editor.$toolbar.find("." + BUTTON_CLASS), function(idx, elem) {
+
+      var $elem = $(elem),
+        button = $.cleditor.buttons[$.data(elem, BUTTON_NAME)],
+        command = button.command,
+        enabled = true;
+
+      // Determine the state
+      if (editor.disabled)
+        enabled = false;
+      else if (button.getEnabled) {
+        var data = {
+          editor: editor,
+          button: elem,
+          buttonName: button.name,
+          popup: popups[button.popupName],
+          popupName: button.popupName,
+          command: button.command,
+          useCSS: editor.options.useCSS
+        };
+        enabled = button.getEnabled(data);
+        if (enabled === undefined)
+          enabled = true;
+      }
+      else if (((inSourceMode || iOS) && button.name !== "source") ||
+      (ie && (command === "undo" || command === "redo")))
+        enabled = false;
+      else if (command && command !== "print") {
+        if (ie && command === "hilitecolor")
+          command = "backcolor";
+        // IE does not support inserthtml, so it's always enabled
+        if (!ie || command !== "inserthtml") {
+          try {enabled = queryObj.queryCommandEnabled(command);}
+          catch (err) {enabled = false;}
+        }
+      }
+
+      // Enable or disable the button
+      if (enabled) {
+        $elem.removeClass(DISABLED_CLASS);
+        $elem.removeAttr(DISABLED);
+      }
+      else {
+        $elem.addClass(DISABLED_CLASS);
+        $elem.attr(DISABLED, DISABLED);
+      }
+
+    });
+  }
+
+  // restoreRange - restores the current ie selection
+  function restoreRange(editor) {
+    if (editor.range) {
+      if (ie)
+        editor.range[0].select();
+      else if (iege11)
+        getSelection(editor).addRange(editor.range[0]);
+    }
+  }
+
+  // select - selects all the text in either the textarea or iframe
+  function select(editor) {
+    setTimeout(function() {
+      if (sourceMode(editor)) editor.$area.select();
+      else execCommand(editor, "selectall");
+    }, 0);
+  }
+
+  // selectedHTML - returns the current HTML selection or and empty string
+  function selectedHTML(editor) {
+    restoreRange(editor);
+    var range = getRange(editor);
+    if (ie)
+      return range.htmlText;
+    var layer = $("<layer>")[0];
+    layer.appendChild(range.cloneContents());
+    var html = layer.innerHTML;
+    layer = null;
+    return html;
+  }
+
+  // selectedText - returns the current text selection or and empty string
+  function selectedText(editor) {
+    restoreRange(editor);
+    if (ie) return getRange(editor).text;
+    return getSelection(editor).toString();
+  }
+
+  // showMessage - alert replacement
+  function showMessage(editor, message, button) {
+    var popup = createPopup("msg", editor.options, MSG_CLASS);
+    popup.innerHTML = message;
+    showPopup(editor, popup, button);
+  }
+
+  // showPopup - shows a popup
+  function showPopup(editor, popup, button) {
+
+    var offset, left, top, $popup = $(popup);
+
+    // Determine the popup location
+    if (button) {
+      var $button = $(button);
+      offset = $button.offset();
+      left = --offset.left;
+      top = offset.top + $button.height();
+    }
+    else {
+      var $toolbar = editor.$toolbar;
+      offset = $toolbar.offset();
+      left = Math.floor(($toolbar.width() - $popup.width()) / 2) + offset.left;
+      top = offset.top + $toolbar.height() - 2;
+    }
+
+    // Position and show the popup
+    hidePopups();
+    $popup.css({left: left, top: top})
+      .show();
+
+    // Assign the popup button and click event handler
+    if (button) {
+      $.data(popup, BUTTON, button);
+      $popup.bind(CLICK, {popup: popup}, $.proxy(popupClick, editor));
+    }
+
+    // Focus the first input element if any
+    setTimeout(function() {
+      $popup.find(":text,textarea").eq(0).focus().select();
+    }, 100);
+
+  }
+
+  // sourceMode - returns true if the textarea is showing
+  function sourceMode(editor) {
+    return editor.$area.is(":visible");
+  }
+
+  // updateFrame - updates the iframe with the textarea contents
+  function updateFrame(editor, checkForChange) {
+    
+    var code = editor.$area.val(),
+      options = editor.options,
+      updateFrameCallback = options.updateFrame,
+      $body = $(editor.doc.body);
+
+    // Check for textarea change to avoid unnecessary firing
+    // of potentially heavy updateFrame callbacks.
+    if (updateFrameCallback) {
+      var sum = checksum(code);
+      if (checkForChange && editor.areaChecksum === sum)
+        return;
+      editor.areaChecksum = sum;
+    }
+
+    // Convert the textarea source code into iframe html
+    var html = updateFrameCallback ? updateFrameCallback(code) : code;
+
+    // Prevent script injection attacks by html encoding script tags
+    html = html.replace(/<(?=\/?script)/ig, "&lt;");
+
+    // Update the iframe checksum
+    if (options.updateTextArea)
+      editor.frameChecksum = checksum(html);
+
+    // Update the iframe and trigger the change event
+    if (html !== $body.html()) {
+      $body.html(html);
+      $(editor).triggerHandler(CHANGE);
+    }
+
+  }
+
+  // updateTextArea - updates the textarea with the iframe contents
+  function updateTextArea(editor, checkForChange) {
+
+    var html = $(editor.doc.body).html(),
+      options = editor.options,
+      updateTextAreaCallback = options.updateTextArea,
+      $area = editor.$area;
+
+    // Check for iframe change to avoid unnecessary firing
+    // of potentially heavy updateTextArea callbacks.
+    if (updateTextAreaCallback) {
+      var sum = checksum(html);
+      if (checkForChange && editor.frameChecksum === sum)
+        return;
+      editor.frameChecksum = sum;
+    }
+
+    // Convert the iframe html into textarea source code
+    var code = updateTextAreaCallback ? updateTextAreaCallback(html) : html;
+
+    // Update the textarea checksum
+    if (options.updateFrame)
+      editor.areaChecksum = checksum(code);
+
+    // Update the textarea and trigger the change event
+    if (code !== $area.val()) {
+      $area.val(code);
+      $(editor).triggerHandler(CHANGE);
+    }
+
+  }
+
+})(jQuery);