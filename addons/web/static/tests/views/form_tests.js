--- conflicted
+++ resolved
@@ -5849,40 +5849,16 @@
         form.destroy();
     });
 
-<<<<<<< HEAD
-    QUnit.test('rainbowman attributes correctly passed on button click', function (assert) {
-        assert.expect(1);
-
-=======
     QUnit.test('can toggle column in x2many in sub form view', function (assert) {
         assert.expect(2);
 
         this.data.partner.records[2].p = [1,2];
         this.data.partner.fields.foo.sortable = true;
->>>>>>> c3a48da7
-        var form = createView({
-            View: FormView,
-            model: 'partner',
-            data: this.data,
-            arch: '<form string="Partners">' +
-<<<<<<< HEAD
-                    '<header>' +
-                        '<button name="action_won" string="Won" type="object" effect="{\'message\': \'Congrats!\'}"/>' +
-                    '</header>' +
-                '</form>',
-            intercepts: {
-                execute_action: function (event) {
-                    var effectDescription = pyeval.py_eval(event.data.action_data.effect);
-                    assert.deepEqual(effectDescription, {message: 'Congrats!'}, "should have correct effect description");
-                }
-            }
-        });
-
-        form.$('.o_form_statusbar .btn-default').click();
-        form.destroy();
-    });
-
-=======
+        var form = createView({
+            View: FormView,
+            model: 'partner',
+            data: this.data,
+            arch: '<form string="Partners">' +
                     '<field name="trululu"/>' +
                 '</form>',
             res_id: 1,
@@ -5912,6 +5888,30 @@
             "table is now sorted");
         form.destroy();
     });
->>>>>>> c3a48da7
+
+    QUnit.test('rainbowman attributes correctly passed on button click', function (assert) {
+        assert.expect(1);
+
+        var form = createView({
+            View: FormView,
+            model: 'partner',
+            data: this.data,
+            arch: '<form string="Partners">' +
+                    '<header>' +
+                        '<button name="action_won" string="Won" type="object" effect="{\'message\': \'Congrats!\'}"/>' +
+                    '</header>' +
+                '</form>',
+            intercepts: {
+                execute_action: function (event) {
+                    var effectDescription = pyeval.py_eval(event.data.action_data.effect);
+                    assert.deepEqual(effectDescription, {message: 'Congrats!'}, "should have correct effect description");
+                }
+            }
+        });
+
+        form.$('.o_form_statusbar .btn-default').click();
+        form.destroy();
+    });
+
 });
 });