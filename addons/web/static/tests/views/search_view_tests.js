--- conflicted
+++ resolved
@@ -121,12 +121,7 @@
             type: 'ir.actions.act_window',
             views: [[2, 'list']],
             search_view_id: [8, 'search'],
-<<<<<<< HEAD
-        },{
-=======
-        },
-        {
->>>>>>> 98a55917
+        }, {
             id: 12,
             name: 'Partners Action 12',
             res_model: 'partner',
@@ -213,12 +208,9 @@
                     '<filter string="Date Field Groupby" name="coolName" context="{\'group_by\': \'date_field:day\'}"/>' +
                 '</search>',
             'partner,9,search': '<search>'+
-<<<<<<< HEAD
                 '<filter string="float" name="positive" domain="[(\'date_field\', \'>=\', (context_today() + relativedelta()).strftime(\'%Y-%m-%d\'))]"/>' +
             '</search>',
             'partner,10,search': '<search>'+
-=======
->>>>>>> 98a55917
                     '<field string="Foo" name="foo"/>' +
                     '<filter string="Date Field Filter" name="positive" date="date_field"/>' +
                     '<filter string="Date Field Groupby" name="coolName" context="{\'group_by\': \'date_field:day\'}"/>' +
@@ -1097,11 +1089,8 @@
     QUnit.test('toggle favorite correctly clears filter, groupbys and field "options"', async function (assert) {
         assert.expect(8);
 
-<<<<<<< HEAD
         const unpatchDate = patchDate(2019,6,31,13,43,0);
 
-=======
->>>>>>> 98a55917
         const actionManager = await createActionManager({
             actions: this.actions,
             archs: this.archs,
@@ -1121,20 +1110,13 @@
             },
         });
 
-<<<<<<< HEAD
         this.actions[11].search_view_id = [10, 'search'];
-=======
->>>>>>> 98a55917
         await actionManager.doAction(12);
 
         // activate Foo a
         await testUtils.fields.triggerKey('press', $('.o_searchview_input'), 97);
         await testUtils.fields.triggerKey('up', $('.o_searchview_input'), 'enter');
-<<<<<<< HEAD
         
-=======
-
->>>>>>> 98a55917
         // activate Date Filter with This Month
         await testUtils.dom.click($('button .fa-filter'));
         await testUtils.dom.click($('.o_filters_menu .o_menu_item a'));
@@ -1150,13 +1132,8 @@
             "There should be a filter Foo a");
 
         assert.strictEqual($('.o_searchview_input_container .o_facet_values').eq(1).text().trim(),
-<<<<<<< HEAD
             "Date Field Filter: July 2019",
             "There should be a filter facet with label 'Date Field Filter: July 2019'");
-=======
-            "Date Field Filter: This Month",
-            "There should be a filter facet with label 'Date Field Filter: This Month'");
->>>>>>> 98a55917
 
         assert.strictEqual($('.o_searchview_input_container .o_facet_values').eq(2).text().trim(),
             "Date Field Groupby: Year",
@@ -1189,10 +1166,7 @@
             "There should be a filter Foo b");
 
         actionManager.destroy();
-<<<<<<< HEAD
         unpatchDate();
-=======
->>>>>>> 98a55917
     });
 
     QUnit.test('favorites have unique descriptions (the submenus of the favorite menu are correctly updated)', async function (assert) {
@@ -1339,6 +1313,19 @@
         assert.containsNone($('.o_group_by_menu .o_item_option a.selected'),
             "The item 'Day' should have been unselected in the groupby menu");
 
+        await testUtils.dom.click($('div .o_searchview_facet .o_facet_remove').eq(0));
+        await testUtils.dom.click($('div .o_searchview_facet .o_facet_remove').eq(0));
+
+        await testUtils.dom.click($('button .fa-filter'));
+        await testUtils.dom.click($('.o_filters_menu .o_menu_item').eq(0));
+        assert.containsNone($('.o_filters_menu .o_item_option a.selected'),
+            "The item 'This Month' should have unselected in the filters menu");
+
+        await testUtils.dom.click($('button .fa-bars'));
+        await testUtils.dom.click($('.o_group_by_menu .o_menu_item').eq(0));
+        assert.containsNone($('.o_group_by_menu .o_item_option a.selected'),
+            "The item 'Day' should have been unselected in the groupby menu");
+
         actionManager.destroy();
         unpatchDate();
     });
