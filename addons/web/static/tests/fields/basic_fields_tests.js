--- conflicted
+++ resolved
@@ -1413,13 +1413,8 @@
 
     QUnit.test('Char & Text Fields: Copy to clipboard button', async function (assert) {
         assert.expect(2);
-<<<<<<< HEAD
-        var done = assert.async();
-        testUtils.createView({
-=======
-
-        var form = createView({
->>>>>>> c9f832d9
+
+        var form = await createView({
             View: FormView,
             model: 'partner',
             data: this.data,
@@ -1440,12 +1435,12 @@
         form.destroy();
     });
 
-    QUnit.test('CopyClipboard widget on unset field', function (assert) {
+    QUnit.test('CopyClipboard widget on unset field', async function (assert) {
         assert.expect(1);
 
         this.data.partner.records[0].foo = false;
 
-        var form = createView({
+        var form = await createView({
             View: FormView,
             model: 'partner',
             data: this.data,
@@ -1465,12 +1460,12 @@
         form.destroy();
     });
 
-    QUnit.test('CopyClipboard widget on readonly unset fields in create mode', function (assert) {
+    QUnit.test('CopyClipboard widget on readonly unset fields in create mode', async function (assert) {
         assert.expect(1);
 
         this.data.partner.fields.display_name.readonly = true;
 
-        var form = createView({
+        var form = await createView({
             View: FormView,
             model: 'partner',
             data: this.data,
