--- conflicted
+++ resolved
@@ -1,16 +1,9 @@
-<<<<<<< HEAD
-$(document).ready(function () {
-    var openerp;
-
-    module("eval.types", {
-        setup: function () {
-            openerp = window.openerp.testing.instanceFor('coresetup');
-            openerp.session.uid = 42;
-        }
-    });
-    test('strftime', function () {
+openerp.testing.section('eval.types', {
+    dependencies: ['web.coresetup']
+}, function (test) {
+    test('strftime', function (instance) {
         var d = new Date();
-        var context = openerp.web.pyeval.context();
+        var context = instance.web.pyeval.context();
         strictEqual(
             py.eval("time.strftime('%Y')", context),
             String(d.getFullYear()));
@@ -23,43 +16,30 @@
                 d.getFullYear(), d.getMonth() + 1, d.getDate(),
                 d.getHours(), d.getMinutes(), d.getSeconds()));
     });
-
-    module("eval.contexts", {
-        setup: function () {
-            openerp = window.openerp.testing.instanceFor('coresetup');
-            openerp.session.uid = 42;
-        }
-    });
-    test('context_recursive', function () {
+});
+openerp.testing.section('eval.contexts', {
+    dependencies: ['web.coresetup']
+}, function (test) {
+    test('context_recursive', function (instance) {
         var context_to_eval = [{
             __ref: 'context',
             __debug: '{"foo": context.get("bar", "qux")}'
         }];
         deepEqual(
-            openerp.web.pyeval.eval('contexts', context_to_eval, {bar: "ok"}),
+            instance.web.pyeval.eval('contexts', context_to_eval, {bar: "ok"}),
             {foo: 'ok'});
         deepEqual(
-            openerp.web.pyeval.eval('contexts', context_to_eval, {bar: false}),
+            instance.web.pyeval.eval('contexts', context_to_eval, {bar: false}),
             {foo: false});
         deepEqual(
-            openerp.web.pyeval.eval('contexts', context_to_eval),
+            instance.web.pyeval.eval('contexts', context_to_eval),
             {foo: 'qux'});
     });
-    test('context_sequences', function () {
-        // Context n should have base evaluation context + all of contexts
-        // 0..n-1 in its own evaluation context
-        var active_id = 4;
-        var result = openerp.web.pyeval.eval('contexts', [
-=======
-openerp.testing.section('eval.contexts', {
-    dependencies: ['web.coresetup']
-}, function (test) {
     test('context_sequences', function (instance) {
         // Context n should have base evaluation context + all of contexts
         // 0..n-1 in its own evaluation context
         var active_id = 4;
-        var result = instance.session.test_eval_contexts([
->>>>>>> d9296387
+        var result = instance.web.pyeval.eval('contexts', [
             {
                 "__contexts": [
                     {
@@ -102,13 +82,8 @@
             record_id: active_id
         });
     });
-<<<<<<< HEAD
-    test('non-literal_eval_contexts', function () {
-        var result = openerp.web.pyeval.eval('contexts', [{
-=======
     test('non-literal_eval_contexts', function (instance) {
-        var result = instance.session.test_eval_contexts([{
->>>>>>> d9296387
+        var result = instance.web.pyeval.eval('contexts', [{
             "__ref": "compound_context",
             "__contexts": [
                 {"__ref": "context", "__debug": "{'type':parent.type}",
@@ -185,58 +160,41 @@
         }]);
         deepEqual(result, {type: 'out_invoice'});
     });
-<<<<<<< HEAD
-    module('eval.domains', {
-        setup: function () {
-            openerp = window.openerp.testing.instanceFor('coresetup');
-            window.openerp.web.dates(openerp);
-            openerp.session.uid = 42;
-        }
-    });
-    test('current_date', function () {
-        var current_date = openerp.web.date_to_str(new Date());
-        var result = openerp.web.pyeval.eval('domains',
-            [[],{"__ref":"domain","__debug":"[('name','>=',current_date),('name','<=',current_date)]","__id":"5dedcfc96648"}]);
-=======
 });
 openerp.testing.section('eval.contexts', {
     dependencies: ['web.coresetup', 'web.dates']
 }, function (test) {
     test('current_date', function (instance) {
         var current_date = instance.web.date_to_str(new Date());
-        var result = instance.session.test_eval_domains(
+        var result = instance.web.pyeval.eval('domains',
             [[],{"__ref":"domain","__debug":"[('name','>=',current_date),('name','<=',current_date)]","__id":"5dedcfc96648"}],
-            instance.session.test_eval_get_context());
->>>>>>> d9296387
+            instance.web.pyeval.context());
         deepEqual(result, [
             ['name', '>=', current_date],
             ['name', '<=', current_date]
         ]);
     });
-    test('context_freevar', function () {
+    test('context_freevar', function (instance) {
         var domains_to_eval = [{
             __ref: 'domain',
             __debug: '[("foo", "=", context.get("bar", "qux"))]'
         }, [['bar', '>=', 42]]];
         deepEqual(
-            openerp.web.pyeval.eval('domains', domains_to_eval, {bar: "ok"}),
+            instance.web.pyeval.eval('domains', domains_to_eval, {bar: "ok"}),
             [['foo', '=', 'ok'], ['bar', '>=', 42]]);
         deepEqual(
-            openerp.web.pyeval.eval('domains', domains_to_eval, {bar: false}),
+            instance.web.pyeval.eval('domains', domains_to_eval, {bar: false}),
             [['foo', '=', false], ['bar', '>=', 42]]);
         deepEqual(
-            openerp.web.pyeval.eval('domains', domains_to_eval),
+            instance.web.pyeval.eval('domains', domains_to_eval),
             [['foo', '=', 'qux'], ['bar', '>=', 42]]);
     });
-
-    module('eval.groupbys', {
-        setup: function () {
-            openerp = window.openerp.testing.instanceFor('coresetup');
-            openerp.session.uid = 42;
-        }
-    });
-    test('groupbys_00', function () {
-        var result = openerp.web.pyeval.eval('groupbys', [
+});
+openerp.testing.section('eval.groupbys', {
+    dependencies: ['web.coresetup']
+}, function (test) {
+    test('groupbys_00', function (instance) {
+        var result = instance.web.pyeval.eval('groupbys', [
             {group_by: 'foo'},
             {group_by: ['bar', 'qux']},
             {group_by: null},
@@ -244,16 +202,16 @@
         ]);
         deepEqual(result, ['foo', 'bar', 'qux', 'grault']);
     });
-    test('groupbys_01', function () {
-        var result = openerp.web.pyeval.eval('groupbys', [
+    test('groupbys_01', function (instance) {
+        var result = instance.web.pyeval.eval('groupbys', [
             {group_by: 'foo'},
             { __ref: 'context', __debug: '{"group_by": "bar"}' },
             {group_by: 'grault'}
         ]);
         deepEqual(result, ['foo', 'bar', 'grault']);
     });
-    test('groupbys_02', function () {
-        var result = openerp.web.pyeval.eval('groupbys', [
+    test('groupbys_02', function (instance) {
+        var result = instance.web.pyeval.eval('groupbys', [
             {group_by: 'foo'},
             {
                 __ref: 'compound_context',
@@ -264,8 +222,8 @@
         ]);
         deepEqual(result, ['foo', 'bar', 'grault']);
     });
-    test('groupbys_03', function () {
-        var result = openerp.web.pyeval.eval('groupbys', [
+    test('groupbys_03', function (instance) {
+        var result = instance.web.pyeval.eval('groupbys', [
             {group_by: 'foo'},
             {
                 __ref: 'compound_context',
@@ -278,8 +236,8 @@
         ]);
         deepEqual(result, ['foo', 'bar', 'grault']);
     });
-    test('groupbys_04', function () {
-        var result = openerp.web.pyeval.eval('groupbys', [
+    test('groupbys_04', function (instance) {
+        var result = instance.web.pyeval.eval('groupbys', [
             {group_by: 'foo'},
             {
                 __ref: 'compound_context',
@@ -292,8 +250,8 @@
         ], { value: 'bar' });
         deepEqual(result, ['foo', 'bar', 'grault']);
     });
-    test('groupbys_05', function () {
-        var result = openerp.web.pyeval.eval('groupbys', [
+    test('groupbys_05', function (instance) {
+        var result = instance.web.pyeval.eval('groupbys', [
             {group_by: 'foo'},
             { __ref: 'context', __debug: '{"group_by": value}' },
             {group_by: 'grault'}
