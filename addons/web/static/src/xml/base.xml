<?xml version="1.0" encoding="UTF-8"?>
<templates id="template" xml:space="preserve">

<div t-name="EmptyComponent"/>

<div t-name="Loading" class="o_loading"/>

<t t-name="WidgetLabel.tooltip">
    <div class="oe_tooltip_string" t-if="widget.string">
        <t t-esc="widget.string"/> <t t-if="debug and widget.nolabel">(nolabel)</t>
    </div>
    <p t-if="widget.attrs.help || widget.field.help" class="oe_tooltip_help">
        <t t-esc="widget.attrs.help || widget.field.help"/>
    </p>
    <ul t-if="debug" class="oe_tooltip_technical">
        <li data-item="field" t-if="widget.name">
            <span class="oe_tooltip_technical_title">Field:</span>
            <t t-esc="widget.name"/>
        </li>
        <li data-item="object">
            <span class="oe_tooltip_technical_title">Object:</span>
            <t t-esc="widget.model"/>
        </li>
        <li data-item="type">
            <span class="oe_tooltip_technical_title">Type:</span>
            <t t-esc="widget.field.type"/>
        </li>
        <li t-if="widget.attrs.widget" data-item="widget">
            <span class="oe_tooltip_technical_title">Widget:</span>
            <t t-esc="widget.attrs.widget"/>
        </li>
        <li t-if="widget.attrs.size || widget.field.size" data-item="size">
            <span class="oe_tooltip_technical_title">Size:</span>
            <t t-esc="widget.attrs.size || widget.field.size"/>
        </li>
        <li t-if="widget.attrs.context || widget.field.context" data-item="context">
            <span class="oe_tooltip_technical_title">Context:</span>
            <t t-esc="widget.attrs.context || JSON.stringify(widget.field.context)"/>
        </li>
        <li t-if="widget.attrs.domain || widget.field.domain" data-item="domain">
            <span class="oe_tooltip_technical_title">Domain:</span>
            <t t-esc="widget.attrs.domain || JSON.stringify(widget.field.domain)"/>
        </li>
        <li t-if="widget.attrs.modifiers and !_.isEmpty(widget.attrs.modifiers)" data-item="modifiers">
            <span class="oe_tooltip_technical_title">Modifiers:</span>
            <t t-esc="JSON.stringify(widget.attrs.modifiers)"/>
        </li>
        <li t-if="widget.field and widget.field.change_default" data-item="change_default">
            <span class="oe_tooltip_technical_title">Change default:</span>
            Yes
        </li>
        <li t-if="widget.attrs.on_change" data-item="on_change">
            <span class="oe_tooltip_technical_title">On change:</span>
            <t t-esc="widget.attrs.on_change"/>
        </li>
        <li t-if="widget.field and widget.field.relation" data-item="relation">
            <span class="oe_tooltip_technical_title">Relation:</span>
            <t t-esc="widget.field.relation"/>
        </li>
        <li t-if="widget.field and widget.field.selection" data-item="selection">
            <span class="oe_tooltip_technical_title">Selection:</span>
            <ul class="oe_tooltip_technical">
                <li t-foreach="widget.field.selection" t-as="option">
                    [<t t-esc="option[0]"/>]
                    <t t-if="option[1]"> - </t>
                    <t t-esc="option[1]"/>
                </li>
            </ul>
        </li>
    </ul>
</t>
<t t-name="WidgetButton.tooltip">
    <div class="oe_tooltip_string" t-if="debug || node.attrs.string">
        <t t-if="debug">
            Button
            <t t-if="node.attrs.string">: </t>
            <t t-if="!node.attrs.string"> (no string)</t>
        </t>
        <t t-esc="node.attrs.string"/>
    </div>
    <p t-if="node.attrs.help" class="oe_tooltip_help">
        <t t-esc="node.attrs.help"/>
    </p>
    <ul t-if="debug" class="oe_tooltip_technical">
        <li data-item="object">
            <span class="oe_tooltip_technical_title">Object:</span>
            <t t-esc="state.model"/>
        </li>
        <li t-if="node.attrs.context" data-item="context">
            <span class="oe_tooltip_technical_title">Context:</span>
            <t t-esc="node.attrs.context || widget.field.context"/>
        </li>
        <li t-if="node.attrs.modifiers and !_.isEmpty(node.attrs.modifiers)" data-item="modifiers">
            <span class="oe_tooltip_technical_title">Modifiers:</span>
            <t t-esc="JSON.stringify(node.attrs.modifiers)"/>
        </li>
        <li t-if="node.attrs.special" data-item="special">
            <span class="oe_tooltip_technical_title">Special:</span>
            <t t-esc="node.attrs.special"/>
        </li>
        <t t-set="button_type" t-value="node.attrs.type"/>
        <li t-if="button_type" data-item="button_type">
            <span class="oe_tooltip_technical_title">Button Type:</span>
            <t t-esc="button_type"/>
        </li>
        <li t-if="button_type === 'object'" data-item="button_method">
            <span class="oe_tooltip_technical_title">Method:</span>
            <t t-esc="node.attrs.name"/>
        </li>
        <li t-if="button_type === 'action'" data-item="button_action">
            <span class="oe_tooltip_technical_title">Action ID:</span>
            <t t-esc="node.attrs.name"/>
        </li>
    </ul>
</t>

<t t-name="Notification">
    <div t-attf-class="o_notification #{className}" t-translation="off">
        <a t-if="widget.sticky" class="fa fa-times o_close" href="#"/>
        <div class="o_notification_title">
            <span class="o_icon fa fa-3x fa-lightbulb-o"/>
            <t t-raw="widget.title"/>
        </div>
        <div class="o_notification_content" t-if="widget.text"><t t-raw="widget.text"/></div>
    </div>
</t>
<t t-name="Warning" t-extend="Notification">
    <t t-jquery=".o_notification">$(this).addClass('o_error');</t>
    <t t-jquery=".o_icon" t-operation="replace">
        <span class="o_icon fa fa-3x fa-exclamation"/>
    </t>
</t>

<div t-name="CrashManager.warning" class="o_dialog_warning">
    <t t-js="d">
        var message = (d.message !== undefined) ? d.message : d.error.data.message;
        d.html_error = context.engine.tools.html_escape(message).replace(/\n/g, '<br/>');
    </t>
    <t t-raw="html_error"/>
</div>
<div t-name="CrashManager.error" class="o_dialog_error">
    <div class="alert alert-warning clearfix" role="alert">
        <button class="btn btn-sm btn-primary pull-right ml8 o_clipboard_button">
            <i class="fa fa-clipboard mr8"/>Copy the full error to clipboard
        </button>
        <p><b>An error occurred</b></p>
        <p>Please use the copy button to report the error to your support service.</p>
    </div>

    <t t-set="errUID" t-value="_.uniqueId()"/>
    <button class="btn btn-sm btn-link" t-att-data-target="'#o_error_detail' + errUID" data-toggle="collapse">See details</button>
    <div t-att-id="'o_error_detail' + errUID" class="collapse alert alert-danger o_error_detail">
        <pre><t t-esc="error.message"/></pre>
        <pre><t t-esc="error.data.debug"/></pre>
    </div>
</div>

<form t-name="ChangePassword" name="change_password_form" method="POST">
    <div class="o_form_view">
        <table class="o_group o_inner_group o_label_nowrap">
            <tr>
                <td class="o_td_label"><label for="old_pwd" class="o_form_label">Old Password</label></td>
                <td width="100%"><input type="password" class="o_field_widget o_input" name="old_pwd" minlength="1" autofocus="autofocus" autocomplete="current-password"/></td>
            </tr>
            <tr>
                <td class="o_td_label"><label for="new_password" class="o_form_label">New Password</label></td>
                <td width="100%"><input type="password" class="o_field_widget o_input" name="new_password" minlength="1" autocomplete="new-password"/></td>
            </tr>
            <tr>
                <td class="o_td_label"><label for="confirm_pwd" class="o_form_label">Confirm New Password</label></td>
                <td width="100%"><input type="password" class="o_field_widget o_input" name="confirm_pwd" minlength="1" autocomplete="new-password"/></td>
            </tr>
        </table>

        <button type="button" class="btn btn-sm btn-primary oe_form_button">Change Password</button>
        <button type="button" class="btn btn-sm btn-default oe_form_button oe_form_button_cancel" href="javascript:void(0)">Cancel</button>
    </div>
</form>

<div t-name="ActionManager" class="o_content"/>

<t t-name="ControlPanel">
    <div class="o_control_panel">
        <ol class="breadcrumb"/>
        <div class="o_cp_searchview"/>
        <div class="o_cp_left">
            <div class="o_cp_buttons"/>
            <div class="o_cp_sidebar"/>
        </div>
        <div class="o_cp_right">
            <div class="btn-group o_search_options"/>
            <div class="o_cp_pager"/>
            <div class="btn-group btn-group-sm o_cp_switch_buttons"/>
        </div>
    </div>
</t>
<t t-name="X2ManyControlPanel">
    <div class="o_x2m_control_panel">
        <div class="o_cp_buttons"/>
        <div class="o_cp_pager"/>
    </div>
</t>

<t t-name="ViewManager.switch-buttons">
    <t t-foreach="views" t-as="view">
        <button type="button" t-att-accesskey="view.accesskey"
            t-attf-class="btn btn-icon fa fa-lg #{view.icon} o_cp_switch_#{view.type}"
            t-att-aria-label="view.type"
            t-att-data-view-type="view.type" t-att-title="view.label"/>
    </t>
</t>

<t t-name="WebClient.DebugManager">
    <li class="o_debug_manager">
        <a href="#" title="Open Developer Tools" class="dropdown-toggle" data-toggle="dropdown">
            <span class="fa fa-bug"/>
        </a>
        <ul class="dropdown-menu o_debug_dropdown" role="menu"/>
    </li>
</t>
<t t-name="WebClient.DebugManager.Global">
    <li><a href="#" data-action="perform_js_tests">Run JS Tests</a></li>
    <li><a href="#" data-action="perform_js_mobile_tests">Run JS Mobile Tests</a></li>
    <li><a href="#" data-action="select_view">Open View</a></li>
    <t t-if="manager._events">
        <li class="divider"/>
        <li><a href="#" data-action="show_timelines">Toggle Timelines</a></li>
        <li><a href="#" data-action="requests_clear">Clear Events</a></li>
    </t>
    <li class="divider o_debug_leave_section"/>
    <li><a href="#" data-action="split_assets">Activate Assets Debugging</a></li>
    <li><a href="#" data-action="leave_debug_mode">Leave the Developer Tools</a></li>
</t>
<t t-name="WebClient.DebugManager.Action">
    <t t-if="action">
        <li class="divider"/>
        <li><a href="#" data-action="edit" t-att-data-model="action.type" t-att-data-id="action.id">Edit Action</a></li>
        <t t-if="action.res_model">
            <li><a href="#" data-action="get_view_fields">View Fields</a></li>
            <li><a href="#" data-action="manage_filters">Manage Filters</a></li>
            <li><a href="#" data-action="translate">Technical Translation</a></li>
        </t>
    </t>
</t>
<t t-name="WebClient.DebugManager.Action.Fields">
    <dl><t t-foreach="fields" t-as="field">
        <dt><h4><t t-esc="field"/></h4></dt>
        <dd>
            <dl><ul><li t-foreach="field_value" t-as="attribute">
                <strong><t t-esc="attribute"/></strong>:
                <t t-esc="attribute_value"/>
            </li></ul></dl>
        </dd>
    </t></dl>
</t>
<t t-name="WebClient.DebugManager.View">
    <t t-if="view">
        <li class="divider"/>
        <t t-if="view.type === 'form'">
            <li><a href="#" data-action="set_defaults">Set Defaults</a></li>
            <t t-if="view.controller.getSelectedIds().length === 1">
                <li><a href="#" data-action="get_metadata">View Metadata</a></li>
            </t>
        </t>
        <li><a href="#" data-action="fvg">Fields View Get</a></li>
        <t t-if="can_edit">
            <li>
              <a href="#" data-action="edit" data-model="ir.ui.view" t-att-data-id="view.fields_view.view_id">
                <t t-if="view.type == 'form'">Edit Form view</t>
                <t t-elif="view.type == 'list'">Edit List view</t>
                <t t-elif="view.type == 'kanban'">Edit Kanban view</t>
                <t t-elif="view.type == 'graph'">Edit Graph view</t>
                <t t-elif="view.type == 'gantt'">Edit Gantt view</t>
                <t t-elif="view.type == 'pivot'">Edit Pivot view</t>
                <t t-elif="view.type == 'calendar'">Edit Calendar view</t>
                <t t-else="1">Edit view, type: <t t-esc="_.str.capitalize(view.type)"/></t>
              </a>
            </li>
            <li t-if="searchview and searchview.$el.is(':visible')"><a href="#" data-action="edit" data-model="ir.ui.view" t-att-data-id="searchview.fields_view.view_id">Edit Search view</a></li>
        </t>
    </t>
</t>
<t t-name="WebClient.DebugViewLog">
    <table class="table table-condensed table-striped">
        <tr>
            <th>ID:</th>
            <td><t t-esc="perm.id"/></td>
        </tr>
        <tr>
            <th>XML ID:</th>
            <td><t t-esc="perm.xmlid or '/'"/></td>
        </tr>
        <tr>
            <th>No Update:</th>
            <td><t t-esc="perm.noupdate"/></td>
        </tr>
        <tr>
            <th>Creation User:</th>
            <td><t t-esc="perm.creator"/></td>
        </tr>
        <tr>
            <th>Creation Date:</th>
            <td><t t-esc="perm.create_date"/></td>
        </tr>
        <tr>
            <th>Latest Modification by:</th>
            <td><t t-esc="perm.lastModifiedBy"/></td>
        </tr>
        <tr>
            <th>Latest Modification Date:</th>
            <td><t t-esc="perm.write_date"/></td>
        </tr>
    </table>
</t>
<div t-name="WebClient.DebugManager.RequestsOverlay" class="o_debug_manager_overlay">
    <header>
        <!-- enough height to display all tracks + 1px spacing between tracks -->
        <t t-set="canvas_height" t-value="widget.TRACKS * (widget.TRACK_WIDTH + 1)"/>
        <canvas t-att-height="canvas_height" id="o_debug_requests_summary"/>
        <!-- transparent overlay to display selected range -->
        <canvas t-att-height="canvas_height" id="o_debug_requests_selector"/>
    </header>
    <div class="o_debug_requests"/>
    <div class="o_debug_tooltip"/>
</div>

<t t-name="Sidebar">
    <t t-foreach="widget.sections" t-as="section">
        <div class="btn-group o_dropdown">
            <button t-if="section.name != 'buttons'" class="o_dropdown_toggler_btn btn btn-sm dropdown-toggle" data-toggle="dropdown">
                <t t-if="section.name == 'files'" t-raw="widget.items[section.name].length || ''"/>
                <t t-esc="section.label"/> <span class="caret"/>
            </button>
            <t t-if="section.name == 'buttons'" t-foreach="widget.items[section.name]" t-as="item" t-att-class="item.classname">
                <a t-att-title="item.title or None" t-att-data-section="section.name" t-att-data-index="item_index" t-att-href="item.url" target="_blank">
                    <t t-raw="item.label"/>
                </a>
            </t>
            <ul class="dropdown-menu" role="menu">
                <li t-foreach="widget.items[section.name]" t-as="item" t-att-class="item.classname">
                    <t t-if="section.name == 'files'">
                        <t t-set="item.title">
                            <b>Attachment : </b><br/>
                            <t t-raw="item.name"/>
                        </t>
                        <t t-if="item.create_uid and item.create_uid[0]" t-set="item.title">
                            <t t-raw="item.title"/><br/>
                            <b>Created by : </b><br/>
                            <t t-raw="item.create_uid[1]"/>  <t t-esc="item.create_date_string" />
                        </t>
                        <t t-if="item.create_uid and item.write_uid and item.create_uid[0] != item.write_uid[0]" t-set="item.title">
                            <t t-raw="item.title"/><br/>
                            <b>Modified by : </b><br/>
                            <t t-raw="item.write_uid[1]"/>  <t t-esc="item.write_date_string"/>
                        </t>
                    </t>
                    <a t-att-title="item.title or None" t-att-data-section="section.name" t-att-data-index="item_index" t-att-href="item.url">
                        <t t-raw="item.label"/>
                        <span t-if="section.name == 'files' and widget.options.editable and !item.callback" class="fa fa-trash-o o_sidebar_delete_attachment" t-att-data-id="item.id" title="Delete this attachment"/>
                    </a>
                </li>
                <li t-if="section.name == 'files' and widget.options.editable" class="o_sidebar_add_attachment">
                    <t t-call="HiddenInputFile">
                        <t t-set="fileupload_id" t-value="widget.fileuploadId"/>
                        <t t-set="fileupload_action" t-translation="off">/web/binary/upload_attachment</t>
                        <t t-set="multi_upload" t-value="true"/>
                        <input type="hidden" name="model" t-att-value="widget.env and widget.env.model"/>
                        <input type="hidden" name="id" t-att-value="widget.env.activeIds[0]"/>
                        <input type="hidden" name="session_id" t-att-value="widget.getSession().session_id" t-if="widget.getSession().override_session"/>
                        <span>Add...</span>
                    </t>
                </li>
            </ul>
        </div>
    </t>
</t>

<div t-name="ListView" class="table-responsive">
    <table class="o_list_view table table-condensed table-striped">
        <t t-set="columns_count" t-value="visible_columns.length + (options.selectable ? 1 : 0) + (options.deletable ? 1 : 0)"/>
        <thead>
            <tr t-if="options.header">
                <t t-foreach="columns" t-as="column">
                    <th t-if="column.meta">
                        <t t-esc="column.string"/>
                    </th>
                </t>
                <th t-if="options.selectable" class="o_list_record_selector" width="1">
                    <div class="o_checkbox">
                        <input type="checkbox"/><span/>
                    </div>
                </th>
                <t t-foreach="columns" t-as="column">
                    <th t-if="!column.meta and column.invisible !== '1'" t-att-data-id="column.id"
                        t-attf-class="#{((options.sortable and column.sortable and column.tag !== 'button') ? 'o_column_sortable' : '')}"
                            t-att-width="column.width()">
                        <t t-if="column.tag !== 'button'"><t t-raw="column.heading()"/></t>
                    </th>
                </t>
                <th t-if="options.deletable" class="o_list_record_delete"/>
            </tr>
        </thead>
        <tfoot>
            <tr>
                <td t-if="options.selectable"/>
                <td t-foreach="aggregate_columns" t-as="column" t-att-data-field="column.id" t-att-title="column.label">
                </td>
                <td t-if="options.deletable" class="o_list_record_delete"/>
            </tr>
        </tfoot>
    </table>
</div>
<t t-name="ListView.buttons">
    <div class="o_list_buttons">
        <t t-if="widget.is_action_enabled('create')">
            <button type="button" class="btn btn-primary btn-sm o_list_button_add" accesskey="c">
                Create
            </button>
        </t>
        <button type="button" class="btn btn-primary btn-sm o_list_button_save" accesskey="s">
            Save
        </button>
        <button type="button" class="btn btn-default btn-sm o_list_button_discard" accesskey="j">
            Discard
        </button>
    </div>
</t>

<t t-name="FormView.buttons">
    <div class="o_form_buttons_view">
        <button t-if="widget.is_action_enabled('edit')" type="button"
                class="btn btn-primary btn-sm o_form_button_edit" accesskey="a">
            Edit
        </button>
        <button t-if="widget.is_action_enabled('create')" type="button"
                class="btn btn-default btn-sm o_form_button_create" accesskey="c">
            Create
        </button>
    </div>
    <div class="o_form_buttons_edit">
        <button type="button"
                class="btn btn-primary btn-sm o_form_button_save" accesskey="s">
            Save
        </button>
        <button type="button"
                class="btn btn-default btn-sm o_form_button_cancel" accesskey="j">
            Discard
        </button>
    </div>
</t>
<form t-name="FormView.set_default">
    <t t-set="args" t-value="widget.args"/>
    <table style="width: 100%">
        <tr>
            <td>
                <label for="formview_default_fields"
                       class="oe_label oe_align_right">
                    Default:
                </label>
            </td>
            <td class="oe_form_required">
                <select id="formview_default_fields" class="o_input">
                    <option value=""/>
                    <option t-foreach="args.fields" t-as="field"
                            t-att-value="field.name">
                        <t t-esc="field.string"/> = <t t-esc="field.displayed"/>
                    </option>
                </select>
            </td>
        </tr>
        <tr t-if="args.conditions.length">
            <td>
                <label for="formview_default_conditions"
                       class="oe_label oe_align_right">
                    Condition:
                </label>
            </td>
            <td>
                <select id="formview_default_conditions" class="o_input">
                    <option value=""/>
                    <option t-foreach="args.conditions" t-as="cond"
                            t-att-value="cond.name + '=' + cond.value">
                        <t t-esc="cond.string"/>=<t t-esc="cond.displayed"/>
                    </option>
                </select>
            </td>
        </tr>
        <tr>
            <td colspan="2">
                <input type="radio" id="formview_default_self"
                       value="self" name="scope" checked="checked"/>
                <label for="formview_default_self" class="oe_label"
                       style="display: inline;">
                    Only you
                </label>
                <br/>
                <input type="radio" id="formview_default_all"
                       value="all" name="scope"/>
                <label for="formview_default_all" class="oe_label"
                       style="display: inline;">
                    All users
                </label>
            </td>
        </tr>
    </table>
</form>
<t t-name="GraphView.buttons">
    <div class="btn-group btn-group-sm" role="group">
        <button class="btn btn-primary btn-sm dropdown-toggle" data-toggle="dropdown">
            Measures <span class="caret"/>
        </button>
        <ul class="dropdown-menu o_graph_measures_list">
            <li t-foreach="measures" t-as="measure" t-att-data-field="measure[0]">
                <a href="#"><t t-esc="measure[1].string"/></a>
            </li>
            <li class="divider"></li>
            <li data-field="__count__"><a href="#">Count</a></li>
        </ul>
    </div>
    <div class="btn-group btn-group-sm">
        <button class="btn btn-default fa fa-bar-chart-o o_graph_button" title="Bar Chart" data-mode="bar"/>
        <button class="btn btn-default fa fa-line-chart o_graph_button" title="Line Chart" data-mode="line"/>
        <button class="btn btn-default fa fa-pie-chart o_graph_button" title="Pie Chart" data-mode="pie"/>
    </div>
</t>
<div t-name="GraphView.error" class="oe_view_nocontent" >
    <p><strong><t t-esc="title"/></strong></p>
    <p><t t-esc="description"/></p>
</div>

<div t-name="PivotView" class="o_pivot">
    <div class="o_field_selection"/>
</div>
<t t-name="PivotView.buttons">
    <div class="btn-group btn-group-sm" role="group">
        <button class="btn btn-primary btn-sm dropdown-toggle" data-toggle="dropdown">
            Measures <span class="caret"/>
        </button>
        <ul class="dropdown-menu o_pivot_measures_list">
            <li t-foreach="measures" t-as="measure" t-att-data-field="measure[0]">
                <a href="#"><t t-esc="measure[1].string"/></a>
            </li>
            <li class="divider"></li>
            <li data-field="__count"><a href="#">Count</a></li>
        </ul>
    </div>
    <div class="btn-group btn-group-sm">
        <button class="btn btn-default fa fa-expand o_pivot_flip_button" title="Flip axis"/>
        <button class="btn btn-default fa fa-arrows-alt o_pivot_expand_button" title="Expand all"/>
        <button class="btn btn-default fa fa-download o_pivot_download" title="Download xls"/>
    </div>
</t>
<t t-name="PivotView.FieldSelection">
    <ul class="dropdown-menu o_pivot_field_menu" role="menu">
        <t t-foreach="fields" t-as="field">
            <t t-if="(field[1].type === 'date') || (field[1].type === 'datetime')">
                <li t-att-data-field="field[0]" t-attf-class="o_inline_dropdown#{field[2] ? ' disabled' : ''}">
                    <a href="#" class="o_pivot_field_selection">
                        <t t-esc="field[1].string"/>
                    </a>
                    <ul class="dropdown-menu">
                        <li t-att-data-field="field[0]"><a href="#" t-att-data-interval="'day'">Day</a></li>
                        <li t-att-data-field="field[0]"><a href="#" t-att-data-interval="'week'">Week</a></li>
                        <li t-att-data-field="field[0]"><a href="#" t-att-data-interval="'month'">Month</a></li>
                        <li t-att-data-field="field[0]"><a href="#" t-att-data-interval="'quarter'">Quarter</a></li>
                        <li t-att-data-field="field[0]"><a href="#" t-att-data-interval="'year'">Year</a></li>
                    </ul>
                </li>
            </t>
            <t t-else="">
                <li t-att-data-field="field[0]" t-att-class="(field[2] ? 'disabled' : '')">
                    <a href="#"><t t-esc="field[1].string"/></a>
                </li>
            </t>
        </t>
    </ul>
</t>
<div t-name="PivotView.nodata" class="oe_view_nocontent" >
    <p><strong>No data to display.</strong></p>
    <p>
        No data available for this pivot table.  Try to add some records, or make sure
        that there is at least one measure and no active filter in the search bar.
    </p>
</div>

<t t-name="Widget">
    Unhandled widget
    <t t-js="dict">console.warn('Unhandled widget', dict.widget);</t>
</t>
<t t-name="FormSelection">
    <div class="btn-group o_selection">
        <a href="#" data-toggle="dropdown"><span class="o_status"/></a>
        <ul class="dropdown-menu state" role="menu">
        </ul>
    </div>
</t>
<t t-name="FormSelection.items">
    <li t-foreach="states" t-as="rec" t-att-data-value="rec.name">
        <a href="#">
            <span t-att-class="'o_status ' + (rec.state_class &amp;&amp; rec.state_class || '')"/>
            <t t-raw="rec.state_name"/>
        </a>
    </li>
</t>
<t t-name="FieldDomain.content">
    <div t-if="hasModel" class="o_field_domain_panel">
        <i class="fa fa-arrow-right"/>

        <button t-if="isValid" class="btn btn-xs btn-default o_domain_show_selection_button" type="button">
            <t t-esc="nbRecords"/> record(s)
        </button>
        <span t-else="" class="text-warning"><i class="fa fa-exclamation-triangle"/> Invalid domain</span>

        <button t-if="inDialogEdit" class="btn btn-xs btn-primary o_field_domain_dialog_button">Edit Domain</button>
    </div>
    <div t-else="">Select a model to add a filter.</div>
</t>
<t t-name="DomainNode.ControlPanel">
    <div t-if="!widget.readonly &amp;&amp; !widget.noControlPanel" class="o_domain_node_control_panel">
        <button class="btn o_domain_delete_node_button"><i class="fa fa-times"/></button>
        <button class="btn o_domain_add_node_button"><i class="fa fa-plus-circle"/></button>
        <button class="btn o_domain_add_node_button" data-branch="1"><i class="fa fa-ellipsis-h"/></button>
    </div>
</t>
<t t-name="DomainTree.OperatorSelector">
    <div t-if="!widget.readonly" class="btn-group o_domain_tree_operator_selector">
        <button class="btn btn-xs btn-primary o_domain_tree_operator_caret" data-toggle="dropdown">
            <t t-if="widget.operator === '&amp;'">All</t>
            <t t-if="widget.operator === '|'">Any</t>
            <t t-if="widget.operator === '!'">None</t>
        </button>
        <ul class="dropdown-menu">
            <li><a href="#" data-operator="&amp;">All</a></li>
            <li><a href="#" data-operator="|">Any</a></li>
        </ul>
    </div>
    <strong t-else="">
        <t t-if="widget.operator === '&amp;'">ALL</t>
        <t t-if="widget.operator === '|'">ANY</t>
        <t t-if="widget.operator === '!'">NONE</t>
    </strong>
</t>
<div t-name="DomainSelector" t-attf-class="o_domain_node o_domain_tree o_domain_selector #{widget.readonly ? 'o_read_mode' : 'o_edit_mode'}">
    <t t-if="widget.children.length === 0">
        <span>Match <strong>all records</strong></span>
        <button t-if="!widget.readonly" class="btn btn-xs btn-primary o_domain_add_first_node_button"><i class="fa fa-plus"/> Add filter</button>
    </t>
    <t t-else="">
        <div class="o_domain_tree_header">
            <t t-if="widget.children.length === 1">Match records with the following rule:</t>
            <t t-else="">
                <span>Match records with</span>
                <t t-call="DomainTree.OperatorSelector"/>
                <span>of the following rules:</span>
            </t>
        </div>

        <div class="o_domain_node_children_container"/>
    </t>
    <label t-if="widget.debug &amp;&amp; !widget.readonly" class="o_domain_debug_container">
        <span class="small"># Code editor</span>
        <input type="text" class="o_domain_debug_input"/>
    </label>
</div>
<div t-name="DomainTree" class="o_domain_node o_domain_tree">
    <div class="o_domain_tree_header o_domain_selector_row">
        <t t-call="DomainNode.ControlPanel"/>
        <t t-call="DomainTree.OperatorSelector"/>
        <span class="ml4">of:</span>
    </div>

    <div class="o_domain_node_children_container"/>
</div>
<div t-name="DomainLeaf" t-attf-class="o_domain_node o_domain_leaf o_domain_selector_row #{widget.readonly ? 'o_read_mode' : 'o_edit_mode'}">
    <t t-call="DomainNode.ControlPanel"/>

    <div t-if="!widget.readonly" class="o_domain_leaf_edition">
        <!-- field selector will be instantiated here -->
        <div> <!-- used for flex stretching -->
            <select class="o_domain_leaf_operator_select o_input">
                <option t-foreach="widget.operators" t-as="key"
                        t-att-value="key"
                        t-att-selected="widget.displayOperator === key ? 'selected' : None">
                    <t t-esc="key_value"/>
                </option>
            </select>
        </div>
        <div t-attf-class="o_ds_value_cell#{_.contains(['set', 'not set'], widget.displayOperator) ? ' hidden' : ''}">
            <t t-if="widget.selectionChoices !== null">
                <select class="o_domain_leaf_value_input o_input">
                    <option t-foreach="widget.selectionChoices" t-as="val"
                            t-att-value="val[0]"
                            t-att-selected="_.contains(val, widget.displayValue) ? 'selected' : None">
                        <t t-esc="val[1]"/>
                    </option>
                </select>
            </t>
            <t t-else="">
                <t t-if="_.contains(['in', 'not in'], widget.operator)">
                    <div class="o_domain_leaf_value_input">
                        <span class="badge" t-foreach="widget.displayValue" t-as="val">
                            <t t-esc="val"/> <i class="o_domain_leaf_value_remove_tag_button fa fa-times" t-att-data-value="val"/>
                        </span>
                    </div>
                    <div class="o_domain_leaf_value_tags">
                        <input placeholder="Add new value" type="text" class="o_input"/>
                        <button class="btn btn-xs btn-primary fa fa-plus o_domain_leaf_value_add_tag_button"/>
                    </div>
                </t>
                <t t-else="">
                    <input class="o_domain_leaf_value_input o_input" type="text" t-att-value="widget.displayValue"/>
                </t>
            </t>
        </div>
    </div>
    <div t-else="" class="o_domain_leaf_info">
        <!-- field selector will be instantiated here -->
        <t t-if="_.isString(widget.value)">
            <span class="o_domain_leaf_operator"><t t-esc="widget.operator_mapping[widget.operator]"/></span>
            <span class="o_domain_leaf_value text-primary">"<t t-esc="widget.value"/>"</span>
        </t>
        <t t-if="_.isArray(widget.value)">
            <span class="o_domain_leaf_operator"><t t-esc="widget.operator_mapping[widget.operator]"/></span>
            <t t-foreach="widget.value" t-as="v">
                <span class="o_domain_leaf_value text-primary">"<t t-esc="v"/>"</span>
                <t t-if="!v_last"> or </t>
            </t>
        </t>
        <t t-if="_.isNumber(widget.value)">
            <span class="o_domain_leaf_operator"><t t-esc="widget.operator_mapping[widget.operator]"/></span>
            <span class="o_domain_leaf_value text-primary"><t t-esc="widget.value"></t></span>
        </t>
        <t t-if="_.isBoolean(widget.value)">
            is
            <t t-if="widget.operator === '=' &amp;&amp; widget.value === false || widget.operator === '!=' &amp;&amp; widget.value === true">not</t>
            set
        </t>
    </div>
</div>
<div t-name="ModelFieldSelector" t-attf-class="o_field_selector#{!widget.options.readonly ? ' o_edit_mode o_input' : ''}">
    <div class="o_field_selector_value" tabindex="0"/>
    <div class="o_field_selector_controls" tabindex="0">
        <i class="fa fa-exclamation-triangle o_field_selector_warning hidden" title="Invalid field chain"/>
    </div>
    <div t-if="!widget.options.readonly" class="o_field_selector_popover hidden" tabindex="0">
        <div class="o_field_selector_popover_header text-center">
            <i class="fa fa-arrow-left o_field_selector_popover_option o_field_selector_prev_page"/>
            <div class="o_field_selector_title"/>
            <i class="fa fa-times o_field_selector_popover_option o_field_selector_close"/>
        </div>
        <div class="o_field_selector_popover_body">
            <ul class="o_field_selector_page"/>
        </div>
        <div t-if="widget.options.debugMode" class="o_field_selector_popover_footer">
            <input type="text" class="o_input"/>
        </div>
    </div>
</div>
<t t-name="ModelFieldSelector.value">
    <t t-foreach="chain" t-as="fieldName">
        <t t-if="fieldName_index > 0">
            <i class="fa fa-chevron-right"/>
        </t>
        <span class="o_field_selector_chain_part">
            <t t-set="fieldInfo" t-value="_.findWhere(pages[fieldName_index], {'name': fieldName})"/>
            <t t-esc="fieldInfo &amp;&amp; fieldInfo.string || '?'"/>
        </span>
    </t>
</t>
<ul t-name="ModelFieldSelector.page" class="o_field_selector_page">
    <t t-foreach="lines" t-as="line">
        <t t-set="relationToFollow" t-value="followRelations &amp;&amp; line.relation"/>
        <li t-attf-class="o_field_selector_item #{relationToFollow and 'o_field_selector_next_page' or 'o_field_selector_select_button'}#{line_index == 0 and ' active' or ''}"
            t-att-data-name="line.name">
            <t t-esc="line.string"/>
            <div t-if="debug" class="text-muted o_field_selector_item_title"><t t-esc="line.name"/> (<t t-esc="line.type"/>)</div>
            <i t-if="relationToFollow" class="fa fa-chevron-right o_field_selector_relation_icon"/>
        </li>
    </t>
</ul>
<t t-name="web.datepicker">
    <t t-set="placeholder" t-value="widget.getParent().node and widget.getParent().node.attrs.placeholder"/>
    <div class="o_datepicker">
        <input type="text"
            class="o_datepicker_input o_input"
            t-att-name="widget.name"
            t-att-placeholder="placeholder"/>
        <span class="o_datepicker_button"/>
    </div>
</t>
<t t-name="FieldSelection">
    <span t-if="widget.mode === 'readonly'"/>

    <select t-if="widget.mode !== 'readonly'"
        class="o_input"
        t-att-name="widget.name"
        t-att-tabindex="widget.attrs.tabindex"
        t-att-autofocus="widget.attrs.autofocus"
        t-att-id="widget.idForLabel"/>
</t>
<t t-name="FieldRadio.button">
    <div class="o_radio_item">
        <input type="radio" class="o_radio_input" t-att-checked="checked ? true : undefined"
            t-att-data-value="value[0]" t-att-data-index="index" t-att-id="id"/>
        <label class="o_form_label" t-att-for="id"><t t-esc="value[1]"/></label>
    </div>
</t>
<t t-name="FieldMany2One">
    <t t-if="widget.mode === 'readonly'">
        <a t-if="!widget.nodeOptions.no_open" class="o_form_uri" href="#"/>
        <span t-if="widget.nodeOptions.no_open"/>
    </t>
    <div t-if="widget.mode === 'edit'" class="o_field_widget o_field_many2one">
        <div class="o_input_dropdown">
            <input type="text" class="o_input"
                t-att-barcode_events="widget.nodeOptions.barcode_events"
                t-att-tabindex="widget.attrs.tabindex"
                t-att-autofocus="widget.attrs.autofocus"
                t-att-placeholder="widget.attrs.placeholder"
                t-att-id="widget.idForLabel"/>
            <span class="o_dropdown_button" draggable="false"/>
        </div>
        <button type="button" t-if="!widget.nodeOptions.no_open" class="fa fa-external-link btn btn-default o_external_button" tabindex="-1" draggable="false"/>
    </div>
</t>
<t t-name="FieldReference" t-extend="FieldMany2One">
    <t t-jquery=".o_input_dropdown" t-operation="before">
        <select t-att-class="'o_input o_field_widget' + (widget.nodeOptions.hide_model and ' hidden' or '')">
            <option/>
            <option t-foreach="widget.field.selection" t-as="model" t-att-value="model[0]"><t t-esc="model[1]"/></option>
        </select>
    </t>
</t>
<t t-name="FieldMany2ManyTag">
    <t t-foreach="elements" t-as="el">
<<<<<<< HEAD
        <t t-set="color" t-value="el[colorField] || 0"/>
        <span t-attf-class="badge dropdown o_tag_color_#{color}" t-att-data-color="color" t-att-data-index="el_index" t-att-data-id="el.id">
            <span class="o_badge_text"><t t-raw="el.display_name"/></span>
=======
        <span t-attf-class="badge dropdown o_tag_color_#{el[colorField] || 10}" t-att-data-color="el[colorField] || 10" t-att-data-index="el_index" t-att-data-id="el.id">
            <span class="o_badge_text"><t t-esc="el.display_name"/></span>
>>>>>>> 4c410ee6
            <span t-if="!readonly" class="fa fa-times o_delete"/>
        </span>
    </t>
</t>
<t t-name="FieldMany2ManyTag.colorpicker">
    <div class="o_colorpicker dropdown-menu" role="menu">
        <ul>
            <li t-foreach="12" t-as="color">
                <a href="#"
                   t-att-data-id="tag_id"
                   t-att-data-color="color"
                   t-attf-class="o_tag_color_#{color}"
                   t-att-title="color === 0 ? 'Not shown in kanban' : ''"/>
            </li>
        </ul>
    </div>
</t>
<t t-name="ProgressBar">
    <div class="o_progressbar">
        <div t-if="widget.title" class="o_progressbar_title"><t t-esc="widget.title"/></div><div class="o_progress">
            <div class="o_progressbar_complete"/>
        </div><div class="o_progressbar_value"/>
    </div>
</t>
<t t-name="FieldPercentPie">
    <div class="o_field_percent_pie">
        <div class="o_pie">
            <div class="o_mask"/>
            <div class="o_mask"/>
            <div class="o_pie_value"/>
        </div>
        <span t-if="widget.string"><t t-esc="widget.string"/></span>
    </div>
</t>
<t t-name="FieldStatus.content">
    <t t-if="selection_folded.length">
        <ul class="dropdown-menu o-status-more" role="menu">
            <li t-foreach="selection_folded" t-as="i">
                <t t-call="FieldStatus.content.button"/>
            </li>
        </ul>
        <button type="button" class="btn btn-sm o_arrow_button btn-default dropdown-toggle" data-toggle="dropdown">More <span class="caret"/></button>
    </t>
    <t t-foreach="selection_unfolded.reverse()" t-as="i">
        <t t-call="FieldStatus.content.button"/>
    </t>
</t>
<t t-name="FieldStatus.content.button">
    <t t-set="disabled" t-value="!clickable || i.selected"/>
    <button type="button" t-att-data-value="i.id" t-att-disabled="disabled ? 'disabled' : undefined"
        t-attf-class="btn btn-sm o_arrow_button btn-#{i.selected ? 'primary' : 'default'}#{disabled ? ' disabled' : ''}">
        <t t-esc="i.display_name"/>
    </button>
</t>
<t t-name="FieldBinaryImage">
    <div class="o_field_image">
        <t t-if="widget.mode !== 'readonly'">
            <div class="o_form_image_controls">
                <span class="fa fa-pencil fa-lg pull-left o_select_file_button" title="Edit"/>
                <span class="fa fa-trash-o fa-lg pull-right o_clear_file_button" title="Clear"/>

                <span class="o_form_binary_progress">Uploading...</span>
                <t t-call="HiddenInputFile">
                    <t t-set="image_only" t-value="true"/>
                    <t t-set="fileupload_id" t-value="widget.fileupload_id"/>
                </t>
            </div>
        </t>
    </div>
</t>
<t t-name="FieldBinaryImage-img">
    <img class="img img-responsive"
        t-att-src='url'
        t-att-border="widget.readonly ? 0 : 1"
        t-att-name="widget.name"
        t-att-width="widget.nodeOptions.size ? widget.nodeOptions.size[0] : widget.attrs.img_width || widget.attrs.width"
        t-att-height="widget.nodeOptions.size ? widget.nodeOptions.size[1] : widget.attrs.img_height || widget.attrs.height"/>
</t>
<t t-name="FieldBinaryFile">
    <a t-if="widget.mode === 'readonly'" href="javascript:void(0)" class="o_form_uri"/>

    <div t-if="widget.mode !== 'readonly'" class="o_field_binary_file">
        <input type="text" class="o_input"
            readonly="readonly"
            t-att-name="widget.name"
            t-att-tabindex="widget.attrs.tabindex"
            t-att-autofocus="widget.attrs.autofocus"/>

        <button type="button" class="btn btn-sm btn-primary o_select_file_button" title="Select">Upload your file</button>
        <button type="button" class="btn btn-sm btn-default fa fa-pencil o_select_file_button" title="Select"/>
        <button type="button" class="btn btn-sm btn-default fa fa-trash-o o_clear_file_button" title="Clear"/>

        <span class="o_form_binary_progress">Uploading...</span>
        <t t-call="HiddenInputFile">
            <t t-set="fileupload_id" t-value="widget.fileupload_id"/>
            <t t-set="fileupload_style" t-translation="off">overflow-x: hidden</t>
        </t>
    </div>
</t>
<t t-name="FieldBinaryDownloadLink">
    <a t-att-download="widget.filename" t-att-href="widget.url"><t t-esc="widget.text"/></a>
</t>
<t t-name="HiddenInputFile">
    <div t-attf-class="o_hidden_input_file #{fileupload_class or ''}" t-att-style="fileupload_style">
        <form class="o_form_binary_form" t-att-target="fileupload_id"
              method="post" enctype="multipart/form-data" t-att-action="fileupload_action || '/web/binary/upload'">
            <input type="hidden" name="csrf_token" t-att-value="csrf_token"/>
            <input type="hidden" name="session_id" value="" t-if="widget.getSession().override_session"/>
            <input type="hidden" name="callback" t-att-value="fileupload_id"/>
            <input t-if="widget.image_only" type="file" class="o_input_file" name="ufile" accept="image/*"/>
            <input t-if="!widget.image_only" type="file" class="o_input_file" name="ufile" t-att="{'multiple': multi_upload ? 'multiple' : null}"/>
            <t t-raw="0"/>
        </form>
        <iframe t-att-id="fileupload_id" t-att-name="fileupload_id" style="display: none"/>
    </div>
</t>
<div t-name="FieldBinaryFileUploader" t-attf-class="oe_fileupload #{widget.attrs.class ? widget.attrs.class :''}">
    <div class="oe_placeholder_files"/>
    <div t-if="widget.mode !== 'readonly'" class="oe_add">
        <button class="btn btn-default o_attach"><span class="fa fa-paperclip"/> <t t-esc="widget.string"/></button>
        <t t-call="HiddenInputFile">
            <t t-set="fileupload_id" t-value="widget.fileupload_id"/>
            <t t-set="fileupload_action" t-translation="off">/web/binary/upload_attachment</t>
            <t t-set="multi_upload" t-value="true"/>
            <input type="hidden" name="model" t-att-value="widget.model"/>
            <input type="hidden" name="id" value="0"/>
            <input t-if="widget.getSession().override_session" type="hidden" name="session_id" t-att-value="widget.getSession().session_id"/>
        </t>
    </div>
</div>
<div t-name="FieldBinaryFileUploader.files" class="oe_attachments">
    <t t-if="widget.mode === 'readonly'">
        <div t-foreach="widget.value.data" t-as="file">
            <a target="_blank" t-att-href="widget.metadata[file.id].url" t-attf-title="#{(file.data.name || file.data.filename) + (file.data.date?' \n('+file.data.date+')':'' )}"><t t-raw="file.data.name || file.data.filename"/></a>
        </div>
    </t>
    <t t-else="1">
        <div t-foreach="widget.value.data" t-as="file" class="oe_attachment">
            <t t-if="!file.data.upload">
                <div>
                    <a href="#" class="fa fa-times pull-right oe_delete" title="Delete this file" t-att-data-id="file.data.id"/>
                    <t t-raw="file.data.name || file.data.filename"/>
                </div>
                <a class="o_image" target="_blank" t-att-href="widget.metadata[file.id] ? widget.metadata[file.id].url : false"
                   t-att-title="file.data.name"
                   t-att-data-mimetype="file.data.mimetype"
                   t-attf-data-src="/web/image/#{file.data.id}/100x80"/>
            </t>
        </div>
        <div t-foreach="widget.uploadingFiles" t-as="file" class="oe_attachment">
            <div>Uploading...</div>
            <a t-att-title="file.name" t-att-name="file.name" class="o_image">
                <i class="fa fa-spinner fa-spin fa-5x fa-fw"></i>
            </a>
            <div><t t-esc="file.name"/></div>
        </div>
    </t>
</div>
<div t-name="SearchView" class="o_searchview">
    <span class="o_searchview_more fa" title="Advanced Search..."/>
</div>
<input t-name="SearchView.InputView" type="text" class="o_searchview_input" placeholder="Search..."/>
<div t-name="SearchView.FacetView" tabindex="0" class="o_searchview_facet">
    <span t-if="widget.model.has('icon')" t-att-class="'fa ' + widget.model.get('icon') + ' o_searchview_facet_label'"/>
    <span t-if="!widget.model.has('icon')" class="o_searchview_facet_label">
        <t t-esc="widget.model.get('category')"/>
    </span>
    <div class="o_facet_values"/>
    <div class="fa fa-sm fa-remove o_facet_remove"/>
</div>
<span t-name="SearchView.FacetView.Value">
    <t t-esc="widget.model.get('label')"/>
</span>
<t t-name="SearchView.autocomplete">
    <ul class="dropdown-menu o_searchview_autocomplete" role="menu"></ul>
</t>
<div t-name="SearchView.FilterMenu" class="btn-group o_dropdown">
    <button class="o_dropdown_toggler_btn btn btn-sm dropdown-toggle" data-toggle="dropdown">
        <span class="fa fa-filter"/> Filters <span class="caret"/>
    </button>
    <ul class="dropdown-menu o_filters_menu" role="menu">
        <li class="o_add_filter o_closed_menu">
            <a href="#">Add Custom Filter</a>
        </li>
        <li class="o_add_filter_menu">
            <button class="btn btn-primary btn-sm o_apply_filter" type="button">Apply</button>
            <button class="btn btn-default btn-sm o_add_condition" type="button"><span class="fa fa-plus-circle"/> Add a condition</button>
        </li>
    </ul>
</div>
<t t-name="SearchView.filters">
    <li t-foreach="widget.filters" t-as="filter" t-if="!filter.visible || filter.visible()"
            t-att-title="filter.attrs.string ? filter.attrs.help : undefined"
            t-att-data-index="filter_index">
        <a href="#"><t t-esc="filter.attrs.string or filter.attrs.help or filter.attrs.name or 'Ω'"/></a>
    </li>
</t>
<t t-name="SearchView.field">
    <label t-att-class="'oe_label' + (attrs.help ? '_help' : '')"
           t-att-title="attrs.help"
           t-att-for="element_id"
           t-att-style="style">
        <t t-esc="attrs.string || attrs.name"/>
        <span t-if="attrs.help">?</span>
    </label>
    <div t-att-style="style">
        <input type="text" size="15" class="o_input"
               t-att-name="attrs.name"
               t-att-autofocus="attrs.default_focus === '1' ? 'autofocus' : undefined"
               t-att-id="element_id"
               t-att-value="defaults[attrs.name] || ''"/>
        <t t-if="filters.length" t-raw="filters.render(defaults)"/>
    </div>
</t>
<t t-name="SearchView.date">
    <label t-att-class="'oe_label' + (attrs.help ? '_help' : '')"
           t-att-title="attrs.help"
           t-att-for="element_id"
           t-att-style="style">
        <t t-esc="attrs.string || attrs.name"/>
        <span t-if="attrs.help">?</span>
    </label>
    <div t-att-style="style">
        <span t-att-id="element_id"/>
        <t t-if="filters.length" t-raw="filters.render(defaults)"/>
    </div>
</t>
<t t-name="SearchView.field.selection">
    <label t-att-title="attrs.help"
           t-att-class="'oe_label' + (attrs.help ? '_help' : '')"
           t-att-for="element_id"
           t-att-style="style">
        <t t-esc="attrs.string || attrs.name"/>
        <span t-if="attrs.help">?</span>
    </label>
    <div t-att-style="style">
        <select class="o_input"
                t-att-name="attrs.name"
                t-att-id="element_id"
                t-att-autofocus="attrs.default_focus === '1' || undefined">
            <option t-if="prepend_empty"/>
            <t t-foreach="attrs.selection" t-as="option">
                <t t-set="selected" t-value="defaults[attrs.name] === option[0]"/>
                <option t-if="selected"
                        t-attf-selected="selected"
                        t-att-value="option_index">
                    <t t-esc="option[1]"/>
                </option>
                <option t-if="!selected" t-att-value="option_index">
                    <t t-esc="option[1]"/>
                </option>
            </t>
        </select>
        <t t-if="filters.length" t-raw="filters.render(defaults)"/>
    </div>
</t>
<t t-name="SearchView.extended_search.proposition">
    <li class="o_filter_condition">
        <span class="o_or_filter">or</span>
        <span>
            <select class="o_input o_searchview_extended_prop_field">
                <t t-foreach="widget.attrs.fields" t-as="field">
                    <option t-att="{'selected': field === widget.attrs.selected ? 'selected' : null}"
                            t-att-value="field.name">
                        <t t-esc="field.string"/>
                    </option>
                </t>
            </select>
            <span class="o_searchview_extended_delete_prop fa fa-trash-o"/>
        </span>
        <select class="o_input o_searchview_extended_prop_op"/>
        <span class="o_searchview_extended_prop_value"/>
    </li>
</t>
<t t-name="SearchView.extended_search.proposition.float">
    <input class="o_input"
        t-att-type="widget.decimal_point === '.' ? 'number' : 'text'"
        t-attf-title="Number using #{widget.decimal_point  || '.' } as decimal separator."
        t-attf-pattern="[0-9]+([\\#{widget.decimal_point || '.' }][0-9]+)?"
        t-attf-value="0#{widget.decimal_point || '.' }0" step="0.01"/>
</t>
<t t-name="SearchView.extended_search.proposition.selection">
    <select class="o_input">
        <option t-foreach="widget.field.selection" t-as="element" t-att-value="element[0]">
            <t t-esc="element[1]"/>
        </option>
    </select>
</t>
<div t-name="SearchView.GroupByMenu" class="btn-group hidden-xs o_dropdown">
    <button class="o_dropdown_toggler_btn btn btn-sm dropdown-toggle" data-toggle="dropdown">
        <span class="fa fa-bars"/> Group By <span class="caret"/>
    </button>
    <ul class="dropdown-menu o_group_by_menu" role="menu">
        <li class="divider"/>
        <li class="o_add_custom_group o_closed_menu">
            <a href="#">Add custom group</a>
        </li>
    </ul>
</div>
<t t-name="GroupByMenuSelector">
    <li><select class="o_input o_add_group o_group_selector">
        <t t-foreach="groupableFields" t-as="field">
            <option t-att-data-name="field.name"><t t-esc="field.string"/></option>
        </t>
    </select></li>
    <li>
        <button type="button" class="btn btn-primary btn-sm o_add_group o_select_group">Apply</button>
    </li>
</t>
<div t-name="SearchView.FavoriteMenu" class="btn-group o_dropdown">
    <button class="o_dropdown_toggler_btn btn btn-sm dropdown-toggle" data-toggle="dropdown">
        <span class="fa fa-star"/> Favorites <span class="caret"/>
    </button>
    <ul class="dropdown-menu o_favorites_menu" role="menu">
        <li class="divider user_filter"/>
        <li class="divider shared_filter"/>
        <li class="o_save_search o_closed_menu">
            <a href="#">Save current search</a>
        </li>
        <li class="o_save_name">
            <input type="text"></input>
        </li>
        <li class="o_save_name">
            <span><div class="o_checkbox"><input type="checkbox"/><span/></div> Use by default</span>
        </li>
        <li class="o_save_name">
            <span><div class="o_checkbox"><input type="checkbox"/><span/></div> Share with all users </span><span class="fa fa-users"/>
        </li>
        <li class="o_save_name">
            <button type="button" class="btn btn-primary btn-sm">Save</button>
        </li>
    </ul>
</div>

<div t-name="ExportDialog" class="o_export">
    <p>
        This wizard will export all data that matches the current search criteria to a CSV file.
        You can export all data or only the fields that can be reimported after modification.
    </p>

    <div class="row">
        <div class="col-md-6">
            <label>Export Type :</label>
            <div class="o_import_compat">
                <div><input type="radio" name="o_import_compat_name" value="yes" checked="checked"/><label>Import-Compatible Export</label></div>
                <div><input type="radio" name="o_import_compat_name" value=""/><label>Export all Data</label></div>
            </div>
        </div>
        <div class="col-md-6">
            <label>Export Formats :</label>
            <div class="o_export_format"/>
        </div>
    </div>

    <div class="o_export_panel">
        <div class="o_left_panel">
            <h4>Available fields</h4>
            <div class="o_left_field_panel"/>
        </div>
        <div class="o_center_panel">
            <button type="button" class="btn btn-sm btn-default o_add_field">Add</button>
            <button type="button" class="btn btn-sm btn-default o_remove_field">Remove</button>
            <button type="button" class="btn btn-sm btn-default o_remove_all_field">Remove All</button>
            <button type="button" class="btn btn-sm btn-default o_move_up">Move Up</button>
            <button type="button" class="btn btn-sm btn-default o_move_down">Move Down</button>
        </div>
        <div class="o_right_panel">
            <h4>
                <a href="#" class="pull-right o_toggle_save_list">Save fields list</a>
                Fields to export
            </h4>
            <div class="o_save_list"/>
            <div class="o_exported_lists"/>
            <select class="o_fields_list" multiple="multiple"></select>
        </div>
    </div>
</div>
<p t-name="Export.DomainMessage">
    <strong t-if="!record.ids_to_export">Please pay attention that all records matching your search filter will be exported. Not only the selected ids.</strong>
    <strong t-if="record.ids_to_export">Please note that only the selected ids will be exported.</strong>
</p>
<div t-name="Export.TreeItems"
    t-foreach="fields" t-as="field"
    t-att-data-id="field.id"
    class="o_export_tree_item"
    tabindex="-1"> <!-- tabindex make the div focusable -->
    <span t-if="field.children &amp;&amp; (field.id).split('/').length != 3"
          class="o_expand_parent fa fa-plus"/>
    <span class="o_tree_column" t-att-title="debug and field.id or None"><t t-esc="field.string"/></span>
</div>
<t t-name="Export.SaveList">
    <label>Save as:</label> <input type="text"/><button type="button" class="btn btn-sm btn-default">Ok</button>
</t>
<t t-name="Export.SavedList">
    <label>Saved exports: </label>
    <select class="o_exported_lists_select">
        <option></option>
        <t t-foreach="existing_exports" t-as="export">
            <option t-att-value="export.id"><t t-esc="export.name"/></option>
        </t>
    </select>
    <button type="button" class="btn btn-sm btn-default o_delete_exported_list">Delete</button>
</t>

<t t-name="Throbber">
    <div>
        <div class="oe_blockui_spin" style="height: 50px">
            <img src="/web/static/src/img/spin.png" style="animation: fa-spin 1s infinite steps(12);"/>
        </div>
        <br />
        <div class="oe_throbber_message" style="color:white"></div>
    </div>
</t>
<t t-name="Spinner">
    <div class="o_spinner"><i class="fa fa-spinner fa-spin"/></div>
</t>
<t t-name="M2ODialog">
    <div>
        <p/>
        Name: <input class="o_input" type="text"/>
    </div>
</t>
<t t-name="FieldMany2ManyCheckBoxes">
    <div>
        <div t-foreach="widget.m2mValues" t-as="m2m_value">
            <t t-set="id_for_label" t-value="'o_many2many_checkbox_' + _.uniqueId()"/>
            <div class="o_checkbox">
                <input type="checkbox" t-att-id="id_for_label" t-att-data-record-id="JSON.stringify(m2m_value[0])"/>
                <span/>
            </div>
            <label t-att-for="id_for_label" class="o_form_label"><t t-esc="m2m_value[1]"/></label>
        </div>
    </div>
</t>
<t t-name="StatInfo">
    <span class="o_stat_value"><t t-esc="value"/></span>
    <span class="o_stat_text"><t t-esc="text"/></span>
</t>
<t t-name="toggle_button">
    <button type="button" class="o_icon_button" t-att-title="widget.string">
        <i t-attf-class="fa #{widget.icon}" t-att-title="widget.string"/>
    </button>
</t>

<div t-name="Pager">
    <span class="o_pager_counter">
        <span class="o_pager_value"></span> / <span class="o_pager_limit"></span>
    </span>
    <span class="btn-group btn-group-sm">
        <!-- accesskeys not wanted in X2Many widgets -->
        <t t-if="widget.options.withAccessKey">
            <t t-set="att_prev" t-value="{'accesskey': 'p'}" />
            <t t-set="att_next" t-value="{'accesskey': 'n'}" />
        </t>
        <button type="button" class="fa fa-chevron-left btn btn-icon o_pager_previous" t-att="att_prev"/>
        <button type="button" class="fa fa-chevron-right btn btn-icon o_pager_next" t-att="att_next"/>
    </span>
</div>

<t t-name="AceEditor">
    <div class="oe_form_field o_ace_view_editor oe_ace_open">
        <div class="ace-view-editor"/>
    </div>
</t>

<t t-name="notification-box">
    <div t-attf-class="o_notification_box alert alert-dismissible alert-{{type}}" role="alert">
        <button type="button" class="close" data-dismiss="alert" aria-label="Close">
            <span aria-hidden="true" class="fa fa-times"></span>
        </button>
    </div>
</t>

<t t-name="translation-alert">
    <t t-foreach="fields" t-as="field">
        <div>
            You have updated <strong><t t-esc="field.string"/></strong> (<t t-esc="lang"/>).
            <a class="oe_field_translate" t-att-name="field.name" href="#">Update translations</a>
        </div>
    </t>
</t>

<t t-name="UserMenu">
    <li class="o_user_menu">
        <a class="dropdown-toggle" data-toggle="dropdown" aria-expanded="false" href="#">
            <img class="img-circle oe_topbar_avatar" t-att-src="_s + '/web/static/src/img/user_menu_avatar.png'"/>
            <span class="oe_topbar_name"/>
        </a>
        <ul class="dropdown-menu" role="menu">
            <t t-call="UserMenu.Actions"/>
        </ul>
    </li>
</t>

<t t-name="UserMenu.Actions">
    <li><a href="#" data-menu="documentation">Documentation</a></li>
    <li><a href="#" data-menu="support">Support</a></li>
    <li class="divider"/>
    <li><a href="#" data-menu="settings">Preferences</a></li>
    <li><a href="#" data-menu="account">My Odoo.com account</a></li>
    <li><a href="#" data-menu="logout">Log out</a></li>
</t>

<t t-name="SwitchCompanyMenu">
    <li class="o_switch_company_menu">
        <a class="dropdown-toggle" data-toggle="dropdown" aria-expanded="false" href="#">
            <span t-attf-class="#{widget.isMobile ? 'fa fa-building-o' : 'oe_topbar_name'}"/> <span class="caret"/>
        </a>
        <ul class="dropdown-menu" role="menu"/>
    </li>
</t>

<t t-name="EnterpriseUpgrade">
    <div class="row">
        <div class="col-xs-6">
            Get this feature and much more with Odoo Enterprise!
            <ul class="list-unstyled">
                <li><i class="fa fa-check"></i> Access to all Enterprise Apps</li>
                <li><i class="fa fa-check"></i> New design</li>
                <li><i class="fa fa-check"></i> Mobile support</li>
                <li><i class="fa fa-check"></i> Upgrade to future versions</li>
                <li><i class="fa fa-check"></i> Bugfixes guarantee</li>
                <li><a href="http://www.odoo.com/editions" target="_blank"><i class="fa fa-plus"></i> And more</a></li>
            </ul>
        </div>
        <div class="col-xs-6">
            <img class="img-responsive" t-att-src='_s + "/web/static/src/img/enterprise_upgrade.jpg"' draggable="false"/>
        </div>
    </div>
</t>

<t t-name="BaseSetting.Tabs">
    <t t-foreach="tabItems" t-as="tab">
        <div class="tab" t-attf-data-key="#{tab.key}">
            <div class="icon hidden-xs" t-attf-style="background : url('#{imgurl}') no-repeat center;background-size:contain;"/> <span class="app_name"><t t-esc="tab.string"/></span>
        </div>
    </t>
</t>

<t t-name="BaseSetting.SearchHeader">
    <div class="settingSearchHeader o_hidden">
        <img class="icon" t-att-src="imgurl"></img>
        <span class="appName"><t t-esc="string"/></span>
    </div>
</t>

</templates><|MERGE_RESOLUTION|>--- conflicted
+++ resolved
@@ -833,14 +833,9 @@
 </t>
 <t t-name="FieldMany2ManyTag">
     <t t-foreach="elements" t-as="el">
-<<<<<<< HEAD
         <t t-set="color" t-value="el[colorField] || 0"/>
         <span t-attf-class="badge dropdown o_tag_color_#{color}" t-att-data-color="color" t-att-data-index="el_index" t-att-data-id="el.id">
-            <span class="o_badge_text"><t t-raw="el.display_name"/></span>
-=======
-        <span t-attf-class="badge dropdown o_tag_color_#{el[colorField] || 10}" t-att-data-color="el[colorField] || 10" t-att-data-index="el_index" t-att-data-id="el.id">
             <span class="o_badge_text"><t t-esc="el.display_name"/></span>
->>>>>>> 4c410ee6
             <span t-if="!readonly" class="fa fa-times o_delete"/>
         </span>
     </t>
