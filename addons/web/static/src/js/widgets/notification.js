odoo.define('web.Notification', function (require) {
"use strict";

<<<<<<< HEAD
/**
 * Notification
 *
 * This file contains the widget which is used to display a warning/information
 * message in the top right of the screen.
 *
 * If you want to display such a notification, you probably do not want to do it
 * by importing this file. The proper way is to use the do_warn or do_notify
 * methods on the Widget class.
 */

=======
>>>>>>> c2e878e3
var Widget = require('web.Widget');

var Notification = Widget.extend({
    template: 'Notification',
    events: {
        'click .o_close': '_onClose',
    },
    /**
     * @override
     * @param {Widget} parent
     * @param {Object} params
     * @param {string} params.title notification title
     * @param {string} params.text notification main text
     * @param {string} params.type 'notification' or 'warning'
     * @param {boolean} [params.sticky=false] if true, the notification will stay
     *   visible until the user clicks on it.
     */
    init: function (parent, params) {
        this._super.apply(this, arguments);
        this.title = params.title;
        this.text = params.text;
        this.sticky = !!params.sticky;
        if (params.type === 'warning') {
            this.template = 'Warning';
        }
    },
    /**
     * @override
     */
    start: function () {
        var self = this;
        return this._super.apply(this, arguments).then(function () {
            self.$el.animate({opacity: 1.0}, 400, "swing", function () {
                if(!self.sticky) {
                    setTimeout(self._destroy.bind(self), 2500);
                }
            });
        });
    },

    //--------------------------------------------------------------------------
    // Private
    //--------------------------------------------------------------------------

    /**
     * This method is used to destroy the widget with a nice animation.  We
     * first perform an animation, then call the real destroy method.
     *
     * @private
     */
    _destroy: function () {
        var self = this;
        this.$el.animate({opacity: 0.0}, 400, "swing", function() {
            self.$el.animate({height: 0}, 400, "swing", self.destroy.bind(self));
        });
    },

<<<<<<< HEAD
    //--------------------------------------------------------------------------
    // Handlers
    //--------------------------------------------------------------------------
=======
var Warning = Notification.extend({
    template: 'Warning',
    /**
     * @override
     */
    start: function () {
        this.$el.addClass('o_error');
        return this._super.apply(this, arguments);
    },
});
>>>>>>> c2e878e3

    /**
     * @private
     * @param {MouseEvent} ev
     */
    _onClose: function (ev) {
        ev.preventDefault();
        this._destroy();
    },
});

return Notification;

});<|MERGE_RESOLUTION|>--- conflicted
+++ resolved
@@ -1,7 +1,6 @@
 odoo.define('web.Notification', function (require) {
 "use strict";
 
-<<<<<<< HEAD
 /**
  * Notification
  *
@@ -13,8 +12,6 @@
  * methods on the Widget class.
  */
 
-=======
->>>>>>> c2e878e3
 var Widget = require('web.Widget');
 
 var Notification = Widget.extend({
@@ -71,14 +68,6 @@
             self.$el.animate({height: 0}, 400, "swing", self.destroy.bind(self));
         });
     },
-
-<<<<<<< HEAD
-    //--------------------------------------------------------------------------
-    // Handlers
-    //--------------------------------------------------------------------------
-=======
-var Warning = Notification.extend({
-    template: 'Warning',
     /**
      * @override
      */
@@ -86,8 +75,10 @@
         this.$el.addClass('o_error');
         return this._super.apply(this, arguments);
     },
-});
->>>>>>> c2e878e3
+
+    //--------------------------------------------------------------------------
+    // Handlers
+    //--------------------------------------------------------------------------
 
     /**
      * @private
