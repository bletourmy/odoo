odoo.define('web.ListController', function (require) {
"use strict";

/**
 * The List Controller controls the list renderer and the list model.  Its role
 * is to allow these two components to communicate properly, and also, to render
 * and bind all extra buttons/pager in the control panel.
 */

var core = require('web.core');
var BasicController = require('web.BasicController');
var DataExport = require('web.DataExport');
var Dialog = require('web.Dialog');
var Sidebar = require('web.Sidebar');

var _t = core._t;
var qweb = core.qweb;

var ListController = BasicController.extend({
    /**
     * This key contains the name of the buttons template to render on top of
     * the list view. It can be overridden to add buttons in specific child views.
     */
    buttons_template: 'ListView.buttons',
    custom_events: _.extend({}, BasicController.prototype.custom_events, {
        activate_next_widget: '_onActivateNextWidget',
        add_record: '_onAddRecord',
        button_clicked: '_onButtonClicked',
        group_edit_button_clicked: '_onEditGroupClicked',
        edit_line: '_onEditLine',
        save_line: '_onSaveLine',
        resequence: '_onResequence',
        selection_changed: '_onSelectionChanged',
        toggle_column_order: '_onToggleColumnOrder',
        toggle_group: '_onToggleGroup',
        navigation_move: '_onNavigationMove',
    }),
    /**
     * @constructor
     * @override
     * @param {Object} params
     * @param {boolean} params.editable
     * @param {boolean} params.hasSidebar
     * @param {Object} params.toolbarActions
     * @param {boolean} params.noLeaf
     */
    init: function (parent, model, renderer, params) {
        this._super.apply(this, arguments);
        this.hasSidebar = params.hasSidebar;
        this.toolbarActions = params.toolbarActions || {};
        this.editable = params.editable;
        this.noLeaf = params.noLeaf;
        this.selectedRecords = params.selectedRecords || [];
    },

    //--------------------------------------------------------------------------
    // Public
    //--------------------------------------------------------------------------

    /**
     * Calculate the active domain of the list view. This should be done only
     * if the header checkbox has been checked. This is done by evaluating the
     * search results, and then adding the dataset domain (i.e. action domain).
     *
     * @todo This is done only for the data export.  The full mechanism is wrong,
     * this method should be private, most of the code in the sidebar should be
     * moved to the controller, and we should not use the getParent method...
     *
     * @returns {Promise<array[]>} a promise that resolve to the active domain
     */
    getActiveDomain: function () {
        // TODO: this method should be synchronous...
        var self = this;
        if (this.$('thead .o_list_record_selector input').prop('checked')) {
            var searchQuery = this._controlPanel ? this._controlPanel.getSearchQuery() : {};
            var record = self.model.get(self.handle, {raw: true});
            return Promise.all(record.getDomain().concat(searchQuery.domain || []));
        } else {
            return Promise.resolve();
        }
    },
    /*
     * @override
     */
    getOwnedQueryParams: function () {
        var state = this._super.apply(this, arguments);
        var orderedBy = this.model.get(this.handle, {raw: true}).orderedBy || [];
        return _.extend({}, state, {orderedBy: orderedBy});
    },
    /**
     * Returns the list of currently selected res_ids (with the check boxes on
     * the left)
     *
     * @override
     *
     * @returns {number[]} list of res_ids
     */
    getSelectedIds: function () {
        return _.map(this.getSelectedRecords(), function (record) {
            return record.res_id;
        });
    },
    /**
     * Returns the list of currently selected records (with the check boxes on
     * the left)
     *
     * @returns {Object[]} list of records
     */
    getSelectedRecords: function () {
        var self = this;
        return _.map(this.selectedRecords, function (db_id) {
            return self.model.get(db_id, {raw: true});
        });
    },
    /**
     * Display and bind all buttons in the control panel
     *
     * Note: clicking on the "Save" button does nothing special. Indeed, all
     * editable rows are saved once left and clicking on the "Save" button does
     * induce the leaving of the current row.
     *
     * @override
     * @param {jQuery} $node
     */
    renderButtons: function ($node) {
        if (!this.noLeaf && this.hasButtons) {
            this.$buttons = $(qweb.render(this.buttons_template, {widget: this}));
            this.$buttons.on('click', '.o_list_button_add', this._onCreateRecord.bind(this));

            this._assignCreateKeyboardBehavior(this.$buttons.find('.o_list_button_add'));
            this.$buttons.find('.o_list_button_add').tooltip({
                delay: {show: 200, hide: 0},
                title: function () {
                    return qweb.render('CreateButton.tooltip');
                },
                trigger: 'manual',
            });
            this.$buttons.on('click', '.o_list_button_discard', this._onDiscard.bind(this));
            this.$buttons.appendTo($node);
        }
    },
    /**
     * Render the sidebar (the 'action' menu in the control panel, right of the
     * main buttons)
     *
     * @param {jQuery Node} $node
     * @returns {Promise}
     */
    renderSidebar: function ($node) {
        var self = this;
        if (this.hasSidebar) {
            var other = [{
                label: _t("Export"),
                callback: this._onExportData.bind(this)
            }];
            if (this.archiveEnabled) {
                other.push({
                    label: _t("Archive"),
                    callback: function () {
                        Dialog.confirm(self, _t("Are you sure that you want to archive all the selected records?"), {
                            confirm_callback: self._toggleArchiveState.bind(self, true),
                        });
                    }
                });
                other.push({
                    label: _t("Unarchive"),
                    callback: this._toggleArchiveState.bind(this, false)
                });
            }
            if (this.is_action_enabled('delete')) {
                other.push({
                    label: _t('Delete'),
                    callback: this._onDeleteSelectedRecords.bind(this)
                });
            }
            this.sidebar = new Sidebar(this, {
                editable: this.is_action_enabled('edit'),
                env: {
                    context: this.model.get(this.handle, {raw: true}).getContext(),
                    activeIds: this.getSelectedIds(),
                    model: this.modelName,
                },
                actions: _.extend(this.toolbarActions, {other: other}),
            });
            return this.sidebar.appendTo($node).then(function() {
                self._toggleSidebar();
            });
        }
        return Promise.resolve();
    },
    /**
     * Overrides to update the list of selected records
     *
     * @override
     */
    update: function (params, options) {
        var self = this;
        if (options && options.keepSelection) {
            // filter out removed records from selection
            var res_ids = this.model.get(this.handle).res_ids;
            this.selectedRecords = _.filter(this.selectedRecords, function (id) {
                return _.contains(res_ids, self.model.get(id).res_id);
            });
        } else {
            this.selectedRecords = [];
        }

        params.selectedRecords = this.selectedRecords;
        return this._super.apply(this, arguments);
    },

    //--------------------------------------------------------------------------
    // Private
    //--------------------------------------------------------------------------

    /**
     * @see BasicController._abandonRecord
     * If the given abandoned record is not the main one, notifies the renderer
     * to remove the appropriate subrecord (line).
     *
     * @override
     * @private
     * @param {string} [recordID] - default to the main recordID
     */
    _abandonRecord: function (recordID) {
        this._super.apply(this, arguments);
        if ((recordID || this.handle) !== this.handle) {
            var state = this.model.get(this.handle);
            this.renderer.removeLine(state, recordID);
            this._updatePager();
        }
    },
    /**
     * Adds a new record to the a dataPoint of type 'list'.
     * Disables the buttons to prevent concurrent record creation or edition.
     *
     * @todo make record creation a basic controller feature
     * @private
     * @param {string} dataPointId a dataPoint of type 'list' (may be grouped)
     * @return {Promise}
     */
    _addRecord: function (dataPointId) {
        var self = this;
        this._disableButtons();
        return this.renderer.unselectRow().then(function () {
            return self.model.addDefaultRecord(dataPointId, {
                position: self.editable,
            });
        }).then(function (recordID) {
            var state = self.model.get(self.handle);
            self.renderer.updateState(state, {})
                .then(function () {
                    self.renderer.editRecord(recordID);
                }).then(self._updatePager.bind(self));
        }).then(this._enableButtons.bind(this)).guardedCatch(this._enableButtons.bind(this));
    },
    /**
     * Archive the current selection
     *
     * @private
     * @param {string[]} ids
     * @param {boolean} archive
     * @returns {Promise}
     */
    _archive: function (ids, archive) {
        if (ids.length === 0) {
            return Promise.resolve();
        }
        return this.model
            .toggleActive(ids, !archive, this.handle)
            .then(this.update.bind(this, {}, {reload: false}));
    },
    /**
     * Assign on the buttons create additionnal behavior to facilitate the work of the users doing input only using the keyboard
     *
     * @param {jQueryElement} $createButton  The create button itself
     */
    _assignCreateKeyboardBehavior: function($createButton) {
        var self = this;
        $createButton.on('keydown', function(e) {
            $createButton.tooltip('hide');
            switch(e.which) {
                case $.ui.keyCode.ENTER:
                    e.preventDefault();
                    self._onCreateRecord.apply(self);
                    break;
                case $.ui.keyCode.DOWN:
                    e.preventDefault();
                    self.renderer.giveFocus();
                    break;
                case $.ui.keyCode.TAB:
                    if (!e.shiftKey && e.target.classList.contains("btn-primary")) {
                        e.preventDefault();
                        $createButton.tooltip('show');
                    }
                    break;
            }
        });
    },
    /**
     * This function is the hook called by the field manager mixin to confirm
     * that a record has been saved.
     *
     * @override
     * @param {string} id a basicmodel valid resource handle.  It is supposed to
     *   be a record from the list view.
     * @returns {Promise}
     */
    _confirmSave: function (id) {
        var state = this.model.get(this.handle);
        return this.renderer.updateState(state, {noRender: true})
            .then(this._setMode.bind(this, 'readonly', id));
    },
    /**
     * To improve performance, list view must not be rerendered if it is asked
     * to discard all its changes. Indeed, only the in-edition row needs to be
     * discarded in that case.
     *
     * @override
     * @private
     * @param {string} [recordID] - default to main recordID
     * @returns {Promise}
     */
    _discardChanges: function (recordID) {
        if ((recordID || this.handle) === this.handle) {
            recordID = this.renderer.getEditableRecordID();
            if (recordID === null) {
                return Promise.resolve();
            }
        }
        var self = this;
        return this._super(recordID).then(function () {
            self._updateButtons('readonly');
        });
    },
    /**
     * @override
     * @private
     */
    _getSidebarEnv: function () {
        var env = this._super.apply(this, arguments);
        var record = this.model.get(this.handle);
        return _.extend(env, {domain: record.getDomain()});
    },
    /**
     * @private
     * @returns {boolean}
     */
    _inMultipleRecordEdition: function (recordId) {
        var record = this.model.get(recordId, { raw: true });
        var recordIds = _.union([recordId], this.selectedRecords);
        return recordIds.length > 1 && record.res_id;
    },
    /**
     * Only display the pager when there are data to display.
     *
     * @override
     * @private
     */
    _isPagerVisible: function () {
        var state = this.model.get(this.handle, {raw: true});
        return !!state.count;
    },
    /**
     * @private
     * @param {string} recordId
     * @param {Object} node
     * @param {Object} changes
     */
    _saveMultipleRecords: function (recordId, node, changes) {
        var self = this;
        var value = Object.values(changes)[0];
        var recordIds = _.union([recordId], this.selectedRecords);
        var validRecordIds = recordIds.reduce(function (result, recordId) {
            var record = self.model.get(recordId);
            var modifiers = self.renderer._registerModifiers(node, record);
            if (!modifiers.readonly && (!modifiers.required || value)) {
                result.push(recordId);
            }
            return result;
        }, []);
        var message = _.str.sprintf(
            _t('Do you want to set the value on the %d valid selected records?'),
            validRecordIds.length);
        if (recordIds.length !== validRecordIds.length) {
            var nbInvalid = recordIds.length - validRecordIds.length;
            message += ' ' + _.str.sprintf(_t('(%d invalid)'), nbInvalid);
        }
        Dialog.confirm(this, message, {
            confirm_callback: function () {
                self.model.saveRecords(recordId, validRecordIds)
                    .then(function () {
                        self._updateButtons('readonly');
                        var state = self.model.get(self.handle);
                        self.renderer.updateState(state, {});
                    });
            },
        });
    },
    /**
     * Overridden to deal with edition of multiple line.
     *
     * @override
     * @param {string} recordId
     */
    _saveRecord: function (recordId) {
        var record = this.model.get(recordId, { raw: true });
        if (record.isDirty() && this._inMultipleRecordEdition(recordId)) {
            // do not save the record (see _saveMultipleRecords)
            return Promise.resolve();

        }
        return this._super.apply(this, arguments);
    },
    /**
     * Allows to change the mode of a single row.
     *
     * @override
     * @private
     * @param {string} mode
     * @param {string} [recordID] - default to main recordID
     * @returns {Promise}
     */
    _setMode: function (mode, recordID) {
        if ((recordID || this.handle) !== this.handle) {
            this._updateButtons(mode);
            return this.renderer.setRowMode(recordID, mode);
        } else {
            return this._super.apply(this, arguments);
        }
    },
    /**
     * Called when clicking on 'Archive' or 'Unarchive' in the sidebar.
     *
     * @private
     * @param {boolean} archive
     */
    _toggleArchiveState: function (archive) {
        this._archive(this.selectedRecords, archive);
    },
    /**
     * Hide the create button in non-empty grouped editable list views, as an
     * 'Add an item' link is available in each group.
     *
     * @private
     */
    _toggleCreateButton: function () {
        if (this.$buttons) {
            var state = this.model.get(this.handle);
            var createHidden = this.editable && state.groupedBy.length && state.data.length;
            this.$buttons.find('.o_list_button_add').toggleClass('o_hidden', !!createHidden);
        }
    },
    /**
     * Display the sidebar (the 'action' menu in the control panel) if we have
     * some selected records.
     */
    _toggleSidebar: function () {
        if (this.sidebar) {
            this.sidebar.do_toggle(this.selectedRecords.length > 0);
        }
    },
    /**
     * @override
     * @returns {Promise}
     */
    _update: function () {
        return this._super.apply(this, arguments)
            .then(this._toggleSidebar.bind(this))
            .then(this._toggleCreateButton.bind(this))
            .then(this._updateButtons.bind(this, 'readonly'));
    },
    /**
     * This helper simply makes sure that the control panel buttons matches the
     * current mode.
     *
     * @param {string} mode either 'readonly' or 'edit'
     */
    _updateButtons: function (mode) {
        if (this.$buttons) {
            this.$buttons.toggleClass('o-editing', mode === 'edit');
        }
    },

    //--------------------------------------------------------------------------
    // Handlers
    //--------------------------------------------------------------------------

    /**
     * Triggered when navigating with TAB, when the end of the list has been
     * reached. Go back to the first row in that case.
     *
     * @private
     * @param {OdooEvent} ev
     */
    _onActivateNextWidget: function (ev) {
        ev.stopPropagation();
        this.renderer.editFirstRecord();
    },
    /**
     * Add a record to the list
     *
     * @private
     * @param {OdooEvent} ev
     * @param {string} [ev.data.groupId=this.handle] the id of a dataPoint of
     *   type list to which the record must be added (default: main list)
     */
    _onAddRecord: function (ev) {
        ev.stopPropagation();
        var dataPointId = ev.data.groupId || this.handle;
        if (this.activeActions.create) {
            this._addRecord(dataPointId);
        } else if (ev.data.onFail) {
            ev.data.onFail();
        }
    },
    /**
     * Handles a click on a button by performing its action.
     *
     * @private
     * @param {OdooEvent} ev
     */
    _onButtonClicked: function (ev) {
        ev.stopPropagation();
        this._callButtonAction(ev.data.attrs, ev.data.record);
    },
    /**
     * When the user clicks on the 'create' button, two things can happen. We
     * can switch to the form view with no active res_id, so it is in 'create'
     * mode, or we can edit inline.
     *
     * @private
     * @param {MouseEvent} ev
     */
    _onCreateRecord: function (ev) {
        // we prevent the event propagation because we don't want this event to
        // trigger a click on the main bus, which would be then caught by the
        // list editable renderer and would unselect the newly created row
        if (ev) {
            ev.stopPropagation();
        }
        var state = this.model.get(this.handle, {raw: true});
        if (this.editable && !state.groupedBy.length) {
            this._addRecord(this.handle);
        } else {
            this.trigger_up('switch_view', {view_type: 'form', res_id: undefined});
        }
    },
    /**
     * Called when the 'delete' action is clicked on in the side bar.
     *
     * @private
     */
    _onDeleteSelectedRecords: function () {
        this._deleteRecords(this.selectedRecords);
    },
    /**
     * Handler called when the user clicked on the 'Discard' button.
     *
     * @param {Event} ev
     */
    _onDiscard: function (ev) {
        ev.stopPropagation(); // So that it is not considered as a row leaving
        this._discardChanges();
    },
    /**
     * Called when the user asks to edit a row -> Updates the controller buttons
     *
     * @param {OdooEvent} ev
     */
    _onEditLine: function (ev) {
        var self = this;
        ev.stopPropagation();
        this.trigger_up('mutexify', {
            action: function () {
                self._setMode('edit', ev.data.recordId)
                    .then(ev.data.onSuccess);
            },
        });
    },
    /**
     * Opens the Export Dialog
     *
     * @private
     */
    _onExportData: function () {
        var record = this.model.get(this.handle);
        var defaultExportFields = _.map(this.renderer.columns, function (field) {
            return field.attrs.name;
        });
        new DataExport(this, record, defaultExportFields).open();
    },
    /**
     * Opens the related form view.
     *
     * @private
     * @param {OdooEvent} ev
     */
    _onEditGroupClicked: function (ev) {
        ev.stopPropagation();
        this.do_action({
            context: {create: false},
            type: 'ir.actions.act_window',
            views: [[false, 'form']],
            res_model: ev.data.record.model,
            res_id: ev.data.record.res_id,
            flags: {mode: 'edit'},
        });
    },
    /**
     * Overridden to deal with the edition of multiple records.
     *
     * Note that we don't manage saving multiple records on saveLine
     * because we don't want the onchanges to be applied.
     *
     * @private
     * @override
     */
    _onFieldChanged: function (ev) {
        ev.stopPropagation();
        var self = this;

        if (this._inMultipleRecordEdition(ev.data.dataPointID)) {
            // deal with edition of multiple lines
            var _onSuccess = ev.data.onSuccess;
            ev.data.onSuccess = function () {
                Promise.resolve(_onSuccess()).then(function () {
                    self._saveMultipleRecords(ev.data.dataPointID, ev.target.__node, ev.data.changes);
                });
            };
        }
        this._super.apply(this, arguments);
    },
    /**
     * Force a resequence of the records curently on this page.
     *
     * @private
     * @param {OdooEvent} ev
     */
    _onResequence: function (ev) {
        var self = this;

        this.trigger_up('mutexify', {
            action: function () {
                var state = self.model.get(self.handle);
                var resIDs = _.map(ev.data.rowIDs, function(rowID) {
                    return _.findWhere(state.data, {id: rowID}).res_id;
                });
                var options = {
                    offset: ev.data.offset,
                    field: ev.data.handleField,
                };
                return self.model.resequence(self.modelName, resIDs, self.handle, options).then(function () {
                    self._updateEnv();
                    state = self.model.get(self.handle);
                    return self.renderer.updateState(state, {noRender: true});
                });
            },
        });
    },
    /**
     * Called when the renderer displays an editable row and the user tries to
     * leave it -> Saves the record associated to that line.
     *
     * @param {OdooEvent} ev
     */
    _onSaveLine: function (ev) {
        this.saveRecord(ev.data.recordID)
            .then(ev.data.onSuccess)
            .guardedCatch(ev.data.onFailure);
    },
    /**
     * When the current selection changes (by clicking on the checkboxes on the
     * left), we need to display (or hide) the 'sidebar'.
     *
     * @private
     * @param {OdooEvent} ev
     */
    _onSelectionChanged: function (ev) {
        this.selectedRecords = ev.data.selection;
        this._toggleSidebar();
    },
    /**
     * When the user clicks on one of the sortable column headers, we need to
     * tell the model to sort itself properly, to update the pager and to
     * rerender the view.
     *
     * @private
     * @param {OdooEvent} ev
     */
    _onToggleColumnOrder: function (ev) {
        ev.stopPropagation();
        var data = this.model.get(this.handle);
        if (!data.groupedBy) {
            this.pager.updateState({current_min: 1});
        }
        var self = this;
        this.model.setSort(data.id, ev.data.name).then(function () {
            self.update({});
        });
    },
    /**
     * In a grouped list view, each group can be clicked on to open/close them.
     * This method just transfer the request to the model, then update the
     * renderer.
     *
     * @private
     * @param {OdooEvent} ev
     */
<<<<<<< HEAD
    _onToggleGroup: function (ev) {
        var self = this;
=======
    _onToggleGroup: function (event) {
        event.stopPropagation();
>>>>>>> 638eac9b
        this.model
            .toggleGroup(ev.data.group.id)
            .then(function () {
                self.update({}, {keepSelection: true, reload: false}).then(function () {
                    if (ev.data.onSuccess) {
                        ev.data.onSuccess();
                    }
                });
            });
    },
});

return ListController;

});<|MERGE_RESOLUTION|>--- conflicted
+++ resolved
@@ -707,13 +707,9 @@
      * @private
      * @param {OdooEvent} ev
      */
-<<<<<<< HEAD
     _onToggleGroup: function (ev) {
-        var self = this;
-=======
-    _onToggleGroup: function (event) {
         event.stopPropagation();
->>>>>>> 638eac9b
+        var self = this;
         this.model
             .toggleGroup(ev.data.group.id)
             .then(function () {
