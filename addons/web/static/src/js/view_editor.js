--- conflicted
+++ resolved
@@ -295,11 +295,7 @@
                 });
             }else{
                 var temp = _.reject(xpath_arch_object[0].child_id[0].att_list, function(list) {
-<<<<<<< HEAD
-                        return list instanceof Array? _.include(list, "position"): false
-=======
                     return list instanceof Array? _.include(list, "position"): false;
->>>>>>> c9830bb3
                 });
                 expr_to_list = [_.flatten(temp)];
             }
