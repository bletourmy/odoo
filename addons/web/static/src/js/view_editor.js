openerp.web.view_editor = function(openerp) {
var QWeb = openerp.web.qweb;
openerp.web.ViewEditor =   openerp.web.Widget.extend({
    init: function(parent, element_id, dataset, view, options) {
        this._super(parent);
        this.element_id = element_id
        this.parent = parent
        this.dataset = dataset;
        this.model = dataset.model;
        this.xml_element_id = 0;
    },
    start: function() {
        this.View_editor();
    },
    View_editor : function() {
        var self = this;
        var action = {
            name:'ViewEditor',
            context:this.session.user_context,
            domain: [["model", "=", this.dataset.model]],
            res_model : 'ir.ui.view',
            views : [[false, 'list']],
            type: 'ir.actions.act_window',
            target: "current",
            limit : 80,
            auto_search : true,
            flags: {
                sidebar: false,
                views_switcher: false,
                action_buttons:false,
                search_view:false,
                pager:false,
                radio:true
            },
        };
        this.view_edit_dialog = new openerp.web.Dialog(this, {
            modal: true,
            title: 'ViewEditor',
            width: 750,
            height: 500,
            buttons: {
<<<<<<< HEAD
            "Create": function(){
                //to do
            },
            "Edit": function(){
                self.xml_element_id=0;
                self.get_arch();
=======
                "Create": function(){
                    //to do
                },
                "Edit": function(){
                    self.xml_id=0;
                    self.get_data();
                },
                "Close": function(){
                    self.view_edit_dialog.close();
                }
>>>>>>> 82ea675d
            },
        });
        this.view_edit_dialog.start().open();
        var action_manager = new openerp.web.ActionManager(this);
        action_manager.appendTo(this.view_edit_dialog);
        action_manager.do_action(action);
    },
<<<<<<< HEAD

    convert_tag_to_obj: function(xml, level) {
        var obj = {'child_id':[],'id':this.xml_element_id++,'level':level+1,'att_list':[],'name':""};
        var tag = xml.tagName.toLowerCase();
=======
    check_attr: function(xml, tag, level) {
        var obj = {'child_id': [], 'id': this.xml_id++, 'level': level+1, 'att_list': [], 'name': ""};
        var render_name = "<" + tag;
>>>>>>> 82ea675d
        obj.att_list.push(tag);
        obj.name = "<"+ tag
        $(xml).each(function() {
            _.each(this.attributes, function(attrs){
<<<<<<< HEAD
            if (tag != 'button' && tag != 'field') {
                if (attrs.nodeName == "string" ) {
                obj.name += ' ' + attrs.nodeName + '=' + '"' + attrs.nodeValue + '"' ;}
            } else {
                if (attrs.nodeName == "name") {
                obj.name += ' ' + attrs.nodeName + '=' + '"' + attrs.nodeValue + '"';}
            }
            obj.att_list.push( [attrs.nodeName,attrs.nodeValue] );
            });
        obj.name+= ">";
=======
                if (tag != 'button') {
                    if (attrs.nodeName == "string" || attrs.nodeName == "name" || attrs.nodeName == "index") {
                        render_name += ' ' + attrs.nodeName + '=' + '"' + attrs.nodeValue + '"' ;
                    }
                } else {
                    if (attrs.nodeName == "name") {
                        render_name += ' ' + attrs.nodeName + '=' + '"' + attrs.nodeValue + '"';
                    }
                }
                obj.att_list.push( [attrs.nodeName,attrs.nodeValue] );
            });
            render_name+= ">";
>>>>>>> 82ea675d
        });
        return obj;
    },

    append_child_object: function(val, parent_list, child_obj_list) {
        var self = this;
        if (val.child_id.length != 0) {
            _.each(val.child_id, function(val) {
                (val.id == parent_list[0])?
                    self.append_child_object( val, parent_list.slice(1), child_obj_list) : false;
            });
        } else { val.child_id = child_obj_list; }
    },

    convert_arch_to_obj: function(xml, parent_list, parent_id, main_object){
        var self = this;
        var child_obj_list = [];
        var children_list = $(xml).children();
        var parents = $(children_list[0]).parents().get();
        _.each(children_list, function (child_node) {
            child_obj_list.push(self.convert_tag_to_obj(child_node,parents.length));
        });
        if (children_list.length != 0) {
            if(parents.length <= parent_list.length) {parent_list.splice(parents.length - 1);}
            parent_list.push(parent_id);
            self.append_child_object(main_object[0], parent_list.slice(1), child_obj_list);
        }
<<<<<<< HEAD
        for (var i=0; i<children_list.length; i++) {
            self.convert_arch_to_obj
            (children_list[i], parent_list, child_obj_list[i].id, main_object);
=======
        for (var i = 0; i < children_list.length; i++) {
            self.xml_node_create
            (children_list[i], children_list[i].tagName.toLowerCase(),
                parent_list, child_obj_list[i].id, main_object);
>>>>>>> 82ea675d
        }
        return main_object;
    },
    parse_xml: function(arch, view_id) {
        var root = $(arch).filter(":first")[0];
        var tag = root.tagName.toLowerCase();
        var view_obj ={'child_id':[],'id':this.xml_element_id++,
            'level':0,'att_list':[],'name':"<view view_id='"+view_id+"'>"};
        var root_object = this.convert_tag_to_obj(root,0);
        view_obj.child_id = this.convert_arch_to_obj(arch, [], this.xml_element_id, [root_object], []);
        return [view_obj];
    },
    get_arch: function() {
        var self = this;
<<<<<<< HEAD
        var view_id =
            ((this.view_edit_dialog.$element.find("input[name='radiogroup']:checked").parent()).parent())
                    .attr('data-id');
        var view_arch_list = [];
        var ve_dataset = new openerp.web.DataSet(this, 'ir.ui.view');
        ve_dataset.read_ids([parseInt(view_id)], ['arch'], function (arch) {
            arch_object = self.parse_xml(arch[0].arch, view_id);
            view_arch_list.push({"view_id" : view_id, "arch" : arch[0].arch});
=======
        var view_arch_list = [];
        self.main_view_id =((this.view_edit_dialog.$element.find("input[name='radiogroup']:checked").parent()).parent()).attr('data-id');
        var ve_dataset = new openerp.web.DataSet(this, 'ir.ui.view');
        ve_dataset.read_ids([parseInt(self.main_view_id)], ['arch', 'type'], function (arch) {
            one_object = self.parse_xml(arch[0].arch,self.main_view_id);
            self.main_view_type = arch[0].type
            view_arch_list.push({"view_id" : self.main_view_id, "arch" : arch[0].arch});
>>>>>>> 82ea675d
            dataset = new openerp.web.DataSetSearch(self, 'ir.ui.view', null, null);
            dataset.read_slice([], {domain : [['inherit_id','=', parseInt(self.main_view_id)]]}, function (result) {
                _.each(result, function(res) {
                    view_arch_list.push({"view_id":res.id,"arch":res.arch});
                    self.inherit_view(arch_object, res);
                });
                return self.edit_view({"main_object": arch_object,
                         "parent_child_id": self.parent_child_list(arch_object, []),
                         "arch": view_arch_list});
            });
        });
    },
    parent_child_list : function(one_object, parent_list) {
        var self = this;
        _.each(one_object , function(element){
            if(element.child_id.length != 0){
                parent_list.push({"key":element.id,"value":_.pluck(element.child_id, 'id')});
                self.parent_child_list(element.child_id, parent_list);
            }
        });
        return parent_list;
    },
    inherit_view : function(arch_object, result) {
        var self = this;
        var root = $(result.arch).filter('*');
        var xml_list = [];
        (root[0].tagName.toLowerCase() == "data")?xml_list = $(root[0]).children() : xml_list.push(root[0]);
        _.each(xml_list , function(xml){
            var expr_to_list = [];
            var xpath_arch_object = self.parse_xml(xml,result.id);
            if (xml.tagName.toLowerCase() == "xpath" ) {
                var part_expr = _.without($(xml).attr('expr').split("/"),"");
                _.each(part_expr,function(part){
                    expr_to_list.push(_.without($.trim(part.replace(/[^a-zA-Z 0-9 _]+/g,'!')).split("!"),""));
                });
            } else {
<<<<<<< HEAD
                var temp = _.reject(xpath_arch_object[0].child_id[0].att_list, function(list)
                    { return _.include(list, "position")});
                    expr_to_list = [_.flatten(temp)];
=======
                var temp = [];
                _.each(xpath_object[0].child_id[0].att_list, function(list){
                    if(!_.include(list, "position")){
                        temp.push(list);
                    }
                });
                check_list = [_.flatten(temp)];
>>>>>>> 82ea675d
            }
            self.inherit_apply(expr_to_list ,arch_object ,xpath_arch_object);
        });
    },
    inherit_apply: function(expr_list ,arch_object ,xpath_arch_object) {
        var self = this;
        if(xpath_arch_object.length!=0){
            var check = expr_list[0];
            var obj;
            switch (check.length) {
                case 2:
                    if(parseInt(check[1])){
                        //for field[3]
                        var temp_list = _.select(arch_object,function(element){
                            return _.include(_.flatten(element.att_list), check[0]);
                        });
                        obj = arch_object[_.indexOf(arch_object,temp_list[parseInt(check[1])-1])];
                    } else {
                        //for notebook[last()]
                        obj = _.detect(arch_object, function(element){
                            return _.include(_.flatten(element.att_list), check[0]);
                        });
                    }
                    break;
                case 3:
                    //for field[@name='type']
                    obj = _.detect(arch_object, function(element){
                        if((_.intersection(_.flatten(element.att_list),_.uniq(check))).length == check.length){
                            return element;
                        }
                    });
                    break;
                case 1:
                    //for /form/notebook
                    var temp_list = _.select(arch_object, function(element){
                        return _.include(_.flatten(element.att_list), check[0]);
                    });
                    if(temp_list.length != 0){
                        (expr_list.length == 1)? obj = temp_list[0] : expr_list.shift();
                    }
                    break;
            }
            if(obj) {
                expr_list.shift();
                if (expr_list.length !=0){
                    self.inherit_apply(expr_list ,obj.child_id ,xpath_arch_object);
                } else {
                    self.increase_level(xpath_arch_object[0], obj.level+1);
                    obj.child_id.push(xpath_arch_object[0]);
                    xpath_arch_object.pop();
                }
            }
            else {
                _.each(arch_object,function(element){
                    self.inherit_apply(expr_list ,element.child_id ,xpath_arch_object);
                });
            }
        }
    },
    increase_level: function(val, level) {
        var self = this;
        val.level = level;
        _.each(val.child_id, function(val, key) {
            self.increase_level(val, level + 1);
        });
    },
    edit_view: function(one_object) {
        var self = this;
        this.edit_xml_dialog = new openerp.web.Dialog(this,{
            modal: true,
            title: 'View Editor',
            width: 750,
            height: 500,
            buttons: {
                "Inherited View": function(){
                    //todo
                },
                "Preview": function(){
                    var action = {
                        context:self.session.user_context,
                        res_model : self.model,
                        views : [[self.main_view_id, self.main_view_type]],
                        type: 'ir.actions.act_window',
                        target: "new",
                        flags: {
                            sidebar: false,
                            views_switcher: false,
                            action_buttons:false,
                            search_view:false,
                            pager:false,
                        },
                    };
                    var action_manager = new openerp.web.ActionManager(self);
                    action_manager.do_action(action);
                },
                "Close": function(){
                    self.edit_xml_dialog.close();
                }
            }
        });
        this.edit_xml_dialog.start().open();
        this.edit_xml_dialog.$element.html(QWeb.render('view_editor', {
            'data': one_object['main_object'],
        }));
        this.edit_xml_dialog.$element.find("tr[id^='viewedit-']").click(function() {
            self.edit_xml_dialog.$element.find("tr[id^='viewedit-']").removeClass('ui-selected');
            $(this).addClass('ui-selected');
        });
        this.edit_xml_dialog.$element.find("img[id^='parentimg-']").click(function() {
            if ($(this).attr('src') == '/web/static/src/img/collapse.gif') {
                $(this).attr('src', '/web/static/src/img/expand.gif');
                self.on_expand(this);
            } else {
                $(this).attr('src', '/web/static/src/img/collapse.gif');
                var id = this.id.split('-')[1];
                self.on_collapse(this,one_object['parent_child_id'], one_object['main_object']);
            }
        });
        this.edit_xml_dialog.$element.find("img[id^='side-']").click(function() {
            var side = $(this).closest("tr[id^='viewedit-']")
            var clicked_tr_id = (side.attr('id')).split('-')[1];
            var img = side.find("img[id='parentimg-"+clicked_tr_id+"']").attr('src'); ;
            var clicked_tr_level = parseInt(side.attr('level'));
            var cur_tr = side;
            var last_tr;
            var next_tr;
            var tr_to_move =[];
            tr_to_move.push(side);
            var view_id;
            var view_xml_id;
            var view_find = side;
            while(1){
                view_find = view_find.prev();
               if((self.edit_xml_dialog.$element.find(view_find).find('a').text()).search("view_id") != -1
                     && parseInt(view_find.attr('level')) < clicked_tr_level){
                    view_id = parseInt(($(view_find).find('a').text()).replace(/[^0-9]+/g,''));
                    view_xml_id = (view_find.attr('id')).split('-')[1];
                    break;
                }
            }
            switch (this.id) {
                case "side-add":
                    break;
                case "side-remove":
                    break;
                case "side-edit":
                    break;
                case "side-up":
                    while (1) {
                        var prev_tr = cur_tr.prev();
                        if(clicked_tr_level >= parseInt(prev_tr.attr('level')) || prev_tr.length == 0) {
                           last_tr = prev_tr;
                           break;
                        }
                        cur_tr = prev_tr;
                    }
                    if (img) {
                    self.edit_xml_dialog.$element.find("img[id='parentimg-" + clicked_tr_id + "']").
                                                        attr('src', '/web/static/src/img/expand.gif');
                        while (1) {
                            next_tr = side.next();
                            if ( parseInt(next_tr.attr('level')) <= clicked_tr_level || next_tr.length == 0) {
                                break;
                            } else {
                                next_tr.hide();
                                tr_to_move.push(next_tr);
                                side = next_tr;
                            }
                        }
                    }
<<<<<<< HEAD
                    if (last_tr.length != 0 
                            && parseInt(last_tr.attr('level')) == clicked_tr_level
                                && 
                    (self.edit_xml_dialog.$element.find(last_tr).find('a').text()).search("view_id") == -1) {
                        _.each(tr_to_move, function(rec) {
=======
                    if (last_tr.length != 0  && parseInt(last_tr.attr('level')) == level &&
                        (self.edit_xml_dialog.$element.find(last_tr).find('a').text()).search("view_id") == -1) {
                        _.each(list_shift, function(rec) {
>>>>>>> 82ea675d
                             $(last_tr).before(rec);
                        });
                        self.save_move_arch(one_object, view_id, view_xml_id, clicked_tr_id, clicked_tr_level, "up");
                    }
                break;
            case "side-down":
                if (img) {
                    while (1) {
                        next_tr = cur_tr.next();
                        if ( parseInt(next_tr.attr('level')) <= clicked_tr_level || next_tr.length == 0) {
                            last_tr = next_tr;
                            break;
                        } else {
                            tr_to_move.push(next_tr);
                            cur_tr = next_tr;
                        }
                   }
                }
                else {
                    last_tr = cur_tr.next();
                }
                if((self.edit_xml_dialog.$element.find(last_tr).find('a').text()).search("view_id") != -1){
                    return;
                }
                if (last_tr.length != 0 &&  parseInt(last_tr.attr('level')) == clicked_tr_level) {
                    var last_tr_id = (last_tr.attr('id')).split('-')[1];
                    img = last_tr.find("img[id='parentimg-" + last_tr_id + "']").attr('src');
                    if (img) {
                        self.edit_xml_dialog.$element.find("img[id='parentimg-" + last_tr_id + "']").
                                                        attr('src', '/web/static/src/img/expand.gif');
                        while (1) {
                            var next_tr = last_tr.next();
                            if (next_tr.attr('level') <= clicked_tr_level || next_tr.length == 0) break;
                            next_tr.hide();
                            last_tr = next_tr;
                        }
                    }
<<<<<<< HEAD
                    tr_to_move.reverse();
                    _.each(tr_to_move, function(rec) {
                       $(last_tr).after(rec);
                    });
                    self.save_move_arch(one_object, view_id, view_xml_id, clicked_tr_id, clicked_tr_level, "down");
=======
                    list_shift.reverse();
                    _.each(list_shift, function(rec) {
                       $(last_tr).after(rec);
                    });
                    self.save_move_arch(one_object, view_id, view_xml_id, id_tr, level, "down");
>>>>>>> 82ea675d
                }
                break;
            }
        });
    },
    save_move_arch: function(one_object, view_id, view_xml_id, clicked_tr_id, level, move_direct){
        var self = this;
        var arch = _.detect(one_object['arch'],function(element){return element.view_id == view_id;});
        var obj = self.get_object_by_id(view_xml_id, one_object['main_object'], []);
         //for finding xpath tag from inherit view
        if(($(arch.arch).filter("data")).length != 0 && view_xml_id != 0){
            var check_list = _.flatten(obj[0].child_id[0].att_list);
            arch.arch = _.detect($(arch.arch).children(), function(xml_child){
                var temp_obj = self.convert_tag_to_obj(xml_child);
                var main_list = _.flatten(temp_obj.att_list);
                var insert = _.intersection(main_list,_.uniq(check_list));
                if(insert.length == check_list.length ){return xml_child;}
            });
        }
<<<<<<< HEAD
        return self.save_arch(arch.arch, obj[0].child_id[0], parseInt(clicked_tr_id), [], parseInt(level),
                        parseInt(view_id), arch, move_direct);
=======
        return self.get_node(arch.arch, obj[0].child_id[0], parseInt(id_tr), [], parseInt(level),
            parseInt(view_id), arch, move_direct);
>>>>>>> 82ea675d
    },

    get_object_by_id: function(view_xml_id, one_object,result){
        var self = this;
        if(result.length==0){
            var check = _.detect(one_object , function(obj){
                return view_xml_id==obj.id;
            });
            if(check){result.push(check);};
            _.each(one_object, function(obj){
               self.get_object_by_id(view_xml_id, obj.child_id, result);
            });
        }
        return result;
    },
<<<<<<< HEAD

    save_arch: function(arch1, obj, id, child_list, level, view_id, arch, move_direct){
=======
    get_node: function(arch1, obj, id, child_list, level, view_id, arch, move_direct){
>>>>>>> 82ea675d
        var self = this;
        var children_list =  $(arch1).children();
        var list_obj_xml = _.zip(children_list,obj.child_id);
        if (id) {
            if (obj.id == id) {
                var id;
                var parent = $(arch1).parents();
                var index = _.indexOf(child_list, obj)
                var re_insert_obj = child_list.splice(index, 1);
                if (move_direct == "down") {
                    var next = $(arch1).next();
                    $(next).after(arch1);
                    child_list.splice(index+1, 0, re_insert_obj[0]);
                } else {
                    var prev = $(arch1).prev();
                    $(prev).before(arch1);
                    child_list.splice(index-1, 0, re_insert_obj[0]);
                }
                parent = parent[parent.length-1];
                var convert_to_utf = self.xml2Str(parent);
                if (convert_to_utf) {
                    convert_to_utf = convert_to_utf.replace('xmlns="http://www.w3.org/1999/xhtml"', "");
                    convert_to_utf = '<?xml version="1.0"?>' + convert_to_utf;
                    arch.arch = convert_to_utf;
                    dataset = new openerp.web.DataSet(this, 'ir.ui.view');
                        dataset.write(parseInt(view_id),{"arch":convert_to_utf}, function(r) {
                    });
                }
            }
<<<<<<< HEAD
            if(obj.level <= level){
                _.each(list_obj_xml, function(child_node){
                    self.save_arch(child_node[0], child_node[1], id, obj.child_id, level, view_id, arch, move_direct);
=======
            if (obj.level <= level) {
                _.each(list_obj_xml, function(child_node) {
                    self.get_node(child_node[0], child_node[1], id, obj.child_id, level, view_id, arch, move_direct);
>>>>>>> 82ea675d
                });
            }
        }
    },
    xml2Str: function(xmlNode) {
       try {
          return (new XMLSerializer()).serializeToString(xmlNode);
      }
      catch (e) {
         try {
            return xmlNode.xml;
         }
         catch (e) {
            return false;
         }
       }
<<<<<<< HEAD
    },
=======
>>>>>>> 82ea675d

    },
    on_expand: function(expand_img){
        var level = parseInt($(expand_img).closest("tr[id^='viewedit-']").attr('level'));
        var cur_tr = $(expand_img).closest("tr[id^='viewedit-']");
        while (1) {
            var nxt_tr = cur_tr.next();
            if (parseInt(nxt_tr.attr('level')) > level){
                cur_tr = nxt_tr;
                nxt_tr.hide();
            } else return nxt_tr;
        }
    },
    on_collapse: function(collapse_img, parent_child_id, id, main_object) {
        var self = this;
        var id = collapse_img.id.split('-')[1];
        var datas = _.detect(parent_child_id,function(res) {
            return res.key == id;
        });
        _.each(datas.value, function(rec) {
            var tr = self.edit_xml_dialog.$element.find("tr[id='viewedit-"+rec+"']");
            tr.find("img[id='parentimg-"+rec+"']").attr('src','/web/static/src/img/expand.gif');
            tr.show();
        });
    }
});
};<|MERGE_RESOLUTION|>--- conflicted
+++ resolved
@@ -39,47 +39,30 @@
             width: 750,
             height: 500,
             buttons: {
-<<<<<<< HEAD
             "Create": function(){
                 //to do
             },
             "Edit": function(){
                 self.xml_element_id=0;
                 self.get_arch();
-=======
-                "Create": function(){
-                    //to do
-                },
-                "Edit": function(){
-                    self.xml_id=0;
-                    self.get_data();
-                },
-                "Close": function(){
-                    self.view_edit_dialog.close();
-                }
->>>>>>> 82ea675d
             },
-        });
-        this.view_edit_dialog.start().open();
+            "Close": function(){
+                $(this).dialog('destroy');
+            }
+        },
+        }).start().open();
         var action_manager = new openerp.web.ActionManager(this);
         action_manager.appendTo(this.view_edit_dialog);
         action_manager.do_action(action);
     },
-<<<<<<< HEAD
 
     convert_tag_to_obj: function(xml, level) {
         var obj = {'child_id':[],'id':this.xml_element_id++,'level':level+1,'att_list':[],'name':""};
         var tag = xml.tagName.toLowerCase();
-=======
-    check_attr: function(xml, tag, level) {
-        var obj = {'child_id': [], 'id': this.xml_id++, 'level': level+1, 'att_list': [], 'name': ""};
-        var render_name = "<" + tag;
->>>>>>> 82ea675d
         obj.att_list.push(tag);
         obj.name = "<"+ tag
         $(xml).each(function() {
             _.each(this.attributes, function(attrs){
-<<<<<<< HEAD
             if (tag != 'button' && tag != 'field') {
                 if (attrs.nodeName == "string" ) {
                 obj.name += ' ' + attrs.nodeName + '=' + '"' + attrs.nodeValue + '"' ;}
@@ -90,20 +73,6 @@
             obj.att_list.push( [attrs.nodeName,attrs.nodeValue] );
             });
         obj.name+= ">";
-=======
-                if (tag != 'button') {
-                    if (attrs.nodeName == "string" || attrs.nodeName == "name" || attrs.nodeName == "index") {
-                        render_name += ' ' + attrs.nodeName + '=' + '"' + attrs.nodeValue + '"' ;
-                    }
-                } else {
-                    if (attrs.nodeName == "name") {
-                        render_name += ' ' + attrs.nodeName + '=' + '"' + attrs.nodeValue + '"';
-                    }
-                }
-                obj.att_list.push( [attrs.nodeName,attrs.nodeValue] );
-            });
-            render_name+= ">";
->>>>>>> 82ea675d
         });
         return obj;
     },
@@ -131,16 +100,9 @@
             parent_list.push(parent_id);
             self.append_child_object(main_object[0], parent_list.slice(1), child_obj_list);
         }
-<<<<<<< HEAD
         for (var i=0; i<children_list.length; i++) {
             self.convert_arch_to_obj
             (children_list[i], parent_list, child_obj_list[i].id, main_object);
-=======
-        for (var i = 0; i < children_list.length; i++) {
-            self.xml_node_create
-            (children_list[i], children_list[i].tagName.toLowerCase(),
-                parent_list, child_obj_list[i].id, main_object);
->>>>>>> 82ea675d
         }
         return main_object;
     },
@@ -155,24 +117,13 @@
     },
     get_arch: function() {
         var self = this;
-<<<<<<< HEAD
-        var view_id =
-            ((this.view_edit_dialog.$element.find("input[name='radiogroup']:checked").parent()).parent())
-                    .attr('data-id');
-        var view_arch_list = [];
-        var ve_dataset = new openerp.web.DataSet(this, 'ir.ui.view');
-        ve_dataset.read_ids([parseInt(view_id)], ['arch'], function (arch) {
-            arch_object = self.parse_xml(arch[0].arch, view_id);
-            view_arch_list.push({"view_id" : view_id, "arch" : arch[0].arch});
-=======
         var view_arch_list = [];
         self.main_view_id =((this.view_edit_dialog.$element.find("input[name='radiogroup']:checked").parent()).parent()).attr('data-id');
         var ve_dataset = new openerp.web.DataSet(this, 'ir.ui.view');
         ve_dataset.read_ids([parseInt(self.main_view_id)], ['arch', 'type'], function (arch) {
-            one_object = self.parse_xml(arch[0].arch,self.main_view_id);
+            var arch_object = self.parse_xml(arch[0].arch,self.main_view_id);
             self.main_view_type = arch[0].type
             view_arch_list.push({"view_id" : self.main_view_id, "arch" : arch[0].arch});
->>>>>>> 82ea675d
             dataset = new openerp.web.DataSetSearch(self, 'ir.ui.view', null, null);
             dataset.read_slice([], {domain : [['inherit_id','=', parseInt(self.main_view_id)]]}, function (result) {
                 _.each(result, function(res) {
@@ -209,19 +160,9 @@
                     expr_to_list.push(_.without($.trim(part.replace(/[^a-zA-Z 0-9 _]+/g,'!')).split("!"),""));
                 });
             } else {
-<<<<<<< HEAD
                 var temp = _.reject(xpath_arch_object[0].child_id[0].att_list, function(list)
                     { return _.include(list, "position")});
                     expr_to_list = [_.flatten(temp)];
-=======
-                var temp = [];
-                _.each(xpath_object[0].child_id[0].att_list, function(list){
-                    if(!_.include(list, "position")){
-                        temp.push(list);
-                    }
-                });
-                check_list = [_.flatten(temp)];
->>>>>>> 82ea675d
             }
             self.inherit_apply(expr_to_list ,arch_object ,xpath_arch_object);
         });
@@ -392,17 +333,9 @@
                             }
                         }
                     }
-<<<<<<< HEAD
-                    if (last_tr.length != 0 
-                            && parseInt(last_tr.attr('level')) == clicked_tr_level
-                                && 
+                    if (last_tr.length != 0 && parseInt(last_tr.attr('level')) == clicked_tr_level && 
                     (self.edit_xml_dialog.$element.find(last_tr).find('a').text()).search("view_id") == -1) {
                         _.each(tr_to_move, function(rec) {
-=======
-                    if (last_tr.length != 0  && parseInt(last_tr.attr('level')) == level &&
-                        (self.edit_xml_dialog.$element.find(last_tr).find('a').text()).search("view_id") == -1) {
-                        _.each(list_shift, function(rec) {
->>>>>>> 82ea675d
                              $(last_tr).before(rec);
                         });
                         self.save_move_arch(one_object, view_id, view_xml_id, clicked_tr_id, clicked_tr_level, "up");
@@ -440,19 +373,11 @@
                             last_tr = next_tr;
                         }
                     }
-<<<<<<< HEAD
                     tr_to_move.reverse();
                     _.each(tr_to_move, function(rec) {
                        $(last_tr).after(rec);
                     });
                     self.save_move_arch(one_object, view_id, view_xml_id, clicked_tr_id, clicked_tr_level, "down");
-=======
-                    list_shift.reverse();
-                    _.each(list_shift, function(rec) {
-                       $(last_tr).after(rec);
-                    });
-                    self.save_move_arch(one_object, view_id, view_xml_id, id_tr, level, "down");
->>>>>>> 82ea675d
                 }
                 break;
             }
@@ -472,13 +397,8 @@
                 if(insert.length == check_list.length ){return xml_child;}
             });
         }
-<<<<<<< HEAD
         return self.save_arch(arch.arch, obj[0].child_id[0], parseInt(clicked_tr_id), [], parseInt(level),
                         parseInt(view_id), arch, move_direct);
-=======
-        return self.get_node(arch.arch, obj[0].child_id[0], parseInt(id_tr), [], parseInt(level),
-            parseInt(view_id), arch, move_direct);
->>>>>>> 82ea675d
     },
 
     get_object_by_id: function(view_xml_id, one_object,result){
@@ -494,12 +414,7 @@
         }
         return result;
     },
-<<<<<<< HEAD
-
     save_arch: function(arch1, obj, id, child_list, level, view_id, arch, move_direct){
-=======
-    get_node: function(arch1, obj, id, child_list, level, view_id, arch, move_direct){
->>>>>>> 82ea675d
         var self = this;
         var children_list =  $(arch1).children();
         var list_obj_xml = _.zip(children_list,obj.child_id);
@@ -529,15 +444,9 @@
                     });
                 }
             }
-<<<<<<< HEAD
             if(obj.level <= level){
                 _.each(list_obj_xml, function(child_node){
                     self.save_arch(child_node[0], child_node[1], id, obj.child_id, level, view_id, arch, move_direct);
-=======
-            if (obj.level <= level) {
-                _.each(list_obj_xml, function(child_node) {
-                    self.get_node(child_node[0], child_node[1], id, obj.child_id, level, view_id, arch, move_direct);
->>>>>>> 82ea675d
                 });
             }
         }
@@ -554,11 +463,6 @@
             return false;
          }
        }
-<<<<<<< HEAD
-    },
-=======
->>>>>>> 82ea675d
-
     },
     on_expand: function(expand_img){
         var level = parseInt($(expand_img).closest("tr[id^='viewedit-']").attr('level'));
