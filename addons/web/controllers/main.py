--- conflicted
+++ resolved
@@ -28,11 +28,7 @@
 from collections import OrderedDict
 from werkzeug.urls import url_decode, iri_to_uri
 from xml.etree import ElementTree
-<<<<<<< HEAD
-=======
-from cStringIO import StringIO
 import unicodedata
->>>>>>> cae950e8
 
 
 import odoo
