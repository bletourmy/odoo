--- conflicted
+++ resolved
@@ -7,17 +7,13 @@
 "Project-Id-Version: OpenERP Server 6.0dev\n"
 "Report-Msgid-Bugs-To: support@openerp.com\n"
 "POT-Creation-Date: 2011-01-11 11:15+0000\n"
-"PO-Revision-Date: 2010-12-20 19:34+0000\n"
-"Last-Translator: Rui Franco (multibase.pt) <Unknown>\n"
+"PO-Revision-Date: 2011-01-19 00:40+0000\n"
+"Last-Translator: Tiago Baptista <Unknown>\n"
 "Language-Team: \n"
 "MIME-Version: 1.0\n"
 "Content-Type: text/plain; charset=UTF-8\n"
 "Content-Transfer-Encoding: 8bit\n"
-<<<<<<< HEAD
-"X-Launchpad-Export-Date: 2011-01-15 05:13+0000\n"
-=======
 "X-Launchpad-Export-Date: 2011-01-20 04:51+0000\n"
->>>>>>> 2e4efe26
 "X-Generator: Launchpad (build 12177)\n"
 
 #. module: crm
@@ -90,7 +86,7 @@
 #: view:crm.phonecall2phonecall:0
 #: view:crm.send.mail:0
 msgid " "
-msgstr ""
+msgstr " "
 
 #. module: crm
 #: view:crm.lead.report:0
@@ -338,7 +334,7 @@
 #. module: crm
 #: selection:crm.meeting,end_type:0
 msgid "Forever"
-msgstr ""
+msgstr "Para Sempre"
 
 #. module: crm
 #: help:crm.lead,optout:0
@@ -376,7 +372,7 @@
 #. module: crm
 #: view:crm.installer:0
 msgid "Enhance your core CRM Application with additional functionalities."
-msgstr ""
+msgstr "Melhore a aplicação base de CRM com mais funções."
 
 #. module: crm
 #: field:crm.case.stage,on_change:0
@@ -518,17 +514,17 @@
 #. module: crm
 #: model:crm.case.resource.type,name:crm.type_lead1
 msgid "Version 4.2"
-msgstr ""
+msgstr "Versão 4.2"
 
 #. module: crm
 #: model:crm.case.resource.type,name:crm.type_lead2
 msgid "Version 4.4"
-msgstr ""
+msgstr "Versão 4.4"
 
 #. module: crm
 #: help:crm.installer,fetchmail:0
 msgid "Allows you to receive E-Mails from POP/IMAP server."
-msgstr ""
+msgstr "Permite receber e-mails de um servidor POP/IMAP."
 
 #. module: crm
 #: model:process.transition,note:crm.process_transition_opportunitymeeting0
@@ -557,7 +553,7 @@
 #. module: crm
 #: view:crm.installer:0
 msgid "Configure"
-msgstr ""
+msgstr "Configurar"
 
 #. module: crm
 #: code:addons/crm/crm.py:378
@@ -640,6 +636,9 @@
 "Thick this box if you want that on escalation, the responsible of this sale "
 "team automatically becomes responsible of the lead/opportunity escaladed"
 msgstr ""
+"Seleccione esta opção se pretender que o responsável por esta equipa de "
+"vendas seja automaticamente seleccionado como responsável por uma "
+"oportunidade à qual foi aumentada a prioridade"
 
 #. module: crm
 #: help:crm.installer,outlook:0
@@ -667,7 +666,7 @@
 #. module: crm
 #: selection:crm.meeting,end_type:0
 msgid "End date"
-msgstr ""
+msgstr "Data de fim"
 
 #. module: crm
 #: constraint:base.action.rule:0
@@ -729,6 +728,8 @@
 "The email address put in the 'Reply-To' of all emails sent by OpenERP about "
 "cases in this sales team"
 msgstr ""
+"O endereço de e-mail colocado no campo 'Responder-Para' (Reply-To) em todos "
+"os e-mails enviados no OpenERP sobre casos desta equipa de vendas"
 
 #. module: crm
 #: view:res.users:0
