--- conflicted
+++ resolved
@@ -392,15 +392,8 @@
             if self._columns.get('date_closed'):
                 default.update({ 'date_closed': False, })
             if self._columns.get('date_open'):
-<<<<<<< HEAD
-                default.update({
-                    'date_open': False
-                })
+                default.update({ 'date_open': False })
         return super(crm_case, self).copy(cr, uid, id, default, context=context)
-=======
-                default.update({ 'date_open': False })
-        return super(osv.osv, self).copy(cr, uid, id, default, context=context)
->>>>>>> e7d06fc3
 
     def _history(self, cr, uid, cases, keyword, history=False, subject=None, email=False, details=None, email_from=False, message_id=False, attach=[], context=None):
         mailgate_pool = self.pool.get('mailgate.thread')
