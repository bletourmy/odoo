# -*- coding: utf-8 -*-
##############################################################################
#
#    OpenERP, Open Source Management Solution
#    Copyright (C) 2004-2010 Tiny SPRL (<http://tiny.be>).
#
#    This program is free software: you can redistribute it and/or modify
#    it under the terms of the GNU Affero General Public License as
#    published by the Free Software Foundation, either version 3 of the
#    License, or (at your option) any later version.
#
#    This program is distributed in the hope that it will be useful,
#    but WITHOUT ANY WARRANTY; without even the implied warranty of
#    MERCHANTABILITY or FITNESS FOR A PARTICULAR PURPOSE.  See the
#    GNU Affero General Public License for more details.
#
#    You should have received a copy of the GNU Affero General Public License
#    along with this program.  If not, see <http://www.gnu.org/licenses/>.
#
##############################################################################

import time
import base64
import tools

from osv import fields
from osv import osv
from tools.translate import _

MAX_LEVEL = 15
AVAILABLE_STATES = [
    ('draft', 'New'),
    ('open', 'In Progress'),
    ('cancel', 'Cancelled'),
    ('done', 'Closed'),
    ('pending', 'Pending'),
]

AVAILABLE_PRIORITIES = [
    ('1', 'Highest'),
    ('2', 'High'),
    ('3', 'Normal'),
    ('4', 'Low'),
    ('5', 'Lowest'),
]

class crm_case_channel(osv.osv):
    _name = "crm.case.channel"
    _description = "Channels"
    _order = 'name'
    _columns = {
        'name': fields.char('Channel Name', size=64, required=True),
        'active': fields.boolean('Active'),
    }
    _defaults = {
        'active': lambda *a: 1,
    }

class crm_case_stage(osv.osv):
    """ Stage of case """

    _name = "crm.case.stage"
    _description = "Stage of case"
    _rec_name = 'name'
    _order = "sequence"

    _columns = {
        'name': fields.char('Stage Name', size=64, required=True, translate=True),
        'sequence': fields.integer('Sequence', help="Used to order stages."),
        'probability': fields.float('Probability (%)', required=True, help="This percentage depicts the default/average probability of the Case for this stage to be a success"),
        'on_change': fields.boolean('Change Probability Automatically', help="Setting this stage will change the probability automatically on the opportunity."),
        'requirements': fields.text('Requirements'),
        'section_ids':fields.many2many('crm.case.section', 'section_stage_rel', 'stage_id', 'section_id', 'Sections'),
        'case_default': fields.boolean('Common to All Teams', help="If you check this field, this stage will be proposed by default on each sales team. It will not assign this stage to existing teams."),
    }

    _defaults = {
        'sequence': lambda *args: 1,
        'probability': lambda *args: 0.0,
    }

class crm_case_section(osv.osv):
    """Sales Team"""

    _name = "crm.case.section"
    _description = "Sales Teams"
    _order = "complete_name"

    def get_full_name(self, cr, uid, ids, field_name, arg, context=None):
        return  dict(self.name_get(cr, uid, ids, context=context))

    _columns = {
        'name': fields.char('Sales Team', size=64, required=True, translate=True),
        'complete_name': fields.function(get_full_name, type='char', size=256, readonly=True, store=True),
        'code': fields.char('Code', size=8),
        'active': fields.boolean('Active', help="If the active field is set to "\
                        "true, it will allow you to hide the sales team without removing it."),
        'allow_unlink': fields.boolean('Allow Delete', help="Allows to delete non draft cases"),
        'change_responsible': fields.boolean('Reassign Escalated', help="When escalating to this team override the saleman with the team leader."),
        'user_id': fields.many2one('res.users', 'Team Leader'),
        'member_ids':fields.many2many('res.users', 'sale_member_rel', 'section_id', 'member_id', 'Team Members'),
        'reply_to': fields.char('Reply-To', size=64, help="The email address put in the 'Reply-To' of all emails sent by OpenERP about cases in this sales team"),
        'parent_id': fields.many2one('crm.case.section', 'Parent Team'),
        'child_ids': fields.one2many('crm.case.section', 'parent_id', 'Child Teams'),
        'resource_calendar_id': fields.many2one('resource.calendar', "Working Time", help="Used to compute open days"),
        'note': fields.text('Description'),
        'working_hours': fields.float('Working Hours', digits=(16,2 )),
        'stage_ids': fields.many2many('crm.case.stage', 'section_stage_rel', 'section_id', 'stage_id', 'Stages'),
    }
    def _get_stage_common(self, cr, uid, context):
        ids = self.pool.get('crm.case.stage').search(cr, uid, [('case_default','=',1)], context=context)
        return ids

    _defaults = {
        'active': lambda *a: 1,
        'allow_unlink': lambda *a: 1,
        'stage_ids': _get_stage_common
    }

    _sql_constraints = [
        ('code_uniq', 'unique (code)', 'The code of the sales team must be unique !')
    ]

    _constraints = [
        (osv.osv._check_recursion, 'Error ! You cannot create recursive Sales team.', ['parent_id'])
    ]

    def name_get(self, cr, uid, ids, context=None):
        """Overrides orm name_get method"""
        if not isinstance(ids, list) :
            ids = [ids]
        res = []
        if not ids:
            return res
        reads = self.read(cr, uid, ids, ['name', 'parent_id'], context)

        for record in reads:
            name = record['name']
            if record['parent_id']:
                name = record['parent_id'][1] + ' / ' + name
            res.append((record['id'], name))
        return res

class crm_case_categ(osv.osv):
    """ Category of Case """
    _name = "crm.case.categ"
    _description = "Category of Case"
    _columns = {
        'name': fields.char('Name', size=64, required=True, translate=True),
        'section_id': fields.many2one('crm.case.section', 'Sales Team'),
        'object_id': fields.many2one('ir.model', 'Object Name'),
    }

    def _find_object_id(self, cr, uid, context=None):
        """Finds id for case object"""
        object_id = context and context.get('object_id', False) or False
        ids = self.pool.get('ir.model').search(cr, uid, [('id', '=', object_id)])
        return ids and ids[0] or False

    _defaults = {
        'object_id' : _find_object_id
    }

class crm_case_resource_type(osv.osv):
    """ Resource Type of case """
    _name = "crm.case.resource.type"
    _description = "Campaign"
    _rec_name = "name"
    _columns = {
        'name': fields.char('Campaign Name', size=64, required=True, translate=True),
        'section_id': fields.many2one('crm.case.section', 'Sales Team'),
    }

class crm_base(object):
    """ Base utility mixin class for crm objects,
    Object subclassing this should define colums:
        date_open
        date_closed
        user_id
        partner_id
        partner_address_id
    """
    def _get_default_partner_address(self, cr, uid, context=None):
        """Gives id of default address for current user
        :param context: if portal in context is false return false anyway
        """
        if context is None:
            context = {}
        if not context.get('portal'):
            return False
        # was user.address_id.id, but address_id has been removed
        user = self.pool.get('res.users').browse(cr, uid, uid, context=context)
        if hasattr(user, 'partner_address_id') and user.partner_address_id:
            return user.partner_address_id
        return False

    def _get_default_partner(self, cr, uid, context=None):
        """Gives id of partner for current user
        :param context: if portal in context is false return false anyway
        """
        if context is None:
            context = {}
        if not context.get('portal', False):
            return False
        user = self.pool.get('res.users').browse(cr, uid, uid, context=context)
        if hasattr(user, 'partner_address_id') and user.partner_address_id:
            return user.partner_address_id
        return user.company_id.partner_id.id

    def _get_default_email(self, cr, uid, context=None):
        """Gives default email address for current user
        :param context: if portal in context is false return false anyway
        """
        if not context.get('portal', False):
            return False
        user = self.pool.get('res.users').browse(cr, uid, uid, context=context)
        return user.user_email

    def _get_default_user(self, cr, uid, context=None):
        """Gives current user id
       :param context: if portal in context is false return false anyway
        """
        if context and context.get('portal', False):
            return False
        return uid

    def _get_section(self, cr, uid, context=None):
        """Gives section id for current User
        """
        user = self.pool.get('res.users').browse(cr, uid, uid, context=context)
        return user.context_section_id.id or False

    def onchange_partner_address_id(self, cr, uid, ids, add, email=False):
        """This function returns value of partner email based on Partner Address
        :param ids: List of case IDs
        :param add: Id of Partner's address
        :param email: Partner's email ID
        """
        data = {'value': {'email_from': False, 'phone':False}}
        if add:
            address = self.pool.get('res.partner.address').browse(cr, uid, add)
            data['value'] = {'email_from': address and address.email or False ,
                             'phone':  address and address.phone or False}
        if 'phone' not in self._columns:
            del data['value']['phone']
        return data

    def onchange_partner_id(self, cr, uid, ids, part, email=False):
        """This function returns value of partner address based on partner
        :param ids: List of case IDs
        :param part: Partner's id
        :param email: Partner's email ID
        """
        data={}
        if  part:
            addr = self.pool.get('res.partner').address_get(cr, uid, [part], ['contact'])
            data = {'partner_address_id': addr['contact']}
            data.update(self.onchange_partner_address_id(cr, uid, ids, addr['contact'])['value'])
        return {'value': data}

    def _case_opportunity_meeting_notification(self, cr, uid, ids, context=None):
        return True

    def _case_open_notification(self, case, context=None):
        return True

    def _case_close_notification(self, case, context=None):
        return True

    def _case_cancel_notification(self, case, context=None):
        return True

    def _case_pending_notification(self, case, context=None):
        return True

    def _case_escalate_notification(self, case, context=None):
        return True

    def _case_phonecall_notification(self, case, action, context=None):
        return True

    def case_open(self, cr, uid, ids, context=None):
        """Opens Case
        :param ids: List of case Ids
        """
        cases = self.browse(cr, uid, ids)
        for case in cases:
            data = {'state': 'open', 'active': True}
            if not case.user_id:
                data['user_id'] = uid
<<<<<<< HEAD
            self.write(cr, uid, case.id, data)
            self._case_open_notification(case, context=context)
=======
            self.write(cr, uid, [case.id], data)

>>>>>>> 526281d4
        self._action(cr, uid, cases, 'open')

        return True

    def case_close(self, cr, uid, ids, context=None):
        """Closes Case
        :param ids: List of case Ids
        """
        cases = self.browse(cr, uid, ids)
        cases[0].state # to fill the browse record cache
        self.write(cr, uid, ids, {'state': 'done', 'date_closed': time.strftime('%Y-%m-%d %H:%M:%S'), })
        # We use the cache of cases to keep the old case state
        self._action(cr, uid, cases, 'done')
        return True

    def case_cancel(self, cr, uid, ids, context=None):
        """Cancels Case
        :param ids: List of case Ids
        """
        cases = self.browse(cr, uid, ids)
        cases[0].state # to fill the browse record cache
        self.write(cr, uid, ids, {'state': 'cancel', 'active': True})
        # We use the cache of cases to keep the old case state
        self._action(cr, uid, cases, 'cancel')
        return True

    def case_pending(self, cr, uid, ids, context=None):
        """Marks case as pending
        :param ids: List of case Ids
        """
        cases = self.browse(cr, uid, ids)
        cases[0].state # to fill the browse record cache
        self.write(cr, uid, ids, {'state': 'pending', 'active': True})
        self._action(cr, uid, cases, 'pending')
        return True

    def case_reset(self, cr, uid, ids, context=None):
        """Resets case as draft
        :param ids: List of case Ids
        """
        cases = self.browse(cr, uid, ids)
        cases[0].state # to fill the browse record cache
        self.write(cr, uid, ids, {'state': 'draft', 'active': True})
        self._action(cr, uid, cases, 'draft')
        return True

    def _action(self, cr, uid, cases, state_to, scrit=None, context=None):
        if context is None:
            context = {}
        context['state_to'] = state_to
        rule_obj = self.pool.get('base.action.rule')
        model_obj = self.pool.get('ir.model')
        model_ids = model_obj.search(cr, uid, [('model','=',self._name)])
        rule_ids = rule_obj.search(cr, uid, [('model_id','=',model_ids[0])])
        return rule_obj._action(cr, uid, rule_ids, cases, scrit=scrit, context=context)

class crm_case(crm_base):
    """ A simple python class to be used for common functions
    Object that inherit from this class should inherit from mailgate.thread
    And need a stage_id field
    And object that inherit (orm inheritance) from a class the overwrite copy
    """

    def stage_find(self, cr, uid, section_id, domain=[], order='sequence'):
        domain = list(domain)
        if section_id:
            domain.append(('section_ids', '=', section_id))
        stage_ids = self.pool.get('crm.case.stage').search(cr, uid, domain, order=order)
        if stage_ids:
            return stage_ids[0]
        return False

    def stage_set(self, cr, uid, ids, stage_id, context=None):
        value = {}
        if hasattr(self,'onchange_stage_id'):
            value = self.onchange_stage_id(cr, uid, ids, stage_id)['value']
        value['stage_id'] = stage_id
        return self.write(cr, uid, ids, value, context=context)

    def stage_change(self, cr, uid, ids, op, order, context=None):
        if context is None:
            context = {}
        for case in self.browse(cr, uid, ids, context=context):
            seq = 0
            if case.stage_id:
                seq = case.stage_id.sequence
            section_id = None
            if case.section_id:
                section_id = case.section_id.id
            next_stage_id = self.stage_find(cr, uid, section_id, [('sequence',op,seq)],order)
            if next_stage_id:
                return self.stage_set(cr, uid, [case.id], next_stage_id, context=context)
        return False

    def stage_next(self, cr, uid, ids, context=None):
        """This function computes next stage for case from its current stage
        using available stage for that case type
        """
        return self.stage_change(cr, uid, ids, '>','sequence', context)

    def stage_previous(self, cr, uid, ids, context=None):
        """This function computes previous stage for case from its current
        stage using available stage for that case type
        """
        return self.stage_change(cr, uid, ids, '<', 'sequence desc', context)

    def copy(self, cr, uid, id, default=None, context=None):
        """Overrides orm copy method to avoid copying messages,
           as well as date_closed and date_open columns if they
           exist."""
        if default is None:
            default = {}

        default.update({ 'message_ids': [], })
        if hasattr(self, '_columns'):
            if self._columns.get('date_closed'):
                default.update({ 'date_closed': False, })
            if self._columns.get('date_open'):
                default.update({ 'date_open': False })
        return super(crm_case, self).copy(cr, uid, id, default, context=context)

    def case_open(self, cr, uid, ids, context=None):
        """Opens Case"""
        cases = self.browse(cr, uid, ids)
        for case in cases:
            data = {'state': 'open', 'active': True }
            if not case.user_id:
                data['user_id'] = uid
<<<<<<< HEAD
            self.write(cr, uid, case.id, data)
            self._case_open_notification(case, context=context)
=======
            self.write(cr, uid, [case.id], data)
>>>>>>> 526281d4
        self._action(cr, uid, cases, 'open')
        return True

    def case_close(self, cr, uid, ids, context=None):
        """Closes Case"""
        cases = self.browse(cr, uid, ids)
        cases[0].state # to fill the browse record cache
        self.write(cr, uid, ids, {'state': 'done',
                                  'date_closed': time.strftime('%Y-%m-%d %H:%M:%S'),
                                  })
        #
        # We use the cache of cases to keep the old case state
        #
        self._case_close_notification(cases, context=context)
        self._action(cr, uid, cases, 'done')
        return True

    def case_escalate(self, cr, uid, ids, context=None):
        """Escalates case to parent level"""
        cases = self.browse(cr, uid, ids)
        for case in cases:
            data = {'active': True}
            if case.section_id.parent_id:
                data['section_id'] = case.section_id.parent_id.id
                if case.section_id.parent_id.change_responsible:
                    if case.section_id.parent_id.user_id:
                        data['user_id'] = case.section_id.parent_id.user_id.id
            else:
                raise osv.except_osv(_('Error !'), _('You can not escalate, you are already at the top level regarding your sales-team category.'))
            self.write(cr, uid, [case.id], data)
        cases = self.browse(cr, uid, ids)
        self._case_escalate_notification(cases, context=context)
        self._action(cr, uid, cases, 'escalate')
        return True

    def case_cancel(self, cr, uid, ids, context=None):
        """Cancels Case"""
        cases = self.browse(cr, uid, ids)
        cases[0].state # to fill the browse record cache
        self.write(cr, uid, ids, {'state': 'cancel',
                                  'active': True})
        self._case_cancel_notification(cases, context=context)
        self._action(cr, uid, cases, 'cancel')
        return True

    def case_pending(self, cr, uid, ids, context=None):
        """Marks case as pending"""
        cases = self.browse(cr, uid, ids)
        cases[0].state # to fill the browse record cache
        self.write(cr, uid, ids, {'state': 'pending', 'active': True})
        self._case_pending_notification(cases, context=context)
        self._action(cr, uid, cases, 'pending')
        return True

    def case_reset(self, cr, uid, ids, context=None):
        """Resets case as draft"""
        state = 'draft'
        if 'crm.phonecall' in context: #TO fix: move into crm_phonecall.py?
            state = 'open'
        cases = self.browse(cr, uid, ids)
        cases[0].state # to fill the browse record cache
        self.write(cr, uid, ids, {'state': state, 'active': True})
        self._action(cr, uid, cases, state)
        return True

    def remind_partner(self, cr, uid, ids, context=None, attach=False):
        return self.remind_user(cr, uid, ids, context, attach,
                destination=False)

    def remind_user(self, cr, uid, ids, context=None, attach=False, destination=True):
        mail_message = self.pool.get('mail.message')
        for case in self.browse(cr, uid, ids, context=context):
            if not destination and not case.email_from:
                return False
            if not case.user_id.user_email:
                return False
            if destination and case.section_id.user_id:
                case_email = case.section_id.user_id.user_email
            else:
                case_email = case.user_id.user_email

            src = case_email
            dest = case.user_id.user_email or ""
            body = case.description or ""
            for message in case.message_ids:
                if message.email_from:
                    body = message.description
                    break

            if not destination:
                src, dest = dest, case.email_from
                if body and case.user_id.signature:
                    if body:
                        body += '\n\n%s' % (case.user_id.signature)
                    else:
                        body = '\n\n%s' % (case.user_id.signature)

            body = self.format_body(body)

            attach_to_send = {}

            if attach:
                attach_ids = self.pool.get('ir.attachment').search(cr, uid, [('res_model', '=', self._name), ('res_id', '=', case.id)])
                attach_to_send = self.pool.get('ir.attachment').read(cr, uid, attach_ids, ['datas_fname', 'datas'])
                attach_to_send = dict(map(lambda x: (x['datas_fname'], base64.decodestring(x['datas'])), attach_to_send))

            # Send an email
            subject = "Reminder: [%s] %s" % (str(case.id), case.name, )
            mail_message.schedule_with_attach(cr, uid,
                src,
                [dest],
                subject,
                body,
                model='crm.case',
                reply_to=case.section_id.reply_to,
                res_id=case.id,
                attachments=attach_to_send,
                context=context
            )
        return True

    def _check(self, cr, uid, ids=False, context=None):
        """Function called by the scheduler to process cases for date actions
           Only works on not done and cancelled cases
        """
        cr.execute('select * from crm_case \
                where (date_action_last<%s or date_action_last is null) \
                and (date_action_next<=%s or date_action_next is null) \
                and state not in (\'cancel\',\'done\')',
                (time.strftime("%Y-%m-%d %H:%M:%S"),
                    time.strftime('%Y-%m-%d %H:%M:%S')))

        ids2 = map(lambda x: x[0], cr.fetchall() or [])
        cases = self.browse(cr, uid, ids2, context=context)
        return self._action(cr, uid, cases, False, context=context)

    def format_body(self, body):
        return self.pool.get('base.action.rule').format_body(body)

    def format_mail(self, obj, body):
        return self.pool.get('base.action.rule').format_mail(obj, body)

    def message_thread_followers(self, cr, uid, ids, context=None):
        res = {}
        for case in self.browse(cr, uid, ids, context=context):
            l=[]
            if case.email_cc:
                l.append(case.email_cc)
            if case.user_id and case.user_id.user_email:
                l.append(case.user_id.user_email)
            res[case.id] = l
        return res

def _links_get(self, cr, uid, context=None):
    """Gets links value for reference field"""
    obj = self.pool.get('res.request.link')
    ids = obj.search(cr, uid, [])
    res = obj.read(cr, uid, ids, ['object', 'name'], context)
    return [(r['object'], r['name']) for r in res]

class users(osv.osv):
    _inherit = 'res.users'
    _description = "Users"
    _columns = {
        'context_section_id': fields.many2one('crm.case.section', 'Sales Team'),
    }

    def create(self, cr, uid, vals, context=None):
        res = super(users, self).create(cr, uid, vals, context=context)
        section_obj=self.pool.get('crm.case.section')
        if vals.get('context_section_id'):
            section_obj.write(cr, uid, [vals['context_section_id']], {'member_ids':[(4, res)]}, context)
        return res

users()

# vim:expandtab:smartindent:tabstop=4:softtabstop=4:shiftwidth=4:<|MERGE_RESOLUTION|>--- conflicted
+++ resolved
@@ -288,13 +288,7 @@
             data = {'state': 'open', 'active': True}
             if not case.user_id:
                 data['user_id'] = uid
-<<<<<<< HEAD
-            self.write(cr, uid, case.id, data)
-            self._case_open_notification(case, context=context)
-=======
             self.write(cr, uid, [case.id], data)
-
->>>>>>> 526281d4
         self._action(cr, uid, cases, 'open')
 
         return True
@@ -423,12 +417,8 @@
             data = {'state': 'open', 'active': True }
             if not case.user_id:
                 data['user_id'] = uid
-<<<<<<< HEAD
-            self.write(cr, uid, case.id, data)
+            self.write(cr, uid, [case.id], data)
             self._case_open_notification(case, context=context)
-=======
-            self.write(cr, uid, [case.id], data)
->>>>>>> 526281d4
         self._action(cr, uid, cases, 'open')
         return True
 
