--- conflicted
+++ resolved
@@ -590,7 +590,13 @@
                 attachment.write(values)
         return True
 
-<<<<<<< HEAD
+    def _merge_opportunity_phonecalls(self, cr, uid, opportunity_id, opportunities, context=None):
+        phonecall_obj = self.pool['crm.phonecall']
+        for opportunity in opportunities:
+            for phonecall_id in phonecall_obj.search(cr, uid, [('opportunity_id', '=', opportunity.id)], context=context):
+                phonecall_obj.write(cr, uid, phonecall_id, {'opportunity_id': opportunity_id}, context=context)
+        return True
+
     def get_duplicated_leads(self, cr, uid, ids, partner_id, include_lost=False, context=None):
         """
         Search for opportunities that have the same partner and that arent done or cancelled
@@ -621,14 +627,7 @@
         self._merge_notify(cr, uid, highest, opportunities, context=context)
         self._merge_opportunity_history(cr, uid, highest, opportunities, context=context)
         self._merge_opportunity_attachments(cr, uid, highest, opportunities, context=context)
-=======
-    def _merge_opportunity_phonecalls(self, cr, uid, opportunity_id, opportunities, context=None):
-        phonecall_obj = self.pool['crm.phonecall']
-        for opportunity in opportunities:
-            for phonecall_id in phonecall_obj.search(cr, uid, [('opportunity_id', '=', opportunity.id)], context=context):
-                phonecall_obj.write(cr, uid, phonecall_id, {'opportunity_id': opportunity_id}, context=context)
-        return True
->>>>>>> fe8106fb
+        self._merge_opportunity_phonecalls(cr, uid, highest, opportunities, context=context)
 
     def merge_opportunity(self, cr, uid, ids, user_id=False, section_id=False, context=None):
         """
@@ -672,14 +671,6 @@
         if section_id:
             merged_data['section_id'] = section_id
 
-<<<<<<< HEAD
-=======
-        # Merge messages and attachements into the first opportunity
-        self._merge_opportunity_history(cr, uid, highest.id, tail_opportunities, context=context)
-        self._merge_opportunity_attachments(cr, uid, highest.id, tail_opportunities, context=context)
-        self._merge_opportunity_phonecalls(cr, uid, highest.id, tail_opportunities, context=context)
-
->>>>>>> fe8106fb
         # Merge notifications about loss of information
         opportunities = [highest]
         opportunities.extend(opportunities_rest)
