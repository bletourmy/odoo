# -*- coding: utf-8 -*-
##############################################################################
#
#    OpenERP, Open Source Management Solution
#    Copyright (C) 2004-2010 Tiny SPRL (<http://tiny.be>).
#
#    This program is free software: you can redistribute it and/or modify
#    it under the terms of the GNU Affero General Public License as
#    published by the Free Software Foundation, either version 3 of the
#    License, or (at your option) any later version.
#
#    This program is distributed in the hope that it will be useful,
#    but WITHOUT ANY WARRANTY; without even the implied warranty of
#    MERCHANTABILITY or FITNESS FOR A PARTICULAR PURPOSE.  See the
#    GNU Affero General Public License for more details.
#
#    You should have received a copy of the GNU Affero General Public License
#    along with this program.  If not, see <http://www.gnu.org/licenses/>.
#
##############################################################################

import re
import tools

from tools.translate import _
from osv import fields
from osv import osv

import crm

class base_action_rule(osv.osv):
    """ Base Action Rule """
    _inherit = 'base.action.rule'
    _description = 'Action Rules'

    _columns = {
        'trg_section_id': fields.many2one('crm.case.section', 'Sales Team'),
        'trg_max_history': fields.integer('Maximum Communication History'),
        'trg_categ_id':  fields.many2one('crm.case.categ', 'Category'),
        'regex_history' : fields.char('Regular Expression on Case History', size=128),
        'act_section_id': fields.many2one('crm.case.section', 'Set Team to'),
        'act_categ_id': fields.many2one('crm.case.categ', 'Set Category to'),
<<<<<<< HEAD
        'act_mail_to_partner': fields.boolean('Mail to Partner',
                                              help="Check this if you want the rule to send an email to the partner."),
    }
=======
        'act_mail_to_partner': fields.boolean('Mail to Partner', help="Check \
this if you want the rule to send an email to the partner."),
    }

>>>>>>> 097b76d3

    def email_send(self, cr, uid, obj, emails, body, emailfrom=tools.config.get('email_from', False), context=None):
        mail_message = self.pool.get('mail.message')
        body = self.format_mail(obj, body)
        if not emailfrom:
<<<<<<< HEAD
            if hasattr(obj, 'user_id')  and obj.user_id and obj.user_id.address_id and obj.user_id.address_id.email:
                emailfrom = obj.user_id.address_id.email
=======
            if hasattr(obj, 'user_id')  and obj.user_id and obj.user_id.user_email:
                emailfrom = obj.user_id.user_email
>>>>>>> 097b76d3

        name = '[%d] %s' % (obj.id, tools.ustr(obj.name))
        emailfrom = tools.ustr(emailfrom)
        if hasattr(obj, 'section_id') and obj.section_id and obj.section_id.reply_to:
            reply_to = obj.section_id.reply_to
        else:
            reply_to = emailfrom
        if not emailfrom:
<<<<<<< HEAD
            raise osv.except_osv(_('Error!'), _("No E-Mail Found for your Company address!"))
        return mail_message.schedule_with_attach(cr, uid, emailfrom, emails, name, body, model='base.action.rule', reply_to=reply_to, res_id=str(obj.id))
=======
            raise osv.except_osv(_('Error!'),
                    _("No E-Mail ID Found for your Company address!"))
        return tools.email_send(emailfrom, emails, name, body, reply_to=reply_to, openobject_id=str(obj.id))
>>>>>>> 097b76d3

    def do_check(self, cr, uid, action, obj, context=None):
        ok = super(base_action_rule, self).do_check(cr, uid, action, obj, context=context)

        if hasattr(obj, 'section_id'):
            ok = ok and (not action.trg_section_id or action.trg_section_id.id == obj.section_id.id)
        if hasattr(obj, 'categ_id'):
            ok = ok and (not action.trg_categ_id or action.trg_categ_id.id == obj.categ_id.id)

        #Cheking for history
        regex = action.regex_history
        if regex:
            res = False
            ptrn = re.compile(str(regex))
            for history in obj.message_ids:
                _result = ptrn.search(str(history.name))
                if _result:
                    res = True
                    break
            ok = ok and res

        if action.trg_max_history:
            res_count = False
            history_ids = filter(lambda x: x.email_from, obj.message_ids)
            if len(history_ids) <= action.trg_max_history:
                res_count = True
            ok = ok and res_count
        return ok

    def do_action(self, cr, uid, action, model_obj, obj, context=None):
        res = super(base_action_rule, self).do_action(cr, uid, action, model_obj, obj, context=context)
        write = {}

        if hasattr(action, 'act_section_id') and action.act_section_id:
            obj.section_id = action.act_section_id
            write['section_id'] = action.act_section_id.id

        if hasattr(obj, 'email_cc') and action.act_email_cc:
            if '@' in (obj.email_cc or ''):
                emails = obj.email_cc.split(",")
                if  obj.act_email_cc not in emails:# and '<'+str(action.act_email_cc)+">" not in emails:
                    write['email_cc'] = obj.email_cc + ',' + obj.act_email_cc
            else:
                write['email_cc'] = obj.act_email_cc

        # Put state change by rule in communication history
        if hasattr(obj, 'state') and action.act_state:
            model_obj.history(cr, uid, [obj], _(action.act_state))

        model_obj.write(cr, uid, [obj.id], write, context)
        emails = []

        if hasattr(obj, 'email_from') and action.act_mail_to_partner:
            emails.append(obj.email_from)
        emails = filter(None, emails)
        if len(emails) and action.act_mail_body:
            emails = list(set(emails))
            self.email_send(cr, uid, obj, emails, action.act_mail_body)
        return True


    def state_get(self, cr, uid, context=None):
        """Gets available states for crm"""
        res = super(base_action_rule, self).state_get(cr, uid, context=context)
        return res + crm.AVAILABLE_STATES

    def priority_get(self, cr, uid, context=None):
        res = super(base_action_rule, self).priority_get(cr, uid, context=context)
        return res + crm.AVAILABLE_PRIORITIES

# vim:expandtab:smartindent:tabstop=4:softtabstop=4:shiftwidth=4:<|MERGE_RESOLUTION|>--- conflicted
+++ resolved
@@ -40,28 +40,16 @@
         'regex_history' : fields.char('Regular Expression on Case History', size=128),
         'act_section_id': fields.many2one('crm.case.section', 'Set Team to'),
         'act_categ_id': fields.many2one('crm.case.categ', 'Set Category to'),
-<<<<<<< HEAD
         'act_mail_to_partner': fields.boolean('Mail to Partner',
                                               help="Check this if you want the rule to send an email to the partner."),
     }
-=======
-        'act_mail_to_partner': fields.boolean('Mail to Partner', help="Check \
-this if you want the rule to send an email to the partner."),
-    }
-
->>>>>>> 097b76d3
 
     def email_send(self, cr, uid, obj, emails, body, emailfrom=tools.config.get('email_from', False), context=None):
         mail_message = self.pool.get('mail.message')
         body = self.format_mail(obj, body)
         if not emailfrom:
-<<<<<<< HEAD
-            if hasattr(obj, 'user_id')  and obj.user_id and obj.user_id.address_id and obj.user_id.address_id.email:
-                emailfrom = obj.user_id.address_id.email
-=======
             if hasattr(obj, 'user_id')  and obj.user_id and obj.user_id.user_email:
                 emailfrom = obj.user_id.user_email
->>>>>>> 097b76d3
 
         name = '[%d] %s' % (obj.id, tools.ustr(obj.name))
         emailfrom = tools.ustr(emailfrom)
@@ -70,14 +58,8 @@
         else:
             reply_to = emailfrom
         if not emailfrom:
-<<<<<<< HEAD
             raise osv.except_osv(_('Error!'), _("No E-Mail Found for your Company address!"))
         return mail_message.schedule_with_attach(cr, uid, emailfrom, emails, name, body, model='base.action.rule', reply_to=reply_to, res_id=str(obj.id))
-=======
-            raise osv.except_osv(_('Error!'),
-                    _("No E-Mail ID Found for your Company address!"))
-        return tools.email_send(emailfrom, emails, name, body, reply_to=reply_to, openobject_id=str(obj.id))
->>>>>>> 097b76d3
 
     def do_check(self, cr, uid, action, obj, context=None):
         ok = super(base_action_rule, self).do_check(cr, uid, action, obj, context=context)
