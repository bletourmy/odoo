# -*- coding: utf-8 -*-
##############################################################################
#
#    OpenERP, Open Source Management Solution
#    Copyright (C) 2004-2010 Tiny SPRL (<http://tiny.be>).
#
#    This program is free software: you can redistribute it and/or modify
#    it under the terms of the GNU Affero General Public License as
#    published by the Free Software Foundation, either version 3 of the
#    License, or (at your option) any later version.
#
#    This program is distributed in the hope that it will be useful,
#    but WITHOUT ANY WARRANTY; without even the implied warranty of
#    MERCHANTABILITY or FITNESS FOR A PARTICULAR PURPOSE.  See the
#    GNU Affero General Public License for more details.
#
#    You should have received a copy of the GNU Affero General Public License
#    along with this program.  If not, see <http://www.gnu.org/licenses/>.
#
##############################################################################

import re
import tools

from tools.translate import _
from osv import fields
from osv import osv

import crm

class base_action_rule(osv.osv):
    """ Base Action Rule """
    _inherit = 'base.action.rule'
    _description = 'Action Rules'

    _columns = {
        'trg_section_id': fields.many2one('crm.case.section', 'Sales Team'),
        'trg_max_history': fields.integer('Maximum Communication History'),
        'trg_categ_id':  fields.many2one('crm.case.categ', 'Category'),
        'regex_history' : fields.char('Regular Expression on Case History', size=128),
        'act_section_id': fields.many2one('crm.case.section', 'Set Team to'),
        'act_categ_id': fields.many2one('crm.case.categ', 'Set Category to'),
        'act_mail_to_partner': fields.boolean('Mail to Partner',
                                              help="Check this if you want the rule to send an email to the partner."),
    }

    def email_send(self, cr, uid, obj, emails, body, emailfrom=tools.config.get('email_from', False), context=None):
        mail_message = self.pool.get('mail.message')
        body = self.format_mail(obj, body)
        if not emailfrom:
            if hasattr(obj, 'user_id')  and obj.user_id and obj.user_id.user_email:
                emailfrom = obj.user_id.user_email

        name = '[%d] %s' % (obj.id, tools.ustr(obj.name))
        emailfrom = tools.ustr(emailfrom)
        if hasattr(obj, 'section_id') and obj.section_id and obj.section_id.reply_to:
            reply_to = obj.section_id.reply_to
        else:
            reply_to = emailfrom
        if not emailfrom:
            raise osv.except_osv(_('Error!'), _("No E-Mail Found for your Company address!"))
        return mail_message.schedule_with_attach(cr, uid, emailfrom, emails, name, body, model='base.action.rule', reply_to=reply_to, res_id=obj.id)

    def do_check(self, cr, uid, action, obj, context=None):
        ok = super(base_action_rule, self).do_check(cr, uid, action, obj, context=context)

        if hasattr(obj, 'section_id'):
            ok = ok and (not action.trg_section_id or action.trg_section_id.id == obj.section_id.id)
        if hasattr(obj, 'categ_id'):
            ok = ok and (not action.trg_categ_id or action.trg_categ_id.id == obj.categ_id.id)

        #Cheking for history
        regex = action.regex_history
        if regex:
            res = False
            ptrn = re.compile(str(regex))
            for history in obj.message_ids:
                _result = ptrn.search(str(history.name))
                if _result:
                    res = True
                    break
            ok = ok and res

        if action.trg_max_history:
            res_count = False
            history_ids = filter(lambda x: x.email_from, obj.message_ids)
            if len(history_ids) <= action.trg_max_history:
                res_count = True
            ok = ok and res_count
        return ok

    def do_action(self, cr, uid, action, model_obj, obj, context=None):
<<<<<<< HEAD
        res = super(base_action_rule, self).do_action(cr, uid, action, model_obj, obj, context=context)
        write = {}

=======
        """ @param self: The object pointer
        @param cr: the current row, from the database cursor,
        @param uid: the current user’s ID for security checks,
        @param context: A standard dictionary for contextual values """
        write = {}
>>>>>>> b8519868
        if hasattr(action, 'act_section_id') and action.act_section_id:
            obj.section_id = action.act_section_id
            write['section_id'] = action.act_section_id.id

        if hasattr(obj, 'email_cc') and action.act_email_cc:
            if '@' in (obj.email_cc or ''):
                emails = obj.email_cc.split(",")
                if  obj.act_email_cc not in emails:# and '<'+str(action.act_email_cc)+">" not in emails:
                    write['email_cc'] = obj.email_cc + ',' + obj.act_email_cc
            else:
                write['email_cc'] = obj.act_email_cc

        # Put state change by rule in communication history
        if hasattr(obj, 'state') and hasattr(obj, 'message_append') and action.act_state:
            model_obj.message_append(cr, uid, [obj], _(action.act_state))

        model_obj.write(cr, uid, [obj.id], write, context)
        super(base_action_rule, self).do_action(cr, uid, action, model_obj, obj, context=context)
        emails = []

        if hasattr(obj, 'email_from') and action.act_mail_to_partner:
            emails.append(obj.email_from)
        emails = filter(None, emails)
        if len(emails) and action.act_mail_body:
            emails = list(set(emails))
            self.email_send(cr, uid, obj, emails, action.act_mail_body)
        return True


    def state_get(self, cr, uid, context=None):
        """Gets available states for crm"""
        res = super(base_action_rule, self).state_get(cr, uid, context=context)
        return res + crm.AVAILABLE_STATES

    def priority_get(self, cr, uid, context=None):
        res = super(base_action_rule, self).priority_get(cr, uid, context=context)
        return res + crm.AVAILABLE_PRIORITIES

# vim:expandtab:smartindent:tabstop=4:softtabstop=4:shiftwidth=4:<|MERGE_RESOLUTION|>--- conflicted
+++ resolved
@@ -90,17 +90,8 @@
         return ok
 
     def do_action(self, cr, uid, action, model_obj, obj, context=None):
-<<<<<<< HEAD
         res = super(base_action_rule, self).do_action(cr, uid, action, model_obj, obj, context=context)
         write = {}
-
-=======
-        """ @param self: The object pointer
-        @param cr: the current row, from the database cursor,
-        @param uid: the current user’s ID for security checks,
-        @param context: A standard dictionary for contextual values """
-        write = {}
->>>>>>> b8519868
         if hasattr(action, 'act_section_id') and action.act_section_id:
             obj.section_id = action.act_section_id
             write['section_id'] = action.act_section_id.id
