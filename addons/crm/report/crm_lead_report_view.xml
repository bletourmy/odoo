<?xml version="1.0" encoding="utf-8"?>
<openerp>
    <data>

<!-- Leads by user and section Tree View -->

        <record id="view_report_crm_lead_tree" model="ir.ui.view">
            <field name="name">crm.lead.report.tree</field>
            <field name="model">crm.lead.report</field>
            <field name="arch" type="xml">
            <tree string="Leads Analysis" create="false">
                <field name="creation_year" invisible="1"/>
                <field name="creation_month" invisible="1"/>
                <field name="creation_day" invisible="1"/>
                <field name="deadline_month" invisible="1"/>
                <field name="date_last_stage_update" invisible="1"/>
                <field name="stage_id"  invisible="1"/>
                <field name="type_id" invisible="1"/>
                <field name="channel_id" invisible="1"/>
                <field name="type" invisible="1"/>
                <field name="priority" invisible="1"/>
                <field name="section_id" invisible="1"
                        groups="base.group_multi_salesteams"/>
                <field name="user_id" invisible="1"/>
                <field name="company_id" invisible="1"/>
                <field name="partner_id" invisible="1"/>
                <field name="country_id" invisible="1"/>
                <field name="nbr" sum="# Leads"/>
                <field name="delay_open"/>
                <field name="delay_close"/>
                <field name="user_currency_planned_revenue"/>
             </tree>
            </field>
        </record>

<!-- Leads by user and section Graph View -->

        <record id="view_report_crm_lead_graph" model="ir.ui.view">
            <field name="name">crm.lead.report.graph</field>
            <field name="model">crm.lead.report</field>
            <field name="arch" type="xml">
                <graph orientation="vertical" string="Leads Analysis" type="bar">
                    <field name="stage_id"/>
                    <field name="nbr" operator="+"/>
                    <field group="True" name="user_id"/>
                </graph>
            </field>
        </record>

        <record id="view_report_crm_opportunity_graph" model="ir.ui.view">
            <field name="name">crm.opportunity.report.graph</field>
            <field name="model">crm.lead.report</field>
            <field name="arch" type="xml">
                <graph orientation="vertical" string="Leads Analysis" type="bar">
                    <field name="stage_id"/>
                    <field name="user_currency_planned_revenue" operator="+"/>
                    <field group="True" name="user_id"/>
                </graph>
            </field>
        </record>

<!-- Leads by user and section Search View -->

        <record id="view_report_crm_lead_filter" model="ir.ui.view">
            <field name="name">crm.lead.report.select</field>
            <field name="model">crm.lead.report</field>
            <field name="arch" type="xml">
                <search string="Leads Analysis">
<<<<<<< HEAD
                    <filter icon="terp-check" string="New" domain="[('state','=','draft')]" help="Leads/Opportunities which are in New state"/>
                    <filter icon="terp-camera_test" string="Open" domain="[('state','=','open')]" help="Leads/Opportunities which are in open state"/>
                    <filter icon="gtk-media-pause" string="Pending" domain="[('state','=','pending')]" help="Leads/Opportunities which are in pending state"/>
                    <filter icon="terp-dialog-close" string="Closed" domain="[('state','=','done')]" help="Leads/Opportunities which are in done state"/>
=======
                    <filter icon="terp-personal" name="lead" string="Lead" domain="[('type','=', 'lead')]" help="Show only lead"/>
                    <filter icon="terp-personal+" string="Opportunity" name="opportunity" domain="[('type','=','opportunity')]" help="Show only opportunity"/>
                    <separator/>
                    <filter string="New" name="new"
                            domain="[('probability', '=', 0), ('stage_id.sequence', '=', 1)]"/>
                    <filter string="Won" name="won"
                            domain="[('probability', '=', 100), ('stage_id.on_change', '=', 1)]"/>
                    <filter string="Lost" name="lost"
                            domain="[('probability', '=', 0), ('stage_id.sequence', '!=', 1)]"/>
>>>>>>> e8164c9a
                    <separator/>
                    <filter string="My Sales Team(s)" icon="terp-personal+" context="{'invisible_section': False}" domain="[('section_id.user_id','=',uid)]"
                            help="Leads/Opportunities that are assigned to one of the sale teams I manage" groups="base.group_multi_salesteams"/>
                    <separator/>
                    <filter icon="terp-personal" string="My Case(s)" help="Leads/Opportunities that are assigned to me" domain="[('user_id','=',uid)]"/>
                    <field name="section_id" context="{'invisible_section': False}"
                            groups="base.group_multi_salesteams"/>
                    <field name="user_id" string="Salesperson"/>
                    <group expand="0" string="Extended Filters...">
                        <field name="partner_id" filter_domain="[('partner_id','child_of',self)]"/>
                        <field name="stage_id" domain="[('section_ids', '=', 'section_id')]" />
                        <field name="type_id"/>
                        <field name="channel_id"/>
                        <field name="company_id" groups="base.group_multi_company"/>
                        <separator orientation="vertical"/>
                        <field name="stage_id" widget="selection" domain="[('section_ids', '=', 'section_id')]" />
                        <field name="type_id" widget="selection"/>
                        <field name="channel_id" widget="selection"/>
                        <separator orientation="vertical"/>
                        <field name="company_id" widget="selection" groups="base.group_multi_company"/>
                        <newline/>
                        <field name="create_date"/>
                        <field name="opening_date"/>
                        <field name="date_closed"/>
                    </group>
                    <group expand="1" string="Group By...">
                        <filter string="Salesperson" name="user" icon="terp-personal" domain="[]" context="{'group_by':'user_id'}" />
                        <filter string="Sales Team" icon="terp-personal+" domain="[]" context="{'group_by':'section_id'}" />
                        <filter string="Partner" icon="terp-partner" context="{'group_by':'partner_id'}" />
                        <filter string="Country" icon="terp-go-home" context="{'group_by':'country_id'}" />
                        <filter string="Company" icon="terp-go-home" domain="[]" context="{'group_by':'company_id'}" groups="base.group_multi_company"/>
                        <filter string="Stage" name="Stage" icon="terp-stage" domain="[]" context="{'group_by':'stage_id'}"/>
                        <filter string="Priority"  icon="terp-rating-rated" domain="[]" context="{'group_by':'priority'}" />
                        <filter string="Campaign" icon="terp-gtk-jump-to-rtl"
                            domain="[]" context="{'group_by':'type_id'}" />
                        <filter string="Channel" icon="terp-call-start"
                            domain="[]" context="{'group_by':'channel_id'}" />
                        <separator orientation="vertical" />
                        <filter string="Year" icon="terp-go-year"
                            domain="[]" context="{'group_by':'creation_year'}"/>
                        <filter string="Month" name="month" icon="terp-go-month"
                            domain="[]" context="{'group_by':'creation_month'}"/>
                        <filter string="Day" icon="terp-go-today"
                            domain="[]" context="{'group_by':'creation_day'}"/>
                        <separator orientation="vertical" />
                        <filter string="Exp. Closing"  icon="terp-go-month"
                            domain="[]" context="{'group_by':'deadline_month'}"/>
                        <filter string="Last Stage Update" context="{'group_by':'date_last_stage_update'}" />
                    </group>
                </search>
            </field>
        </record>

<!--     Opportunity tree view  -->

        <record id="view_report_crm_opportunity_tree" model="ir.ui.view">
            <field name="name">crm.lead.report.tree</field>
            <field name="model">crm.lead.report</field>
            <field name="arch" type="xml">
            <tree create="false" string="Opportunities Analysis">
                <field name="creation_year" invisible="1"/>
                <field name="creation_month" invisible="1"/>
                <field name="creation_day" invisible="1"/>
                <field name="deadline_month" invisible="1"/>
                <field name="section_id" invisible="1"
                        groups="base.group_multi_salesteams"/>
                <field name="user_id" invisible="1"/>
                <field name="partner_id" invisible="1"/>
                <field name="country_id" invisible="1"/>
                <field name="stage_id"  invisible="1"/>
                <field name="priority"  invisible="1"/>
                <field name="type_id" invisible="1"/>
                <field name="channel_id" invisible="1"/>
                <field name="type" invisible="1"/>
                <field name="company_id" invisible="1" groups="base.group_multi_company"/>
                <field name="nbr" string="#Opportunities" sum="#Opportunities"/>
<<<<<<< HEAD
                <field name="user_currency_planned_revenue" sum="Planned Revenues"/>
                <field name="delay_open" sum='Delay to open'/>
=======
                <field name="planned_revenue" sum="Planned Revenues"/>
                <field name="delay_open" sum='Delay to Assign'/>
>>>>>>> e8164c9a
                <field name="delay_close" sum='Delay to close'/>
                <field name="date_last_stage_update"/>
                <field name="delay_expected"/>
                <field name="probability" widget="progressbar"/>
                <field name="user_currency_probable_revenue"/>
             </tree>
            </field>
        </record>

<!-- Leads by user and section Action -->

       <record id="action_report_crm_lead" model="ir.actions.act_window">
           <field name="name">Leads Analysis</field>
           <field name="res_model">crm.lead.report</field>
           <field name="view_type">form</field>
           <field name="context">{'search_default_year': 1, "search_default_user":1, "search_default_month":1, 'group_by_no_leaf':1, 'group_by':[]}</field>
           <field name="view_mode">tree,graph</field>
           <field name="domain">[('type','=', 'lead')]</field>
           <field name="help">Leads Analysis allows you to check different CRM related information like the treatment delays or number of leads per state. You can sort out your leads analysis by different groups to get accurate grained analysis.</field>
       </record>
       <record model="ir.actions.act_window.view" id="action_report_crm_lead_tree">
            <field name="sequence" eval="1"/>
            <field name="view_mode">tree</field>
            <field name="view_id" ref="view_report_crm_lead_tree"/>
            <field name="act_window_id" ref="action_report_crm_lead"/>
       </record>
       <record model="ir.actions.act_window.view" id="action_report_crm_lead_graph">
            <field name="sequence" eval="2"/>
            <field name="view_mode">graph</field>
            <field name="view_id" ref="view_report_crm_lead_graph"/>
            <field name="act_window_id" ref="action_report_crm_lead"/>
       </record>

       <record id="action_report_crm_opportunity" model="ir.actions.act_window">
            <field name="name">Opportunities Analysis</field>
            <field name="res_model">crm.lead.report</field>
            <field name="view_type">form</field>
            <field name="context">{"search_default_year":1, "search_default_user":1,"search_default_month":1,'group_by_no_leaf':1,'group_by':[]}</field>
            <field name="view_mode">tree,graph</field>
            <field name="domain">[('type','=', 'opportunity')]</field>
            <field name="help">Opportunities Analysis gives you an instant access to your opportunities with information such as the expected revenue, planned cost, missed deadlines or the number of interactions per opportunity. This report is mainly used by the sales manager in order to do the periodic review with the teams of the sales pipeline.</field>
        </record>

       <record model="ir.actions.act_window.view" id="action_report_crm_opportunity_tree">
            <field name="sequence" eval="1"/>
            <field name="view_mode">tree</field>
            <field name="view_id" ref="view_report_crm_opportunity_tree"/>
            <field name="act_window_id" ref="action_report_crm_opportunity"/>
       </record>

       <record model="ir.actions.act_window.view" id="action_report_crm_opportunity_graph">
            <field name="sequence" eval="2"/>
            <field name="view_mode">graph</field>
            <field name="view_id" ref="view_report_crm_opportunity_graph"/>
            <field name="act_window_id" ref="action_report_crm_opportunity"/>
       </record>

       <menuitem name="Leads Analysis" id="menu_report_crm_leads_tree"
            groups="base.group_sale_manager"
            parent="base.next_id_64" action="action_report_crm_lead" sequence="1"/>

       <menuitem name="Opportunities Analysis" id="menu_report_crm_opportunities_tree"
            parent="base.next_id_64" action="action_report_crm_opportunity" sequence="5"/>

    </data>
</openerp><|MERGE_RESOLUTION|>--- conflicted
+++ resolved
@@ -66,22 +66,12 @@
             <field name="model">crm.lead.report</field>
             <field name="arch" type="xml">
                 <search string="Leads Analysis">
-<<<<<<< HEAD
-                    <filter icon="terp-check" string="New" domain="[('state','=','draft')]" help="Leads/Opportunities which are in New state"/>
-                    <filter icon="terp-camera_test" string="Open" domain="[('state','=','open')]" help="Leads/Opportunities which are in open state"/>
-                    <filter icon="gtk-media-pause" string="Pending" domain="[('state','=','pending')]" help="Leads/Opportunities which are in pending state"/>
-                    <filter icon="terp-dialog-close" string="Closed" domain="[('state','=','done')]" help="Leads/Opportunities which are in done state"/>
-=======
-                    <filter icon="terp-personal" name="lead" string="Lead" domain="[('type','=', 'lead')]" help="Show only lead"/>
-                    <filter icon="terp-personal+" string="Opportunity" name="opportunity" domain="[('type','=','opportunity')]" help="Show only opportunity"/>
-                    <separator/>
                     <filter string="New" name="new"
                             domain="[('probability', '=', 0), ('stage_id.sequence', '=', 1)]"/>
                     <filter string="Won" name="won"
                             domain="[('probability', '=', 100), ('stage_id.on_change', '=', 1)]"/>
                     <filter string="Lost" name="lost"
                             domain="[('probability', '=', 0), ('stage_id.sequence', '!=', 1)]"/>
->>>>>>> e8164c9a
                     <separator/>
                     <filter string="My Sales Team(s)" icon="terp-personal+" context="{'invisible_section': False}" domain="[('section_id.user_id','=',uid)]"
                             help="Leads/Opportunities that are assigned to one of the sale teams I manage" groups="base.group_multi_salesteams"/>
@@ -158,13 +148,8 @@
                 <field name="type" invisible="1"/>
                 <field name="company_id" invisible="1" groups="base.group_multi_company"/>
                 <field name="nbr" string="#Opportunities" sum="#Opportunities"/>
-<<<<<<< HEAD
                 <field name="user_currency_planned_revenue" sum="Planned Revenues"/>
-                <field name="delay_open" sum='Delay to open'/>
-=======
-                <field name="planned_revenue" sum="Planned Revenues"/>
                 <field name="delay_open" sum='Delay to Assign'/>
->>>>>>> e8164c9a
                 <field name="delay_close" sum='Delay to close'/>
                 <field name="date_last_stage_update"/>
                 <field name="delay_expected"/>
