--- conflicted
+++ resolved
@@ -86,13 +86,11 @@
                     <filter icon="terp-personal" string="My Case(s)" help="Leads/Opportunities that are assigned to me" domain="[('user_id','=',uid)]"/>
                     <group expand="0" string="Extended Filters...">
                         <field name="partner_id"/>
-<<<<<<< HEAD
                         <field name="stage_id" domain="[('section_ids', '=', 'section_id')]" />
                         <field name="categ_id"/>
                         <field name="type_id"/>
                         <field name="channel_id"/>
                         <field name="company_id" groups="base.group_multi_company"/>
-=======
                         <separator orientation="vertical"/>
                         <field name="stage_id" widget="selection" domain="[('section_ids', '=', 'section_id')]" />
                         <field name="type_id" widget="selection"/>
@@ -100,7 +98,6 @@
                         <separator orientation="vertical"/>
                         <field name="company_id" widget="selection" groups="base.group_multi_company"/>
                         <newline/>
->>>>>>> 4ab4dd28
                         <field name="create_date"/>
                         <field name="opening_date"/>
                         <field name="date_closed"/>
@@ -113,7 +110,6 @@
                         <filter string="Company" icon="terp-go-home" domain="[]" context="{'group_by':'company_id'}" groups="base.group_multi_company"/>
                         <filter string="Stage" name="Stage" icon="terp-stage" domain="[]" context="{'group_by':'stage_id'}"/>
                         <filter string="Priority"  icon="terp-rating-rated" domain="[]" context="{'group_by':'priority'}" />
-<<<<<<< HEAD
                         <filter string="Category" name="Category" icon="terp-stock_symbol-selection" domain="[]" context="{'group_by':'categ_id'}" />
                         <filter string="Campaign" icon="terp-gtk-jump-to-rtl" domain="[]" context="{'group_by':'type_id'}" />
                         <filter string="Channel" icon="terp-call-start" domain="[]" context="{'group_by':'channel_id'}" />
@@ -122,7 +118,6 @@
                         <filter string="Month" icon="terp-go-month" domain="[]" context="{'group_by':'creation_month'}"/>
                         <filter string="Day" icon="terp-go-today" domain="[]" context="{'group_by':'creation_day'}"/>
                         <filter string="Exp. Closing"  icon="terp-go-month" domain="[]" context="{'group_by':'deadline_month'}"/>
-=======
                         <filter string="Campaign" icon="terp-gtk-jump-to-rtl"
                             domain="[]" context="{'group_by':'type_id'}" />
                         <filter string="Channel" icon="terp-call-start"
@@ -140,7 +135,6 @@
                         <separator orientation="vertical" />
                         <filter string="Exp. Closing"  icon="terp-go-month"
                             domain="[]" context="{'group_by':'deadline_month'}"/>
->>>>>>> 4ab4dd28
                     </group>
                 </search>
             </field>
