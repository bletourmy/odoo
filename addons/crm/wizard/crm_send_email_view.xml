<?xml version="1.0"?>
<openerp>
    <data>

<!-- Send New Mail view -->

        <record model="ir.ui.view" id="crm_send_new_mail_view">
            <field name="name">crm.new.send.mail.form</field>
            <field name="model">crm.send.mail</field>
            <field name="type">form</field>
            <field name="arch" type="xml">
                <form string="Send New Mail" col="2">
                	<separator string="Send New Mail" colspan="2"/>
                    <field name="email_from" />
                    <field name="email_to"  />
                    <field name="email_cc" />
                    <field name="subject" />
                    <notebook colspan="2">
                        <page string="Message">
                            <field name="text" nolabel="1" colspan="4"/>
                        </page>
                        <page string="Attachments">
<<<<<<< HEAD
                            <field name="doc1" filename="doc1_fname"/>
                            <field name="doc1_fname" invisible="1" />
                            <newline/>
                            <field name="doc2" filename="doc2_fname" />
                            <field name="doc2_fname" invisible="1" />
                            <newline/>
                            <field name="doc3" filename="doc3_fname" />
                            <field name="doc3_fname" invisible="1" />
=======
                            <field name="attachment_ids" colspan="4" nolabel="1">
                                <form string="Attachment">
                                    <field name="binary" filename="name" />
                                    <field name="name" />
                                </form>
                                <tree string="Attachments">
                                    <field name="name" />
                                </tree>
                            </field>
>>>>>>> c25343da
                        </page>
                    </notebook>
                    <separator string="" colspan="2"/>
                    <group colspan="2" col="4" >
                        <field name="state" />
                        <button name="action_cancel" string="_Cancel" icon="gtk-cancel" special="cancel" />
                        <button name="action_send" type="object" string="_Send" icon="gtk-go-forward" />
                    </group>
                </form>
            </field>
        </record>

<!-- Send New Mail action -->

        <record model="ir.actions.act_window" id="action_crm_send_mail">
            <field name="name">Send New Mail</field>
            <field name="res_model">crm.send.mail</field>
            <field name="view_type">form</field>
            <field name="view_mode">form</field>
            <field name="view_id" ref="crm_send_new_mail_view"/>
            <field name="target">new</field>
        </record>


    <!-- Reply to Mail view -->

        <record model="ir.ui.view" id="crm_reply_mail_view">
            <field name="name">crm.mail.reply.form</field>
            <field name="model">crm.send.mail</field>
            <field name="type">form</field>
            <field name="arch" type="xml">
                <form string="Reply to last Mail" col="2">
                    <field name="email_from" />
                    <field name="email_to" />
                    <field name="email_cc" />
                    <field name="subject" />
                    <field name="attachment_ids" colspan="4" nolabel="1">
                        <form string="Attachment">
                            <field name="binary" filename="name" />
                            <field name="name" />
                        </form>
                        <tree string="Attachments">
                            <field name="name" />
                        </tree>
                    </field>
                    <separator string="" colspan="4"/>
                    <field name="text" nolabel="1" colspan="4"/>
                    <separator string=" " colspan="4"/>
                    <group colspan="4" col="3" >
                        <label string=" " />
                        <button name="action_cancel" string="_Cancel" icon="gtk-cancel" special="cancel" />
                        <button name="action_send" type="object" string="_Send Reply" icon="gtk-go-forward" />
                    </group>
                </form>
            </field>
        </record>

<!-- Reply to Mail action -->

        <record model="ir.actions.act_window" id="action_crm_reply_mail">
            <field name="name">Reply to last Mail</field>
            <field name="res_model">crm.send.mail</field>
            <field name="view_type">form</field>
            <field name="view_mode">form</field>
            <field name="view_id" ref="crm_reply_mail_view"/>
            <field name="target">new</field>
        </record>

    </data>
</openerp><|MERGE_RESOLUTION|>--- conflicted
+++ resolved
@@ -20,16 +20,6 @@
                             <field name="text" nolabel="1" colspan="4"/>
                         </page>
                         <page string="Attachments">
-<<<<<<< HEAD
-                            <field name="doc1" filename="doc1_fname"/>
-                            <field name="doc1_fname" invisible="1" />
-                            <newline/>
-                            <field name="doc2" filename="doc2_fname" />
-                            <field name="doc2_fname" invisible="1" />
-                            <newline/>
-                            <field name="doc3" filename="doc3_fname" />
-                            <field name="doc3_fname" invisible="1" />
-=======
                             <field name="attachment_ids" colspan="4" nolabel="1">
                                 <form string="Attachment">
                                     <field name="binary" filename="name" />
@@ -39,7 +29,6 @@
                                     <field name="name" />
                                 </tree>
                             </field>
->>>>>>> c25343da
                         </page>
                     </notebook>
                     <separator string="" colspan="2"/>
