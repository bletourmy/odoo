--- conflicted
+++ resolved
@@ -103,15 +103,11 @@
                 </header>
                 <sheet>
                     <div class="oe_right oe_button_box" name="buttons">
-<<<<<<< HEAD
-                        <button class="oe_inline oe_stat_button" type="action" name="%(opportunity2phonecall_act)d" icon="fa-phone">
+                        <button class="oe_inline oe_stat_button" type="action" 
+                            context="{'default_opportunity_id': active_id, 'search_default_opportunity_id': active_id, 'default_partner_id': partner_id, 'default_duration': 1.0}"
+                            name="%(crm.crm_case_categ_phone_incoming0)d" icon="fa-phone">
                             <div>Schedule/Log<br/>Calls</div>
                         </button>
-=======
-                        <button class="oe_inline" type="action" string="Calls" 
-                            name="%(crm.crm_case_categ_phone_incoming0)d" 
-                            context="{'default_opportunity_id': active_id, 'search_default_opportunity_id': active_id, 'default_partner_id': partner_id, 'default_duration': 1.0}"/>
->>>>>>> a22d0ce7
                     </div>
                     <div class="oe_title">
                         <label for="name" class="oe_edit_only"/>
@@ -395,22 +391,16 @@
                     </header>
                     <sheet>
                         <div class="oe_right oe_button_box">
-<<<<<<< HEAD
-                            <button class="oe_inline oe_stat_button" type="action" name="%(opportunity2phonecall_act)d" icon="fa-phone">
+                            <button class="oe_inline oe_stat_button" type="action" 
+                                name="%(crm.crm_case_categ_phone_incoming0)d" icon="fa-phone"
+                                context="{'default_opportunity_id': active_id, 'search_default_opportunity_id': active_id, 'default_partner_id': partner_id, 'default_duration': 1.0}"/>
                                 <div>Schedule/Log<br/>Calls</div>
                             </button>
                             <button class="oe_inline oe_stat_button" type="object" 
-                                context="{'search_default_attendee_id': active_id, 'default_attendee_id' : active_id}"
-                                name="action_makeMeeting" icon="fa-calendar">
+                                context="{'partner_id': partner_id}"
+                                name="action_schedule_meeting" icon="fa-calendar">
                                 <field string="Meetings" name="meeting_count" widget="statinfo"/>
                             </button>
-=======
-                            <button class="oe_inline" type="action" string="Calls" 
-                                name="%(crm.crm_case_categ_phone_incoming0)d" 
-                                context="{'default_opportunity_id': active_id, 'search_default_opportunity_id': active_id, 'default_partner_id': partner_id, 'default_duration': 1.0}"/>
-                            <button class="oe_inline" string="Schedule a Meeting" type="object"
-                                name="action_schedule_meeting" context="{'partner_id': partner_id}"/>
->>>>>>> a22d0ce7
                         </div>
                         <div class="oe_title">
                             <label for="name" class="oe_edit_only"/>
