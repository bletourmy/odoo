odoo.define('web_editor.backend', function (require) {
'use strict';

var core = require('web.core');
var session = require('web.session');
var Model = require('web.DataModel');
var common = require('web.form_common');
var base = require('web_editor.base');
var editor = require('web_editor.editor');
var summernote = require('web_editor.summernote');
var transcoder = require('web_editor.transcoder');

var QWeb = core.qweb;
var _t = core._t;

/**
 * FieldTextHtml Widget
 * Intended for FieldText widgets meant to display HTML content. This
 * widget will instantiate an iframe with the editor summernote improved by odoo
 */

var widget = common.AbstractField.extend(common.ReinitializeFieldMixin);

var FieldTextHtmlSimple = widget.extend({
    template: 'web_editor.FieldTextHtmlSimple',
    _config: function () {
        var self = this;
        var config = {
            'focus': false,
            'height': 180,
            'toolbar': [
                ['style', ['style']],
                ['font', ['bold', 'italic', 'underline', 'clear']],
                ['fontsize', ['fontsize']],
                ['color', ['color']],
                ['para', ['ul', 'ol', 'paragraph']],
                ['table', ['table']],
                ['insert', ['link', 'picture']],
                ['history', ['undo', 'redo']]
            ],
            'prettifyHtml': false,
            'styleWithSpan': false,
            'inlinemedia': ['p'],
            'lang': "odoo",
            'onChange': function (value) {
                self.internal_set_value(value);
                self.trigger('changed_value');
            }
        };
        if (session.debug) {
            config.toolbar.splice(7, 0, ['view', ['codeview']]);
        }
        return config;
    },
    start: function () {
        var def = this._super.apply(this, arguments);
        this.$translate.remove();
        this.$translate = $();
        // Triggers a mouseup to refresh the editor toolbar
        this.$content.trigger('mouseup');
        return def;
    },
    initialize_content: function () {
        var self = this;
        this.$textarea = this.$("textarea").val(this.get('value') || "<p><br/></p>");
        this.$content = $();

        if (this.get("effective_readonly")) {
            if (this.options['style-inline']) {
                var $iframe = $('<iframe class="o_readonly"/>');
                this.$textarea.hide().after($iframe);
                var load = function () {
                    self.$content = $($iframe.contents()[0]).find("body");
                    self.$content.html(self.text_to_html(self.get('value')));
                    self.resize();
                };
                setTimeout(load);
                $iframe.on('load', load);
            } else {
                this.$content = $('<div class="o_readonly"/>');
                this.$textarea.hide().after(this.$content);
            }
        } else {
            this.$textarea.summernote(this._config());

            if (this.field.translate && this.view) {
                $(QWeb.render('web_editor.FieldTextHtml.button.translate', {'widget': this}))
                    .appendTo(this.$('.note-toolbar'))
                    .on('click', this.on_translate);
            }

            var reset = _.bind(this.reset_history, this);
            this.view.on('load_record', this, reset);
            setTimeout(reset, 0);

            this.$content = this.$('.note-editable:first');
            if (this.options['style-inline']) {
                transcoder.style_to_class(this.$content);
            }
        }

        $(".oe-view-manager-content").on("scroll", function () {
            $('.o_table_handler').remove();
        });
        this._super();
    },
    reset_history: function () {
        var history = this.$content.data('NoteHistory');
        if (history) {
            history.reset();
            self.$('.note-toolbar').find('button[data-event="undo"]').attr('disabled', true);
        }
    },
    text_to_html: function (text) {
        var value = text || "";
        try {
            $(text)[0].innerHTML;
            return text;
        } catch (e) {
            if (value.match(/^\s*$/)) {
                value = '<p><br/></p>';
            } else {
                value = "<p>"+value.split(/<br\/?>/).join("<br/></p><p>")+"</p>";
                value = value.replace(/<p><\/p>/g, '').replace('<p><p>', '<p>').replace('<p><p ', '<p ').replace('</p></p>', '</p>');
            }
        }
        return value;
    },
    focus: function() {
        if (!(!this.get("effective_readonly") && this.$textarea)) {
            return false;
        }
        // on IE an error may occur when creating range on not displayed element
        try {
            return this.$textarea.focusInEnd();
        } catch (e) {
            return this.$textarea.focus();
        }
    },
    resize: function() {
        this.$('iframe').css('height', '0px').css('height', Math.max(30, Math.min(this.$content[0] ? this.$content[0].scrollHeight : 0, 500)) + 'px');
    },
    render_value: function () {
        var value = this.get('value');
        this.$textarea.val(value || '');
        this.$content.html(this.text_to_html(value));
        if (this.get("effective_readonly")) {
            this.resize();
        } else {
            transcoder.style_to_class(this.$content);
        }
        if (this.$content.is(document.activeElement)) {
            this.focus();
        }
        var history = this.$content.data('NoteHistory');
        if (history && history.recordUndo()) {
            this.$('.note-toolbar').find('button[data-event="undo"]').attr('disabled', false);
        }
    },
    is_false: function () {
        return !this.get('value') || this.get('value') === "<p><br/></p>" || !this.get('value').match(/\S/);
    },
    commit_value: function () {
        /* Switch to WYSIWYG mode if currently in code view */
        if (session.debug) {
            var layoutInfo = this.$textarea.data('layoutInfo');
            $.summernote.pluginEvents.codeview(undefined, undefined, layoutInfo, false);
        }
        if (this.options['style-inline']) {
            transcoder.class_to_style(this.$content);
            transcoder.font_to_img(this.$content);
        }
        this.internal_set_value(this.$content.html());
    },
    destroy_content: function () {
        $(".oe-view-manager-content").off("scroll");
        this.$textarea.destroy();
        this._super();
    }
});

var FieldTextHtml = widget.extend({
    template: 'web_editor.FieldTextHtml',
    willStart: function () {
        var self = this;
        return new Model('res.lang').call("search_read", [[['code', '!=', 'en_US']], ["name", "code"]]).then(function (res) {
            self.languages = res;
        });
    },
    start: function () {
        var self = this;

        this.callback = _.uniqueId('FieldTextHtml_');
        window.odoo[this.callback+"_editor"] = function (EditorBar) {
            setTimeout(function () {
                self.on_editor_loaded(EditorBar);
            },0);
        };
        window.odoo[this.callback+"_content"] = function (EditorBar) {
            self.on_content_loaded();
        };
        window.odoo[this.callback+"_updown"] = null;
        window.odoo[this.callback+"_downup"] = function (value) {
            self.internal_set_value(value);
            self.trigger('changed_value');
            self.resize();
        };

        // init jqery objects
        this.$iframe = this.$el.find('iframe');
        this.document = null;
        this.$body = $();
        this.$content = $();

        this.$iframe.css('min-height', 'calc(100vh - 360px)');

        // init resize
        this.resize = function resize() {
            if (self.get('effective_readonly')) { return; }
            if ($("body").hasClass("o_form_FieldTextHtml_fullscreen")) {
                self.$iframe.css('height', (document.body.clientHeight - self.$iframe.offset().top) + 'px');
            } else {
                self.$iframe.css("height", (self.$body.find("#oe_snippets").length ? 500 : 300) + "px");
            }
        };
        $(window).on('resize', this.resize);

        var def = this._super.apply(this, arguments);
        this.$translate.remove();
        this.$translate = $();
        return def;
    },
    get_datarecord: function() {
        return this.view.get_fields_values();
    },
    get_url: function (_attr) {
        var src = this.options.editor_url || "/web_editor/field/html";
        var datarecord = this.get_datarecord();

        var attr = {
            'model': this.view.model,
            'field': this.name,
            'res_id': datarecord.id || '',
            'callback': this.callback
        };
        _attr = _attr || {};

        if (this.options['style-inline']) {
            attr.inline_mode = 1;
        }
        if (this.options.snippets) {
            attr.snippets = this.options.snippets;
        }
        if (this.options.template) {
            attr.template = this.options.template;
        }
        if (!this.get("effective_readonly")) {
            attr.enable_editor = 1;
        }
        if (this.field.translate) {
            attr.translatable = 1;
        }
        if (session.debug) {
            attr.debug = session.debug;
        }

        attr.lang = attr.enable_editor ? 'en_US' : this.session.user_context.lang;

        for (var k in _attr) {
            attr[k] = _attr[k];
        }

        if (src.indexOf('?') === -1) {
            src += "?";
        }

        for (var k in attr) {
            if (attr[k] !== null) {
                src += "&"+k+"="+(_.isBoolean(attr[k]) ? +attr[k] : attr[k]);
            }
        }

        delete datarecord[this.name];
        src += "&datarecord="+ encodeURIComponent(JSON.stringify(datarecord));
        return src;
    },
    initialize_content: function () {
        this.$el.closest('.modal-body').css('max-height', 'none');
        this.$iframe = this.$el.find('iframe');
        this.document = null;
        this.$body = $();
        this.$content = $();
        this.editor = false;
        window.odoo[this.callback+"_updown"] = null;
        this.$iframe.attr("src", this.get_url());
    },
    on_content_loaded: function () {
        var self = this;
        this.document = this.$iframe.contents()[0];
        this.$body = $("body", this.document);
        this.$content = this.$body.find("#editable_area");
        this._toggle_label();
        this.lang = this.$iframe.attr('src').match(/[?&]lang=([^&]+)/);
        this.lang = this.lang ? this.lang[1] : this.view.dataset.context.lang;
        this._dirty_flag = false;
        this.render_value();
        setTimeout(function () {
            self.add_button();
            setTimeout(self.resize,0);
        }, 0);
    },
    on_editor_loaded: function (EditorBar) {
        var self = this;
        this.editor = EditorBar;
        if (this.get('value') && window.odoo[self.callback+"_updown"] && !(this.$content.html()||"").length) {
            this.render_value();
        }
        setTimeout(function () {
            setTimeout(self.resize,0);
        }, 0);
    },
    add_button: function () {
        var self = this;
        var $to = this.$body.find("#web_editor-top-edit, #wrapwrap").first();

        $(QWeb.render('web_editor.FieldTextHtml.translate', {'widget': this}))
            .appendTo($to)
            .on('change', 'select', function () {
                var lang = $(this).val();
                var edit = !self.get("effective_readonly");
                var trans = lang !== 'en_US';
                self.$iframe.attr("src", self.get_url({
                    'edit_translations': edit && trans,
                    'enable_editor': edit && !trans,
                    'lang': lang
                }));
            });

        $(QWeb.render('web_editor.FieldTextHtml.fullscreen'))
            .appendTo($to)
            .on('click', '.o_fullscreen', function () {
                $("body").toggleClass("o_form_FieldTextHtml_fullscreen");
                var full = $("body").hasClass("o_form_FieldTextHtml_fullscreen");
                self.$iframe.parents().toggleClass('o_form_fullscreen_ancestor', full);
                $(window).trigger("resize"); // induce a resize() call and let other backend elements know (the navbar extra items management relies on this)
            });

        this.$body.on('click', '[data-action="cancel"]', function (event) {
            event.preventDefault();
            self.initialize_content();
        });
    },
<<<<<<< HEAD
    render_value: function () {
        if (this.lang !== this.view.dataset.context.lang || this.$iframe.attr('src').match(/[?&]edit_translations=1/)) {
=======
    render_value: function() {
        if (this.$iframe.attr('src').match(/[?&]edit_translations=1/)) {
            return;
        }
        // ONLY HAVE THIS IN 9.0 AND SAAS-11
        var is_editor_onchange = this.get('value') === '<p>on_change_model_and_list</p>';
        if (this.lang !== this.view.dataset.context.lang && !is_editor_onchange) {
>>>>>>> 5f9f4f4d
            return;
        }
        var value = (this.get('value') || "").replace(/^<p[^>]*>(\s*|<br\/?>)<\/p>$/, '');
        if (!this.$content) {
            return;
        }
        if (!this.get("effective_readonly")) {
            if(window.odoo[this.callback+"_updown"]) {
                window.odoo[this.callback+"_updown"](value, this.view.get_fields_values(), this.name);
                this.resize();
            }
        } else {
            this.$content.html(value);
            if (this.$iframe[0].contentWindow) {
                this.$iframe.css("height", (this.$body.height()+20) + "px");
            }
        }
    },
    is_false: function () {
        return this.get('value') === false || !this.$content.html() || !this.$content.html().match(/\S/);
    },
    commit_value: function () {
        if (this.lang !== 'en_US' && this.$body.find('.o_dirty').length) {
            this.internal_set_value( this.view.datarecord[this.name] );
            this._dirty_flag = false;
            return this.editor.save();
        } else if (this._dirty_flag && this.editor && this.editor.buildingBlock) {
            /* Switch to WYSIWYG mode if currently in code view */
            if (session.debug) {
                var layoutInfo = this.editor.rte.editable().data('layoutInfo');
                $.summernote.pluginEvents.codeview(undefined, undefined, layoutInfo, false);
            }
            this.editor.buildingBlock.clean_for_save();
            this.internal_set_value( this.$content.html() );
        }
    },
    destroy: function () {
        $(window).off('resize', this.resize);
        delete window.odoo[this.callback+"_editor"];
        delete window.odoo[this.callback+"_content"];
        delete window.odoo[this.callback+"_updown"];
        delete window.odoo[this.callback+"_downup"];
    }
});

core.form_widget_registry
    .add('html', FieldTextHtmlSimple)
    .add('html_frame', FieldTextHtml);

return {
    FieldTextHtmlSimple: FieldTextHtmlSimple,
    FieldTextHtml: FieldTextHtml,
};

});<|MERGE_RESOLUTION|>--- conflicted
+++ resolved
@@ -350,18 +350,13 @@
             self.initialize_content();
         });
     },
-<<<<<<< HEAD
     render_value: function () {
-        if (this.lang !== this.view.dataset.context.lang || this.$iframe.attr('src').match(/[?&]edit_translations=1/)) {
-=======
-    render_value: function() {
         if (this.$iframe.attr('src').match(/[?&]edit_translations=1/)) {
             return;
         }
         // ONLY HAVE THIS IN 9.0 AND SAAS-11
         var is_editor_onchange = this.get('value') === '<p>on_change_model_and_list</p>';
         if (this.lang !== this.view.dataset.context.lang && !is_editor_onchange) {
->>>>>>> 5f9f4f4d
             return;
         }
         var value = (this.get('value') || "").replace(/^<p[^>]*>(\s*|<br\/?>)<\/p>$/, '');
