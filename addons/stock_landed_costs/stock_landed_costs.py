# -*- coding: utf-8 -*-
##############################################################################
#
#    OpenERP, Open Source Management Solution
#    Copyright (C) 2004-2010 Tiny SPRL (<http://tiny.be>).
#
#    This program is free software: you can redistribute it and/or modify
#    it under the terms of the GNU Affero General Public License as
#    published by the Free Software Foundation, either version 3 of the
#    License, or (at your option) any later version.
#
#    This program is distributed in the hope that it will be useful,
#    but WITHOUT ANY WARRANTY; without even the implied warranty of
#    MERCHANTABILITY or FITNESS FOR A PARTICULAR PURPOSE.  See the
#    GNU Affero General Public License for more details.
#
#    You should have received a copy of the GNU Affero General Public License
#    along with this program.  If not, see <http://www.gnu.org/licenses/>.
#
##############################################################################

from openerp.osv import fields, osv
import openerp.addons.decimal_precision as dp
from openerp.tools import float_compare, float_round
from openerp.tools.translate import _
import product
<<<<<<< HEAD
from openerp.exceptions import UserError
=======
from openerp import SUPERUSER_ID
>>>>>>> d05ee26a


class stock_landed_cost(osv.osv):
    _name = 'stock.landed.cost'
    _description = 'Stock Landed Cost'
    _inherit = 'mail.thread'

    _track = {
        'state': {
            'stock_landed_costs.mt_stock_landed_cost_open': lambda self, cr, uid, obj, ctx=None: obj['state'] == 'done',
        },
    }

    def _total_amount(self, cr, uid, ids, name, args, context=None):
        result = {}
        for cost in self.browse(cr, uid, ids, context=context):
            total = 0.0
            for line in cost.cost_lines:
                total += line.price_unit
            result[cost.id] = total
        return result

    def _get_cost_line(self, cr, uid, ids, context=None):
        cost_to_recompute = []
        for line in self.pool.get('stock.landed.cost.lines').browse(cr, uid, ids, context=context):
            cost_to_recompute.append(line.cost_id.id)
        return cost_to_recompute

    def get_valuation_lines(self, cr, uid, ids, picking_ids=None, context=None):
        picking_obj = self.pool.get('stock.picking')
        lines = []
        if not picking_ids:
            return lines

        for picking in picking_obj.browse(cr, uid, picking_ids):
            for move in picking.move_lines:
                #it doesn't make sense to make a landed cost for a product that isn't set as being valuated in real time at real cost
                if move.product_id.valuation != 'real_time' or move.product_id.cost_method != 'real':
                    continue
                total_cost = 0.0
                weight = move.product_id and move.product_id.weight * move.product_qty
                volume = move.product_id and move.product_id.volume * move.product_qty
                for quant in move.quant_ids:
                    total_cost += quant.cost * quant.qty
                vals = dict(product_id=move.product_id.id, move_id=move.id, quantity=move.product_uom_qty, former_cost=total_cost, weight=weight, volume=volume)
                lines.append(vals)
        if not lines:
            raise UserError(_('The selected picking does not contain any move that would be impacted by landed costs. Landed costs are only possible for products configured in real time valuation with real price costing method. Please make sure it is the case, or you selected the correct picking'))
        return lines

    _columns = {
        'name': fields.char('Name', track_visibility='always', readonly=True, copy=False),
        'date': fields.date('Date', required=True, states={'done': [('readonly', True)]}, track_visibility='onchange', copy=False),
        'picking_ids': fields.many2many('stock.picking', string='Pickings', states={'done': [('readonly', True)]}, copy=False),
        'cost_lines': fields.one2many('stock.landed.cost.lines', 'cost_id', 'Cost Lines', states={'done': [('readonly', True)]}, copy=True),
        'valuation_adjustment_lines': fields.one2many('stock.valuation.adjustment.lines', 'cost_id', 'Valuation Adjustments', states={'done': [('readonly', True)]}),
        'description': fields.text('Item Description', states={'done': [('readonly', True)]}),
        'amount_total': fields.function(_total_amount, type='float', string='Total', digits_compute=dp.get_precision('Account'),
            store={
                'stock.landed.cost': (lambda self, cr, uid, ids, c={}: ids, ['cost_lines'], 20),
                'stock.landed.cost.lines': (_get_cost_line, ['price_unit', 'quantity', 'cost_id'], 20),
            }, track_visibility='always'
        ),
        'state': fields.selection([('draft', 'Draft'), ('done', 'Posted'), ('cancel', 'Cancelled')], 'State', readonly=True, track_visibility='onchange', copy=False),
        'account_move_id': fields.many2one('account.move', 'Journal Entry', readonly=True, copy=False),
        'account_journal_id': fields.many2one('account.journal', 'Account Journal', required=True, states={'done': [('readonly', True)]}),
    }

    _defaults = {
        'name': lambda obj, cr, uid, context: obj.pool.get('ir.sequence').next_by_code(cr, uid, 'stock.landed.cost'),
        'state': 'draft',
        'date': fields.date.context_today,
    }

    def _create_accounting_entries(self, cr, uid, line, move_id, qty_out, context=None):
        product_obj = self.pool.get('product.template')
        cost_product = line.cost_line_id and line.cost_line_id.product_id
        if not cost_product:
            return False
        accounts = product_obj.get_product_accounts(cr, uid, line.product_id.product_tmpl_id.id, context=context)
        debit_account_id = accounts['property_stock_valuation_account_id']
        already_out_account_id = accounts['stock_account_output']
        credit_account_id = line.cost_line_id.account_id.id or cost_product.property_account_expense.id or cost_product.categ_id.property_account_expense_categ.id

        if not credit_account_id:
            raise UserError(_('Please configure Stock Expense Account for product: %s.') % (cost_product.name))

        return self._create_account_move_line(cr, uid, line, move_id, credit_account_id, debit_account_id, qty_out, already_out_account_id, context=context)

    def _create_account_move_line(self, cr, uid, line, move_id, credit_account_id, debit_account_id, qty_out, already_out_account_id, context=None):
        """
        Generate the account.move.line values to track the landed cost.
        Afterwards, for the goods that are already out of stock, we should create the out moves
        """
        aml_obj = self.pool.get('account.move.line')
        base_line = {
            'name': line.name,
            'move_id': move_id,
            'product_id': line.product_id.id,
            'quantity': line.quantity,
        }
        debit_line = dict(base_line, account_id=debit_account_id)
        credit_line = dict(base_line, account_id=credit_account_id)
        diff = line.additional_landed_cost
        if diff > 0:
            debit_line['debit'] = diff
            credit_line['credit'] = diff
        else:
            # negative cost, reverse the entry
            debit_line['credit'] = -diff
            credit_line['debit'] = -diff
        aml_obj.create(cr, uid, debit_line, context=context)
        aml_obj.create(cr, uid, credit_line, context=context)
        
        #Create account move lines for quants already out of stock
        if qty_out > 0:
            debit_line = dict(debit_line,
                              name=(line.name + ": " + str(qty_out) + _(' already out')),
                              quantity=qty_out,
                              account_id=already_out_account_id)
            credit_line = dict(credit_line,
                              name=(line.name + ": " + str(qty_out) + _(' already out')),
                              quantity=qty_out,
                              account_id=debit_account_id)
            diff = diff * qty_out / line.quantity
            if diff > 0:
                debit_line['debit'] = diff
                credit_line['credit'] = diff
            else:
                # negative cost, reverse the entry
                debit_line['credit'] = -diff
                credit_line['debit'] = -diff
            aml_obj.create(cr, uid, debit_line, context=context)
            aml_obj.create(cr, uid, credit_line, context=context)
        return True

    def _create_account_move(self, cr, uid, cost, context=None):
        vals = {
            'journal_id': cost.account_journal_id.id,
            'period_id': self.pool.get('account.period').find(cr, uid, cost.date, context=context)[0],
            'date': cost.date,
            'ref': cost.name
        }
        return self.pool.get('account.move').create(cr, uid, vals, context=context)

    def _check_sum(self, cr, uid, landed_cost, context=None):
        """
        Will check if each cost line its valuation lines sum to the correct amount
        and if the overall total amount is correct also
        """
        costcor = {}
        tot = 0
        for valuation_line in landed_cost.valuation_adjustment_lines:
            if costcor.get(valuation_line.cost_line_id):
                costcor[valuation_line.cost_line_id] += valuation_line.additional_landed_cost
            else:
                costcor[valuation_line.cost_line_id] = valuation_line.additional_landed_cost
            tot += valuation_line.additional_landed_cost

        prec = self.pool['decimal.precision'].precision_get(cr, uid, 'Account')
        # float_compare returns 0 for equal amounts
        res = not bool(float_compare(tot, landed_cost.amount_total, precision_digits=prec))
        for costl in costcor.keys():
            if float_compare(costcor[costl], costl.price_unit, precision_digits=prec):
                res = False
        return res

    def button_validate(self, cr, uid, ids, context=None):
        quant_obj = self.pool.get('stock.quant')

        for cost in self.browse(cr, uid, ids, context=context):
            if cost.state != 'draft':
                raise UserError(_('Only draft landed costs can be validated'))
            if not cost.valuation_adjustment_lines or not self._check_sum(cr, uid, cost, context=context):
                raise UserError(_('You cannot validate a landed cost which has no valid valuation lines.'))
            move_id = self._create_account_move(cr, uid, cost, context=context)
            quant_dict = {}
            for line in cost.valuation_adjustment_lines:
                if not line.move_id:
                    continue
                per_unit = line.final_cost / line.quantity
                diff = per_unit - line.former_cost_per_unit
                quants = [quant for quant in line.move_id.quant_ids]
                for quant in quants:
                    if quant.id not in quant_dict:
                        quant_dict[quant.id] = quant.cost + diff
                    else:
                        quant_dict[quant.id] += diff
                for key, value in quant_dict.items():
                    quant_obj.write(cr, SUPERUSER_ID, key, {'cost': value}, context=context)
                qty_out = 0
                for quant in line.move_id.quant_ids:
                    if quant.location_id.usage != 'internal':
                        qty_out += quant.qty
                self._create_accounting_entries(cr, uid, line, move_id, qty_out, context=context)
            self.write(cr, uid, cost.id, {'state': 'done', 'account_move_id': move_id}, context=context)
        return True

    def button_cancel(self, cr, uid, ids, context=None):
        cost = self.browse(cr, uid, ids, context=context)
        if cost.state == 'done':
            raise UserError(_('Validated landed costs cannot be cancelled, '
                            'but you could create negative landed costs to reverse them'))
        return cost.write({'state': 'cancel'})

    def unlink(self, cr, uid, ids, context=None):
        # cancel or raise first
        self.button_cancel(cr, uid, ids, context)
        return super(stock_landed_cost, self).unlink(cr, uid, ids, context=context)

    def compute_landed_cost(self, cr, uid, ids, context=None):
        line_obj = self.pool.get('stock.valuation.adjustment.lines')
        unlink_ids = line_obj.search(cr, uid, [('cost_id', 'in', ids)], context=context)
        line_obj.unlink(cr, uid, unlink_ids, context=context)
        digits = dp.get_precision('Product Price')(cr)
        towrite_dict = {}
        for cost in self.browse(cr, uid, ids, context=None):
            if not cost.picking_ids:
                continue
            picking_ids = [p.id for p in cost.picking_ids]
            total_qty = 0.0
            total_cost = 0.0
            total_weight = 0.0
            total_volume = 0.0
            total_line = 0.0
            vals = self.get_valuation_lines(cr, uid, [cost.id], picking_ids=picking_ids, context=context)
            for v in vals:
                for line in cost.cost_lines:
                    v.update({'cost_id': cost.id, 'cost_line_id': line.id})
                    self.pool.get('stock.valuation.adjustment.lines').create(cr, uid, v, context=context)
                total_qty += v.get('quantity', 0.0)
                total_cost += v.get('former_cost', 0.0)
                total_weight += v.get('weight', 0.0)
                total_volume += v.get('volume', 0.0)
                total_line += 1

            for line in cost.cost_lines:
                value_split = 0.0
                for valuation in cost.valuation_adjustment_lines:
                    value = 0.0
                    if valuation.cost_line_id and valuation.cost_line_id.id == line.id:
                        if line.split_method == 'by_quantity' and total_qty:
                            per_unit = (line.price_unit / total_qty)
                            value = valuation.quantity * per_unit
                        elif line.split_method == 'by_weight' and total_weight:
                            per_unit = (line.price_unit / total_weight)
                            value = valuation.weight * per_unit
                        elif line.split_method == 'by_volume' and total_volume:
                            per_unit = (line.price_unit / total_volume)
                            value = valuation.volume * per_unit
                        elif line.split_method == 'equal':
                            value = (line.price_unit / total_line)
                        elif line.split_method == 'by_current_cost_price' and total_cost:
                            per_unit = (line.price_unit / total_cost)
                            value = valuation.former_cost * per_unit
                        else:
                            value = (line.price_unit / total_line)

                        if digits:
                            value = float_round(value, precision_digits=digits[1], rounding_method='UP')
                            value = min(value, line.price_unit - value_split)
                            value_split += value

                        if valuation.id not in towrite_dict:
                            towrite_dict[valuation.id] = value
                        else:
                            towrite_dict[valuation.id] += value
        if towrite_dict:
            for key, value in towrite_dict.items():
                line_obj.write(cr, uid, key, {'additional_landed_cost': value}, context=context)
        return True


class stock_landed_cost_lines(osv.osv):
    _name = 'stock.landed.cost.lines'
    _description = 'Stock Landed Cost Lines'

    def onchange_product_id(self, cr, uid, ids, product_id=False, context=None):
        result = {}
        if not product_id:
            return {'value': {'quantity': 0.0, 'price_unit': 0.0}}

        product = self.pool.get('product.product').browse(cr, uid, product_id, context=context)
        result['name'] = product.name
        result['split_method'] = product.split_method
        result['price_unit'] = product.standard_price
        result['account_id'] = product.property_account_expense and product.property_account_expense.id or product.categ_id.property_account_expense_categ.id
        return {'value': result}

    _columns = {
        'name': fields.char('Description'),
        'cost_id': fields.many2one('stock.landed.cost', 'Landed Cost', required=True, ondelete='cascade'),
        'product_id': fields.many2one('product.product', 'Product', required=True),
        'price_unit': fields.float('Cost', required=True, digits_compute=dp.get_precision('Product Price')),
        'split_method': fields.selection(product.SPLIT_METHOD, string='Split Method', required=True),
        'account_id': fields.many2one('account.account', 'Account', domain=[('type', '<>', 'view'), ('type', '<>', 'closed')]),
    }

class stock_valuation_adjustment_lines(osv.osv):
    _name = 'stock.valuation.adjustment.lines'
    _description = 'Stock Valuation Adjustment Lines'

    def _amount_final(self, cr, uid, ids, name, args, context=None):
        result = {}
        for line in self.browse(cr, uid, ids, context=context):
            result[line.id] = {
                'former_cost_per_unit': 0.0,
                'final_cost': 0.0,
            }
            result[line.id]['former_cost_per_unit'] = (line.former_cost / line.quantity if line.quantity else 1.0)
            result[line.id]['final_cost'] = (line.former_cost + line.additional_landed_cost)
        return result

    def _get_name(self, cr, uid, ids, name, arg, context=None):
        res = {}
        for line in self.browse(cr, uid, ids, context=context):
            res[line.id] = line.product_id.code or line.product_id.name or ''
            if line.cost_line_id:
                res[line.id] += ' - ' + line.cost_line_id.name
        return res

    _columns = {
        'name': fields.function(_get_name, type='char', string='Description', store=True),
        'cost_id': fields.many2one('stock.landed.cost', 'Landed Cost', required=True, ondelete='cascade'),
        'cost_line_id': fields.many2one('stock.landed.cost.lines', 'Cost Line', readonly=True),
        'move_id': fields.many2one('stock.move', 'Stock Move', readonly=True),
        'product_id': fields.many2one('product.product', 'Product', required=True),
        'quantity': fields.float('Quantity', digits_compute=dp.get_precision('Product Unit of Measure'), required=True),
        'weight': fields.float('Weight', digits_compute=dp.get_precision('Product Unit of Measure')),
        'volume': fields.float('Volume', digits_compute=dp.get_precision('Product Unit of Measure')),
        'former_cost': fields.float('Former Cost', digits_compute=dp.get_precision('Product Price')),
        'former_cost_per_unit': fields.function(_amount_final, multi='cost', string='Former Cost(Per Unit)', type='float', digits_compute=dp.get_precision('Account'), store=True),
        'additional_landed_cost': fields.float('Additional Landed Cost', digits_compute=dp.get_precision('Product Price')),
        'final_cost': fields.function(_amount_final, multi='cost', string='Final Cost', type='float', digits_compute=dp.get_precision('Account'), store=True),
    }

    _defaults = {
        'quantity': 1.0,
        'weight': 1.0,
        'volume': 1.0,
    }<|MERGE_RESOLUTION|>--- conflicted
+++ resolved
@@ -24,11 +24,8 @@
 from openerp.tools import float_compare, float_round
 from openerp.tools.translate import _
 import product
-<<<<<<< HEAD
+from openerp import SUPERUSER_ID
 from openerp.exceptions import UserError
-=======
-from openerp import SUPERUSER_ID
->>>>>>> d05ee26a
 
 
 class stock_landed_cost(osv.osv):
