--- conflicted
+++ resolved
@@ -9,11 +9,7 @@
 msgstr ""
 "Project-Id-Version: Odoo 9.0\n"
 "Report-Msgid-Bugs-To: \n"
-<<<<<<< HEAD
-"POT-Creation-Date: 2016-08-19 10:24+0000\n"
-=======
 "POT-Creation-Date: 2016-08-18 14:07+0000\n"
->>>>>>> bc1a0a32
 "PO-Revision-Date: 2016-02-20 10:40+0000\n"
 "Last-Translator: Martin Trigaux\n"
 "Language-Team: Croatian (http://www.transifex.com/odoo/odoo-9/language/hr/)\n"
@@ -40,46 +36,25 @@
 #, fuzzy
 msgid "<strong>Manager:</strong>"
 msgstr "<strong>Datum:</strong>"
-<<<<<<< HEAD
 
 #. module: hr_expense
 #: model:ir.ui.view,arch_db:hr_expense.report_expense
 #, fuzzy
 msgid "<strong>Status:</strong>"
 msgstr "<strong>Datum:</strong>"
-=======
->>>>>>> bc1a0a32
-
-#. module: hr_expense
-#: model:ir.ui.view,arch_db:hr_expense.report_expense
-#, fuzzy
-msgid "<strong>Status:</strong>"
-msgstr "<strong>Datum:</strong>"
-
-#. module: hr_expense
-<<<<<<< HEAD
+
+#. module: hr_expense
+#: model:ir.ui.view,arch_db:hr_expense.report_expense
+msgid "<strong>Total</strong>"
+msgstr "<strong>Ukupno</strong>"
+
+#. module: hr_expense
 #: model:ir.model.fields,field_description:hr_expense.field_hr_expense_account_id
 #, fuzzy
 msgid "Account"
 msgstr "Analitički konto"
 
 #. module: hr_expense
-#: model:ir.model.fields,field_description:hr_expense.field_hr_expense_accounting_date
-msgid "Accounting Date"
-msgstr ""
-=======
-#: model:ir.ui.view,arch_db:hr_expense.report_expense
-msgid "<strong>Total</strong>"
-msgstr "<strong>Ukupno</strong>"
-
-#. module: hr_expense
-#: model:ir.model.fields,field_description:hr_expense.field_hr_expense_account_id
-#, fuzzy
-msgid "Account"
-msgstr "Analitički konto"
->>>>>>> bc1a0a32
-
-#. module: hr_expense
 #: model:product.product,name:hr_expense.air_ticket
 #: model:product.template,name:hr_expense.air_ticket_product_template
 msgid "Air Flight"
@@ -198,10 +173,7 @@
 msgstr "Datum"
 
 #. module: hr_expense
-<<<<<<< HEAD
-=======
 #: model:ir.model,name:hr_expense.model_hr_department
->>>>>>> bc1a0a32
 #: model:ir.model.fields,field_description:hr_expense.field_hr_expense_department_id
 #: model:ir.ui.view,arch_db:hr_expense.view_hr_expense_filter
 msgid "Department"
@@ -318,21 +290,13 @@
 msgstr "Troškovi po mjesecima"
 
 #. module: hr_expense
-<<<<<<< HEAD
-#: code:addons/hr_expense/models/hr_expense.py:210
-=======
 #: code:addons/hr_expense/models/hr_expense.py:209
->>>>>>> bc1a0a32
 #, python-format
 msgid "Expenses must belong to the same Employee."
 msgstr "Konto i period moraju pripadati istom djelatniku."
 
 #. module: hr_expense
-<<<<<<< HEAD
-#: code:addons/hr_expense/models/hr_expense.py:213
-=======
 #: code:addons/hr_expense/models/hr_expense.py:212
->>>>>>> bc1a0a32
 #, python-format
 msgid ""
 "Expenses must have an expense journal specified to generate accounting "
@@ -400,12 +364,6 @@
 msgstr "Troškovi smještaja u hotelu"
 
 #. module: hr_expense
-#: model:ir.model,name:hr_expense.model_hr_department
-#, fuzzy
-msgid "Hr Department"
-msgstr "Odjel ljudskih resursa"
-
-#. module: hr_expense
 #: model:ir.model,name:hr_expense.model_hr_expense_refuse_wizard
 msgid "Hr Expense refuse Reason wizard"
 msgstr "Odbijeni HR troškovi razlog čarobnjak"
@@ -479,11 +437,7 @@
 msgstr "Nova pošta"
 
 #. module: hr_expense
-<<<<<<< HEAD
-#: code:addons/hr_expense/models/hr_expense.py:278
-=======
 #: code:addons/hr_expense/models/hr_expense.py:276
->>>>>>> bc1a0a32
 #, python-format
 msgid ""
 "No Expense account found for the product %s (or for it's category), please "
@@ -493,22 +447,14 @@
 "molimo konfigurirajte jedan."
 
 #. module: hr_expense
-<<<<<<< HEAD
-#: code:addons/hr_expense/models/hr_expense.py:246
-=======
 #: code:addons/hr_expense/models/hr_expense.py:244
->>>>>>> bc1a0a32
 #, python-format
 msgid "No Home Address found for the employee %s, please configure one."
 msgstr ""
 "Nije pronađena adresa za ovog djelatnika  %s, molimo konfigurirajte jednu."
 
 #. module: hr_expense
-<<<<<<< HEAD
-#: code:addons/hr_expense/models/hr_expense.py:242
-=======
 #: code:addons/hr_expense/models/hr_expense.py:240
->>>>>>> bc1a0a32
 #, python-format
 msgid "No credit account found for the %s journal, please configure one."
 msgstr "Nije pronađen kreditni račun za %s dnevnika, konfigurirajte jedan."
@@ -543,11 +489,7 @@
 msgstr "Plaćanje po"
 
 #. module: hr_expense
-<<<<<<< HEAD
-#: code:addons/hr_expense/models/hr_expense.py:282
-=======
 #: code:addons/hr_expense/models/hr_expense.py:280
->>>>>>> bc1a0a32
 #, python-format
 msgid ""
 "Please configure Default Expense account for Product expense: "
@@ -616,8 +558,7 @@
 
 #. module: hr_expense
 #: model:ir.ui.menu,name:hr_expense.menu_hr_expense
-#, fuzzy
-msgid "Reports"
+msgid "Reporting"
 msgstr "Izvještaji"
 
 #. module: hr_expense
@@ -626,11 +567,7 @@
 msgstr ""
 
 #. module: hr_expense
-<<<<<<< HEAD
-#: code:addons/hr_expense/models/hr_expense.py:78
-=======
 #: code:addons/hr_expense/models/hr_expense.py:77
->>>>>>> bc1a0a32
 #, python-format
 msgid ""
 "Selected Unit of Measure does not belong to the same category as the product "
@@ -651,7 +588,6 @@
 
 #. module: hr_expense
 #: model:ir.model.fields,field_description:hr_expense.field_hr_expense_state
-#: model:ir.ui.view,arch_db:hr_expense.view_hr_expense_filter
 msgid "Status"
 msgstr "Status"
 
@@ -775,41 +711,25 @@
 "nalazi se u statusu 'Čeka plaćanje'. "
 
 #. module: hr_expense
-<<<<<<< HEAD
-#: code:addons/hr_expense/models/hr_expense.py:112
-=======
 #: code:addons/hr_expense/models/hr_expense.py:111
->>>>>>> bc1a0a32
 #, python-format
 msgid "You can only delete draft or refused expenses!"
 msgstr "Možete izbrisati samo nacrt ili odbiti troškove!"
 
 #. module: hr_expense
-<<<<<<< HEAD
-#: code:addons/hr_expense/models/hr_expense.py:207
-=======
 #: code:addons/hr_expense/models/hr_expense.py:206
->>>>>>> bc1a0a32
 #, python-format
 msgid "You can only generate accounting entry for approved expense(s)."
 msgstr "Možete generirati knjiženje za odobrene troškov(e)."
 
 #. module: hr_expense
-<<<<<<< HEAD
-#: code:addons/hr_expense/models/hr_expense.py:118
-=======
 #: code:addons/hr_expense/models/hr_expense.py:117
->>>>>>> bc1a0a32
 #, python-format
 msgid "You can only submit draft expenses!"
 msgstr "Možete poslati samo nacrte troškova."
 
 #. module: hr_expense
-<<<<<<< HEAD
-#: code:addons/hr_expense/models/hr_expense.py:129
-=======
 #: code:addons/hr_expense/models/hr_expense.py:128
->>>>>>> bc1a0a32
 #, python-format
 msgid ""
 "Your Expense %s has been refused.<br/><ul "
@@ -856,12 +776,9 @@
 #~ msgid "Followers (Partners)"
 #~ msgstr "Pratitelji (Partneri)"
 
-<<<<<<< HEAD
-=======
 #~ msgid "HR Department"
 #~ msgstr "Odjel ljudskih resursa"
 
->>>>>>> bc1a0a32
 #~ msgid "If checked new messages require your attention."
 #~ msgstr "Ako je odabrano, nove poruke zahtijevaju Vašu pažnju."
 
