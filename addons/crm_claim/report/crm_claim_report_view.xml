--- conflicted
+++ resolved
@@ -118,15 +118,9 @@
                         help="My company"/>
                         </field>
 
-<<<<<<< HEAD
                       	<field name="user_id" string="Salesman" select="1">
 	            			<filter icon="terp-personal+" string="My Case(s)" help="My Case(s)" domain="[('user_id','=',uid)]" />
                			</field>
-=======
-                          <field name="user_id" string="Salesman" select="1">
-                            <filter icon="terp-personal+" string="My Case" help="My Case" domain="[('user_id','=',uid)]" />
-                           </field>
->>>>>>> 3e967f78
                    </group>
                    <newline/>
                    <group  expand="0" string="Extended Filters..." groups="base.group_extended">
