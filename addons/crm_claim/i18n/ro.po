--- conflicted
+++ resolved
@@ -1,18 +1,3 @@
-<<<<<<< HEAD
-# Romanian translation for openobject-addons
-# Copyright (c) 2014 Rosetta Contributors and Canonical Ltd 2014
-# This file is distributed under the same license as the openobject-addons package.
-# FIRST AUTHOR <EMAIL@ADDRESS>, 2014.
-#
-msgid ""
-msgstr ""
-"Project-Id-Version: openobject-addons\n"
-"Report-Msgid-Bugs-To: FULL NAME <EMAIL@ADDRESS>\n"
-"POT-Creation-Date: 2014-09-23 16:27+0000\n"
-"PO-Revision-Date: 2014-08-14 16:10+0000\n"
-"Last-Translator: FULL NAME <EMAIL@ADDRESS>\n"
-"Language-Team: Romanian <ro@li.org>\n"
-=======
 # Translation of Odoo Server.
 # This file contains the translation of the following modules:
 # * crm_claim
@@ -28,17 +13,16 @@
 "PO-Revision-Date: 2016-06-02 15:53+0000\n"
 "Last-Translator: Dorin Hongu <dhongu@gmail.com>\n"
 "Language-Team: Romanian (http://www.transifex.com/odoo/odoo-8/language/ro/)\n"
->>>>>>> b9a006c1
 "MIME-Version: 1.0\n"
 "Content-Type: text/plain; charset=UTF-8\n"
-"Content-Transfer-Encoding: 8bit\n"
-"X-Launchpad-Export-Date: 2014-09-24 09:03+0000\n"
-"X-Generator: Launchpad (build 17196)\n"
+"Content-Transfer-Encoding: \n"
+"Language: ro\n"
+"Plural-Forms: nplurals=3; plural=(n==1?0:(((n%100>19)||((n%100==0)&&(n!=0)))?2:1));\n"
 
 #. module: crm_claim
 #: field:res.partner,claim_count:0
 msgid "# Claims"
-msgstr ""
+msgstr "# Reclamaţii"
 
 #. module: crm_claim
 #: field:crm.claim.report,email:0
@@ -54,17 +38,13 @@
 #: code:addons/crm_claim/crm_claim.py:167
 #, python-format
 msgid "%s (copy)"
-msgstr ""
+msgstr "%s (copie)"
 
 #. module: crm_claim
 #: model:ir.actions.act_window,help:crm_claim.crm_case_categ_claim0
 msgid ""
 "<p class=\"oe_view_nocontent_create\">\n"
-"                    Record and track your customers' claims. Claims may be "
-"linked to a sales order or a lot.You can send emails with attachments and "
-"keep the full history for a claim (emails sent, intervention type and so "
-"on).Claims may automatically be linked to an email address using the mail "
-"gateway module.\n"
+"                    Record and track your customers' claims. Claims may be linked to a sales order or a lot.You can send emails with attachments and keep the full history for a claim (emails sent, intervention type and so on).Claims may automatically be linked to an email address using the mail gateway module.\n"
 "                </p>\n"
 "            "
 msgstr ""
@@ -80,52 +60,20 @@
 "                corrective action.\n"
 "              </p>\n"
 "            "
-<<<<<<< HEAD
-msgstr ""
-"<clasa p=\"oe_vizualizare_niciuncontinut_creeaza\">\n"
-"                Faceti click pentru a crea o categorie a solicitarilor.\n"
+msgstr "<clasa p=\"oe_view_nocontent_create\">\n                Faceti click pentru a crea o categorie a reclamații.\n              </p><p>\n                Creati categorii de reclamații pentru a gestiona si clasifica mai bine\n                reclamațiile. Unele exemple de solicitari pot fi: actiunile preventive,\n                actiunile corective.\n              </p>\n            "
+
+#. module: crm_claim
+#: model:ir.actions.act_window,help:crm_claim.crm_claim_stage_act
+msgid ""
+"<p class=\"oe_view_nocontent_create\">\n"
+"                Click to setup a new stage in the processing of the claims. \n"
 "              </p><p>\n"
-"                Creati categorii de solicitari pentru a gestiona si "
-"clasifica mai bine\n"
-"                solicitarile. Unele exemple de solicitari pot fi: actiunile "
-"preventive,\n"
-"                actiunile corective.\n"
-"              </p>\n"
-"            "
-=======
-msgstr "<clasa p=\"oe_view_nocontent_create\">\n                Faceti click pentru a crea o categorie a reclamații.\n              </p><p>\n                Creati categorii de reclamații pentru a gestiona si clasifica mai bine\n                reclamațiile. Unele exemple de solicitari pot fi: actiunile preventive,\n                actiunile corective.\n              </p>\n            "
->>>>>>> b9a006c1
-
-#. module: crm_claim
-#: model:ir.actions.act_window,help:crm_claim.crm_claim_stage_act
-msgid ""
-"<p class=\"oe_view_nocontent_create\">\n"
-"                Click to setup a new stage in the processing of the claims. "
-"\n"
-"              </p><p>\n"
-"                You can create claim stages to categorize the status of "
-"every\n"
-"                claim entered in the system. The stages define all the "
-"steps\n"
+"                You can create claim stages to categorize the status of every\n"
+"                claim entered in the system. The stages define all the steps\n"
 "                required for the resolution of a claim.\n"
 "              </p>\n"
 "            "
-<<<<<<< HEAD
-msgstr ""
-"<clasa p=\"oe_vizualizare_niciuncontinut_creeaza\">\n"
-"                Faceti click pentru a configura o etapa noua in procesarea "
-"solicitarilor. \n"
-"              </p><p>\n"
-"                Puteti crea etape ale solicitarilor pentru a clasifica "
-"statusul fiecarei\n"
-"                solicitari care intra in sistem. Etapele definesc toti "
-"pasii\n"
-"                necesari rezolvarii unei solicitari.\n"
-"              </p>\n"
-"            "
-=======
 msgstr "<clasa p=\"oe_view_nocontent_create\">\n                Faceți click pentru a configura o etapa noua in procesarea reclamațiilor. \n              </p><p>\n                Puteți crea etape ale reclamațiilor pentru a clasifica statusul fiecărei\n                reclamații care intră în sistem. Etapele definesc toți pașii necesari rezolvării unei reclamații.\n              </p>\n            "
->>>>>>> b9a006c1
 
 #. module: crm_claim
 #: view:crm.claim:crm_claim.crm_case_claims_form_view
@@ -133,8 +81,7 @@
 msgstr "Descriere acțiune..."
 
 #. module: crm_claim
-#: field:crm.claim,type_action:0
-#: field:crm.claim.report,type_action:0
+#: field:crm.claim,type_action:0 field:crm.claim.report,type_action:0
 msgid "Action Type"
 msgstr "Tipul acțiunii"
 
@@ -178,8 +125,7 @@
 msgstr "Categorii reclamație"
 
 #. module: crm_claim
-#: field:crm.claim,date:0
-#: field:crm.claim.report,claim_date:0
+#: field:crm.claim,date:0 field:crm.claim.report,claim_date:0
 msgid "Claim Date"
 msgstr "Data reclamație"
 
@@ -216,8 +162,7 @@
 msgstr "Etape reclamație"
 
 #. module: crm_claim
-#: field:crm.claim,name:0
-#: field:crm.claim.report,subject:0
+#: field:crm.claim,name:0 field:crm.claim.report,subject:0
 msgid "Claim Subject"
 msgstr "Subiect reclamație"
 
@@ -282,8 +227,7 @@
 msgstr "Corectiv"
 
 #. module: crm_claim
-#: selection:crm.claim,type_action:0
-#: selection:crm.claim.report,type_action:0
+#: selection:crm.claim,type_action:0 selection:crm.claim.report,type_action:0
 msgid "Corrective Action"
 msgstr "Actiune corectiva"
 
@@ -293,15 +237,14 @@
 msgstr "Data Crearii"
 
 #. module: crm_claim
-#: field:crm.claim,create_uid:0
-#: field:crm.claim.stage,create_uid:0
+#: field:crm.claim,create_uid:0 field:crm.claim.stage,create_uid:0
 msgid "Created by"
-msgstr ""
+msgstr "Creat de"
 
 #. module: crm_claim
 #: field:crm.claim.stage,create_date:0
 msgid "Created on"
-msgstr ""
+msgstr "Creat în"
 
 #. module: crm_claim
 #: field:crm.claim,create_date:0
@@ -316,7 +259,7 @@
 #. module: crm_claim
 #: help:crm.claim,message_last_post:0
 msgid "Date of the last message posted on the record."
-msgstr ""
+msgstr "Data ultimului mesaj postat pe înregistrare."
 
 #. module: crm_claim
 #: view:crm.claim:crm_claim.crm_case_claims_form_view
@@ -325,8 +268,7 @@
 
 #. module: crm_claim
 #: view:crm.claim:crm_claim.view_crm_case_claims_filter
-#: field:crm.claim,date_deadline:0
-#: field:crm.claim.report,date_deadline:0
+#: field:crm.claim,date_deadline:0 field:crm.claim.report,date_deadline:0
 msgid "Deadline"
 msgstr "Termen limita"
 
@@ -374,24 +316,17 @@
 #: view:crm.claim:crm_claim.view_crm_case_claims_filter
 #: view:crm.claim.report:crm_claim.view_report_crm_claim_filter
 msgid "Group By"
-msgstr ""
+msgstr "Grupează după"
 
 #. module: crm_claim
 #: model:ir.actions.act_window,help:crm_claim.action_report_crm_claim
 msgid ""
 "Have a general overview of all claims processed in the system by sorting "
 "them with specific criteria."
-<<<<<<< HEAD
-msgstr ""
-"Aveti o vedere de ansamblu asupra tuturor solicitarilor procesate in sistem "
-"sortandu-le dupa criterii specifice."
-=======
 msgstr "Aveți o vedere de ansamblu asupra tuturor reclamațiilor procesate în sistem sortându-le după criterii specifice."
->>>>>>> b9a006c1
-
-#. module: crm_claim
-#: selection:crm.claim,priority:0
-#: selection:crm.claim.report,priority:0
+
+#. module: crm_claim
+#: selection:crm.claim,priority:0 selection:crm.claim.report,priority:0
 msgid "High"
 msgstr "Ridicat(a)"
 
@@ -400,14 +335,10 @@
 msgid ""
 "Holds the Chatter summary (number of messages, ...). This summary is "
 "directly in html format in order to be inserted in kanban views."
-msgstr ""
-"Contine rezumatul Chatter (numar de mesaje, ...). Acest rezumat este direct "
-"in format HTML, icu scopul de a se introduce in vizualizari kanban."
-
-#. module: crm_claim
-#: field:crm.claim,id:0
-#: field:crm.claim.report,id:0
-#: field:crm.claim.stage,id:0
+msgstr "Contine rezumatul Chatter (numar de mesaje, ...). Acest rezumat este direct in format HTML, icu scopul de a se introduce in vizualizari kanban."
+
+#. module: crm_claim
+#: field:crm.claim,id:0 field:crm.claim.report,id:0 field:crm.claim.stage,id:0
 msgid "ID"
 msgstr "ID"
 
@@ -421,9 +352,7 @@
 msgid ""
 "If you check this field, this stage will be proposed by default on each "
 "sales team. It will not assign this stage to existing teams."
-msgstr ""
-"Daca selectati acest camp, aceasta etapa va fi propusa in mod implicit "
-"fiecarei echipe de vanzari. Nu va atribui aceasta etapa echipelor existente."
+msgstr "Daca selectati acest camp, aceasta etapa va fi propusa in mod implicit fiecarei echipe de vanzari. Nu va atribui aceasta etapa echipelor existente."
 
 #. module: crm_claim
 #: model:crm.claim.stage,name:crm_claim.stage_claim5
@@ -438,31 +367,27 @@
 #. module: crm_claim
 #: field:crm.claim,message_last_post:0
 msgid "Last Message Date"
-msgstr ""
-
-#. module: crm_claim
-#: field:crm.claim,write_uid:0
-#: field:crm.claim.stage,write_uid:0
+msgstr "Data ultimului mesaj"
+
+#. module: crm_claim
+#: field:crm.claim,write_uid:0 field:crm.claim.stage,write_uid:0
 msgid "Last Updated by"
-msgstr ""
+msgstr "Ultima actualizare făcută de"
 
 #. module: crm_claim
 #: field:crm.claim.stage,write_date:0
 msgid "Last Updated on"
-msgstr ""
+msgstr "Ultima actualizare în"
 
 #. module: crm_claim
 #: help:crm.claim.stage,section_ids:0
 msgid ""
 "Link between stages and sales teams. When set, this limitate the current "
 "stage to the selected sales teams."
-msgstr ""
-"Legatura dintre etape si echipele de vanzari. Cand este bifata, limiteaza "
-"etapa actuala la echipele de vanzari selectate."
-
-#. module: crm_claim
-#: selection:crm.claim,priority:0
-#: selection:crm.claim.report,priority:0
+msgstr "Legatura dintre etape si echipele de vanzari. Cand este bifata, limiteaza etapa actuala la echipele de vanzari selectate."
+
+#. module: crm_claim
+#: selection:crm.claim,priority:0 selection:crm.claim.report,priority:0
 msgid "Low"
 msgstr "Scazut(a)"
 
@@ -518,8 +443,7 @@
 msgstr "Fara Subiect"
 
 #. module: crm_claim
-#: selection:crm.claim,priority:0
-#: selection:crm.claim.report,priority:0
+#: selection:crm.claim,priority:0 selection:crm.claim.report,priority:0
 msgid "Normal"
 msgstr "Obisnuit"
 
@@ -559,14 +483,12 @@
 msgstr "Preventiv"
 
 #. module: crm_claim
-#: selection:crm.claim,type_action:0
-#: selection:crm.claim.report,type_action:0
+#: selection:crm.claim,type_action:0 selection:crm.claim.report,type_action:0
 msgid "Preventive Action"
 msgstr "Actiune preventiva"
 
 #. module: crm_claim
-#: field:crm.claim,priority:0
-#: field:crm.claim.report,priority:0
+#: field:crm.claim,priority:0 field:crm.claim.report,priority:0
 msgid "Priority"
 msgstr "Prioritate"
 
@@ -611,9 +533,7 @@
 msgid ""
 "Responsible sales team. Define Responsible user and Email account for mail "
 "gateway."
-msgstr ""
-"Echipa de vanzari responsabila. Definiti Utilizatorul responsabil si Contul "
-"de email pentru mail gateway."
+msgstr "Echipa de vanzari responsabila. Definiti Utilizatorul responsabil si Contul de email pentru mail gateway."
 
 #. module: crm_claim
 #: field:crm.claim,cause:0
@@ -695,10 +615,7 @@
 "These email addresses will be added to the CC field of all inbound and "
 "outbound emails for this record before being sent. Separate multiple email "
 "addresses with a comma"
-msgstr ""
-"Aceste adrese de email vor fi adaugate in campul CC al tuturor email-urilor "
-"primite si trimise pentru aceasta inregistrare inainte de a fi trimise. "
-"Despartiti adresele de mail multiple cu o virgula"
+msgstr "Aceste adrese de email vor fi adaugate in campul CC al tuturor email-urilor primite si trimise pentru aceasta inregistrare inainte de a fi trimise. Despartiti adresele de mail multiple cu o virgula"
 
 #. module: crm_claim
 #: field:crm.claim,user_fault:0
@@ -749,20 +666,14 @@
 #. module: crm_claim
 #: field:crm.claim,website_message_ids:0
 msgid "Website Messages"
-msgstr ""
+msgstr "Mesaje Website"
 
 #. module: crm_claim
 #: help:crm.claim,website_message_ids:0
 msgid "Website communication history"
-msgstr ""
+msgstr "Istoric comunicare website"
 
 #. module: crm_claim
 #: model:ir.filters,name:crm_claim.filter_report_crm_claim_workload
 msgid "Workload"
-msgstr ""
-
-#~ msgid "# of Cases"
-#~ msgstr "# de Cazuri"
-
-#~ msgid "My company"
-#~ msgstr "Compania mea"+msgstr "Volumul de muncă"