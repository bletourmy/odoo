--- conflicted
+++ resolved
@@ -1,10 +1,3 @@
-<<<<<<< HEAD
-# Brazilian Portuguese translation for openobject-addons
-# Copyright (c) 2014 Rosetta Contributors and Canonical Ltd 2014
-# This file is distributed under the same license as the openobject-addons package.
-# FIRST AUTHOR <EMAIL@ADDRESS>, 2014.
-#
-=======
 # Translation of OpenERP Server.
 # This file contains the translation of the following modules:
 # * l10n_be
@@ -12,26 +5,19 @@
 # Translators:
 # FIRST AUTHOR <EMAIL@ADDRESS>, 2014
 # grazziano <g.negocios@outlook.com.br>, 2016
->>>>>>> 96502490
 msgid ""
 msgstr ""
-"Project-Id-Version: openobject-addons\n"
-"Report-Msgid-Bugs-To: FULL NAME <EMAIL@ADDRESS>\n"
+"Project-Id-Version: Odoo 8.0\n"
+"Report-Msgid-Bugs-To: \n"
 "POT-Creation-Date: 2012-11-24 02:53+0000\n"
-<<<<<<< HEAD
-"PO-Revision-Date: 2014-08-14 16:10+0000\n"
-"Last-Translator: FULL NAME <EMAIL@ADDRESS>\n"
-"Language-Team: Brazilian Portuguese <pt_BR@li.org>\n"
-=======
 "PO-Revision-Date: 2016-07-09 16:18+0000\n"
 "Last-Translator: grazziano <g.negocios@outlook.com.br>\n"
 "Language-Team: Portuguese (Brazil) (http://www.transifex.com/odoo/odoo-8/language/pt_BR/)\n"
->>>>>>> 96502490
 "MIME-Version: 1.0\n"
 "Content-Type: text/plain; charset=UTF-8\n"
-"Content-Transfer-Encoding: 8bit\n"
-"X-Launchpad-Export-Date: 2014-08-15 07:18+0000\n"
-"X-Generator: Launchpad (build 17156)\n"
+"Content-Transfer-Encoding: \n"
+"Language: pt_BR\n"
+"Plural-Forms: nplurals=2; plural=(n > 1);\n"
 
 #. module: l10n_be
 #: model:account.financial.report,name:l10n_be.account_financial_report_appro_mbsd3
@@ -69,12 +55,9 @@
 msgstr "As despesas financeiras"
 
 #. module: l10n_be
-#: view:l1on_be.vat.declaration:0
-#: field:l1on_be.vat.declaration,comments:0
-#: view:partner.vat.intra:0
-#: field:partner.vat.intra,comments:0
-#: view:partner.vat.list:0
-#: field:partner.vat.list,comments:0
+#: view:l1on_be.vat.declaration:0 field:l1on_be.vat.declaration,comments:0
+#: view:partner.vat.intra:0 field:partner.vat.intra,comments:0
+#: view:partner.vat.list:0 field:partner.vat.list,comments:0
 msgid "Comments"
 msgstr "Comentários"
 
@@ -109,9 +92,7 @@
 msgid ""
 "Amortissements et réductions de valeur sur frais d'établissement, sur "
 "immobilisations incorporelles et corporelles"
-msgstr ""
-"Depreciações e amortizações em despesas de constituição, intangíveis e "
-"tangíveis"
+msgstr "Depreciações e amortizações em despesas de constituição, intangíveis e tangíveis"
 
 #. module: l10n_be
 #: model:account.financial.report,name:l10n_be.account_financial_report_prlvementssurlesimptsdiffrs1
@@ -124,8 +105,7 @@
 msgstr "Balanço"
 
 #. module: l10n_be
-#: view:l1on_be.vat.declaration:0
-#: view:partner.vat.intra:0
+#: view:l1on_be.vat.declaration:0 view:partner.vat.intra:0
 #: field:partner.vat.intra,tax_code_id:0
 msgid "Company"
 msgstr "Company"
@@ -166,10 +146,7 @@
 msgid ""
 "Tick this case only if it concerns only the last statement on the civil or "
 "cessation of activity: no clients to be included in the client listing."
-msgstr ""
-"Marque esta caixa apenas se se trata apenas da última declaração sobre o "
-"público ou cessação de actividade: há clientes para ser incluído na lista de "
-"clientes."
+msgstr "Marque esta caixa apenas se se trata apenas da última declaração sobre o público ou cessação de actividade: há clientes para ser incluído na lista de clientes."
 
 #. module: l10n_be
 #: view:partner.vat.intra:0
@@ -257,8 +234,7 @@
 #: help:partner.vat.intra,period_ids:0
 msgid ""
 "Select here the period(s) you want to include in your intracom declaration"
-msgstr ""
-"Select here the period(s) you want to include in your intracom declaration"
+msgstr "Select here the period(s) you want to include in your intracom declaration"
 
 #. module: l10n_be
 #: model:account.financial.report,name:l10n_be.account_financial_report_stocketcommandesencoursdexcution1
@@ -273,8 +249,7 @@
 #. module: l10n_be
 #: help:partner.vat.intra,period_code:0
 msgid ""
-"This is where you have to set the period code for the intracom declaration "
-"using the format: ppyyyy\n"
+"This is where you have to set the period code for the intracom declaration using the format: ppyyyy\n"
 "      PP can stand for a month: from '01' to '12'.\n"
 "      PP can stand for a trimester: '31','32','33','34'\n"
 "          The first figure means that it is a trimester,\n"
@@ -282,16 +257,7 @@
 "      PP can stand for a complete fiscal year: '00'.\n"
 "      YYYY stands for the year (4 positions).\n"
 "    "
-msgstr ""
-"This is where you have to set the period code for the intracom declaration "
-"using the format: ppyyyy\n"
-"      PP can stand for a month: from '01' to '12'.\n"
-"      PP can stand for a trimester: '31','32','33','34'\n"
-"          The first figure means that it is a trimester,\n"
-"          The second figure identify the trimester.\n"
-"      PP can stand for a complete fiscal year: '00'.\n"
-"      YYYY stands for the year (4 positions).\n"
-"    "
+msgstr "This is where you have to set the period code for the intracom declaration using the format: ppyyyy\n      PP can stand for a month: from '01' to '12'.\n      PP can stand for a trimester: '31','32','33','34'\n          The first figure means that it is a trimester,\n          The second figure identify the trimester.\n      PP can stand for a complete fiscal year: '00'.\n      YYYY stands for the year (4 positions).\n    "
 
 #. module: l10n_be
 #: model:account.financial.report,name:l10n_be.account_financial_report_dettesunanauplus2
@@ -366,12 +332,7 @@
 #: help:partner.vat.list,partner_ids:0
 msgid ""
 "You can remove clients/partners which you do not want to show in xml file"
-<<<<<<< HEAD
-msgstr ""
-"You can remove clients/partners which you do not want to show in xml file"
-=======
 msgstr "Você pode remover os clientes/parceiros que você não deseja exibir no arquivo xml"
->>>>>>> 96502490
 
 #. module: l10n_be
 #: model:account.financial.report,name:l10n_be.account_financial_report_bnficepertedelexcercice1
@@ -407,9 +368,7 @@
 msgid ""
 "The Partner whose VAT number is not defined  and they are not included in "
 "XML File."
-msgstr ""
-"O parceiro cujo número de IVA não está definido e não são incluídos no "
-"arquivo XML."
+msgstr "O parceiro cujo número de IVA não está definido e não são incluídos no arquivo XML."
 
 #. module: l10n_be
 #: field:partner.vat.intra,no_vat:0
@@ -440,8 +399,7 @@
 
 #. module: l10n_be
 #: field:l1on_be.vat.declaration,file_save:0
-#: field:partner.vat.intra,file_save:0
-#: field:partner.vat.list,file_save:0
+#: field:partner.vat.intra,file_save:0 field:partner.vat.list,file_save:0
 msgid "Save File"
 msgstr "Salvar arquivo"
 
@@ -559,15 +517,12 @@
 msgstr "Pelo Lucro (prejuízo) Antes do Imposto de Exercício"
 
 #. module: l10n_be
-#: view:partner.vat.intra:0
-#: field:partner.vat.intra,country_ids:0
+#: view:partner.vat.intra:0 field:partner.vat.intra,country_ids:0
 msgid "European Countries"
 msgstr "European Countries"
 
 #. module: l10n_be
-#: view:l1on_be.vat.declaration:0
-#: view:partner.vat:0
-#: view:partner.vat.intra:0
+#: view:l1on_be.vat.declaration:0 view:partner.vat:0 view:partner.vat.intra:0
 #: view:partner.vat.list:0
 msgid "or"
 msgstr "Ouro"
@@ -631,8 +586,7 @@
 msgstr "Não toque belga com um número de IVA em seu banco de dados."
 
 #. module: l10n_be
-#: field:l1on_be.vat.declaration,msg:0
-#: field:partner.vat.intra,msg:0
+#: field:l1on_be.vat.declaration,msg:0 field:partner.vat.intra,msg:0
 msgid "File created"
 msgstr "File created"
 
@@ -782,14 +736,10 @@
 msgid ""
 "This wizard will create an XML file for VAT details and total invoiced "
 "amounts per partner."
-msgstr ""
-"Este assistente irá criar um arquivo XML para detalhamento de VAT e "
-"quantidades totais faturadas por parceiro."
-
-#. module: l10n_be
-#: view:l1on_be.vat.declaration:0
-#: view:partner.vat:0
-#: view:partner.vat.intra:0
+msgstr "Este assistente irá criar um arquivo XML para detalhamento de VAT e quantidades totais faturadas por parceiro."
+
+#. module: l10n_be
+#: view:l1on_be.vat.declaration:0 view:partner.vat:0 view:partner.vat.intra:0
 #: view:partner.vat.list:0
 msgid "Cancel"
 msgstr "Cancel"
@@ -803,8 +753,7 @@
 msgstr "Nenhum endereço de e-mail associado com a empresa."
 
 #. module: l10n_be
-#: view:l1on_be.vat.declaration:0
-#: view:partner.vat.list:0
+#: view:l1on_be.vat.declaration:0 view:partner.vat.list:0
 msgid "Create XML"
 msgstr "Create XML"
 
@@ -870,8 +819,7 @@
 msgstr "Capital"
 
 #. module: l10n_be
-#: view:l1on_be.vat.declaration:0
-#: view:partner.vat.intra:0
+#: view:l1on_be.vat.declaration:0 view:partner.vat.intra:0
 #: view:partner.vat.list:0
 msgid "Save the File with '.xml' extension."
 msgstr "Save the File with '.xml' extension."
@@ -899,9 +847,9 @@
 #. module: l10n_be
 #: model:account.financial.report,name:l10n_be.account_financial_report_charges_expl_pr_restruct2
 msgid ""
-"Charges d'exploitation portées à l'actif au titre de frais de restructuration"
-msgstr ""
-"Encargos de exploração realizados para o ativo como custos de reestruturação"
+"Charges d'exploitation portées à l'actif au titre de frais de "
+"restructuration"
+msgstr "Encargos de exploração realizados para o ativo como custos de reestruturação"
 
 #. module: l10n_be
 #: model:account.financial.report,name:l10n_be.account_financial_report_rmunrationsetchargessociales4
@@ -1019,8 +967,7 @@
 msgstr "No número de IVA associada à empresa."
 
 #. module: l10n_be
-#: field:l1on_be.vat.declaration,name:0
-#: field:partner.vat.intra,name:0
+#: field:l1on_be.vat.declaration,name:0 field:partner.vat.intra,name:0
 #: field:partner.vat.list,name:0
 msgid "File Name"
 msgstr "File Name"
@@ -1028,9 +975,7 @@
 #. module: l10n_be
 #: model:account.financial.report,name:l10n_be.account_financial_report_etablissementcredits4
 msgid "Etablissements de crédit, dettes de location-financement et assimilés"
-msgstr ""
-"As instituições de crédito, de arrendamento mercantil financeiro de dívida e "
-"similares"
+msgstr "As instituições de crédito, de arrendamento mercantil financeiro de dívida e similares"
 
 #. module: l10n_be
 #: field:l1on_be.vat.declaration,ask_payment:0
