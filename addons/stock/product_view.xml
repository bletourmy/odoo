--- conflicted
+++ resolved
@@ -37,11 +37,7 @@
             <field name="model">product.template</field>
             <field name="inherit_id" ref="product.product_template_form_view"/>
             <field name="arch" type="xml">
-<<<<<<< HEAD
-                <xpath expr="//group[@string='Sale Conditions']" position="inside">
-=======
                 <xpath expr="//group[@name='sale_condition']" position="inside">
->>>>>>> 02dec945
                     <label for="sale_delay"/>
                     <div>
                         <field name="sale_delay" attrs="{'readonly':[('sale_ok','=',False)]}" class="oe_inline" style="vertical-align:baseline"/> days
@@ -54,11 +50,7 @@
                         <field name="loc_case"/>
                     </group>
                 </xpath>
-<<<<<<< HEAD
-                <xpath expr="//group[@string='Weights']" position="after">
-=======
                 <xpath expr="//group[@name='weight']" position="after">
->>>>>>> 02dec945
                     <group string="Accounting Entries">
                         <field name="property_stock_account_input" domain="[('type','&lt;&gt;','view'),('type','&lt;&gt;','consolidation')]"/>
                         <field name="property_stock_account_output" domain="[('type','&lt;&gt;','view'),('type','&lt;&gt;','consolidation')]"/>
