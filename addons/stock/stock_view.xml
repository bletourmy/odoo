--- conflicted
+++ resolved
@@ -1958,14 +1958,7 @@
             <field name="model">stock.quant</field>
             <field eval="10" name="priority"/>
             <field name="arch" type="xml">
-<<<<<<< HEAD
-                <form string="Quants" create="false" edit="false">
-=======
                 <form string="Quants" create="false" edit="false" delete="false">
-                    <div class="oe_right oe_button_box">
-                        <button name="action_view_quant_history" type="object" string="Quant History"/>                            
-                    </div>
->>>>>>> 12d9a34c
                     <group>
                         <group>
                             <field name="product_id"/>
