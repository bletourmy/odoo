--- conflicted
+++ resolved
@@ -722,15 +722,6 @@
                     <button name="button_cancel" states="assigned,confirmed,draft" string="_Cancel"/>
                     <field name="state" widget="statusbar" statusbar_visible="draft,assigned,done" statusbar_colors='{"shipping_except":"red","invoice_except":"red","waiting_date":"blue"}'/>
                 </header>
-<<<<<<< HEAD
-                <sheet string="Internal Picking List" layout="auto">
-                    <group colspan="4" col="6">
-                        <group colspan="4" col="4">
-                            <field name="name" readonly="1"/>
-                            <field name="origin" placeholder="PO0032"/>
-                            <field name="partner_id" on_change="onchange_partner_in(partner_id)" colspan="4"/>
-                            <field name="invoice_state" string="Invoice Control" groups="account.group_account_invoice"/>
-=======
                 <sheet>
                     <label for="name" class="oe_form_readonly_hidden"/>
                     <h1>
@@ -744,9 +735,8 @@
                     </h2>
                     <group>
                         <group>
->>>>>>> b2f173d4
                             <field name="backorder_id" readonly="1"/>
-                            <field name="invoice_state" string="Invoice Control"/>
+                            <field name="invoice_state" string="Invoice Control" groups="account.group_account_invoice"/>
                             <field name="stock_journal_id" widget="selection" groups="account.group_account_user"/>
                         </group>
                         <group>
@@ -1419,14 +1409,6 @@
                             <button name="%(stock.move_scrap)d"
                                 string="Scrap" type="action"
                                 icon="gtk-convert" context="{'scrap': True}"
-<<<<<<< HEAD
-                                states="draft,waiting,confirmed,assigned" colspan="1"/>
-                        <newline/>
-                        <field name="location_id" groups="stock.group_locations" />
-                        <field name="location_dest_id" groups="stock.group_locations"/>
-                        <field name="partner_id" groups="stock.group_locations"/>
-
-=======
                                 states="draft,waiting,confirmed,assigned"/>
                         </div>
                         <label for="product_uos_qty"/>
@@ -1440,7 +1422,6 @@
                         <field name="location_id" groups="stock.group_locations"/>
                         <field name="location_dest_id" groups="stock.group_locations"/>
                         <field name="partner_id"/>
->>>>>>> b2f173d4
                     </group>
                     <group name="picking">
                         <field name="picking_id"/>
