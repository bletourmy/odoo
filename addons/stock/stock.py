##############################################################################
#
#    OpenERP, Open Source Management Solution
#    Copyright (C) 2004-2010 Tiny SPRL (<http://tiny.be>).
#
#    This program is free software: you can redistribute it and/or modify
#    it under the terms of the GNU Affero General Public License as
#    published by the Free Software Foundation, either version 3 of the
#    License, or (at your option) any later version.
#
#    This program is distributed in the hope that it will be useful,
#    but WITHOUT ANY WARRANTY; without even the implied warranty of
#    MERCHANTABILITY or FITNESS FOR A PARTICULAR PURPOSE.  See the
#    GNU Affero General Public License for more details.
#
#    You should have received a copy of the GNU Affero General Public License
#    along with this program.  If not, see <http://www.gnu.org/licenses/>.
#
##############################################################################

from datetime import datetime
from dateutil.relativedelta import relativedelta
import time
from operator import itemgetter
from itertools import groupby

from osv import fields, osv
from tools.translate import _
import netsvc
import tools
import decimal_precision as dp
import logging


#----------------------------------------------------------
# Incoterms
#----------------------------------------------------------
class stock_incoterms(osv.osv):
    _name = "stock.incoterms"
    _description = "Incoterms"
    _columns = {
        'name': fields.char('Name', size=64, required=True, help="Incoterms are series of sales terms.They are used to divide transaction costs and responsibilities between buyer and seller and reflect state-of-the-art transportation practices."),
        'code': fields.char('Code', size=3, required=True, help="Code for Incoterms"),
        'active': fields.boolean('Active', help="By unchecking the active field, you may hide an INCOTERM without deleting it."),
    }
    _defaults = {
        'active': True,
    }

stock_incoterms()

class stock_journal(osv.osv):
    _name = "stock.journal"
    _description = "Stock Journal"
    _columns = {
        'name': fields.char('Stock Journal', size=32, required=True),
        'user_id': fields.many2one('res.users', 'Responsible'),
    }
    _defaults = {
        'user_id': lambda s, c, u, ctx: u
    }

stock_journal()

#----------------------------------------------------------
# Stock Location
#----------------------------------------------------------
class stock_location(osv.osv):
    _name = "stock.location"
    _description = "Location"
    _parent_name = "location_id"
    _parent_store = True
    _parent_order = 'posz,name'
    _order = 'parent_left'

    def name_get(self, cr, uid, ids, context=None):
        res = []
        if context is None:
            context = {}
        if not len(ids):
            return []
        reads = self.read(cr, uid, ids, ['name','location_id'], context=context)
        for record in reads:
            name = record['name']
            if context.get('full',False):
                if record['location_id']:
                    name = record['location_id'][1] + ' / ' + name
                res.append((record['id'], name))
            else:
                res.append((record['id'], name))
        return res

    def _complete_name(self, cr, uid, ids, name, args, context=None):
        """ Forms complete name of location from parent location to child location.
        @return: Dictionary of values
        """
        def _get_one_full_name(location, level=4):
            if location.location_id:
                parent_path = _get_one_full_name(location.location_id, level-1) + "/"
            else:
                parent_path = ''
            return parent_path + location.name
        res = {}
        for m in self.browse(cr, uid, ids, context=context):
            res[m.id] = _get_one_full_name(m)
        return res


    def _product_value(self, cr, uid, ids, field_names, arg, context=None):
        """Computes stock value (real and virtual) for a product, as well as stock qty (real and virtual).
        @param field_names: Name of field
        @return: Dictionary of values
        """
<<<<<<< HEAD
        if not context:
            context = {}
        
        #Find currency
=======
        prod_id = context and context.get('product_id', False)
        if not prod_id:
            return dict([(i, {}.fromkeys(field_names, 0.0)) for i in ids])
        product_product_obj = self.pool.get('product.product')

        cr.execute('select distinct product_id, location_id from stock_move where location_id in %s', (tuple(ids), ))
        dict1 = cr.dictfetchall()
        cr.execute('select distinct product_id, location_dest_id as location_id from stock_move where location_dest_id in %s', (tuple(ids), ))
        dict2 = cr.dictfetchall()
        res_products_by_location = sorted(dict1+dict2, key=itemgetter('location_id'))
        products_by_location = dict((k, [v['product_id'] for v in itr]) for k, itr in groupby(res_products_by_location, itemgetter('location_id')))

        result = dict([(i, {}.fromkeys(field_names, 0.0)) for i in ids])
        result.update(dict([(i, {}.fromkeys(field_names, 0.0)) for i in list(set([aaa['location_id'] for aaa in res_products_by_location]))]))

>>>>>>> 79db45b4
        currency_id = self.pool.get('res.users').browse(cr, uid, uid).company_id.currency_id.id
        currency_obj = self.pool.get('res.currency')
        currency = currency_obj.browse(cr, uid, currency_id, context=context)
        #Find list of product
        prod_id = context.get('product_id', False)
        if prod_id:
            product_ids = [prod_id]
        else:
            cr.execute('select distinct product_id from stock_move where location_id in %s', (tuple(ids), ))
            moves = cr.dictfetchall()
            product_ids = [move['product_id'] for move in moves]
            
        #Compute result for all location
        result = dict([(i, dict.fromkeys(field_names, 0.0)) for i in ids])
        for loc_id in ids:
            c = context.copy()
            c['location'] = loc_id
            for prod in self.pool.get('product.product').browse(cr, uid, product_ids, context=c):
                if 'stock_real' in field_names:
                    result[loc_id]['stock_real'] += prod.qty_available
                elif 'stock_virtual' in field_names:
                    result[loc_id]['stock_virtual'] += prod.virtual_available
                elif 'stock_real_value' in field_names:
                    amount = prod.qty_available * prod.standard_price
                    amount = currency_obj.round(cr, uid, currency, amount)
                    result[loc_id]['stock_real_value'] += amount
                elif 'stock_virtual_value' in field_names:
                    amount = prod.virtual_available * prod.standard_price
                    amount = currency_obj.round(cr, uid, currency, amount)
                    result[loc_id]['stock_virtual_value'] += amount
        return result
    
    _columns = {
        'name': fields.char('Location Name', size=64, required=True, translate=True),
        'active': fields.boolean('Active', help="By unchecking the active field, you may hide a location without deleting it."),
        'usage': fields.selection([('supplier', 'Supplier Location'), ('view', 'View'), ('internal', 'Internal Location'), ('customer', 'Customer Location'), ('inventory', 'Inventory'), ('procurement', 'Procurement'), ('production', 'Production'), ('transit', 'Transit Location for Inter-Companies Transfers')], 'Location Type', required=True,
                 help="""* Supplier Location: Virtual location representing the source location for products coming from your suppliers
                       \n* View: Virtual location used to create a hierarchical structures for your warehouse, aggregating its child locations ; can't directly contain products
                       \n* Internal Location: Physical locations inside your own warehouses,
                       \n* Customer Location: Virtual location representing the destination location for products sent to your customers
                       \n* Inventory: Virtual location serving as counterpart for inventory operations used to correct stock levels (Physical inventories)
                       \n* Procurement: Virtual location serving as temporary counterpart for procurement operations when the source (supplier or production) is not known yet. This location should be empty when the procurement scheduler has finished running.
                       \n* Production: Virtual counterpart location for production operations: this location consumes the raw material and produces finished products
                      """, select = True),
         # temporarily removed, as it's unused: 'allocation_method': fields.selection([('fifo', 'FIFO'), ('lifo', 'LIFO'), ('nearest', 'Nearest')], 'Allocation Method', required=True),
        'complete_name': fields.function(_complete_name, method=True, type='char', size=100, string="Location Name"),

        'stock_real': fields.function(_product_value, method=True, type='float', string='Real Stock', multi="stock"),
        'stock_virtual': fields.function(_product_value, method=True, type='float', string='Virtual Stock', multi="stock"),

        'location_id': fields.many2one('stock.location', 'Parent Location', select=True, ondelete='cascade'),
        'child_ids': fields.one2many('stock.location', 'location_id', 'Contains'),

        'chained_journal_id': fields.many2one('stock.journal', 'Chaining Journal',help="Inventory Journal in which the chained move will be written, if the Chaining Type is not Transparent (no journal is used if left empty)"),
        'chained_location_id': fields.many2one('stock.location', 'Chained Location If Fixed'),
        'chained_location_type': fields.selection([('none', 'None'), ('customer', 'Customer'), ('fixed', 'Fixed Location')],
            'Chained Location Type', required=True,
            help="Determines whether this location is chained to another location, i.e. any incoming product in this location \n" \
                "should next go to the chained location. The chained location is determined according to the type :"\
                "\n* None: No chaining at all"\
                "\n* Customer: The chained location will be taken from the Customer Location field on the Partner form of the Partner that is specified in the Picking list of the incoming products." \
                "\n* Fixed Location: The chained location is taken from the next field: Chained Location if Fixed." \
                ),
        'chained_auto_packing': fields.selection(
            [('auto', 'Automatic Move'), ('manual', 'Manual Operation'), ('transparent', 'Automatic No Step Added')],
            'Chaining Type',
            required=True,
            help="This is used only if you select a chained location type.\n" \
                "The 'Automatic Move' value will create a stock move after the current one that will be "\
                "validated automatically. With 'Manual Operation', the stock move has to be validated "\
                "by a worker. With 'Automatic No Step Added', the location is replaced in the original move."
            ),
        'chained_picking_type': fields.selection([('out', 'Sending Goods'), ('in', 'Getting Goods'), ('internal', 'Internal')], 'Shipping Type', help="Shipping Type of the Picking List that will contain the chained move (leave empty to automatically detect the type based on the source and destination locations)."),
        'chained_company_id': fields.many2one('res.company', 'Chained Company', help='The company the Picking List containing the chained move will belong to (leave empty to use the default company determination rules'),
        'chained_delay': fields.integer('Chaining Lead Time',help="Delay between original move and chained move in days"),
        'address_id': fields.many2one('res.partner.address', 'Location Address',help="Address of  customer or supplier."),
        'icon': fields.selection(tools.icons, 'Icon', size=64,help="Icon show in  hierarchical tree view"),

        'comment': fields.text('Additional Information'),
        'posx': fields.integer('Corridor (X)',help="Optional localization details, for information purpose only"),
        'posy': fields.integer('Shelves (Y)', help="Optional localization details, for information purpose only"),
        'posz': fields.integer('Height (Z)', help="Optional localization details, for information purpose only"),

        'parent_left': fields.integer('Left Parent', select=1),
        'parent_right': fields.integer('Right Parent', select=1),
        'stock_real_value': fields.function(_product_value, method=True, type='float', string='Real Stock Value', multi="stock", digits_compute=dp.get_precision('Account')),
        'stock_virtual_value': fields.function(_product_value, method=True, type='float', string='Virtual Stock Value', multi="stock", digits_compute=dp.get_precision('Account')),
        'company_id': fields.many2one('res.company', 'Company', select=1, help='Let this field empty if this location is shared between all companies'),
        'scrap_location': fields.boolean('Scrap Location', help='Check this box to allow using this location to put scrapped/damaged goods.'),
        'valuation_in_account_id': fields.many2one('account.account', 'Stock Input Account',domain = [('type','=','other')], help='This account will be used to value stock moves that have this location as destination, instead of the stock output account from the product.'),
        'valuation_out_account_id': fields.many2one('account.account', 'Stock Output Account',domain = [('type','=','other')], help='This account will be used to value stock moves that have this location as source, instead of the stock input account from the product.'),
    }
    _defaults = {
        'active': True,
        'usage': 'internal',
        'chained_location_type': 'none',
        'chained_auto_packing': 'manual',
        'company_id': lambda self, cr, uid, c: self.pool.get('res.company')._company_default_get(cr, uid, 'stock.location', context=c),
        'posx': 0,
        'posy': 0,
        'posz': 0,
        'icon': False,
        'scrap_location': False,
    }

    def chained_location_get(self, cr, uid, location, partner=None, product=None, context=None):
        """ Finds chained location
        @param location: Location id
        @param partner: Partner id
        @param product: Product id
        @return: List of values
        """
        result = None
        if location.chained_location_type == 'customer':
            if partner:
                result = partner.property_stock_customer
        elif location.chained_location_type == 'fixed':
            result = location.chained_location_id
        if result:
            return result, location.chained_auto_packing, location.chained_delay, location.chained_journal_id and location.chained_journal_id.id or False, location.chained_company_id and location.chained_company_id.id or False, location.chained_picking_type
        return result

    def picking_type_get(self, cr, uid, from_location, to_location, context=None):
        """ Gets type of picking.
        @param from_location: Source location
        @param to_location: Destination location
        @return: Location type
        """
        result = 'internal'
        if (from_location.usage=='internal') and (to_location and to_location.usage in ('customer', 'supplier')):
            result = 'out'
        elif (from_location.usage in ('supplier', 'customer')) and (to_location.usage == 'internal'):
            result = 'in'
        return result

    def _product_get_all_report(self, cr, uid, ids, product_ids=False, context=None):
        return self._product_get_report(cr, uid, ids, product_ids, context, recursive=True)

    def _product_get_report(self, cr, uid, ids, product_ids=False,
            context=None, recursive=False):
        """ Finds the product quantity and price for particular location.
        @param product_ids: Ids of product
        @param recursive: True or False
        @return: Dictionary of values
        """
        if context is None:
            context = {}
        product_obj = self.pool.get('product.product')
        # Take the user company and pricetype
        context['currency_id'] = self.pool.get('res.users').browse(cr, uid, uid, context=context).company_id.currency_id.id

        # To be able to offer recursive or non-recursive reports we need to prevent recursive quantities by default
        context['compute_child'] = False

        if not product_ids:
            product_ids = product_obj.search(cr, uid, [], context={'active_test': False})

        products = product_obj.browse(cr, uid, product_ids, context=context)
        products_by_uom = {}
        products_by_id = {}
        for product in products:
            products_by_uom.setdefault(product.uom_id.id, [])
            products_by_uom[product.uom_id.id].append(product)
            products_by_id.setdefault(product.id, [])
            products_by_id[product.id] = product

        result = {}
        result['product'] = []
        for id in ids:
            quantity_total = 0.0
            total_price = 0.0
            for uom_id in products_by_uom.keys():
                fnc = self._product_get
                if recursive:
                    fnc = self._product_all_get
                ctx = context.copy()
                ctx['uom'] = uom_id
                qty = fnc(cr, uid, id, [x.id for x in products_by_uom[uom_id]],
                        context=ctx)
                for product_id in qty.keys():
                    if not qty[product_id]:
                        continue
                    product = products_by_id[product_id]
                    quantity_total += qty[product_id]

                    # Compute based on pricetype
                    # Choose the right filed standard_price to read
                    amount_unit = product.price_get('standard_price', context)[product.id]
                    price = qty[product_id] * amount_unit

                    total_price += price
                    result['product'].append({
                        'price': amount_unit,
                        'prod_name': product.name,
                        'code': product.default_code, # used by lot_overview_all report!
                        'variants': product.variants or '',
                        'uom': product.uom_id.name,
                        'prod_qty': qty[product_id],
                        'price_value': price,
                    })
        result['total'] = quantity_total
        result['total_price'] = total_price
        return result

    def _product_get_multi_location(self, cr, uid, ids, product_ids=False, context=None,
                                    states=['done'], what=('in', 'out')):
        """
        @param product_ids: Ids of product
        @param states: List of states
        @param what: Tuple of
        @return:
        """
        product_obj = self.pool.get('product.product')
        if context is None:
            context = {}
        context.update({
            'states': states,
            'what': what,
            'location': ids
        })
        return product_obj.get_product_available(cr, uid, product_ids, context=context)

    def _product_get(self, cr, uid, id, product_ids=False, context=None, states=['done']):
        """
        @param product_ids:
        @param states:
        @return:
        """
        ids = id and [id] or []
        return self._product_get_multi_location(cr, uid, ids, product_ids, context=context, states=states)

    def _product_all_get(self, cr, uid, id, product_ids=False, context=None, states=['done']):
        # build the list of ids of children of the location given by id
        ids = id and [id] or []
        location_ids = self.search(cr, uid, [('location_id', 'child_of', ids)])
        return self._product_get_multi_location(cr, uid, location_ids, product_ids, context, states)

    def _product_virtual_get(self, cr, uid, id, product_ids=False, context=None, states=['done']):
        return self._product_all_get(cr, uid, id, product_ids, context, ['confirmed', 'waiting', 'assigned', 'done'])

    def _try_lock_product_reserve(self, cr, uid, location_ids, product_id, product_qty, context=None):
        try:
            # Must lock with a separate select query than the ones used in _product_reserve
            # because FOR UPDATE can't be used with aggregation/group by's
            # (i.e. when individual rows aren't identifiable).
            # We use a SAVEPOINT to be able to rollback this part of the transaction without
            # failing the whole transaction in case the LOCK cannot be acquired.
            cr.execute("SAVEPOINT stock_location_product_reserve")
            # We lock all stock moves in states we are going to consider in the
            # calculation. By locking all DONE move we prevent other transactions
            # from reserving the same products, as they won't be allowed to SELECT
            # them until we're done.
            cr.execute("""SELECT id FROM stock_move
                          WHERE product_id=%s
                          AND (
                                (location_dest_id IN %s AND state = 'done')
                                OR
                                (location_id IN %s AND state in ('done', 'assigned'))
                               )
                          FOR UPDATE of stock_move NOWAIT""",
                       (product_id, location_ids, location_ids), log_exceptions=False)
        except Exception:
            # Here it's likely that the FOR UPDATE NOWAIT failed to get the LOCK,
            # so we ROLLBACK to the SAVEPOINT to restore the transaction to its earlier
            # state, we return False as if the products were not available, and log it:
            cr.execute("ROLLBACK TO stock_location_product_reserve")
            logger = logging.getLogger('stock.location')
            logger.warn("Failed attempt to reserve %s x product %s, likely due to another transaction already in progress. Next attempt is likely to work. Detailed error available at DEBUG level.", product_qty, product_id)
            logger.debug("Trace of the failed product reservation attempt: ", exc_info=True)
            return False
        return True

    def _product_reserve(self, cr, uid, ids, product_id, product_qty, context=None, lock=False):
        """
        Attempt to find a quantity ``product_qty`` (in the product's default uom or the uom passed in ``context``) of product ``product_id``
        in locations with id ``ids`` and their child locations. If ``lock`` is True, the stock.move lines
        of product with id ``product_id`` in the searched location will be write-locked using Postgres's
        "FOR UPDATE NOWAIT" option until the transaction is committed or rolled back, to prevent reserving
        twice the same products.
        If ``lock`` is True and the lock cannot be obtained (because another transaction has locked some of
        the same stock.move lines), a log line will be output and False will be returned, as if there was
        not enough stock.

        :param product_id: Id of product to reserve
        :param product_qty: Quantity of product to reserve (in the uom passed in ``context``)
        :param lock: if True, the stock.move lines of product with id ``product_id`` in all locations (and children locations) with ``ids`` will
                     be write-locked using postgres's "FOR UPDATE NOWAIT" option until the transaction is committed or rolled back. This is
                     to prevent reserving twice the same products.
        :param context: context dictionary with 'uom' key mapped to the ID of the UoM to use to compute the product quantities
        :return: List of pairs (qty, location_id) with the (partial) quantities that can be taken in each location to
                 reach the requested product_qty (expressed in the requested uom), or False if not enough
                 products could be found, or the lock could not be obtained (and ``lock`` was True).
                 sum(qty) == ``product_qty``.
        """
        if context is None:
            context = {}
        location_ids = self.search(cr, uid, [('location_id', 'child_of', ids)])
        locations_tuple = tuple(location_ids)
        if lock and not self._try_lock_product_reserve(cr, uid, locations_tuple, product_id, product_qty, context=context):
            return False

        # Giant query to obtain triplets of (product_uom, product_qty, location_id) summing all relevant
        # stock moves quantities per location,  with incoming quantities taken positive,
        # and outgoing taken negative.
        cr.execute("""SELECT x.product_uom, SUM(x.coeff * x.product_qty) as product_qty, x.loc_id as location_id
                      FROM (
                          SELECT 1.0 as coeff, product_uom, location_dest_id as loc_id,
                                 sum(product_qty) AS product_qty
                              FROM stock_move
                              WHERE location_dest_id in %s AND
                                    location_id != location_dest_id AND
                                    product_id = %s AND
                                    state = 'done'
                              GROUP BY location_dest_id, product_uom
                          UNION
                          SELECT -1.0 as coeff, product_uom, location_id as loc_id,
                                 sum(product_qty) AS product_qty
                              FROM stock_move
                              WHERE location_id in %s AND
                                    location_id != location_dest_id AND
                                    product_id = %s AND
                                    state in ('done', 'assigned')
                              GROUP BY location_id, product_uom
                      ) AS x
                      GROUP BY x.loc_id, x.product_uom
                   """,
                   (locations_tuple, product_id, locations_tuple, product_id))
        sum_rows = cr.fetchall()

        qty_by_location = {}
        ProductUom = self.pool.get('product.uom')
        target_uom = context.get('uom')
        # Convert all UoMs into target UoM
        for uom_id, qty, loc_id in sum_rows:
            qty_by_location.setdefault(loc_id,0.0)
            qty_by_location[loc_id] += ProductUom._compute_qty(cr, uid, uom_id, qty, target_uom)

        # to compute final result we handle locations in the
        # order in which they were returned by the original search().
        result = []
        for loc_id in location_ids:
            if loc_id not in qty_by_location:
                #skip location without this product
                continue
            qty = qty_by_location[loc_id]
            if qty <= 0.0:
                continue
            qty = min(product_qty, qty)
            result.append((qty, loc_id))
            product_qty -= qty
            if product_qty <= 0.0:
                return result
        return False

stock_location()


class stock_tracking(osv.osv):
    _name = "stock.tracking"
    _description = "Packs"

    def checksum(sscc):
        salt = '31' * 8 + '3'
        sum = 0
        for sscc_part, salt_part in zip(sscc, salt):
            sum += int(sscc_part) * int(salt_part)
        return (10 - (sum % 10)) % 10
    checksum = staticmethod(checksum)

    def make_sscc(self, cr, uid, context=None):
        sequence = self.pool.get('ir.sequence').get(cr, uid, 'stock.lot.tracking')
        try:
            return sequence + str(self.checksum(sequence))
        except Exception:
            return sequence

    _columns = {
        'name': fields.char('Pack Reference', size=64, required=True, select=True),
        'active': fields.boolean('Active', help="By unchecking the active field, you may hide a pack without deleting it."),
        'serial': fields.char('Additional Reference', size=64, select=True, help="Other reference or serial number"),
        'move_ids': fields.one2many('stock.move', 'tracking_id', 'Moves for this pack', readonly=True),
        'date': fields.datetime('Creation Date', required=True),
    }
    _defaults = {
        'active': 1,
        'name': make_sscc,
        'date': lambda *a: time.strftime('%Y-%m-%d %H:%M:%S'),
    }

    def name_search(self, cr, user, name, args=None, operator='ilike', context=None, limit=100):
        if not args:
            args = []
        ids = self.search(cr, user, [('serial', '=', name)]+ args, limit=limit, context=context)
        ids += self.search(cr, user, [('name', operator, name)]+ args, limit=limit, context=context)
        return self.name_get(cr, user, ids, context)

    def name_get(self, cr, uid, ids, context=None):
        if not len(ids):
            return []
        res = [(r['id'], r['name']+' ['+(r['serial'] or '')+']') for r in self.read(cr, uid, ids, ['name', 'serial'], context)]
        return res

    def unlink(self, cr, uid, ids, context=None):
        raise osv.except_osv(_('Error'), _('You can not remove a lot line !'))

    def action_traceability(self, cr, uid, ids, context={}):
        """ It traces the information of a product
        @param self: The object pointer.
        @param cr: A database cursor
        @param uid: ID of the user currently logged in
        @param ids: List of IDs selected
        @param context: A standard dictionary
        @return: A dictionary of values
        """
        value = {}
        value = self.pool.get('action.traceability').action_traceability(cr,uid,ids,context)
        return value
stock_tracking()

#----------------------------------------------------------
# Stock Picking
#----------------------------------------------------------
class stock_picking(osv.osv):
    _name = "stock.picking"
    _description = "Picking List"

    def _set_maximum_date(self, cr, uid, ids, name, value, arg, context=None):
        """ Calculates planned date if it is greater than 'value'.
        @param name: Name of field
        @param value: Value of field
        @param arg: User defined argument
        @return: True or False
        """
        if not value:
            return False
        if isinstance(ids, (int, long)):
            ids = [ids]
        for pick in self.browse(cr, uid, ids, context=context):
            sql_str = """update stock_move set
                    date='%s'
                where
                    picking_id=%d """ % (value, pick.id)

            if pick.max_date:
                sql_str += " and (date='" + pick.max_date + "' or date>'" + value + "')"
            cr.execute(sql_str)
        return True

    def _set_minimum_date(self, cr, uid, ids, name, value, arg, context=None):
        """ Calculates planned date if it is less than 'value'.
        @param name: Name of field
        @param value: Value of field
        @param arg: User defined argument
        @return: True or False
        """
        if not value:
            return False
        if isinstance(ids, (int, long)):
            ids = [ids]
        for pick in self.browse(cr, uid, ids, context=context):
            sql_str = """update stock_move set
                    date='%s'
                where
                    picking_id=%s """ % (value, pick.id)
            if pick.min_date:
                sql_str += " and (date='" + pick.min_date + "' or date<'" + value + "')"
            cr.execute(sql_str)
        return True

    def get_min_max_date(self, cr, uid, ids, field_name, arg, context=None):
        """ Finds minimum and maximum dates for picking.
        @return: Dictionary of values
        """
        res = {}
        for id in ids:
            res[id] = {'min_date': False, 'max_date': False}
        if not ids:
            return res
        cr.execute("""select
                picking_id,
                min(date_expected),
                max(date_expected)
            from
                stock_move
            where
                picking_id IN %s
            group by
                picking_id""",(tuple(ids),))
        for pick, dt1, dt2 in cr.fetchall():
            res[pick]['min_date'] = dt1
            res[pick]['max_date'] = dt2
        return res

    def create(self, cr, user, vals, context=None):
        if ('name' not in vals) or (vals.get('name')=='/'):
            seq_obj_name =  'stock.picking.' + vals['type']
            vals['name'] = self.pool.get('ir.sequence').get(cr, user, seq_obj_name)
        new_id = super(stock_picking, self).create(cr, user, vals, context)
        return new_id

    _columns = {
        'name': fields.char('Reference', size=64, select=True),
        'origin': fields.char('Origin', size=64, help="Reference of the document that produced this picking.", select=True),
        'backorder_id': fields.many2one('stock.picking', 'Back Order of', help="If this picking was split this field links to the picking that contains the other part that has been processed already.", select=True),
        'type': fields.selection([('out', 'Sending Goods'), ('in', 'Getting Goods'), ('internal', 'Internal')], 'Shipping Type', required=True, select=True, help="Shipping type specify, goods coming in or going out."),
        'note': fields.text('Notes'),
        'stock_journal_id': fields.many2one('stock.journal','Stock Journal', select=True),
        'location_id': fields.many2one('stock.location', 'Location', help="Keep empty if you produce at the location where the finished products are needed." \
                "Set a location if you produce at a fixed location. This can be a partner location " \
                "if you subcontract the manufacturing operations.", select=True),
        'location_dest_id': fields.many2one('stock.location', 'Dest. Location',help="Location where the system will stock the finished products.", select=True),
        'move_type': fields.selection([('direct', 'Partial Delivery'), ('one', 'All at once')], 'Delivery Method', required=True, help="It specifies goods to be delivered all at once or by direct delivery"),
        'state': fields.selection([
            ('draft', 'Draft'),
            ('auto', 'Waiting'),
            ('confirmed', 'Confirmed'),
            ('assigned', 'Available'),
            ('done', 'Done'),
            ('cancel', 'Cancelled'),
            ], 'State', readonly=True, select=True,
            help="* Draft: not confirmed yet and will not be scheduled until confirmed\n"\
                 "* Confirmed: still waiting for the availability of products\n"\
                 "* Available: products reserved, simply waiting for confirmation.\n"\
                 "* Waiting: waiting for another move to proceed before it becomes automatically available (e.g. in Make-To-Order flows)\n"\
                 "* Done: has been processed, can't be modified or cancelled anymore\n"\
                 "* Cancelled: has been cancelled, can't be confirmed anymore"),
        'min_date': fields.function(get_min_max_date, fnct_inv=_set_minimum_date, multi="min_max_date",
                 method=True, store=True, type='datetime', string='Expected Date', select=1, help="Expected date for the picking to be processed"),
        'date': fields.datetime('Order Date', help="Date of Order", select=True),
        'date_done': fields.datetime('Date Done', help="Date of Completion"),
        'max_date': fields.function(get_min_max_date, fnct_inv=_set_maximum_date, multi="min_max_date",
                 method=True, store=True, type='datetime', string='Max. Expected Date', select=2),
        'move_lines': fields.one2many('stock.move', 'picking_id', 'Internal Moves', states={'done': [('readonly', True)], 'cancel': [('readonly', True)]}),
        'auto_picking': fields.boolean('Auto-Picking'),
        'address_id': fields.many2one('res.partner.address', 'Address', help="Address of partner"),
        'partner_id': fields.related('address_id','partner_id',type='many2one',relation='res.partner',string='Partner',store=True),
        'invoice_state': fields.selection([
            ("invoiced", "Invoiced"),
            ("2binvoiced", "To Be Invoiced"),
            ("none", "Not Applicable")], "Invoice Control",
            select=True, required=True, readonly=True, states={'draft': [('readonly', False)]}),
        'company_id': fields.many2one('res.company', 'Company', required=True, select=True),
    }
    _defaults = {
        'name': lambda self, cr, uid, context: '/',
        'state': 'draft',
        'move_type': 'direct',
        'type': 'in',
        'invoice_state': 'none',
        'date': lambda *a: time.strftime('%Y-%m-%d %H:%M:%S'),
        'company_id': lambda self, cr, uid, c: self.pool.get('res.company')._company_default_get(cr, uid, 'stock.picking', context=c)
    }
    def action_process(self, cr, uid, ids, context=None):
        if context is None: context = {}
        partial_id = self.pool.get("stock.partial.picking").create(
            cr, uid, {}, context=dict(context, active_ids=ids))
        return {
            'name':_("Products to Process"),
            'view_mode': 'form',
            'view_id': False,
            'view_type': 'form',
            'res_model': 'stock.partial.picking',
            'res_id': partial_id,
            'type': 'ir.actions.act_window',
            'nodestroy': True,
            'target': 'new',
            'domain': '[]',
            'context': dict(context, active_ids=ids)
        }

    def copy(self, cr, uid, id, default=None, context=None):
        if default is None:
            default = {}
        default = default.copy()
        picking_obj = self.browse(cr, uid, id, context=context)
        move_obj = self.pool.get('stock.move')
        if ('name' not in default) or (picking_obj.name=='/'):
            seq_obj_name =  'stock.picking.' + picking_obj.type
            default['name'] = self.pool.get('ir.sequence').get(cr, uid, seq_obj_name)
            default['origin'] = ''
            default['backorder_id'] = False
        res = super(stock_picking, self).copy(cr, uid, id, default, context)
        if res:
            picking_obj = self.browse(cr, uid, res, context=context)
            for move in picking_obj.move_lines:
                move_obj.write(cr, uid, [move.id], {'tracking_id': False,'prodlot_id':False})
        return res

    def onchange_partner_in(self, cr, uid, context=None, partner_id=None):
        return {}

    def action_explode(self, cr, uid, moves, context=None):
        return moves

    def action_confirm(self, cr, uid, ids, context=None):
        """ Confirms picking.
        @return: True
        """
        self.write(cr, uid, ids, {'state': 'confirmed'})
        todo = []
        for picking in self.browse(cr, uid, ids, context=context):
            for r in picking.move_lines:
                if r.state == 'draft':
                    todo.append(r.id)

        self.log_picking(cr, uid, ids, context=context)

        todo = self.action_explode(cr, uid, todo, context)
        if len(todo):
            self.pool.get('stock.move').action_confirm(cr, uid, todo, context=context)
        return True

    def test_auto_picking(self, cr, uid, ids):
        # TODO: Check locations to see if in the same location ?
        return True

    def action_assign(self, cr, uid, ids, *args):
        """ Changes state of picking to available if all moves are confirmed.
        @return: True
        """
        move_obj = self.pool.get('stock.move')
        for pick in self.browse(cr, uid, ids):
            move_ids = [x.id for x in pick.move_lines if x.state == 'confirmed']
            if not move_ids:
                raise osv.except_osv(_('Warning !'),_('Not enough stock, unable to reserve the products.'))
            move_obj.action_assign(cr, uid, move_ids)
        return True

    def force_assign(self, cr, uid, ids, *args):
        """ Changes state of picking to available if moves are confirmed or waiting.
        @return: True
        """
        wf_service = netsvc.LocalService("workflow")
        move_obj = self.pool.get('stock.move')
        for pick in self.browse(cr, uid, ids):
            move_ids = [x.id for x in pick.move_lines if x.state in ['confirmed','waiting']]
            move_obj.force_assign(cr, uid, move_ids)
            wf_service.trg_write(uid, 'stock.picking', pick.id, cr)
        return True

    def draft_force_assign(self, cr, uid, ids, *args):
        """ Confirms picking directly from draft state.
        @return: True
        """
        wf_service = netsvc.LocalService("workflow")
        for pick in self.browse(cr, uid, ids):
            if not pick.move_lines:
                raise osv.except_osv(_('Error !'),_('You can not process picking without stock moves'))
            wf_service.trg_validate(uid, 'stock.picking', pick.id,
                'button_confirm', cr)
        return True

    def draft_validate(self, cr, uid, ids, context=None):
        """ Validates picking directly from draft state.
        @return: True
        """
        wf_service = netsvc.LocalService("workflow")
        move_obj = self.pool.get('stock.move')
        self.draft_force_assign(cr, uid, ids)
        for pick in self.browse(cr, uid, ids, context=context):
            move_ids = [x.id for x in pick.move_lines]
            move_obj.force_assign(cr, uid, move_ids)
            wf_service.trg_write(uid, 'stock.picking', pick.id, cr)
        return self.action_process(
            cr, uid, ids, context=context)
    def cancel_assign(self, cr, uid, ids, *args):
        """ Cancels picking and moves.
        @return: True
        """
        wf_service = netsvc.LocalService("workflow")
        move_obj = self.pool.get('stock.move')
        for pick in self.browse(cr, uid, ids):
            move_ids = [x.id for x in pick.move_lines]
            move_obj.cancel_assign(cr, uid, move_ids)
            wf_service.trg_write(uid, 'stock.picking', pick.id, cr)
        return True

    def action_assign_wkf(self, cr, uid, ids, context=None):
        """ Changes picking state to assigned.
        @return: True
        """
        self.write(cr, uid, ids, {'state': 'assigned'})
        self.log_picking(cr, uid, ids, context=context)
        return True

    def test_finished(self, cr, uid, ids):
        """ Tests whether the move is in done or cancel state or not.
        @return: True or False
        """
        move_obj = self.pool.get('stock.move')
        move_ids = move_obj.search(cr, uid, [('picking_id', 'in', ids)])
        for move in move_obj.browse(cr, uid, move_ids):
            if move.state not in ('done', 'cancel'):

                if move.product_qty != 0.0:
                    return False
                else:
                    move.write({'state': 'done'})
        return True

    def test_assigned(self, cr, uid, ids):
        """ Tests whether the move is in assigned state or not.
        @return: True or False
        """
        ok = True
        for pick in self.browse(cr, uid, ids):
            mt = pick.move_type
            for move in pick.move_lines:
                if (move.state in ('confirmed', 'draft')) and (mt == 'one'):
                    return False
                if (mt == 'direct') and (move.state == 'assigned') and (move.product_qty):
                    return True
                ok = ok and (move.state in ('cancel', 'done', 'assigned'))
        return ok

    def action_cancel(self, cr, uid, ids, context=None):
        """ Changes picking state to cancel.
        @return: True
        """
        move_obj = self.pool.get('stock.move')
        for pick in self.browse(cr, uid, ids, context=context):
            ids2 = [move.id for move in pick.move_lines]
            move_obj.action_cancel(cr, uid, ids2, context)
        self.write(cr, uid, ids, {'state': 'cancel', 'invoice_state': 'none'})
        self.log_picking(cr, uid, ids, context=context)
        return True

    #
    # TODO: change and create a move if not parents
    #
    def action_done(self, cr, uid, ids, context=None):
        """ Changes picking state to done.
        @return: True
        """
        self.write(cr, uid, ids, {'state': 'done', 'date_done': time.strftime('%Y-%m-%d %H:%M:%S')})
        return True

    def action_move(self, cr, uid, ids, context=None):
        """ Changes move state to assigned.
        @return: True
        """
        move_obj = self.pool.get('stock.move')
        for pick in self.browse(cr, uid, ids, context=context):
            todo = []
            for move in pick.move_lines:
                if move.state == 'assigned':
                    todo.append(move.id)
            if len(todo):
                move_obj.action_done(cr, uid, todo,
                        context=context)
        return True

    def get_currency_id(self, cr, uid, picking):
        return False

    def _get_payment_term(self, cr, uid, picking):
        """ Gets payment term from partner.
        @return: Payment term
        """
        partner = picking.address_id.partner_id
        return partner.property_payment_term and partner.property_payment_term.id or False

    def _get_address_invoice(self, cr, uid, picking):
        """ Gets invoice address of a partner
        @return {'contact': address, 'invoice': address} for invoice
        """
        partner_obj = self.pool.get('res.partner')
        partner = picking.address_id.partner_id
        return partner_obj.address_get(cr, uid, [partner.id],
                ['contact', 'invoice'])

    def _get_comment_invoice(self, cr, uid, picking):
        """
        @return: comment string for invoice
        """
        return picking.note or ''

    def _get_price_unit_invoice(self, cr, uid, move_line, type, context=None):
        """ Gets price unit for invoice
        @param move_line: Stock move lines
        @param type: Type of invoice
        @return: The price unit for the move line
        """
        if context is None:
            context = {}

        if type in ('in_invoice', 'in_refund'):
            # Take the user company and pricetype
            context['currency_id'] = move_line.company_id.currency_id.id
            amount_unit = move_line.product_id.price_get('standard_price', context)[move_line.product_id.id]
            return amount_unit
        else:
            return move_line.product_id.list_price

    def _get_discount_invoice(self, cr, uid, move_line):
        '''Return the discount for the move line'''
        return 0.0

    def _get_taxes_invoice(self, cr, uid, move_line, type):
        """ Gets taxes on invoice
        @param move_line: Stock move lines
        @param type: Type of invoice
        @return: Taxes Ids for the move line
        """
        if type in ('in_invoice', 'in_refund'):
            taxes = move_line.product_id.supplier_taxes_id
        else:
            taxes = move_line.product_id.taxes_id

        if move_line.picking_id and move_line.picking_id.address_id and move_line.picking_id.address_id.partner_id:
            return self.pool.get('account.fiscal.position').map_tax(
                cr,
                uid,
                move_line.picking_id.address_id.partner_id.property_account_position,
                taxes
            )
        else:
            return map(lambda x: x.id, taxes)

    def _get_account_analytic_invoice(self, cr, uid, picking, move_line):
        return False

    def _invoice_line_hook(self, cr, uid, move_line, invoice_line_id):
        '''Call after the creation of the invoice line'''
        return

    def _invoice_hook(self, cr, uid, picking, invoice_id):
        '''Call after the creation of the invoice'''
        return

    def _get_invoice_type(self, pick):
        src_usage = dest_usage = None
        inv_type = None
        if pick.invoice_state == '2binvoiced':
            if pick.move_lines:
                src_usage = pick.move_lines[0].location_id.usage
                dest_usage = pick.move_lines[0].location_dest_id.usage
            if pick.type == 'out' and dest_usage == 'supplier':
                inv_type = 'in_refund'
            elif pick.type == 'out' and dest_usage == 'customer':
                inv_type = 'out_invoice'
            elif pick.type == 'in' and src_usage == 'supplier':
                inv_type = 'in_invoice'
            elif pick.type == 'in' and src_usage == 'customer':
                inv_type = 'out_refund'
            else:
                inv_type = 'out_invoice'
        return inv_type

    def action_invoice_create(self, cr, uid, ids, journal_id=False,
            group=False, type='out_invoice', context=None):
        """ Creates invoice based on the invoice state selected for picking.
        @param journal_id: Id of journal
        @param group: Whether to create a group invoice or not
        @param type: Type invoice to be created
        @return: Ids of created invoices for the pickings
        """
        if context is None:
            context = {}

        invoice_obj = self.pool.get('account.invoice')
        invoice_line_obj = self.pool.get('account.invoice.line')
        address_obj = self.pool.get('res.partner.address')
        invoices_group = {}
        res = {}
        inv_type = type
        for picking in self.browse(cr, uid, ids, context=context):
            if picking.invoice_state != '2binvoiced':
                continue
            payment_term_id = False
            partner =  picking.address_id and picking.address_id.partner_id
            if not partner:
                raise osv.except_osv(_('Error, no partner !'),
                    _('Please put a partner on the picking list if you want to generate invoice.'))

            if not inv_type:
                inv_type = self._get_invoice_type(picking)

            if inv_type in ('out_invoice', 'out_refund'):
                account_id = partner.property_account_receivable.id
                payment_term_id = self._get_payment_term(cr, uid, picking)
            else:
                account_id = partner.property_account_payable.id

            address_contact_id, address_invoice_id = \
                    self._get_address_invoice(cr, uid, picking).values()
            address = address_obj.browse(cr, uid, address_contact_id, context=context)

            comment = self._get_comment_invoice(cr, uid, picking)
            if group and partner.id in invoices_group:
                invoice_id = invoices_group[partner.id]
                invoice = invoice_obj.browse(cr, uid, invoice_id)
                invoice_vals = {
                    'name': (invoice.name or '') + ', ' + (picking.name or ''),
                    'origin': (invoice.origin or '') + ', ' + (picking.name or '') + (picking.origin and (':' + picking.origin) or ''),
                    'comment': (comment and (invoice.comment and invoice.comment+"\n"+comment or comment)) or (invoice.comment and invoice.comment or ''),
                    'date_invoice':context.get('date_inv',False),
                    'user_id':uid
                }
                invoice_obj.write(cr, uid, [invoice_id], invoice_vals, context=context)
            else:
                invoice_vals = {
                    'name': picking.name,
                    'origin': (picking.name or '') + (picking.origin and (':' + picking.origin) or ''),
                    'type': inv_type,
                    'account_id': account_id,
                    'partner_id': address.partner_id.id,
                    'address_invoice_id': address_invoice_id,
                    'address_contact_id': address_contact_id,
                    'comment': comment,
                    'payment_term': payment_term_id,
                    'fiscal_position': partner.property_account_position.id,
                    'date_invoice': context.get('date_inv',False),
                    'company_id': picking.company_id.id,
                    'user_id':uid
                }
                cur_id = self.get_currency_id(cr, uid, picking)
                if cur_id:
                    invoice_vals['currency_id'] = cur_id
                if journal_id:
                    invoice_vals['journal_id'] = journal_id
                invoice_id = invoice_obj.create(cr, uid, invoice_vals,
                        context=context)
                invoices_group[partner.id] = invoice_id
            res[picking.id] = invoice_id
            for move_line in picking.move_lines:
                if move_line.state == 'cancel':
                    continue
                if move_line.scrapped:
                    # do no invoice scrapped products
                    continue
                origin = move_line.picking_id.name or ''
                if move_line.picking_id.origin:
                    origin += ':' + move_line.picking_id.origin
                if group:
                    name = (picking.name or '') + '-' + move_line.name
                else:
                    name = move_line.name

                if inv_type in ('out_invoice', 'out_refund'):
                    account_id = move_line.product_id.product_tmpl_id.\
                            property_account_income.id
                    if not account_id:
                        account_id = move_line.product_id.categ_id.\
                                property_account_income_categ.id
                else:
                    account_id = move_line.product_id.product_tmpl_id.\
                            property_account_expense.id
                    if not account_id:
                        account_id = move_line.product_id.categ_id.\
                                property_account_expense_categ.id

                price_unit = self._get_price_unit_invoice(cr, uid,
                        move_line, inv_type)
                discount = self._get_discount_invoice(cr, uid, move_line)
                tax_ids = self._get_taxes_invoice(cr, uid, move_line, inv_type)
                account_analytic_id = self._get_account_analytic_invoice(cr, uid, picking, move_line)

                #set UoS if it's a sale and the picking doesn't have one
                uos_id = move_line.product_uos and move_line.product_uos.id or False
                if not uos_id and inv_type in ('out_invoice', 'out_refund'):
                    uos_id = move_line.product_uom.id
                account_id = self.pool.get('account.fiscal.position').map_account(cr, uid, partner.property_account_position, account_id)
                if move_line.price_unit != 0 and price_unit != move_line.price_unit:
                    price_unit = move_line.price_unit
                invoice_line_id = invoice_line_obj.create(cr, uid, {
                    'name': name,
                    'origin': origin,
                    'invoice_id': invoice_id,
                    'uos_id': uos_id,
                    'product_id': move_line.product_id.id,
                    'account_id': account_id,
                    'price_unit': price_unit,
                    'discount': discount,
                    'quantity': move_line.product_uos_qty or move_line.product_qty,
                    'invoice_line_tax_id': [(6, 0, tax_ids)],
                    'account_analytic_id': account_analytic_id,
                    'note': move_line.note
                }, context=context)
                self._invoice_line_hook(cr, uid, move_line, invoice_line_id)

            invoice_obj.button_compute(cr, uid, [invoice_id], context=context,
                    set_total=(inv_type in ('in_invoice', 'in_refund')))
            self.write(cr, uid, [picking.id], {
                'invoice_state': 'invoiced',
                }, context=context)
            self._invoice_hook(cr, uid, picking, invoice_id)
        self.write(cr, uid, res.keys(), {
            'invoice_state': 'invoiced',
            }, context=context)
        return res

    def test_done(self, cr, uid, ids, context=None):
        """ Test whether the move lines are done or not.
        @return: True or False
        """
        ok = False
        for pick in self.browse(cr, uid, ids, context=context):
            if not pick.move_lines:
                return True
            for move in pick.move_lines:
                if move.state not in ('cancel','done'):
                    return False
                if move.state=='done':
                    ok = True
        return ok

    def test_cancel(self, cr, uid, ids, context=None):
        """ Test whether the move lines are canceled or not.
        @return: True or False
        """
        for pick in self.browse(cr, uid, ids, context=context):
            for move in pick.move_lines:
                if move.state not in ('cancel',):
                    return False
        return True

    def allow_cancel(self, cr, uid, ids, context=None):
        for pick in self.browse(cr, uid, ids, context=context):
            if not pick.move_lines:
                return True
            for move in pick.move_lines:
                if move.state == 'done':
                    raise osv.except_osv(_('Error'), _('You cannot cancel picking because stock move is in done state !'))
        return True
    def unlink(self, cr, uid, ids, context=None):
        move_obj = self.pool.get('stock.move')
        if context is None:
            context = {}
        for pick in self.browse(cr, uid, ids, context=context):
            if pick.state in ['done','cancel']:
                raise osv.except_osv(_('Error'), _('You cannot remove the picking which is in %s state !')%(pick.state,))
            elif pick.state in ['confirmed','assigned', 'draft']:
                ids2 = [move.id for move in pick.move_lines]
                ctx = context.copy()
                ctx.update({'call_unlink':True})
                if pick.state != 'draft':
                    #Cancelling the move in order to affect Virtual stock of product
                    move_obj.action_cancel(cr, uid, ids2, ctx)
                #Removing the move
                move_obj.unlink(cr, uid, ids2, ctx)

        return super(stock_picking, self).unlink(cr, uid, ids, context=context)

    # FIXME: needs refactoring, this code is partially duplicated in stock_move.do_partial()!
    def do_partial(self, cr, uid, ids, partial_datas, context=None):
        """ Makes partial picking and moves done.
        @param partial_datas : Dictionary containing details of partial picking
                          like partner_id, address_id, delivery_date,
                          delivery moves with product_id, product_qty, uom
        @return: Dictionary of values
        """
        if context is None:
            context = {}
        else:
            context = dict(context)
        res = {}
        move_obj = self.pool.get('stock.move')
        product_obj = self.pool.get('product.product')
        currency_obj = self.pool.get('res.currency')
        uom_obj = self.pool.get('product.uom')
        sequence_obj = self.pool.get('ir.sequence')
        wf_service = netsvc.LocalService("workflow")
        for pick in self.browse(cr, uid, ids, context=context):
            new_picking = None
            complete, too_many, too_few = [], [], []
            move_product_qty = {}
            prodlot_ids = {}
            product_avail = {}
            for move in pick.move_lines:
                if move.state in ('done', 'cancel'):
                    continue
                partial_data = partial_datas.get('move%s'%(move.id), {})
                #Commented in order to process the less number of stock moves from partial picking wizard
                #assert partial_data, _('Missing partial picking data for move #%s') % (move.id)
                product_qty = partial_data.get('product_qty') or 0.0
                move_product_qty[move.id] = product_qty
                product_uom = partial_data.get('product_uom') or False
                product_price = partial_data.get('product_price') or 0.0
                product_currency = partial_data.get('product_currency') or False
                prodlot_id = partial_data.get('prodlot_id') or False
                prodlot_ids[move.id] = prodlot_id
                if move.product_qty == product_qty:
                    complete.append(move)
                elif move.product_qty > product_qty:
                    too_few.append(move)
                else:
                    too_many.append(move)

                # Average price computation
                if (pick.type == 'in') and (move.product_id.cost_method == 'average'):
                    product = product_obj.browse(cr, uid, move.product_id.id)
                    move_currency_id = move.company_id.currency_id.id
                    context['currency_id'] = move_currency_id
                    qty = uom_obj._compute_qty(cr, uid, product_uom, product_qty, product.uom_id.id)

                    if product.id in product_avail:
                        product_avail[product.id] += qty
                    else:
                        product_avail[product.id] = product.qty_available

                    if qty > 0:
                        new_price = currency_obj.compute(cr, uid, product_currency,
                                move_currency_id, product_price)
                        new_price = uom_obj._compute_price(cr, uid, product_uom, new_price,
                                product.uom_id.id)
                        if product.qty_available <= 0:
                            new_std_price = new_price
                        else:
                            # Get the standard price
                            amount_unit = product.price_get('standard_price', context)[product.id]
                            new_std_price = ((amount_unit * product_avail[product.id])\
                                + (new_price * qty))/(product_avail[product.id] + qty)
                        # Write the field according to price type field
                        product_obj.write(cr, uid, [product.id], {'standard_price': new_std_price})

                        # Record the values that were chosen in the wizard, so they can be
                        # used for inventory valuation if real-time valuation is enabled.
                        move_obj.write(cr, uid, [move.id],
                                {'price_unit': product_price,
                                 'price_currency_id': product_currency})


            for move in too_few:
                product_qty = move_product_qty[move.id]

                if not new_picking:
                    new_picking = self.copy(cr, uid, pick.id,
                            {
                                'name': sequence_obj.get(cr, uid, 'stock.picking.%s'%(pick.type)),
                                'move_lines' : [],
                                'state':'draft',
                            })
                if product_qty != 0:
                    defaults = {
                            'product_qty' : product_qty,
                            'product_uos_qty': product_qty, #TODO: put correct uos_qty
                            'picking_id' : new_picking,
                            'state': 'assigned',
                            'move_dest_id': False,
                    }
                    prodlot_id = prodlot_ids[move.id]
                    if prodlot_id:
                        defaults.update(prodlot_id=prodlot_id)
                    move_obj.copy(cr, uid, move.id, defaults)

                move_obj.write(cr, uid, [move.id],
                        {
                            'product_qty' : move.product_qty - product_qty,
                            'product_uos_qty':move.product_qty - product_qty, #TODO: put correct uos_qty
                        })

            if new_picking:
                move_obj.write(cr, uid, [c.id for c in complete], {'picking_id': new_picking})
            for move in complete:
                if prodlot_ids.get(move.id):
                    move_obj.write(cr, uid, [move.id], {'prodlot_id': prodlot_ids[move.id]})
            for move in too_many:
                product_qty = move_product_qty[move.id]
                defaults = {
                    'product_qty' : product_qty,
                    'product_uos_qty': product_qty, #TODO: put correct uos_qty
                }
                prodlot_id = prodlot_ids.get(move.id)
                if prodlot_ids.get(move.id):
                    defaults.update(prodlot_id=prodlot_id)
                if new_picking:
                    defaults.update(picking_id=new_picking)
                move_obj.write(cr, uid, [move.id], defaults)


            # At first we confirm the new picking (if necessary)
            if new_picking:
                wf_service.trg_validate(uid, 'stock.picking', new_picking, 'button_confirm', cr)
                # Then we finish the good picking
                self.write(cr, uid, [pick.id], {'backorder_id': new_picking})
                self.action_move(cr, uid, [new_picking])
                wf_service.trg_validate(uid, 'stock.picking', new_picking, 'button_done', cr)
                wf_service.trg_write(uid, 'stock.picking', pick.id, cr)
                delivered_pack_id = new_picking
            else:
                self.action_move(cr, uid, [pick.id])
                wf_service.trg_validate(uid, 'stock.picking', pick.id, 'button_done', cr)
                delivered_pack_id = pick.id

            delivered_pack = self.browse(cr, uid, delivered_pack_id, context=context)
            res[pick.id] = {'delivered_picking': delivered_pack.id or False}

        return res

    def log_picking(self, cr, uid, ids, context=None):
        """ This function will create log messages for picking.
        @param cr: the database cursor
        @param uid: the current user's ID for security checks,
        @param ids: List of Picking Ids
        @param context: A standard dictionary for contextual values
        """
        if context is None:
            context = {}
        data_obj = self.pool.get('ir.model.data')
        for pick in self.browse(cr, uid, ids, context=context):
            msg=''
            if pick.auto_picking:
                continue
            type_list = {
                'out':_("Delivery Order"),
                'in':_('Reception'),
                'internal': _('Internal picking'),
            }
            view_list = {
                'out': 'view_picking_out_form',
                'in': 'view_picking_in_form',
                'internal': 'view_picking_form',
            }
            message = type_list.get(pick.type, _('Document')) + " '" + (pick.name or '?') + "' "
            if pick.min_date:
                msg= _(' for the ')+ datetime.strptime(pick.min_date, '%Y-%m-%d %H:%M:%S').strftime('%m/%d/%Y')
            state_list = {
                'confirmed': _("is scheduled") + msg +'.',
                'assigned': _('is ready to process.'),
                'cancel': _('is cancelled.'),
                'done': _('is done.'),
                'draft':_('is in draft state.'),
            }
            res = data_obj.get_object_reference(cr, uid, 'stock', view_list.get(pick.type, 'view_picking_form'))
            context.update({'view_id': res and res[1] or False})
            message += state_list[pick.state]
            self.log(cr, uid, pick.id, message, context=context)
        return True

stock_picking()

class stock_production_lot(osv.osv):

    def name_get(self, cr, uid, ids, context=None):
        if not ids:
            return []
        reads = self.read(cr, uid, ids, ['name', 'prefix', 'ref'], context)
        res = []
        for record in reads:
            name = record['name']
            prefix = record['prefix']
            if prefix:
                name = prefix + '/' + name
            if record['ref']:
                name = '%s [%s]' % (name, record['ref'])
            res.append((record['id'], name))
        return res

    _name = 'stock.production.lot'
    _description = 'Production lot'

    def _get_stock(self, cr, uid, ids, field_name, arg, context=None):
        """ Gets stock of products for locations
        @return: Dictionary of values
        """
        if context is None:
            context = {}
        if 'location_id' not in context:
            locations = self.pool.get('stock.location').search(cr, uid, [('usage', '=', 'internal')], context=context)
        else:
            locations = context['location_id'] and [context['location_id']] or []

        if isinstance(ids, (int, long)):
            ids = [ids]

        res = {}.fromkeys(ids, 0.0)
        if locations:
            cr.execute('''select
                    prodlot_id,
                    sum(qty)
                from
                    stock_report_prodlots
                where
                    location_id IN %s and prodlot_id IN %s group by prodlot_id''',(tuple(locations),tuple(ids),))
            res.update(dict(cr.fetchall()))

        return res

    def _stock_search(self, cr, uid, obj, name, args, context=None):
        """ Searches Ids of products
        @return: Ids of locations
        """
        locations = self.pool.get('stock.location').search(cr, uid, [('usage', '=', 'internal')])
        cr.execute('''select
                prodlot_id,
                sum(qty)
            from
                stock_report_prodlots
            where
                location_id IN %s group by prodlot_id
            having  sum(qty) '''+ str(args[0][1]) + str(args[0][2]),(tuple(locations),))
        res = cr.fetchall()
        ids = [('id', 'in', map(lambda x: x[0], res))]
        return ids

    _columns = {
        'name': fields.char('Production Lot', size=64, required=True, help="Unique production lot, will be displayed as: PREFIX/SERIAL [INT_REF]"),
        'ref': fields.char('Internal Reference', size=256, help="Internal reference number in case it differs from the manufacturer's serial number"),
        'prefix': fields.char('Prefix', size=64, help="Optional prefix to prepend when displaying this serial number: PREFIX/SERIAL [INT_REF]"),
        'product_id': fields.many2one('product.product', 'Product', required=True, domain=[('type', '<>', 'service')]),
        'date': fields.datetime('Creation Date', required=True),
        'stock_available': fields.function(_get_stock, fnct_search=_stock_search, method=True, type="float", string="Available", select=True,
            help="Current quantity of products with this Production Lot Number available in company warehouses",
            digits_compute=dp.get_precision('Product UoM')),
        'revisions': fields.one2many('stock.production.lot.revision', 'lot_id', 'Revisions'),
        'company_id': fields.many2one('res.company', 'Company', select=True),
        'move_ids': fields.one2many('stock.move', 'prodlot_id', 'Moves for this production lot', readonly=True),
    }
    _defaults = {
        'date':  lambda *a: time.strftime('%Y-%m-%d %H:%M:%S'),
        'name': lambda x, y, z, c: x.pool.get('ir.sequence').get(y, z, 'stock.lot.serial'),
        'product_id': lambda x, y, z, c: c.get('product_id', False),
    }
    _sql_constraints = [
        ('name_ref_uniq', 'unique (name, ref)', 'The combination of serial number and internal reference must be unique !'),
    ]
    def action_traceability(self, cr, uid, ids, context=None):
        """ It traces the information of a product
        @param self: The object pointer.
        @param cr: A database cursor
        @param uid: ID of the user currently logged in
        @param ids: List of IDs selected
        @param context: A standard dictionary
        @return: A dictionary of values
        """
        value = self.pool.get('action.traceability').action_traceability(cr,uid,ids,context)
        return value
stock_production_lot()

class stock_production_lot_revision(osv.osv):
    _name = 'stock.production.lot.revision'
    _description = 'Production lot revisions'

    _columns = {
        'name': fields.char('Revision Name', size=64, required=True),
        'description': fields.text('Description'),
        'date': fields.date('Revision Date'),
        'indice': fields.char('Revision Number', size=16),
        'author_id': fields.many2one('res.users', 'Author'),
        'lot_id': fields.many2one('stock.production.lot', 'Production lot', select=True, ondelete='cascade'),
        'company_id': fields.related('lot_id','company_id',type='many2one',relation='res.company',string='Company', store=True, readonly=True),
    }

    _defaults = {
        'author_id': lambda x, y, z, c: z,
        'date': lambda *a: time.strftime('%Y-%m-%d'),
    }

stock_production_lot_revision()

# ----------------------------------------------------
# Move
# ----------------------------------------------------

#
# Fields:
#   location_dest_id is only used for predicting futur stocks
#
class stock_move(osv.osv):

    def _getSSCC(self, cr, uid, context=None):
        cr.execute('select id from stock_tracking where create_uid=%s order by id desc limit 1', (uid,))
        res = cr.fetchone()
        return (res and res[0]) or False
    _name = "stock.move"
    _description = "Stock Move"
    _order = 'date_expected desc, id'
    _log_create = False

    def action_partial_move(self, cr, uid, ids, context=None):
        if context is None: context = {}
        partial_id = self.pool.get("stock.partial.move").create(
            cr, uid, {}, context=context)
        return {
            'name':_("Products to Process"),
            'view_mode': 'form',
            'view_id': False,
            'view_type': 'form',
            'res_model': 'stock.partial.move',
            'res_id': partial_id,
            'type': 'ir.actions.act_window',
            'nodestroy': True,
            'target': 'new',
            'domain': '[]',
            'context': context
        }


    def name_get(self, cr, uid, ids, context=None):
        res = []
        for line in self.browse(cr, uid, ids, context=context):
            res.append((line.id, (line.product_id.code or '/')+': '+line.location_id.name+' > '+line.location_dest_id.name))
        return res

    def _check_tracking(self, cr, uid, ids, context=None):
        """ Checks if production lot is assigned to stock move or not.
        @return: True or False
        """
        for move in self.browse(cr, uid, ids, context=context):
            if not move.prodlot_id and \
               (move.state == 'done' and \
               ( \
                   (move.product_id.track_production and move.location_id.usage == 'production') or \
                   (move.product_id.track_production and move.location_dest_id.usage == 'production') or \
                   (move.product_id.track_incoming and move.location_id.usage == 'supplier') or \
                   (move.product_id.track_outgoing and move.location_dest_id.usage == 'customer') \
               )):
                return False
        return True

    def _check_product_lot(self, cr, uid, ids, context=None):
        """ Checks whether move is done or not and production lot is assigned to that move.
        @return: True or False
        """
        for move in self.browse(cr, uid, ids, context=context):
            if move.prodlot_id and move.state == 'done' and (move.prodlot_id.product_id.id != move.product_id.id):
                return False
        return True

    _columns = {
        'name': fields.char('Name', size=64, required=True, select=True),
        'priority': fields.selection([('0', 'Not urgent'), ('1', 'Urgent')], 'Priority'),
        'create_date': fields.datetime('Creation Date', readonly=True, select=True),
        'date': fields.datetime('Date', required=True, select=True, help="Move date: scheduled date until move is done, then date of actual move processing", readonly=True),
        'date_expected': fields.datetime('Scheduled Date', states={'done': [('readonly', True)]},required=True, select=True, help="Scheduled date for the processing of this move"),
        'product_id': fields.many2one('product.product', 'Product', required=True, select=True, domain=[('type','<>','service')],states={'done': [('readonly', True)]}),

        'product_qty': fields.float('Quantity', digits_compute=dp.get_precision('Product UoM'), required=True,states={'done': [('readonly', True)]}),
        'product_uom': fields.many2one('product.uom', 'Unit of Measure', required=True,states={'done': [('readonly', True)]}),
        'product_uos_qty': fields.float('Quantity (UOS)', digits_compute=dp.get_precision('Product UoM')),
        'product_uos': fields.many2one('product.uom', 'Product UOS'),
        'product_packaging': fields.many2one('product.packaging', 'Packaging', help="It specifies attributes of packaging like type, quantity of packaging,etc."),

        'location_id': fields.many2one('stock.location', 'Source Location', required=True, select=True,states={'done': [('readonly', True)]}, help="Sets a location if you produce at a fixed location. This can be a partner location if you subcontract the manufacturing operations."),
        'location_dest_id': fields.many2one('stock.location', 'Destination Location', required=True,states={'done': [('readonly', True)]}, select=True, help="Location where the system will stock the finished products."),
        'address_id': fields.many2one('res.partner.address', 'Destination Address', help="Optional address where goods are to be delivered, specifically used for allotment"),

        'prodlot_id': fields.many2one('stock.production.lot', 'Production Lot', states={'done': [('readonly', True)]}, help="Production lot is used to put a serial number on the production", select=True),
        'tracking_id': fields.many2one('stock.tracking', 'Pack', select=True, states={'done': [('readonly', True)]}, help="Logistical shipping unit: pallet, box, pack ..."),

        'auto_validate': fields.boolean('Auto Validate'),

        'move_dest_id': fields.many2one('stock.move', 'Destination Move', help="Optional: next stock move when chaining them", select=True),
        'move_history_ids': fields.many2many('stock.move', 'stock_move_history_ids', 'parent_id', 'child_id', 'Move History (child moves)'),
        'move_history_ids2': fields.many2many('stock.move', 'stock_move_history_ids', 'child_id', 'parent_id', 'Move History (parent moves)'),
        'picking_id': fields.many2one('stock.picking', 'Reference', select=True,states={'done': [('readonly', True)]}),
        'note': fields.text('Notes'),
        'state': fields.selection([('draft', 'Draft'), ('waiting', 'Waiting'), ('confirmed', 'Not Available'), ('assigned', 'Available'), ('done', 'Done'), ('cancel', 'Cancelled')], 'State', readonly=True, select=True,
              help='When the stock move is created it is in the \'Draft\' state.\n After that, it is set to \'Not Available\' state if the scheduler did not find the products.\n When products are reserved it is set to \'Available\'.\n When the picking is done the state is \'Done\'.\
              \nThe state is \'Waiting\' if the move is waiting for another one.'),
        'price_unit': fields.float('Unit Price', digits_compute= dp.get_precision('Account'), help="Technical field used to record the product cost set by the user during a picking confirmation (when average price costing method is used)"),
        'price_currency_id': fields.many2one('res.currency', 'Currency for average price', help="Technical field used to record the currency chosen by the user during a picking confirmation (when average price costing method is used)"),
        'company_id': fields.many2one('res.company', 'Company', required=True, select=True),
        'partner_id': fields.related('picking_id','address_id','partner_id',type='many2one', relation="res.partner", string="Partner", store=True, select=True),
        'backorder_id': fields.related('picking_id','backorder_id',type='many2one', relation="stock.picking", string="Back Order", select=True),
        'origin': fields.related('picking_id','origin',type='char', size=64, relation="stock.picking", string="Origin", store=True),

        # used for colors in tree views:
        'scrapped': fields.related('location_dest_id','scrap_location',type='boolean',relation='stock.location',string='Scrapped', readonly=True),
    }
    _constraints = [
        (_check_tracking,
            'You must assign a production lot for this product',
            ['prodlot_id']),
        (_check_product_lot,
            'You try to assign a lot which is not from the same product',
            ['prodlot_id'])]

    def _default_location_destination(self, cr, uid, context=None):
        """ Gets default address of partner for destination location
        @return: Address id or False
        """
        if context is None:
            context = {}
        if context.get('move_line', []):
            if context['move_line'][0]:
                if isinstance(context['move_line'][0], (tuple, list)):
                    return context['move_line'][0][2] and context['move_line'][0][2].get('location_dest_id',False)
                else:
                    move_list = self.pool.get('stock.move').read(cr, uid, context['move_line'][0], ['location_dest_id'])
                    return move_list and move_list['location_dest_id'][0] or False
        if context.get('address_out_id', False):
            property_out = self.pool.get('res.partner.address').browse(cr, uid, context['address_out_id'], context).partner_id.property_stock_customer
            return property_out and property_out.id or False
        return False

    def _default_location_source(self, cr, uid, context=None):
        """ Gets default address of partner for source location
        @return: Address id or False
        """
        if context is None:
            context = {}
        if context.get('move_line', []):
            try:
                return context['move_line'][0][2]['location_id']
            except:
                pass
        if context.get('address_in_id', False):
            part_obj_add = self.pool.get('res.partner.address').browse(cr, uid, context['address_in_id'], context=context)
            if part_obj_add.partner_id:
                return part_obj_add.partner_id.property_stock_supplier.id
        return False

    _defaults = {
        'location_id': _default_location_source,
        'location_dest_id': _default_location_destination,
        'state': 'draft',
        'priority': '1',
        'product_qty': 1.0,
        'scrapped' :  False,
        'date': lambda *a: time.strftime('%Y-%m-%d %H:%M:%S'),
        'company_id': lambda self,cr,uid,c: self.pool.get('res.company')._company_default_get(cr, uid, 'stock.move', context=c),
        'date_expected': lambda *a: time.strftime('%Y-%m-%d %H:%M:%S'),
    }

    def write(self, cr, uid, ids, vals, context=None):
        if isinstance(ids, (int, long)):
            ids = [ids]
        if uid != 1:
            frozen_fields = set(['product_qty', 'product_uom', 'product_uos_qty', 'product_uos', 'location_id', 'location_dest_id', 'product_id'])
            for move in self.browse(cr, uid, ids, context=context):
                if move.state == 'done':
                    if frozen_fields.intersection(vals):
                        raise osv.except_osv(_('Operation forbidden'),
                                             _('Quantities, UoMs, Products and Locations cannot be modified on stock moves that have already been processed (except by the Administrator)'))
        return  super(stock_move, self).write(cr, uid, ids, vals, context=context)

    def copy(self, cr, uid, id, default=None, context=None):
        if default is None:
            default = {}
        default = default.copy()
        return super(stock_move, self).copy(cr, uid, id, default, context=context)

    def _auto_init(self, cursor, context=None):
        res = super(stock_move, self)._auto_init(cursor, context=context)
        cursor.execute('SELECT indexname \
                FROM pg_indexes \
                WHERE indexname = \'stock_move_location_id_location_dest_id_product_id_state\'')
        if not cursor.fetchone():
            cursor.execute('CREATE INDEX stock_move_location_id_location_dest_id_product_id_state \
                    ON stock_move (location_id, location_dest_id, product_id, state)')
        return res

    def onchange_lot_id(self, cr, uid, ids, prodlot_id=False, product_qty=False,
                        loc_id=False, product_id=False, uom_id=False, context=None):
        """ On change of production lot gives a warning message.
        @param prodlot_id: Changed production lot id
        @param product_qty: Quantity of product
        @param loc_id: Location id
        @param product_id: Product id
        @return: Warning message
        """
        if not prodlot_id or not loc_id:
            return {}
        ctx = context and context.copy() or {}
        ctx['location_id'] = loc_id
        ctx.update({'raise-exception': True})
        uom_obj = self.pool.get('product.uom')
        product_obj = self.pool.get('product.product')
        product_uom = product_obj.browse(cr, uid, product_id, context=ctx).uom_id
        prodlot = self.pool.get('stock.production.lot').browse(cr, uid, prodlot_id, context=ctx)
        location = self.pool.get('stock.location').browse(cr, uid, loc_id, context=ctx)
        uom = uom_obj.browse(cr, uid, uom_id, context=ctx)
        amount_actual = uom_obj._compute_qty_obj(cr, uid, product_uom, prodlot.stock_available, uom, context=ctx)
        warning = {}
        if (location.usage == 'internal') and (product_qty > (amount_actual or 0.0)):
            warning = {
                'title': _('Insufficient Stock in Lot !'),
                'message': _('You are moving %.2f %s products but only %.2f %s available in this lot.') % (product_qty, uom.name, amount_actual, uom.name)
            }
        return {'warning': warning}

    def onchange_quantity(self, cr, uid, ids, product_id, product_qty,
                          product_uom, product_uos):
        """ On change of product quantity finds UoM and UoS quantities
        @param product_id: Product id
        @param product_qty: Changed Quantity of product
        @param product_uom: Unit of measure of product
        @param product_uos: Unit of sale of product
        @return: Dictionary of values
        """
        result = {
                  'product_uos_qty': 0.00
          }

        if (not product_id) or (product_qty <=0.0):
            return {'value': result}

        product_obj = self.pool.get('product.product')
        uos_coeff = product_obj.read(cr, uid, product_id, ['uos_coeff'])

        if product_uos and product_uom and (product_uom != product_uos):
            result['product_uos_qty'] = product_qty * uos_coeff['uos_coeff']
        else:
            result['product_uos_qty'] = product_qty

        return {'value': result}

    def onchange_uos_quantity(self, cr, uid, ids, product_id, product_uos_qty,
                          product_uos, product_uom):
        """ On change of product quantity finds UoM and UoS quantities
        @param product_id: Product id
        @param product_uos_qty: Changed UoS Quantity of product
        @param product_uom: Unit of measure of product
        @param product_uos: Unit of sale of product
        @return: Dictionary of values
        """
        result = {
                  'product_qty': 0.00
          }

        if (not product_id) or (product_uos_qty <=0.0):
            return {'value': result}

        product_obj = self.pool.get('product.product')
        uos_coeff = product_obj.read(cr, uid, product_id, ['uos_coeff'])

        if product_uos and product_uom and (product_uom != product_uos):
            result['product_qty'] = product_uos_qty / uos_coeff['uos_coeff']
        else:
            result['product_qty'] = product_uos_qty

        return {'value': result}

    def onchange_product_id(self, cr, uid, ids, prod_id=False, loc_id=False,
                            loc_dest_id=False, address_id=False):
        """ On change of product id, if finds UoM, UoS, quantity and UoS quantity.
        @param prod_id: Changed Product id
        @param loc_id: Source location id
        @param loc_id: Destination location id
        @param address_id: Address id of partner
        @return: Dictionary of values
        """
        if not prod_id:
            return {}
        lang = False
        if address_id:
            addr_rec = self.pool.get('res.partner.address').browse(cr, uid, address_id)
            if addr_rec:
                lang = addr_rec.partner_id and addr_rec.partner_id.lang or False
        ctx = {'lang': lang}

        product = self.pool.get('product.product').browse(cr, uid, [prod_id], context=ctx)[0]
        uos_id  = product.uos_id and product.uos_id.id or False
        result = {
            'product_uom': product.uom_id.id,
            'product_uos': uos_id,
            'product_qty': 1.00,
            'product_uos_qty' : self.pool.get('stock.move').onchange_quantity(cr, uid, ids, prod_id, 1.00, product.uom_id.id, uos_id)['value']['product_uos_qty']
        }
        if not ids:
            result['name'] = product.partner_ref
        if loc_id:
            result['location_id'] = loc_id
        if loc_dest_id:
            result['location_dest_id'] = loc_dest_id
        return {'value': result}

    def _chain_compute(self, cr, uid, moves, context=None):
        """ Finds whether the location has chained location type or not.
        @param moves: Stock moves
        @return: Dictionary containing destination location with chained location type.
        """
        result = {}
        for m in moves:
            dest = self.pool.get('stock.location').chained_location_get(
                cr,
                uid,
                m.location_dest_id,
                m.picking_id and m.picking_id.address_id and m.picking_id.address_id.partner_id,
                m.product_id,
                context
            )
            if dest:
                if dest[1] == 'transparent':
                    newdate = (datetime.strptime(m.date, '%Y-%m-%d %H:%M:%S') + relativedelta(days=dest[2] or 0)).strftime('%Y-%m-%d')
                    self.write(cr, uid, [m.id], {
                        'date': newdate,
                        'location_dest_id': dest[0].id})
                    if m.picking_id and (dest[3] or dest[5]):
                        self.pool.get('stock.picking').write(cr, uid, [m.picking_id.id], {
                            'stock_journal_id': dest[3] or m.picking_id.stock_journal_id.id,
                            'type': dest[5] or m.picking_id.type
                        }, context=context)
                    m.location_dest_id = dest[0]
                    res2 = self._chain_compute(cr, uid, [m], context=context)
                    for pick_id in res2.keys():
                        result.setdefault(pick_id, [])
                        result[pick_id] += res2[pick_id]
                else:
                    result.setdefault(m.picking_id, [])
                    result[m.picking_id].append( (m, dest) )
        return result

    def _create_chained_picking(self, cr, uid, pick_name, picking, ptype, move, context=None):
        res_obj = self.pool.get('res.company')
        picking_obj = self.pool.get('stock.picking')
        pick_id= picking_obj.create(cr, uid, {
                                'name': pick_name,
                                'origin': tools.ustr(picking.origin or ''),
                                'type': ptype,
                                'note': picking.note,
                                'move_type': picking.move_type,
                                'auto_picking': move[0][1][1] == 'auto',
                                'stock_journal_id': move[0][1][3],
                                'company_id': move[0][1][4] or res_obj._company_default_get(cr, uid, 'stock.company', context=context),
                                'address_id': picking.address_id.id,
                                'invoice_state': 'none',
                                'date': picking.date,
                            })
        return pick_id
    def create_chained_picking(self, cr, uid, moves, context=None):
        res_obj = self.pool.get('res.company')
        location_obj = self.pool.get('stock.location')
        move_obj = self.pool.get('stock.move')
        picking_obj = self.pool.get('stock.picking')
        wf_service = netsvc.LocalService("workflow")
        new_moves = []
        if context is None:
            context = {}
        seq_obj = self.pool.get('ir.sequence')
        for picking, todo in self._chain_compute(cr, uid, moves, context=context).items():
            ptype = todo[0][1][5] and todo[0][1][5] or location_obj.picking_type_get(cr, uid, todo[0][0].location_dest_id, todo[0][1][0])
            if picking:
                # name of new picking according to its type
                new_pick_name = seq_obj.get(cr, uid, 'stock.picking.' + ptype)
                pickid = self._create_chained_picking(cr, uid, new_pick_name, picking, ptype, todo, context=context)
                # Need to check name of old picking because it always considers picking as "OUT" when created from Sale Order
                old_ptype = location_obj.picking_type_get(cr, uid, picking.move_lines[0].location_id, picking.move_lines[0].location_dest_id)
                if old_ptype != picking.type:
                    old_pick_name = seq_obj.get(cr, uid, 'stock.picking.' + old_ptype)
                    picking_obj.write(cr, uid, [picking.id], {'name': old_pick_name, 'type': old_ptype}, context=context)
            else:
                pickid = False
            for move, (loc, dummy, delay, dummy, company_id, ptype) in todo:
                new_id = move_obj.copy(cr, uid, move.id, {
                    'location_id': move.location_dest_id.id,
                    'location_dest_id': loc.id,
                    'date_moved': time.strftime('%Y-%m-%d'),
                    'picking_id': pickid,
                    'state': 'waiting',
                    'company_id': company_id or res_obj._company_default_get(cr, uid, 'stock.company', context=context)  ,
                    'move_history_ids': [],
                    'date': (datetime.strptime(move.date, '%Y-%m-%d %H:%M:%S') + relativedelta(days=delay or 0)).strftime('%Y-%m-%d'),
                    'move_history_ids2': []}
                )
                move_obj.write(cr, uid, [move.id], {
                    'move_dest_id': new_id,
                    'move_history_ids': [(4, new_id)]
                })
                new_moves.append(self.browse(cr, uid, [new_id])[0])
            if pickid:
                wf_service.trg_validate(uid, 'stock.picking', pickid, 'button_confirm', cr)
        if new_moves:
            new_moves += self.create_chained_picking(cr, uid, new_moves, context)
        return new_moves

    def action_confirm(self, cr, uid, ids, context=None):
        """ Confirms stock move.
        @return: List of ids.
        """
        moves = self.browse(cr, uid, ids, context=context)
        self.write(cr, uid, ids, {'state': 'confirmed'})

        self.create_chained_picking(cr, uid, moves, context)
        return []

    def action_assign(self, cr, uid, ids, *args):
        """ Changes state to confirmed or waiting.
        @return: List of values
        """
        todo = []
        for move in self.browse(cr, uid, ids):
            if move.state in ('confirmed', 'waiting'):
                todo.append(move.id)
        res = self.check_assign(cr, uid, todo)
        return res

    def force_assign(self, cr, uid, ids, context=None):
        """ Changes the state to assigned.
        @return: True
        """
        self.write(cr, uid, ids, {'state': 'assigned'})
        return True

    def cancel_assign(self, cr, uid, ids, context=None):
        """ Changes the state to confirmed.
        @return: True
        """
        self.write(cr, uid, ids, {'state': 'confirmed'})
        return True

    #
    # Duplicate stock.move
    #
    def check_assign(self, cr, uid, ids, context=None):
        """ Checks the product type and accordingly writes the state.
        @return: No. of moves done
        """
        done = []
        count = 0
        pickings = {}
        if context is None:
            context = {}
        for move in self.browse(cr, uid, ids, context=context):
            if move.product_id.type == 'consu' or move.location_id.usage == 'supplier':
                if move.state in ('confirmed', 'waiting'):
                    done.append(move.id)
                pickings[move.picking_id.id] = 1
                continue
            if move.state in ('confirmed', 'waiting'):
                # Important: we must pass lock=True to _product_reserve() to avoid race conditions and double reservations
                res = self.pool.get('stock.location')._product_reserve(cr, uid, [move.location_id.id], move.product_id.id, move.product_qty, {'uom': move.product_uom.id}, lock=True)
                if res:
                    #_product_available_test depends on the next status for correct functioning
                    #the test does not work correctly if the same product occurs multiple times
                    #in the same order. This is e.g. the case when using the button 'split in two' of
                    #the stock outgoing form
                    self.write(cr, uid, [move.id], {'state':'assigned'})
                    done.append(move.id)
                    pickings[move.picking_id.id] = 1
                    r = res.pop(0)
                    cr.execute('update stock_move set location_id=%s, product_qty=%s, product_uos_qty=%s where id=%s', (r[1], r[0], r[0] * move.product_id.uos_coeff, move.id))

                    while res:
                        r = res.pop(0)
                        move_id = self.copy(cr, uid, move.id, {'product_qty': r[0],'product_uos_qty': r[0] * move.product_id.uos_coeff,'location_id': r[1]})
                        done.append(move_id)
        if done:
            count += len(done)
            self.write(cr, uid, done, {'state': 'assigned'})

        if count:
            for pick_id in pickings:
                wf_service = netsvc.LocalService("workflow")
                wf_service.trg_write(uid, 'stock.picking', pick_id, cr)
        return count

    def setlast_tracking(self, cr, uid, ids, context=None):
        tracking_obj = self.pool.get('stock.tracking')
        picking = self.browse(cr, uid, ids, context=context)[0].picking_id
        if picking:
            last_track = [line.tracking_id.id for line in picking.move_lines if line.tracking_id]
            if not last_track:
                last_track = tracking_obj.create(cr, uid, {}, context=context)
            else:
                last_track.sort()
                last_track = last_track[-1]
            self.write(cr, uid, ids, {'tracking_id': last_track})
        return True

    #
    # Cancel move => cancel others move and pickings
    #
    def action_cancel(self, cr, uid, ids, context=None):
        """ Cancels the moves and if all moves are cancelled it cancels the picking.
        @return: True
        """
        if not len(ids):
            return True
        if context is None:
            context = {}
        pickings = {}
        picking_obj = self.pool.get('stock.picking')
        for move in self.browse(cr, uid, ids, context=context):
            if move.state in ('confirmed', 'waiting', 'assigned', 'draft'):
                if move.picking_id:
                    pickings[move.picking_id.id] = True
            if move.move_dest_id and move.move_dest_id.state == 'waiting':
                self.write(cr, uid, [move.move_dest_id.id], {'state': 'confirmed'})
                if context.get('call_unlink',False) and move.move_dest_id.picking_id:
                    wf_service = netsvc.LocalService("workflow")
                    wf_service.trg_write(uid, 'stock.picking', move.move_dest_id.picking_id.id, cr)
        self.write(cr, uid, ids, {'state': 'cancel', 'move_dest_id': False})
        if not context.get('call_unlink',False):
            for pick in picking_obj.browse(cr, uid, pickings.keys()):
                if all(move.state == 'cancel' for move in pick.move_lines):
                    picking_obj.write(cr, uid, [pick.id], {'state': 'cancel'})

        wf_service = netsvc.LocalService("workflow")
        for id in ids:
            wf_service.trg_trigger(uid, 'stock.move', id, cr)
        return True

    def _get_accounting_data_for_valuation(self, cr, uid, move, context=None):
        """
        Return the accounts and journal to use to post Journal Entries for the real-time
        valuation of the move.

        :param context: context dictionary that can explicitly mention the company to consider via the 'force_company' key
        :raise: osv.except_osv() is any mandatory account or journal is not defined.
        """
        product_obj=self.pool.get('product.product')
        accounts = product_obj.get_product_accounts(cr, uid, move.product_id.id, context)
        if move.location_id.valuation_out_account_id:
            acc_src = move.location_id.valuation_out_account_id.id
        else:
            acc_src = accounts['stock_account_input']

        if move.location_dest_id.valuation_in_account_id:
            acc_dest = move.location_dest_id.valuation_in_account_id.id
        else:
            acc_dest = accounts['stock_account_output']

        acc_variation = accounts.get('property_stock_variation', False)
        journal_id = accounts['stock_journal']

        if acc_dest == acc_variation:
            raise osv.except_osv(_('Error!'),  _('Can not create Journal Entry, Output Account defined on this product and Variant account on category of this product are same.'))

        if acc_src == acc_variation:
            raise osv.except_osv(_('Error!'),  _('Can not create Journal Entry, Input Account defined on this product and Variant account on category of this product are same.'))

        if not acc_src:
            raise osv.except_osv(_('Error!'),  _('There is no stock input account defined for this product or its category: "%s" (id: %d)') % \
                                    (move.product_id.name, move.product_id.id,))
        if not acc_dest:
            raise osv.except_osv(_('Error!'),  _('There is no stock output account defined for this product or its category: "%s" (id: %d)') % \
                                    (move.product_id.name, move.product_id.id,))
        if not journal_id:
            raise osv.except_osv(_('Error!'), _('There is no journal defined on the product category: "%s" (id: %d)') % \
                                    (move.product_id.categ_id.name, move.product_id.categ_id.id,))
        if not acc_variation:
            raise osv.except_osv(_('Error!'), _('There is no inventory variation account defined on the product category: "%s" (id: %d)') % \
                                    (move.product_id.categ_id.name, move.product_id.categ_id.id,))
        return journal_id, acc_src, acc_dest, acc_variation

    def _get_reference_accounting_values_for_valuation(self, cr, uid, move, context=None):
        """
        Return the reference amount and reference currency representing the inventory valuation for this move.
        These reference values should possibly be converted before being posted in Journals to adapt to the primary
        and secondary currencies of the relevant accounts.
        """
        product_uom_obj = self.pool.get('product.uom')

        # by default the reference currency is that of the move's company
        reference_currency_id = move.company_id.currency_id.id

        default_uom = move.product_id.uom_id.id
        qty = product_uom_obj._compute_qty(cr, uid, move.product_uom.id, move.product_qty, default_uom)

        # if product is set to average price and a specific value was entered in the picking wizard,
        # we use it
        if move.product_id.cost_method == 'average' and move.price_unit:
            reference_amount = qty * move.price_unit
            reference_currency_id = move.price_currency_id.id or reference_currency_id

        # Otherwise we default to the company's valuation price type, considering that the values of the
        # valuation field are expressed in the default currency of the move's company.
        else:
            if context is None:
                context = {}
            currency_ctx = dict(context, currency_id = move.company_id.currency_id.id)
            amount_unit = move.product_id.price_get('standard_price', currency_ctx)[move.product_id.id]
            reference_amount = amount_unit * qty

        return reference_amount, reference_currency_id


    def _create_product_valuation_moves(self, cr, uid, move, context=None):
        """
        Generate the appropriate accounting moves if the product being moves is subject
        to real_time valuation tracking, and the source or destination location is
        a transit location or is outside of the company.
        """
        if move.product_id.valuation == 'real_time': # FIXME: product valuation should perhaps be a property?
            if context is None:
                context = {}
            src_company_ctx = dict(context,force_company=move.location_id.company_id.id)
            dest_company_ctx = dict(context,force_company=move.location_dest_id.company_id.id)
            account_moves = []
            # Outgoing moves (or cross-company output part)
            if move.location_id.company_id \
                and (move.location_id.usage == 'internal' and move.location_dest_id.usage != 'internal'\
                     or move.location_id.company_id != move.location_dest_id.company_id):
                journal_id, acc_src, acc_dest, acc_variation = self._get_accounting_data_for_valuation(cr, uid, move, src_company_ctx)
                reference_amount, reference_currency_id = self._get_reference_accounting_values_for_valuation(cr, uid, move, src_company_ctx)
                account_moves += [(journal_id, self._create_account_move_line(cr, uid, move, acc_variation, acc_dest, reference_amount, reference_currency_id, context))]

            # Incoming moves (or cross-company input part)
            if move.location_dest_id.company_id \
                and (move.location_id.usage != 'internal' and move.location_dest_id.usage == 'internal'\
                     or move.location_id.company_id != move.location_dest_id.company_id):
                journal_id, acc_src, acc_dest, acc_variation = self._get_accounting_data_for_valuation(cr, uid, move, dest_company_ctx)
                reference_amount, reference_currency_id = self._get_reference_accounting_values_for_valuation(cr, uid, move, src_company_ctx)
                account_moves += [(journal_id, self._create_account_move_line(cr, uid, move, acc_src, acc_variation, reference_amount, reference_currency_id, context))]

            move_obj = self.pool.get('account.move')
            for j_id, move_lines in account_moves:
                move_obj.create(cr, uid,
                        {'name': move.name,
                         'journal_id': j_id,
                         'line_id': move_lines,
                         'ref': move.picking_id and move.picking_id.name})


    def action_done(self, cr, uid, ids, context=None):
        """ Makes the move done and if all moves are done, it will finish the picking.
        @return:
        """
        partial_datas=''
        picking_ids = []
        move_ids = []
        partial_obj=self.pool.get('stock.partial.picking')
        wf_service = netsvc.LocalService("workflow")
        partial_id=partial_obj.search(cr,uid,[])
        if partial_id:
            partial_datas = partial_obj.read(cr, uid, partial_id, context=context)[0]
        if context is None:
            context = {}

        todo = []
        for move in self.browse(cr, uid, ids, context=context):
            if move.state=="draft":
                todo.append(move.id)
        if todo:
            self.action_confirm(cr, uid, todo, context=context)
            todo = []

        for move in self.browse(cr, uid, ids, context=context):
            if move.state in ['done','cancel']:
                continue
            move_ids.append(move.id)

            if move.picking_id:
                picking_ids.append(move.picking_id.id)
            if move.move_dest_id.id and (move.state != 'done'):
                self.write(cr, uid, [move.id], {'move_history_ids': [(4, move.move_dest_id.id)]})
                #cr.execute('insert into stock_move_history_ids (parent_id,child_id) values (%s,%s)', (move.id, move.move_dest_id.id))
                if move.move_dest_id.state in ('waiting', 'confirmed'):
                    if move.prodlot_id.id and move.product_id.id == move.move_dest_id.product_id.id:
                        self.write(cr, uid, [move.move_dest_id.id], {'prodlot_id':move.prodlot_id.id})
                    self.force_assign(cr, uid, [move.move_dest_id.id], context=context)
                    if move.move_dest_id.picking_id:
                        wf_service.trg_write(uid, 'stock.picking', move.move_dest_id.picking_id.id, cr)
                    if move.move_dest_id.auto_validate:
                        self.action_done(cr, uid, [move.move_dest_id.id], context=context)

            self._create_product_valuation_moves(cr, uid, move, context=context)
            prodlot_id = partial_datas and partial_datas.get('move%s_prodlot_id' % (move.id), False)
            if prodlot_id:
                self.write(cr, uid, [move.id], {'prodlot_id': prodlot_id}, context=context)
            if move.state not in ('confirmed','done','assigned'):
                todo.append(move.id)

        if todo:
            self.action_confirm(cr, uid, todo, context=context)

        self.write(cr, uid, move_ids, {'state': 'done', 'date': time.strftime('%Y-%m-%d %H:%M:%S')}, context=context)
        for id in move_ids:
             wf_service.trg_trigger(uid, 'stock.move', id, cr)

        for pick_id in picking_ids:
            wf_service.trg_write(uid, 'stock.picking', pick_id, cr)

        return True

    def _create_account_move_line(self, cr, uid, move, src_account_id, dest_account_id, reference_amount, reference_currency_id, context=None):
        """
        Generate the account.move.line values to post to track the stock valuation difference due to the
        processing of the given stock move.
        """
        # prepare default values considering that the destination accounts have the reference_currency_id as their main currency
        partner_id = (move.picking_id.address_id and move.picking_id.address_id.partner_id and move.picking_id.address_id.partner_id.id) or False
        debit_line_vals = {
                    'name': move.name,
                    'product_id': move.product_id and move.product_id.id or False,
                    'quantity': move.product_qty,
                    'ref': move.picking_id and move.picking_id.name or False,
                    'date': time.strftime('%Y-%m-%d'),
                    'partner_id': partner_id,
                    'debit': reference_amount,
                    'account_id': dest_account_id,
        }
        credit_line_vals = {
                    'name': move.name,
                    'product_id': move.product_id and move.product_id.id or False,
                    'quantity': move.product_qty,
                    'ref': move.picking_id and move.picking_id.name or False,
                    'date': time.strftime('%Y-%m-%d'),
                    'partner_id': partner_id,
                    'credit': reference_amount,
                    'account_id': src_account_id,
        }

        # if we are posting to accounts in a different currency, provide correct values in both currencies correctly
        # when compatible with the optional secondary currency on the account.
        # Financial Accounts only accept amounts in secondary currencies if there's no secondary currency on the account
        # or if it's the same as that of the secondary amount being posted.
        account_obj = self.pool.get('account.account')
        src_acct, dest_acct = account_obj.browse(cr, uid, [src_account_id, dest_account_id], context=context)
        src_main_currency_id = src_acct.company_id.currency_id.id
        dest_main_currency_id = dest_acct.company_id.currency_id.id
        cur_obj = self.pool.get('res.currency')
        if reference_currency_id != src_main_currency_id:
            # fix credit line:
            credit_line_vals['credit'] = cur_obj.compute(cr, uid, reference_currency_id, src_main_currency_id, reference_amount, context=context)
            if (not src_acct.currency_id) or src_acct.currency_id.id == reference_currency_id:
                credit_line_vals.update(currency_id=reference_currency_id, amount_currency=reference_amount)
        if reference_currency_id != dest_main_currency_id:
            # fix debit line:
            debit_line_vals['debit'] = cur_obj.compute(cr, uid, reference_currency_id, dest_main_currency_id, reference_amount, context=context)
            if (not dest_acct.currency_id) or dest_acct.currency_id.id == reference_currency_id:
                debit_line_vals.update(currency_id=reference_currency_id, amount_currency=reference_amount)

        return [(0, 0, debit_line_vals), (0, 0, credit_line_vals)]

    def unlink(self, cr, uid, ids, context=None):
        if context is None:
            context = {}
        ctx = context.copy()
        for move in self.browse(cr, uid, ids, context=context):
            if move.state != 'draft' and not ctx.get('call_unlink',False):
                raise osv.except_osv(_('UserError'),
                        _('You can only delete draft moves.'))
        return super(stock_move, self).unlink(
            cr, uid, ids, context=ctx)

    def _create_lot(self, cr, uid, ids, product_id, prefix=False):
        """ Creates production lot
        @return: Production lot id
        """
        prodlot_obj = self.pool.get('stock.production.lot')
        prodlot_id = prodlot_obj.create(cr, uid, {'prefix': prefix, 'product_id': product_id})
        return prodlot_id

    def action_scrap(self, cr, uid, ids, quantity, location_id, context=None):
        """ Move the scrap/damaged product into scrap location
        @param cr: the database cursor
        @param uid: the user id
        @param ids: ids of stock move object to be scrapped
        @param quantity : specify scrap qty
        @param location_id : specify scrap location
        @param context: context arguments
        @return: Scraped lines
        """
        if quantity <= 0:
            raise osv.except_osv(_('Warning!'), _('Please provide a positive quantity to scrap!'))
        res = []
        product_obj = self.pool.get('product.product')
        for move in self.browse(cr, uid, ids, context=context):
            move_qty = move.product_qty
            uos_qty = quantity / move_qty * move.product_uos_qty
            default_val = {
                'product_qty': quantity,
                'product_uos_qty': uos_qty,
                'state': move.state,
                'scrapped' : True,
                'location_dest_id': location_id,
                'tracking_id': move.tracking_id.id,
                'prodlot_id': move.prodlot_id.id,
            }
            if move.location_id.usage <> 'internal':
                default_val.update({'location_id': move.location_dest_id.id})
            new_move = self.copy(cr, uid, move.id, default_val)

            res += [new_move]

            for (id, name) in product_obj.name_get(cr, uid, [move.product_id.id]):
                self.log(cr, uid, move.id, "%s x %s %s" % (move.product_qty, name, _("were scrapped")))

        self.action_done(cr, uid, res)
        return res

    def action_split(self, cr, uid, ids, quantity, split_by_qty=1, prefix=False, with_lot=True, context=None):
        """ Split Stock Move lines into production lot which specified split by quantity.
        @param cr: the database cursor
        @param uid: the user id
        @param ids: ids of stock move object to be splited
        @param split_by_qty : specify split by qty
        @param prefix : specify prefix of production lot
        @param with_lot : if true, prodcution lot will assign for split line otherwise not.
        @param context: context arguments
        @return: Splited move lines
        """

        if context is None:
            context = {}
        if quantity <= 0:
            raise osv.except_osv(_('Warning!'), _('Please provide Proper Quantity !'))

        res = []

        for move in self.browse(cr, uid, ids, context=context):
            if split_by_qty <= 0 or quantity == 0:
                return res

            uos_qty = split_by_qty / move.product_qty * move.product_uos_qty

            quantity_rest = quantity % split_by_qty
            uos_qty_rest = split_by_qty / move.product_qty * move.product_uos_qty

            update_val = {
                'product_qty': split_by_qty,
                'product_uos_qty': uos_qty,
            }
            for idx in range(int(quantity//split_by_qty)):
                if not idx and move.product_qty<=quantity:
                    current_move = move.id
                else:
                    current_move = self.copy(cr, uid, move.id, {'state': move.state})
                res.append(current_move)
                if with_lot:
                    update_val['prodlot_id'] = self._create_lot(cr, uid, [current_move], move.product_id.id)

                self.write(cr, uid, [current_move], update_val)


            if quantity_rest > 0:
                idx = int(quantity//split_by_qty)
                update_val['product_qty'] = quantity_rest
                update_val['product_uos_qty'] = uos_qty_rest
                if not idx and move.product_qty<=quantity:
                    current_move = move.id
                else:
                    current_move = self.copy(cr, uid, move.id, {'state': move.state})

                res.append(current_move)


                if with_lot:
                    update_val['prodlot_id'] = self._create_lot(cr, uid, [current_move], move.product_id.id)

                self.write(cr, uid, [current_move], update_val)
        return res

    def action_consume(self, cr, uid, ids, quantity, location_id=False, context=None):
        """ Consumed product with specific quatity from specific source location
        @param cr: the database cursor
        @param uid: the user id
        @param ids: ids of stock move object to be consumed
        @param quantity : specify consume quantity
        @param location_id : specify source location
        @param context: context arguments
        @return: Consumed lines
        """
        if context is None:
            context = {}
        if quantity <= 0:
            raise osv.except_osv(_('Warning!'), _('Please provide Proper Quantity !'))
        res = []
        product_obj = self.pool.get('product.product')
        for move in self.browse(cr, uid, ids, context=context):
            move_qty = move.product_qty
            if move_qty <= 0:
                raise osv.except_osv(_('Error!'), _('Can not consume a move with negative or zero quantity !'))
            quantity_rest = move.product_qty
            quantity_rest -= quantity
            uos_qty_rest = quantity_rest / move_qty * move.product_uos_qty
            if quantity_rest <= 0:
                quantity_rest = 0
                uos_qty_rest = 0
                quantity = move.product_qty

            uos_qty = quantity / move_qty * move.product_uos_qty

            if quantity_rest > 0:
                default_val = {
                    'product_qty': quantity,
                    'product_uos_qty': uos_qty,
                    'state': move.state,
                    'location_id': location_id or move.location_id.id,
                }
                if (not move.prodlot_id.id) and (move.product_id.track_production and location_id):
                    # IF product has checked track for production lot, move lines will be split by 1
                    res += self.action_split(cr, uid, [move.id], quantity, split_by_qty=1, context=context)
                else:
                    current_move = self.copy(cr, uid, move.id, default_val)
                    res += [current_move]
                update_val = {}
                update_val['product_qty'] = quantity_rest
                update_val['product_uos_qty'] = uos_qty_rest
                self.write(cr, uid, [move.id], update_val)

            else:
                quantity_rest = quantity
                uos_qty_rest =  uos_qty
                if (not move.prodlot_id.id) and (move.product_id.track_production and location_id):
                    res += self.action_split(cr, uid, [move.id], quantity_rest, split_by_qty=1, context=context)
                else:
                    res += [move.id]
                    update_val = {
                        'product_qty' : quantity_rest,
                        'product_uos_qty' : uos_qty_rest,
                        'location_id': location_id or move.location_id.id
                    }
                    self.write(cr, uid, [move.id], update_val)

            for new_move in self.browse(cr, uid, res, context=context):
                for (id, name) in product_obj.name_get(cr, uid, [new_move.product_id.id]):
                    message = _('Product ') + " '" + name + "' "+ _("is consumed with") + " '" + str(new_move.product_qty) + "' "+ _("quantity.")
                    self.log(cr, uid, new_move.id, message)
        self.action_done(cr, uid, res)

        return res

    # FIXME: needs refactoring, this code is partially duplicated in stock_picking.do_partial()!
    def do_partial(self, cr, uid, ids, partial_datas, context=None):
        """ Makes partial pickings and moves done.
        @param partial_datas: Dictionary containing details of partial picking
                          like partner_id, address_id, delivery_date, delivery
                          moves with product_id, product_qty, uom
        """
        res = {}
        picking_obj = self.pool.get('stock.picking')
        product_obj = self.pool.get('product.product')
        currency_obj = self.pool.get('res.currency')
        uom_obj = self.pool.get('product.uom')
        wf_service = netsvc.LocalService("workflow")

        if context is None:
            context = {}

        complete, too_many, too_few = [], [], []
        move_product_qty = {}
        prodlot_ids = {}
        for move in self.browse(cr, uid, ids, context=context):
            if move.state in ('done', 'cancel'):
                continue
            partial_data = partial_datas.get('move%s'%(move.id), False)
            assert partial_data, _('Missing partial picking data for move #%s') % (move.id)
            product_qty = partial_data.get('product_qty',0.0)
            move_product_qty[move.id] = product_qty
            product_uom = partial_data.get('product_uom',False)
            product_price = partial_data.get('product_price',0.0)
            product_currency = partial_data.get('product_currency',False)
            prodlot_ids[move.id] = partial_data.get('prodlot_id')
            if move.product_qty == product_qty:
                complete.append(move)
            elif move.product_qty > product_qty:
                too_few.append(move)
            else:
                too_many.append(move)

            # Average price computation
            if (move.picking_id.type == 'in') and (move.product_id.cost_method == 'average'):
                product = product_obj.browse(cr, uid, move.product_id.id)
                move_currency_id = move.company_id.currency_id.id
                context['currency_id'] = move_currency_id
                qty = uom_obj._compute_qty(cr, uid, product_uom, product_qty, product.uom_id.id)
                if qty > 0:
                    new_price = currency_obj.compute(cr, uid, product_currency,
                            move_currency_id, product_price)
                    new_price = uom_obj._compute_price(cr, uid, product_uom, new_price,
                            product.uom_id.id)
                    if product.qty_available <= 0:
                        new_std_price = new_price
                    else:
                        # Get the standard price
                        amount_unit = product.price_get('standard_price', context)[product.id]
                        new_std_price = ((amount_unit * product.qty_available)\
                            + (new_price * qty))/(product.qty_available + qty)

                    product_obj.write(cr, uid, [product.id],{'standard_price': new_std_price})

                    # Record the values that were chosen in the wizard, so they can be
                    # used for inventory valuation if real-time valuation is enabled.
                    self.write(cr, uid, [move.id],
                                {'price_unit': product_price,
                                 'price_currency_id': product_currency,
                                })

        for move in too_few:
            product_qty = move_product_qty[move.id]
            if product_qty != 0:
                defaults = {
                            'product_qty' : product_qty,
                            'product_uos_qty': product_qty,
                            'picking_id' : move.picking_id.id,
                            'state': 'assigned',
                            'move_dest_id': False,
                            'price_unit': move.price_unit,
                            }
                prodlot_id = prodlot_ids[move.id]
                if prodlot_id:
                    defaults.update(prodlot_id=prodlot_id)
                new_move = self.copy(cr, uid, move.id, defaults)
                complete.append(self.browse(cr, uid, new_move))
            self.write(cr, uid, [move.id],
                    {
                        'product_qty' : move.product_qty - product_qty,
                        'product_uos_qty':move.product_qty - product_qty,
                    })


        for move in too_many:
            self.write(cr, uid, [move.id],
                    {
                        'product_qty': move.product_qty,
                        'product_uos_qty': move.product_qty,
                    })
            complete.append(move)

        for move in complete:
            if prodlot_ids.get(move.id):
                self.write(cr, uid, [move.id],{'prodlot_id': prodlot_ids.get(move.id)})
            self.action_done(cr, uid, [move.id], context=context)
            if  move.picking_id.id :
                # TOCHECK : Done picking if all moves are done
                cr.execute("""
                    SELECT move.id FROM stock_picking pick
                    RIGHT JOIN stock_move move ON move.picking_id = pick.id AND move.state = %s
                    WHERE pick.id = %s""",
                            ('done', move.picking_id.id))
                res = cr.fetchall()
                if len(res) == len(move.picking_id.move_lines):
                    picking_obj.action_move(cr, uid, [move.picking_id.id])
                    wf_service.trg_validate(uid, 'stock.picking', move.picking_id.id, 'button_done', cr)

        return [move.id for move in complete]

stock_move()

class stock_inventory(osv.osv):
    _name = "stock.inventory"
    _description = "Inventory"
    _columns = {
        'name': fields.char('Inventory Reference', size=64, required=True, readonly=True, states={'draft': [('readonly', False)]}),
        'date': fields.datetime('Creation Date', required=True, readonly=True, states={'draft': [('readonly', False)]}),
        'date_done': fields.datetime('Date done'),
        'inventory_line_id': fields.one2many('stock.inventory.line', 'inventory_id', 'Inventories', states={'done': [('readonly', True)]}),
        'move_ids': fields.many2many('stock.move', 'stock_inventory_move_rel', 'inventory_id', 'move_id', 'Created Moves'),
        'state': fields.selection( (('draft', 'Draft'), ('done', 'Done'), ('confirm','Confirmed'),('cancel','Cancelled')), 'State', readonly=True, select=True),
        'company_id': fields.many2one('res.company', 'Company', required=True, select=True, readonly=True, states={'draft':[('readonly',False)]}),

    }
    _defaults = {
        'date': lambda *a: time.strftime('%Y-%m-%d %H:%M:%S'),
        'state': 'draft',
        'company_id': lambda self,cr,uid,c: self.pool.get('res.company')._company_default_get(cr, uid, 'stock.inventory', context=c)
    }

    def _inventory_line_hook(self, cr, uid, inventory_line, move_vals):
        """ Creates a stock move from an inventory line
        @param inventory_line:
        @param move_vals:
        @return:
        """
        return self.pool.get('stock.move').create(cr, uid, move_vals)

    def action_done(self, cr, uid, ids, context=None):
        """ Finish the inventory
        @return: True
        """
        if context is None:
            context = {}
        move_obj = self.pool.get('stock.move')
        for inv in self.browse(cr, uid, ids, context=context):
            move_obj.action_done(cr, uid, [x.id for x in inv.move_ids], context=context)
            self.write(cr, uid, [inv.id], {'state':'done', 'date_done': time.strftime('%Y-%m-%d %H:%M:%S')}, context=context)
        return True

    def action_confirm(self, cr, uid, ids, context=None):
        """ Confirm the inventory and writes its finished date
        @return: True
        """
        if context is None:
            context = {}
        # to perform the correct inventory corrections we need analyze stock location by
        # location, never recursively, so we use a special context
        product_context = dict(context, compute_child=False)

        location_obj = self.pool.get('stock.location')
        for inv in self.browse(cr, uid, ids, context=context):
            move_ids = []
            for line in inv.inventory_line_id:
                pid = line.product_id.id
                product_context.update(uom=line.product_uom.id, date=inv.date, prodlot_id=line.prod_lot_id.id)
                amount = location_obj._product_get(cr, uid, line.location_id.id, [pid], product_context)[pid]

                change = line.product_qty - amount
                lot_id = line.prod_lot_id.id
                if change:
                    location_id = line.product_id.product_tmpl_id.property_stock_inventory.id
                    value = {
                        'name': 'INV:' + str(line.inventory_id.id) + ':' + line.inventory_id.name,
                        'product_id': line.product_id.id,
                        'product_uom': line.product_uom.id,
                        'prodlot_id': lot_id,
                        'date': inv.date,
                    }
                    if change > 0:
                        value.update( {
                            'product_qty': change,
                            'location_id': location_id,
                            'location_dest_id': line.location_id.id,
                        })
                    else:
                        value.update( {
                            'product_qty': -change,
                            'location_id': line.location_id.id,
                            'location_dest_id': location_id,
                        })
                    move_ids.append(self._inventory_line_hook(cr, uid, line, value))
            message = _('Inventory') + " '" + inv.name + "' "+ _("is done.")
            self.log(cr, uid, inv.id, message)
            self.write(cr, uid, [inv.id], {'state': 'confirm', 'move_ids': [(6, 0, move_ids)]})
        return True

    def action_cancel_draft(self, cr, uid, ids, context=None):
        """ Cancels the stock move and change inventory state to draft.
        @return: True
        """
        for inv in self.browse(cr, uid, ids, context=context):
            self.pool.get('stock.move').action_cancel(cr, uid, [x.id for x in inv.move_ids], context=context)
            self.write(cr, uid, [inv.id], {'state':'draft'}, context=context)
        return True

    def action_cancel_inventary(self, cr, uid, ids, context=None):
        """ Cancels both stock move and inventory
        @return: True
        """
        move_obj = self.pool.get('stock.move')
        account_move_obj = self.pool.get('account.move')
        for inv in self.browse(cr, uid, ids, context=context):
            move_obj.action_cancel(cr, uid, [x.id for x in inv.move_ids], context=context)
            for move in inv.move_ids:
                 account_move_ids = account_move_obj.search(cr, uid, [('name', '=', move.name)])
                 if account_move_ids:
                     account_move_data_l = account_move_obj.read(cr, uid, account_move_ids, ['state'], context=context)
                     for account_move in account_move_data_l:
                         if account_move['state'] == 'posted':
                             raise osv.except_osv(_('UserError'),
                                                  _('You can not cancel inventory which has any account move with posted state.'))
                         account_move_obj.unlink(cr, uid, [account_move['id']], context=context)
            self.write(cr, uid, [inv.id], {'state': 'cancel'}, context=context)
        return True

stock_inventory()

class stock_inventory_line(osv.osv):
    _name = "stock.inventory.line"
    _description = "Inventory Line"
    _columns = {
        'inventory_id': fields.many2one('stock.inventory', 'Inventory', ondelete='cascade', select=True),
        'location_id': fields.many2one('stock.location', 'Location', required=True),
        'product_id': fields.many2one('product.product', 'Product', required=True, select=True),
        'product_uom': fields.many2one('product.uom', 'Product UOM', required=True),
        'product_qty': fields.float('Quantity', digits_compute=dp.get_precision('Product UoM')),
        'company_id': fields.related('inventory_id','company_id',type='many2one',relation='res.company',string='Company',store=True, select=True, readonly=True),
        'prod_lot_id': fields.many2one('stock.production.lot', 'Production Lot', domain="[('product_id','=',product_id)]"),
        'state': fields.related('inventory_id','state',type='char',string='State',readonly=True),
    }

    def on_change_product_id(self, cr, uid, ids, location_id, product, uom=False, to_date=False):
        """ Changes UoM and name if product_id changes.
        @param location_id: Location id
        @param product: Changed product_id
        @param uom: UoM product
        @return:  Dictionary of changed values
        """
        if not product:
            return {'value': {'product_qty': 0.0, 'product_uom': False}}
        obj_product = self.pool.get('product.product').browse(cr, uid, product)
        uom = uom or obj_product.uom_id.id
        amount = self.pool.get('stock.location')._product_get(cr, uid, location_id, [product], {'uom': uom, 'to_date': to_date})[product]
        result = {'product_qty': amount, 'product_uom': uom}
        return {'value': result}

stock_inventory_line()

#----------------------------------------------------------
# Stock Warehouse
#----------------------------------------------------------
class stock_warehouse(osv.osv):
    _name = "stock.warehouse"
    _description = "Warehouse"
    _columns = {
        'name': fields.char('Name', size=128, required=True, select=True),
        'company_id': fields.many2one('res.company', 'Company', required=True, select=True),
        'partner_address_id': fields.many2one('res.partner.address', 'Owner Address'),
        'lot_input_id': fields.many2one('stock.location', 'Location Input', required=True, domain=[('usage','<>','view')]),
        'lot_stock_id': fields.many2one('stock.location', 'Location Stock', required=True, domain=[('usage','<>','view')]),
        'lot_output_id': fields.many2one('stock.location', 'Location Output', required=True, domain=[('usage','<>','view')]),
    }
    _defaults = {
        'company_id': lambda self, cr, uid, c: self.pool.get('res.company')._company_default_get(cr, uid, 'stock.inventory', context=c),
    }

stock_warehouse()

# vim:expandtab:smartindent:tabstop=4:softtabstop=4:shiftwidth=4:<|MERGE_RESOLUTION|>--- conflicted
+++ resolved
@@ -111,28 +111,10 @@
         @param field_names: Name of field
         @return: Dictionary of values
         """
-<<<<<<< HEAD
         if not context:
             context = {}
         
         #Find currency
-=======
-        prod_id = context and context.get('product_id', False)
-        if not prod_id:
-            return dict([(i, {}.fromkeys(field_names, 0.0)) for i in ids])
-        product_product_obj = self.pool.get('product.product')
-
-        cr.execute('select distinct product_id, location_id from stock_move where location_id in %s', (tuple(ids), ))
-        dict1 = cr.dictfetchall()
-        cr.execute('select distinct product_id, location_dest_id as location_id from stock_move where location_dest_id in %s', (tuple(ids), ))
-        dict2 = cr.dictfetchall()
-        res_products_by_location = sorted(dict1+dict2, key=itemgetter('location_id'))
-        products_by_location = dict((k, [v['product_id'] for v in itr]) for k, itr in groupby(res_products_by_location, itemgetter('location_id')))
-
-        result = dict([(i, {}.fromkeys(field_names, 0.0)) for i in ids])
-        result.update(dict([(i, {}.fromkeys(field_names, 0.0)) for i in list(set([aaa['location_id'] for aaa in res_products_by_location]))]))
-
->>>>>>> 79db45b4
         currency_id = self.pool.get('res.users').browse(cr, uid, uid).company_id.currency_id.id
         currency_obj = self.pool.get('res.currency')
         currency = currency_obj.browse(cr, uid, currency_id, context=context)
