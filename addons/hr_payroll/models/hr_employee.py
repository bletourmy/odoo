--- conflicted
+++ resolved
@@ -44,22 +44,10 @@
 
     @api.model
     def generate_benefit(self, date_start, date_stop):
-<<<<<<< HEAD
-        def _format_datetime(date):
-            fmt = '%Y-%m-%d %H:%M:%S'
-            date = datetime.strptime(date, fmt) if isinstance(date, str) else date
-            return date.replace(tzinfo=pytz.utc) if not date.tzinfo else date
-
-=======
         date_start = fields.Datetime.to_datetime(date_start)
         date_stop = fields.Datetime.to_datetime(date_stop)
->>>>>>> 6878c9f3
         attendance_type = self.env.ref('hr_payroll.benefit_type_attendance')
         vals_list = []
-
-<<<<<<< HEAD
-        date_start = _format_datetime(date_start)
-        date_stop = _format_datetime(date_stop)
 
         current_contracts = self.env['hr.employee']._get_all_contracts(date_start, date_stop, states=['open', 'pending', 'close'])
         current_employees = current_contracts.mapped('employee_id')
@@ -69,10 +57,6 @@
             mapped_data[contract.employee_id] |= contract
 
         for employee, contracts in mapped_data.items():
-
-=======
-        for employee in self:
->>>>>>> 6878c9f3
             # Approved leaves
             emp_leaves = employee.resource_calendar_id.leave_ids.filtered(
                 lambda r:
@@ -85,16 +69,9 @@
             employee_leaves = (emp_leaves | global_leaves).mapped('holiday_id')
             vals_list.extend(employee_leaves._get_benefits_values())
 
-<<<<<<< HEAD
             for contract in contracts:
-
-                date_start_benefits = max(date_start, datetime.combine(contract.date_start, datetime.min.time()).replace(tzinfo=pytz.utc))
-                date_stop_benefits = min(date_stop, datetime.combine(contract.date_end or datetime.max.date(), datetime.max.time()).replace(tzinfo=pytz.utc))
-=======
-            for contract in employee._get_contracts(date_start, date_stop):
                 date_start_benefits = max(date_start, fields.Datetime.to_datetime(contract.date_start)).replace(tzinfo=pytz.utc)
                 date_stop_benefits = min(date_stop, datetime.combine(contract.date_end or datetime.max.date(), datetime.max.time())).replace(tzinfo=pytz.utc)
->>>>>>> 6878c9f3
 
                 calendar = contract.resource_calendar_id
                 resource = employee.resource_id
