<?xml version="1.0" encoding="utf-8"?>
<openerp>
    <data>
        <!-- Root Menus -->
        <menuitem id="menu_hr_root_payroll" parent="hr.menu_hr_root" name="Payroll" sequence="9"/>
        <menuitem id="payroll_configure" parent="hr.menu_hr_configuration" name="Payroll"/>
        <menuitem id="menu_hr_payroll_reporting" parent="hr.menu_hr_reporting" name="Payroll" groups="base.group_hr_manager"/>

        <!-- Employee View -->
        <record id="hr_contract.hr_hr_employee_view_form2" model="ir.ui.view">
            <field name="name">hr.hr.employee.view.form2</field>
            <field name="model">hr.employee</field>
            <field name="inherit_id" ref="hr.view_employee_form"/>
            <field name="arch" type="xml">
            <data>
                <xpath expr="/form/notebook/page[@string='Personal Information']" position="after">
                    <page string="Miscellaneous" groups="base.group_hr_user">
                        <group colspan="2" col="2">
                            <separator string="Personal Info" colspan="2"/>
                            <field name="bank_account_id" context="{'display_partner':True, 'partner_id':partner_id}"/>
                            <field name="place_of_birth"/>
                            <field name="children"/>
                            <field name="basic" invisible="0"/>
                        </group>
                        <group colspan="2" col="2">
                            <separator string="Job Info" colspan="2"/>
                            <field name="manager" select="1"/>
                            <field name="vehicle" select="1"/>
                            <field name="vehicle_distance" select="1"/>
                            <field name="medic_exam" select="1" string="Medical Examination"/>
                        </group>
                    </page>
                </xpath>
            </data>
            </field>
        </record>
        <!-- End Employee View -->

        <!-- Contract View -->
        <record id="hr_contract_form_inherit" model="ir.ui.view">
            <field name="name">hr.contract.view.form.inherit</field>
            <field name="model">hr.contract</field>
            <field name="type">form</field>
            <field name="inherit_id" ref="hr_contract.hr_contract_view_form"/>
            <field name="arch" type="xml">
            <data>
                <xpath expr="/form/notebook/page/group/field[@name='advantages']" position="before">
                    <field name="struct_id" select="1"/>
                </xpath>
            </data>
            </field>
        </record>

        <!-- End Contract View-->

        <!-- Salary structure -->
        <record id="view_hr_employee_grade_tree" model="ir.ui.view">
            <field name="name">hr.payroll.structure.tree</field>
            <field name="model">hr.payroll.structure</field>
            <field name="type">tree</field>
            <field name="arch" type="xml">
                <tree string="Employee Function">
                    <field name="name"/>
                    <field name="code"/>
                    <field name="rule_ids"/>
                    <field name="company_id" groups="base.group_multi_company" widget="selection"/>
                </tree>
            </field>
        </record>

        <record id="view_hr_employee_grade_form" model="ir.ui.view">
            <field name="name">hr.payroll.structure.form</field>
            <field name="model">hr.payroll.structure</field>
            <field name="type">form</field>
            <field name="arch" type="xml">
                <form string="Employee Function">
                    <group col="6" colspan="6">
                        <field name="name" select="1"/>
                        <field name="code" select="1"/>
                        <field name="company_id" groups="base.group_multi_company" widget="selection"/>
                        <field name="parent_id"/>
                    </group>
                    <notebook colspan="4">
<<<<<<< HEAD
	                     <page string="Salary Rules">
	                       <field colspan="4" name="rule_ids" nolabel="1" />
	                     </page>
=======
                         <page string="Salary Rules">
                           <field colspan="4" name="rule_ids" nolabel="1" />
                         </page>
>>>>>>> 468631af
                    </notebook>
                </form>
            </field>
        </record>

        <record id="action_view_hr_employee_grade_form" model="ir.actions.act_window">
            <field name="name">Salary Structures</field>
            <field name="res_model">hr.payroll.structure</field>
            <field name="view_type">form</field>
            <field name="view_id" ref="view_hr_employee_grade_tree"/>
        </record>
        <menuitem
            id="menu_hr_employee_function"
            action="action_view_hr_employee_grade_form"
            parent="payroll_configure"
            sequence="13"
        />
        <!-- End Salary structure -->

        <!-- Holiday Status -->
        <record model="ir.ui.view" id="view_holiday_status_form1">
            <field name="name">hr.holidays.status.inherit</field>
            <field name="model">hr.holidays.status</field>
            <field name="inherit_id" ref="hr_holidays.edit_holiday_status_form"/>
            <field name="type">form</field>
            <field name="arch" type="xml">
            <xpath expr="//group[@name='selection']" position="replace">
                <group colspan="2">
                            <separator string="Validation" colspan="2"/>
                                <newline/>
                            <field name="double_validation"/>
                                <newline/>
                            <field name="limit"/>
                  </group>
                <group colspan="2">
                    <separator colspan="2" string="Payroll Configurtion"/><newline/>
                    <field name="code" />
                </group>
            </xpath>
        </field>
        </record>
        <!-- End Holiday Status -->

        <!-- Payslip Line -->
        <record id="view_hr_payslip_line_tree" model="ir.ui.view">
            <field name="name">hr.payslip.line.tree</field>
            <field name="model">hr.payslip.line</field>
            <field name="type">tree</field>
            <field name="arch" type="xml">
                <tree string="Salary Structure" editable="bottom">
                    <field name="category_id" on_change="onchange_category(category_id)"/>
                    <field name="sequence" groups="base.group_extended"/>
                    <field name="name"/>
                    <field name="code"/>
                    <field name="type"/>
                    <field name="amount_type"/>
                    <field name="amount" on_change="onchange_amount(amount, amount_type)"/>
                </tree>
            </field>
        </record>
        <record id="view_hr_payslip_line_form" model="ir.ui.view">
            <field name="name">hr.payslip.line.form</field>
            <field name="model">hr.payslip.line</field>
            <field name="type">form</field>
            <field name="arch" type="xml">
                <form string="Payslip Line">
                    <group col="6" colspan="4">
                        <field name="name" colspan="4" select="1"/>
                        <field name="code" select="1"/>
                        <field name="slip_id" select="1"/>
                        <field name="employee_id"/>
                      <!--  <field name="function_id"/>-->
                    </group>
                    <group col="2" colspan="2">
                        <separator colspan="4" string="Calculations"/>
                        <field name="category_id" on_change="onchange_category(category_id)"/>
                        <field name="type"/>
                        <field name="amount_type"/>
                        <field name="amount" on_change="onchange_amount(amount, amount_type)" attrs="{'readonly':[('amount_type','=','func')]}"/>
                        <field name="sequence" groups="base.group_extended"/>
                    </group>
                    <group col="2" colspan="2">
                        <separator colspan="4" string="Company contribution"/>
                        <field name="company_contrib"/>
                    </group>
                    <notebook colspan="4">
                        <page string="Description">
                            <separator colspan="4" string="Description"/>
                            <field name="note" colspan="4" nolabel="1"/>
                        </page>
                    </notebook>
                </form>
            </field>
        </record>

        <record id="view_hr_payslip_tree" model="ir.ui.view">
            <field name="name">hr.payslip.tree</field>
            <field name="model">hr.payslip</field>
            <field name="type">tree</field>
            <field name="arch" type="xml">
                <tree colors="blue:state in ('confirm','hr_check','accont_check');black:state in ('new');gray:state in('cancel')" string="Payslip">
                    <field name="number"/>
                    <field name="employee_id"/>
                    <field name="register_id" invisible="1"/>
                    <field name="name"/>
                    <field name="date"/>
                    <!--field name="grows"/-->
                    <!--field name="net"/-->
                    <field name="state"/>
                    <field name="company_id" groups="base.group_multi_company" widget="selection"/>
                </tree>
            </field>
        </record>

        <record id="view_hr_payslip_form" model="ir.ui.view">
            <field name="name">hr.payslip.form</field>
            <field name="model">hr.payslip</field>
            <field name="type">form</field>
            <field name="arch" type="xml">
                <form string="Payslip">
                    <group col="6" colspan="4">
                        <field name="employee_id" on_change="onchange_employee_id(date, employee_id)"/>
                        <field name="name"/>
                        <field name="number"/>
                        <field name="date"/>
                    </group>
                    <notebook colspan="4">
                        <page string="Salary Computation">
                            <field name="line_ids" colspan="4" nolabel="1">
                                <tree string="Salary Structure" editable="bottom">
                                    <field name="category_id" on_change="onchange_category(category_id)"/>
                                    <field name="sequence" groups="base.group_extended"/>
                                    <field name="name"/>
                                    <field name="code"/>
                                    <field name="type"/>
                                    <field name="amount_type"/>
                                    <field name="amount" on_change="onchange_amount(amount, amount_type)"/>
                                    <field name="total"/>
                                </tree>
                                <form string="Payslip Line">
                                    <group col="6" colspan="4">
                                        <field name="name" colspan="4" select="1"/>
                                        <field name="code" select="1"/>
                                    </group>
                                    <group col="2" colspan="2">
                                        <separator colspan="4" string="Calculations"/>
                                        <field name="category_id" on_change="onchange_category(category_id)"/>
                                        <field name="type"/>
                                        <field name="amount_type"/>
                                        <field name="amount" on_change="onchange_amount(amount, amount_type)" attrs="{'readonly':[('amount_type','=','func')]}"/>
                                        <field name="sequence" groups="base.group_extended"/>
                                    </group>
                                    <group col="2" colspan="2">
                                        <separator colspan="4" string="Company contribution"/>
                                        <field name="company_contrib"/>
                                    </group>
                                    <notebook colspan="4">
                                        <page string="Description">
                                            <separator colspan="4" string="Description"/>
                                            <field name="note" colspan="4" nolabel="1"/>
                                        </page>
                                    </notebook>
                                </form>
                            </field>
                            <group col="6" colspan="4">
                                <separator string="Computation Overview" colspan="6"/>
                                <!--<field name="working_days"/>
                                <field name="holiday_days"/>
                                <field name="worked_days"/>
                                <field name="basic_before_leaves"/>
                                <field name="leaves"/>
                                <field name="basic"/>
                                <field name="allounce"/>
                                <field name="deduction"/>
                                <field name="grows"/>
                                <field name="net"/>-->
                                <field name="total_pay"/>
                            </group>
                        </page>
                        <page string="Holidays">
                            <field name="holiday_ids" colspan="4" nolabel="1" editable="bottom"/>
                        </page>
                        <page string="Other Information">
                            <group col="2" colspan="1">
                                <separator colspan="2" string="Other Information"/>
                                <field name="paid" readonly="1"/>
                                <field name="company_id" groups="base.group_multi_company" widget="selection"/>
                                <field name="register_id" groups="base.group_extended"/>
                                <field name="struct_id" groups="base.group_extended"/>
                                <field name="contract_id" groups="base.group_extended" domain="[('employee_id','=',employee_id)]"/>
                            </group>
                            <newline/>
                            <separator colspan="4" string="Description"/>
                            <field name="note" colspan="4" nolabel="1"/>
                        </page>
                    </notebook>
                    <group col="10" colspan="4">
                        <field name="state"/>
                        <button string="Cancel" icon="terp-dialog-close" name="cancel_sheet" states="draft,hr_check,confirm"/>
                        <!-- <button string="Compute Sheet" icon="terp-stock_format-scientific" name="compute_sheet" states="new"/>
                        <button string="Recompute Sheet" icon="terp-stock_format-scientific" name="compute_sheet" type="object" states="draft"/> -->
                        <button string="Verify Sheet" icon="terp-camera_test" name="verify_sheet" states="draft"/>
                        <button string="Approve Sheet" icon="terp-camera_test" name="final_verify_sheet" states="hr_check"/>
                        <button string="Pay Salary" icon="terp-dolar_ok!" name="process_sheet" states="confirm"/>
                        <button string="Set to Draft" icon="terp-stock_effects-object-colorize" name="set_to_draft" states="cancel"/>
                    </group>
                </form>
            </field>
        </record>
        <record id="view_hr_payslip_filter" model="ir.ui.view">
            <field name="name">hr.payslip.select</field>
            <field name="model">hr.payslip</field>
            <field name="type">search</field>
            <field name="arch" type="xml">
                <search string="Search Payslips">
                    <group col="8" colspan="4">
                        <filter icon="terp-document-new" string="Draft" domain="[('state','=','draft')]" help="Draft Slip"/>
                        <filter icon="terp-camera_test" string="Posted" domain="[('state','=','posted')]" help="Posted Slip"/>
                        <separator orientation="vertical"/>
                        <filter icon="terp-dolar_ok!" string="Paid" domain="[('state','=','done'),('paid','=',True)]" help="Paid Slip"/>
                        <separator orientation="vertical"/>
                        <field name="name"/>
                        <field name="employee_id"/>
                        <field name="number"/>
                        <field name="date"/>
                    </group>
                    <newline/>
                    <group col="8" colspan="4" expand="0" string="Group By...">
                        <filter string="Employees" icon="terp-personal" name="employee_id" context="{'group_by':'employee_id'}"/>
                        <separator orientation="vertical"/>
                        <filter string="Register" icon="terp-folder-yellow" name="register_id" context="{'group_by':'register_id'}"/>
                        <separator orientation="vertical"/>
                        <filter string="Companies" name="company_id"  icon="terp-go-home" context="{'group_by':'company_id'}"/>
                        <separator orientation="vertical"/>
                        <filter string="States" name="state" icon="terp-stock_effects-object-colorize" context="{'group_by':'state'}"/>
                    </group>
                </search>
            </field>
        </record>
        <record id="action_view_hr_payslip_form" model="ir.actions.act_window">
            <field name="name">Employee Payslips</field>
            <field name="res_model">hr.payslip</field>
            <field name="view_type">form</field>
            <field name="view_id" ref="view_hr_payslip_tree"/>
            <field name="search_view_id" ref="view_hr_payslip_filter"/>
        </record>
        <menuitem action="action_view_hr_payslip_form" id="menu_department_tree" parent="menu_hr_root_payroll"/>

        <!-- Payment Heads -->
        <record id="hr_salary_head_form" model="ir.ui.view">
            <field name="name">hr.salary.head.form</field>
            <field name="model">hr.salary.head</field>
            <field name="type">form</field>
            <field name="arch" type="xml">
                <form string="Salary Heads">
                    <group col="3" colspan="6">
                        <field name="name" select="1"/>
                        <field name="code" select="1"/>
                        <field name="type" select="1"/>
                        <field name="dispaly_payslip_report"/>
                    </group>
                    <separator colspan="4" string="Description"/>
                        <field name="note" colspan="4" nolabel="1"/>
                </form>
            </field>
        </record>
        <record id="hr_salary_head_tree" model="ir.ui.view">
            <field name="name">hr.salary.head.tree</field>
            <field name="model">hr.salary.head</field>
            <field name="type">tree</field>
            <field name="arch" type="xml">
                <tree string="Salary Heads">
                    <field name="name"/>
                    <field name="code"/>
                    <field name="type"/>
                </tree>
            </field>
        </record>

        <record id="view_hr_salary_head_filter" model="ir.ui.view">
            <field name="name">hr.salary.head.select</field>
            <field name="model">hr.salary.head</field>
            <field name="type">search</field>
            <field name="arch" type="xml">
                <search string="Salary Heads">
                    <filter icon="terp-document-new" string="Allowance" domain="[('type','=','allowance')]"/>
                    <filter icon="terp-check" string="Deduction" domain="[('type','=','deduction')]"/>
                    <separator orientation="vertical"/>
                    <field name="name" select="1"/>
                     <field name="code" select="1"/>
                    <field name="type"/>
                    <newline/>
                    <group expand="0" string="Group By..." colspan="4" col="4" groups="base.group_extended">
                        <filter string="Type" icon="terp-stock_symbol-selection" domain="[]" context="{'group_by':'type'}"/>
                    </group>
               </search>
            </field>
        </record>

        <record id="action_hr_salary_head" model="ir.actions.act_window">
            <field name="name">Salary Heads</field>
            <field name="res_model">hr.salary.head</field>
            <field name="view_type">form</field>
            <field name="view_id" ref="hr_salary_head_tree"/>
           <field name="search_view_id" ref="view_hr_salary_head_filter"/>
        </record>
        <menuitem
            id="menu_hr_salary_head"
            action="action_hr_salary_head"
            parent="payroll_configure"
            sequence="11"
        />
        <!-- End Payment Heads -->

        <record id="view_hr_payroll_register_tree" model="ir.ui.view">
            <field name="name">hr.payroll.register.tree</field>
            <field name="model">hr.payroll.register</field>
            <field name="type">tree</field>
            <field name="arch" type="xml">
                <tree  colors="blue:state in ('draft');black:state in ('confirm','new','hr_check','accont_check');gray:state in('done','cancel')" string="Payroll Register">
                    <field name="number"/>
                    <field name="name"/>
                    <field name="date"/>
                    <field name="state"/>
                </tree>
            </field>
        </record>
        <record id="view_hr_payroll_register_form" model="ir.ui.view">
            <field name="name">hr.payroll.register.form</field>
            <field name="model">hr.payroll.register</field>
            <field name="type">form</field>
            <field name="arch" type="xml">
                <form string="Payroll Register">
                    <group col="6" colspan="4">
                        <field name="name" colspan="4" select="1"/>
                        <field name="number" select="1"/>
                        <field name="bank_id"/>
                        <field name="date" select="1"/>
                    </group>
                    <notebook colspan="4">
                        <page string="Payslips">
                            <field name="line_ids" colspan="4" nolabel="1">
                                <tree colors="blue:state in ('draft');black:state in ('confirm','new','hr_check','accont_check');gray:state in('done','cancel')" string="Payslip">
                                    <field name="number"/>
                                    <field name="employee_id"/>
                                    <field name="name"/>
                                    <field name="date"/>
                                    <field name="basic_amount"/>
                                    <!--<field name="allounce"/>-->
                                    <!--field name="grows"/-->
                                   <!-- <field name="deduction"/>-->
                                    <!--field name="net"/-->
                                    <field name="state"/>
                                </tree>
                            </field>
                            <!--<group col="2" colspan="2">
                                <separator colspan="4" string="Allowance / Deduction"/>
                                <field name="allounce"/>
                                <field name="deduction"/>
                            </group>
                             <group col="2" colspan="2">
                                <separator colspan="4" string="Salary Information"/>
                                <field name="grows"/>
                                <field name="net"/>
                            </group-->
                        </page>
                    </notebook>
                    <group col="8" colspan="4">
                        <field name="state"/>
                        <button string="Cancel" name="cancel_sheet" icon="gtk-cancel" states="draft,hr_check,accont_check,confirm" type="object"/>
                        <button string="Compute" name="compute_sheet" states="new" icon="terp-document-new" type="object"/>
                        <button string="Verify Sheet" icon="gtk-ok" name="verify_sheet" states="draft" type="object"/>
                        <button string="Complete HR Checking"  icon="gtk-apply" name="final_verify_sheet" type="object" states="hr_check"/>
                        <button string="Pay Salary" icon="gtk-apply"  name="process_sheet" states="confirm" type="object" />
                        <button string="Set to Draft" name="set_to_draft" states="cancel" type="object" icon="gtk-convert" />
                    </group>
                </form>
            </field>
        </record>
        <record id="action_view_hr_payroll_register_form" model="ir.actions.act_window">
            <field name="name">Payroll Registers</field>
            <field name="res_model">hr.payroll.register</field>
            <field name="view_type">form</field>
            <field name="view_mode">tree,form</field>
        </record>
        <menuitem
            action="action_view_hr_payroll_register_form"
            id="hr_menu_payroll_register"
            parent="menu_hr_root_payroll"
        />

        <!--
        Contribution Register
        -->
        <record id="hr_contibution_register_tree" model="ir.ui.view">
            <field name="name">hr.contibution.register.tree</field>
            <field name="model">hr.contibution.register</field>
            <field name="type">tree</field>
            <field name="arch" type="xml">
                <tree string="Contribution Registers">
                    <field name="name" select="1"/>
                    <field name="company_id" select="1" groups="base.group_multi_company" widget="selection"/>
                    <field name="monthly_total_by_emp"/>
                    <field name="monthly_total_by_comp"/>
                </tree>
            </field>
        </record>
        <record id="hr_contibution_register_form" model="ir.ui.view">
            <field name="name">hr.contibution.register.form</field>
            <field name="model">hr.contibution.register</field>
            <field name="type">form</field>
            <field name="arch" type="xml">
                <form string="Contribution">
                    <field name="name" select="1"/>
                    <field name="company_id" select="1" groups="base.group_multi_company" widget="selection"/>
                    <notebook colspan="4">
                        <page string="Contribution Lines">
                            <field colspan="4" name="register_line_ids" nolabel="1" select="1">
                                <tree string="Register Lines" editable="top">
                                    <field name="code"/>
                                    <field name="name"/>
                                    <field name="employee_id"/>
                                    <field name="emp_deduction"/>
                                    <field name="comp_deduction"/>
                                    <field name="total"/>
                                </tree>
                             </field>
                         </page>
                         <page string="Description">
                            <separator colspan="4" string="Description"/>
                            <field name="note" colspan="4" nolabel="1"/>
                        </page>
                    </notebook>
                    <group col="2" colspan="2" name="Month">
                        <separator colspan="2" string="Month"/>
                        <field name="monthly_total_by_emp"/>
                        <field name="monthly_total_by_comp"/>
                    </group>
                </form>
            </field>
        </record>
        <record id="action_contibution_register_form" model="ir.actions.act_window">
            <field name="name">Contribution Registers</field>
            <field name="res_model">hr.contibution.register</field>
            <field name="view_type">form</field>
            <field name="view_id" ref="hr_contibution_register_tree"/>
        </record>
        <menuitem
            id="menu_action_hr_contibution_register_form"
            action="action_contibution_register_form"
            parent="payroll_configure"
            sequence="14"
        />
        <record id="hr_contibution_register_line_form" model="ir.ui.view">
            <field name="name">hr.contibution.register.line.form</field>
            <field name="model">hr.contibution.register.line</field>
            <field name="type">form</field>
            <field name="arch" type="xml">
                <form string="Contribution">
                      <field name="name"/>
                      <field name="code"/>
                      <field name="employee_id"/>
                      <field name="emp_deduction"/>
                      <field name="comp_deduction"/>
                      <field name="total"/>
                </form>
            </field>
        </record>



        <!--  Shortcuts -->
        <act_window name="Payslips"
            domain="[('employee_id', '=', active_id)]"
            context="{'search_default_employee_id': [active_id], 'default_employee_id': active_id}"
            res_model="hr.payslip"
            src_model="hr.employee"
            view_id ="view_hr_payslip_tree"
            id="act_hr_employee_payslip_list"
            groups="base.group_hr_manager"/>

    <!-- Salary Rules -->

    <record id="hr_salary_rule_tree" model="ir.ui.view">
            <field name="name">hr.salary.rule.tree</field>
            <field name="model">hr.salary.rule</field>
            <field name="type">tree</field>
            <field name="arch" type="xml">
                <tree string="Salary Rules">
                    <field name="category_id"/>
                    <field name="sequence" groups="base.group_extended"/>
                    <field name="name"/>
                    <field name="code"/>
                    <field name="type"/>
                    <field name="amount_type"/>
                    <field name="amount"/>
                </tree>
            </field>
        </record>
    <record id="hr_salary_rule_form" model="ir.ui.view">
        <field name="name">hr.salary.rule.form</field>
        <field name="model">hr.salary.rule</field>
        <field name="type">form</field>
        <field name="arch" type="xml">
            <form string="Salary Rules">
                <group col="6" colspan="6">
                   <field name="name"/>
                   <field name="code" select="1"/>
                   <field name="active"/>
                   <field name="sequence" />
                   <field name="company_id" widget="selection" groups="base.group_multi_company"/>
                   <field name="appears_on_payslip"/>
                </group>
                <notebook colspan="6">
                    <page string="General">
<<<<<<< HEAD
		                <group col="6" colspan="6">
			                <group col="2" colspan="2">
			                    <separator colspan="4" string="Calculations"/>
			                    <field name="category_id" on_change="onchange_category(category_id)"/>
			                    <field name="type"/>
			                    <field name="amount_type"/>
			                    <field name="amount" on_change="onchange_amount(amount, amount_type)" attrs="{'readonly':[('amount_type','=','func')]}"/>
			                    <field name="conditions"/>
			                    <field name="condition_range_min"/>
		                        <field name="condition_range_max"/>
			                </group>
			                <group col="2" colspan="2">
				                <group col="2" colspan="2">
				                <separator colspan="4" string="Company contribution"/>
				                    <field name="register_id"/>
				                    <field name="company_contrib"/>
				                </group>
				                <group col="2" colspan="4">
		                            <separator colspan="4" string="Computational Expression"/>
		                            <field name="computational_expression" colspan="4" nolabel="1"/>
		                        </group>
		                        <group col="2" colspan="2">
		                            <separator colspan="2" string="Applicable code (if Amount Type = Python code)"/>
		                            <field name="python_code"  nolabel="1" attrs="{'readonly':[('amount_type','!=','code')],'required':[('amount_type','=','code')]}"/>
		                        </group>
		                   </group>
		                </group>
=======
                        <group col="6" colspan="6">
                            <group col="2" colspan="2">
                                <separator colspan="4" string="Calculations"/>
                                <field name="category_id" on_change="onchange_category(category_id)"/>
                                <field name="type"/>
                                <field name="amount_type"/>
                                <field name="amount" on_change="onchange_amount(amount, amount_type)" attrs="{'readonly':[('amount_type','=','func')]}"/>
                                <field name="conditions"/>
                                <field name="condition_range_min"/>
                                <field name="condition_range_max"/>
                                <separator colspan="2" string="Compute Code"/>
                                <field colspan="2" name="python_compute" nolabel="1" attrs="{'readonly':[('amount_type','!=','code')], 'required':[('amount_type','=','code')]}"/>
                            </group>
                            <group col="2" colspan="2">
                                <group col="2" colspan="2">
                                <separator colspan="4" string="Company contribution"/>
                                    <field name="register_id"/>
                                    <field name="company_contrib"/>
                                </group>
                                <group col="2" colspan="4">
                                    <separator colspan="4" string="Computational Expression"/>
                                    <field name="computational_expression" colspan="4" nolabel="1"/>
                                </group>
                                <group col="2" colspan="2">
                                    <separator colspan="2" string="Applicable code (if Amount Type = Python code)"/>
                                    <field name="python_code"  nolabel="1" attrs="{'readonly':[('amount_type','!=','code')],'required':[('amount_type','=','code')]}"/>
                                </group>
                           </group>
                        </group>
>>>>>>> 468631af
                    </page>
                    <page string="Child Rules">
                       <separator colspan="4" string="Children definition"/>
                       <field name="child_depend"/>
                       <field colspan="4" name="child_ids" nolabel="1"/>
                    </page>
                    <page string="Description">
                        <separator colspan="4" string="Description"/>
                        <field name="note" colspan="4" nolabel="1"/>
                    </page>
                </notebook>
            </form>
        </field>
    </record>

    <record id="action_salary_rule_form" model="ir.actions.act_window">
        <field name="name">Salary Rules</field>
        <field name="res_model">hr.salary.rule</field>
        <field name="view_type">form</field>
        <field name="view_id" ref="hr_salary_rule_tree"/>
        <field name="domain">[('parent_rule_id','=',False)]</field>
    </record>

    <menuitem id="menu_action_hr_salary_rule_form" action="action_salary_rule_form" parent="payroll_configure" sequence="12"/>

        <!-- Salary Head Type -->
        <record id="salary_head_type_tree" model="ir.ui.view">
            <field name="name">salary.head.type.tree</field>
            <field name="model">hr.salary.head.type</field>
            <field name="type">tree</field>
            <field name="arch" type="xml">
                <tree string="Salary Head Type">
                    <field name="name"/>
                    <field name="code"/>
                </tree>
            </field>
        </record>

         <record id="salary_head_type_form" model="ir.ui.view">
            <field name="name">salary.head.type.form</field>
            <field name="model">hr.salary.head.type</field>
            <field name="type">form</field>
            <field name="arch" type="xml">
                <form string="Salary Head Type">
                    <field name="name"/>
                    <field name="code"/>
                </form>
            </field>
        </record>

        <record id="action_salary_head_type" model="ir.actions.act_window">
            <field name="name">Salary Head Types</field>
            <field name="res_model">hr.salary.head.type</field>
            <field name="view_type">form</field>
            <field name="view_id" ref="salary_head_type_tree"/>
        </record>

        <menuitem id="menu_action_salary_head_type" action="action_salary_head_type" parent="payroll_configure" sequence="10"/>

    </data>
</openerp>
<|MERGE_RESOLUTION|>--- conflicted
+++ resolved
@@ -81,15 +81,9 @@
                         <field name="parent_id"/>
                     </group>
                     <notebook colspan="4">
-<<<<<<< HEAD
-	                     <page string="Salary Rules">
-	                       <field colspan="4" name="rule_ids" nolabel="1" />
-	                     </page>
-=======
                          <page string="Salary Rules">
                            <field colspan="4" name="rule_ids" nolabel="1" />
                          </page>
->>>>>>> 468631af
                     </notebook>
                 </form>
             </field>
@@ -605,35 +599,6 @@
                 </group>
                 <notebook colspan="6">
                     <page string="General">
-<<<<<<< HEAD
-		                <group col="6" colspan="6">
-			                <group col="2" colspan="2">
-			                    <separator colspan="4" string="Calculations"/>
-			                    <field name="category_id" on_change="onchange_category(category_id)"/>
-			                    <field name="type"/>
-			                    <field name="amount_type"/>
-			                    <field name="amount" on_change="onchange_amount(amount, amount_type)" attrs="{'readonly':[('amount_type','=','func')]}"/>
-			                    <field name="conditions"/>
-			                    <field name="condition_range_min"/>
-		                        <field name="condition_range_max"/>
-			                </group>
-			                <group col="2" colspan="2">
-				                <group col="2" colspan="2">
-				                <separator colspan="4" string="Company contribution"/>
-				                    <field name="register_id"/>
-				                    <field name="company_contrib"/>
-				                </group>
-				                <group col="2" colspan="4">
-		                            <separator colspan="4" string="Computational Expression"/>
-		                            <field name="computational_expression" colspan="4" nolabel="1"/>
-		                        </group>
-		                        <group col="2" colspan="2">
-		                            <separator colspan="2" string="Applicable code (if Amount Type = Python code)"/>
-		                            <field name="python_code"  nolabel="1" attrs="{'readonly':[('amount_type','!=','code')],'required':[('amount_type','=','code')]}"/>
-		                        </group>
-		                   </group>
-		                </group>
-=======
                         <group col="6" colspan="6">
                             <group col="2" colspan="2">
                                 <separator colspan="4" string="Calculations"/>
@@ -663,7 +628,6 @@
                                 </group>
                            </group>
                         </group>
->>>>>>> 468631af
                     </page>
                     <page string="Child Rules">
                        <separator colspan="4" string="Children definition"/>
