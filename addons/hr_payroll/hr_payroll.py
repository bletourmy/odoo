#-*- coding:utf-8 -*-
##############################################################################
#
#    OpenERP, Open Source Management Solution
#    Copyright (C) 2004-2009 Tiny SPRL (<http://tiny.be>). All Rights Reserved
#    d$
#
#    This program is free software: you can redistribute it and/or modify
#    it under the terms of the GNU Affero General Public License as published by
#    the Free Software Foundation, either version 3 of the License, or
#    (at your option) any later version.
#
#    This program is distributed in the hope that it will be useful,
#    but WITHOUT ANY WARRANTY; without even the implied warranty of
#    MERCHANTABILITY or FITNESS FOR A PARTICULAR PURPOSE.  See the
#    GNU Affero General Public License for more details.
#
#    You should have received a copy of the GNU Affero General Public License
#    along with this program.  If not, see <http://www.gnu.org/licenses/>.
#
##############################################################################

import time
from datetime import date
from datetime import datetime
from datetime import timedelta

import netsvc
from osv import fields, osv
import tools
from tools.translate import _
import decimal_precision as dp

def prev_bounds(cdate=False):
    when = date.fromtimestamp(time.mktime(time.strptime(cdate,"%Y-%m-%d")))
    this_first = date(when.year, when.month, 1)
    month = when.month + 1
    year = when.year
    if month > 12:
        month = 1
        year += 1
    next_month = date(year, month, 1)
    prev_end = next_month - timedelta(days=1)
    return this_first, prev_end

class hr_payroll_structure(osv.osv):
    """
    Salary structure used to defined
    - Basic
    - Allowances
    - Deductions
    """

    _name = 'hr.payroll.structure'
    _description = 'Salary Structure'
    _columns = {
        'name':fields.char('Name', size=256, required=True),
        'code':fields.char('Code', size=64, required=True),
        'company_id':fields.many2one('res.company', 'Company', required=True),
        'note': fields.text('Description'),
        'parent_id':fields.many2one('hr.payroll.structure', 'Parent'),
    }
    _defaults = {
        'company_id': lambda self, cr, uid, context: \
                self.pool.get('res.users').browse(cr, uid, uid,
                    context=context).company_id.id,
    }

    def copy(self, cr, uid, id, default=None, context=None):
        """
        Create a new record in hr_payroll_structure model from existing one
        @param cr: cursor to database
        @param user: id of current user
        @param id: list of record ids on which copy method executes
        @param default: dict type contains the values to be override during copy of object
        @param context: context arguments, like lang, time zone

        @return: returns a id of newly created record
        """
        default = {
            'code': self.browse(cr, uid, id, context=context).code + "(copy)",
            'company_id': self.pool.get('res.users').browse(cr, uid, uid, context=context).company_id.id
        }
        return super(hr_payroll_structure, self).copy(cr, uid, id, default, context=context)

hr_payroll_structure()

class hr_contract(osv.osv):
    """
    Employee contract based on the visa, work permits
    allows to configure different Salary structure
    """

    _inherit = 'hr.contract'
    _description = 'Employee Contract'
    _columns = {
        'struct_id': fields.many2one('hr.payroll.structure', 'Salary Structure'),
        'basic': fields.float('Basic Salary', digits_compute=dp.get_precision('Account')), # i think we can remove this because we have wage field on contract ?
    }

hr_contract()

class payroll_register(osv.osv):
    """
    Payroll Register
    """

    _name = 'hr.payroll.register'
    _description = 'Payroll Register'

#    def _calculate(self, cr, uid, ids, field_names, arg, context=None):
#        res = {}
#        allounce = 0.0
#        deduction = 0.0
#        net = 0.0
#        grows = 0.0
#        for register in self.browse(cr, uid, ids, context=context):
#            for slip in register.line_ids:
#                allounce += slip.allounce
#                deduction += slip.deduction
##                net += slip.net
##                grows += slip.grows
#
#            res[register.id] = {
#                'allounce':allounce,
#                'deduction':deduction,
##                'net':net,
##                'grows':grows
#            }
#        return res

    _columns = {
        'name':fields.char('Name', size=64, required=True, readonly=False),
        'date': fields.date('Date', required=True),
        'number':fields.char('Number', size=64, required=False, readonly=True),
        'line_ids':fields.one2many('hr.payslip', 'register_id', 'Payslips', required=False),
        'state':fields.selection([
            ('new','New Slip'),
            ('draft','Wating for Verification'),
            ('hr_check','Wating for HR Verification'),
            ('accont_check','Wating for Account Verification'),
            ('confirm','Confirm Sheet'),
            ('done','Paid Salary'),
            ('cancel','Reject'),
        ],'State', select=True, readonly=True),
        'active':fields.boolean('Active', required=False),
        'company_id':fields.many2one('res.company', 'Company', required=False),
#        'grows': fields.function(_calculate, method=True, store=True, multi='dc', string='Gross Salary', type='float', digits=(16, 4)),
#        'net': fields.function(_calculate, method=True, store=True, multi='dc', string='Net Salary', digits=(16, 4)),
#        'allounce': fields.function(_calculate, method=True, store=True, multi='dc', string='Allowance', digits=(16, 4)),
#        'deduction': fields.function(_calculate, method=True, store=True, multi='dc', string='Deduction', digits=(16, 4)),
        'note': fields.text('Description'),
        'bank_id':fields.many2one('res.bank', 'Bank', required=False, help="Select the Bank Address from which the salary is going to be paid"),
    }

    _defaults = {
        'date': lambda *a: time.strftime('%Y-%m-%d'),
        'state': 'new',
        'active': True,
        'company_id': lambda self, cr, uid, context: \
                self.pool.get('res.users').browse(cr, uid, uid,
                    context=context).company_id.id,
    }

    def compute_sheet(self, cr, uid, ids, context=None):
        emp_pool = self.pool.get('hr.employee')
        slip_pool = self.pool.get('hr.payslip')
        wf_service = netsvc.LocalService("workflow")

        if context is None:
            context = {}
        vals = self.browse(cr, uid, ids[0], context=context)
        emp_ids = emp_pool.search(cr, uid, [], context=context)

        for emp in emp_pool.browse(cr, uid, emp_ids, context=context):
            old_slips = slip_pool.search(cr, uid, [('employee_id','=', emp.id), ('date','=',vals.date)], context=context)
            if old_slips:
                slip_pool.write(cr, uid, old_slips, {'register_id':ids[0]}, context=context)
#                for sid in old_slips:
#                    wf_service.trg_validate(uid, 'hr.payslip', sid, 'compute_sheet', cr)
            else:
                res = {
                    'employee_id':emp.id,
                    'basic_amount':0.0,
                    'register_id':ids[0],
                    'name':vals.name,
                    'date':vals.date,
                }
                slip_id = slip_pool.create(cr, uid, res, context=context)
#                wf_service.trg_validate(uid, 'hr.payslip', slip_id, 'compute_sheet', cr)

        number = self.pool.get('ir.sequence').get(cr, uid, 'salary.register')
        return self.write(cr, uid, ids, {'state': 'draft', 'number': number}, context=context)

    def set_to_draft(self, cr, uid, ids, context=None):
        return self.write(cr, uid, ids, {'state':'draft'}, context=context)

    def cancel_sheet(self, cr, uid, ids, context=None):
        return self.write(cr, uid, ids, {'state':'cancel'}, context=context)

    def verify_sheet(self, cr, uid, ids, context=None):
        slip_pool = self.pool.get('hr.payslip')
        for id in ids:
            sids = slip_pool.search(cr, uid, [('register_id','=',id)], context=context)
            wf_service = netsvc.LocalService("workflow")
            for sid in sids:
                wf_service.trg_validate(uid, 'hr.payslip', sid, 'verify_sheet', cr)

        return self.write(cr, uid, ids, {'state':'hr_check'}, context=context)

    def final_verify_sheet(self, cr, uid, ids, context=None):
        slip_pool = self.pool.get('hr.payslip')
        sequence_pool = self.pool.get('ir.sequence')
        users_pool = self.pool.get('res.users')

        for id in ids:
            sids = slip_pool.search(cr, uid, [('register_id','=',id), ('state','=','hr_check')], context=context)
            wf_service = netsvc.LocalService("workflow")
            for sid in sids:
                wf_service.trg_validate(uid, 'hr.payslip', sid, 'final_verify_sheet', cr)

        company_name = users_pool.browse(cr, uid, uid, context=context).company_id.name
        return self.write(cr, uid, ids, {'state':'confirm'}, context=context)

    def process_sheet(self, cr, uid, ids, context=None):
        slip_pool = self.pool.get('hr.payslip')
        for id in ids:
            sids = slip_pool.search(cr, uid, [('register_id','=',id), ('state','=','confirm')], context=context)
            wf_service = netsvc.LocalService("workflow")
            for sid in sids:
                wf_service.trg_validate(uid, 'hr.payslip', sid, 'process_sheet', cr)
        return self.write(cr, uid, ids, {'state':'done'}, context=context)

payroll_register()

class contrib_register(osv.osv):
    '''
    Contribution Register
    '''

    _name = 'hr.contibution.register'
    _description = 'Contribution Register'

    def _total_contrib(self, cr, uid, ids, field_names, arg, context=None):
        line_pool = self.pool.get('hr.contibution.register.line')

        res = {}
        for cur in self.browse(cr, uid, ids, context=context):
            current = line_pool.search(cr, uid, [('register_id','=',cur.id)], context=context)
            e_month = 0.0
            c_month = 0.0
            for i in line_pool.browse(cr, uid, current, context=context):
                e_month += i.emp_deduction
                c_month += i.comp_deduction
            res[cur.id]={
                'monthly_total_by_emp':e_month,
                'monthly_total_by_comp':c_month,
            }
        return res

    _columns = {
        'company_id':fields.many2one('res.company', 'Company', required=False),
        'name':fields.char('Name', size=256, required=True, readonly=False),
        'register_line_ids':fields.one2many('hr.contibution.register.line', 'register_id', 'Register Line', readonly=True),
        'monthly_total_by_emp': fields.function(_total_contrib, method=True, multi='dc', string='Total By Employee', digits=(16, 4)),
        'monthly_total_by_comp': fields.function(_total_contrib, method=True, multi='dc', string='Total By Company', digits=(16, 4)),
        'note': fields.text('Description'),
    }
    _defaults = {
        'company_id': lambda self, cr, uid, context: \
                self.pool.get('res.users').browse(cr, uid, uid,
                    context=context).company_id.id,
    }

contrib_register()

class contrib_register_line(osv.osv):
    '''
    Contribution Register Line
    '''

    _name = 'hr.contibution.register.line'
    _description = 'Contribution Register Line'

    def _total(self, cr, uid, ids, field_names, arg, context=None):
        res={}
        for line in self.browse(cr, uid, ids, context=context):
            res[line.id] = line.emp_deduction + line.comp_deduction
            return res

    _columns = {
        'name':fields.char('Name', size=256, required=True, readonly=False),
        'register_id':fields.many2one('hr.contibution.register', 'Register', required=False),
        'code':fields.char('Code', size=64, required=False, readonly=False),
        'employee_id':fields.many2one('hr.employee', 'Employee', required=True),
        'date': fields.date('Date'),
        'emp_deduction': fields.float('Employee Deduction', digits=(16, 4)),
        'comp_deduction': fields.float('Company Deduction', digits=(16, 4)),
        'total': fields.function(_total, method=True, store=True,  string='Total', digits=(16, 4)),
    }
    _defaults = {
        'date': lambda *a: time.strftime('%Y-%m-%d'),
    }
contrib_register_line()

class hr_salary_head_type(osv.osv):
    """
    Salary Head Type
    """

    _name = 'hr.salary.head.type'
    _description = 'Salary Head Type'
    _columns = {
        'name':fields.char('Type Name', size=64, required=True),
        'code':fields.char('Type Code', size=16, required=True),
    }

hr_salary_head_type()

class hr_salary_head(osv.osv):
    """
    HR Salary Head
    """

    _name = 'hr.salary.head'
    _description = 'Salary Head'
    _columns = {
        'name':fields.char('Name', size=64, required=True, readonly=False),
        'code':fields.char('Code', size=64, required=True, readonly=False),
        'type':fields.many2one('hr.salary.head.type', 'Type', required=True, help="It is used only for the reporting purpose."),
        'note': fields.text('Description'),
        'user_id':fields.char('User', size=64, required=False, readonly=False),
        'state':fields.char('Label', size=64, required=False, readonly=False),
        'company_id':fields.many2one('res.company', 'Company', required=False),
        'dispaly_payslip_report': fields.boolean('Display on payslip report', help="Used for the display of head on Payslip Report"),
#        'computation_based':fields.selection([
#            ('rules','List of Rules'),
#            ('exp','Expression'),
#        ],'Computation Based On', select=True, required=True),
    }

    _defaults = {
        'company_id': lambda self, cr, uid, context: \
                self.pool.get('res.users').browse(cr, uid, uid,
                    context=context).company_id.id,
        'dispaly_payslip_report': 1,
    }

hr_salary_head()

class hr_holidays_status(osv.osv):

    _inherit = "hr.holidays.status"
    _columns = {
        # improve help
        'code':fields.char('Code', size=16, readonly=False, help="It is used to define the code for Leave Type which will then be used in Salary Rules."),
    }

hr_holidays_status()

class hr_payslip(osv.osv):
    '''
    Pay Slip
    '''

    _name = 'hr.payslip'
    _description = 'Pay Slip'

    def _calculate(self, cr, uid, ids, field_names, arg, context=None):
        if not ids: return {}
        res = {}
        for rs in self.browse(cr, uid, ids, context=context):
            allow = 0.0
            deduct = 0.0
            others = 0.0
            for line in rs.line_ids:
                contrib = 0.0
                if line.total < 0:
                    deduct += line.total
                    others += contrib
#                    amount -= contrib
                else:
                    allow += line.total
                    others -= contrib
#                    amount += contrib
            record = {
                'allounce': allow,
                'deduction': deduct,
                'grows_amount': rs.basic_amount + allow,
                'net_amount': rs.basic_amount + allow + deduct,
                'other_pay': others,
                'state': 'draft',
                'total_pay': rs.basic_amount + allow + deduct
            }
            res[rs.id] = record
        return res

    def _get_holidays(self, cr, uid, ids, field_name, arg, context=None):
        result = {}
        for record in self.browse(cr, uid, ids, context=context):
            result[record.id] = []
            dates = prev_bounds(record.date)
            sql = '''SELECT id FROM hr_holidays
                        WHERE date_from >= '%s' AND date_to <= '%s'
                        AND employee_id = %s
                        ''' % (dates[0], dates[1], record.employee_id.id)
            cr.execute(sql)
            res = cr.fetchall()
            if res:
                result[record.id] = [x[0] for x in res]
        return result

    _columns = {
        'struct_id':fields.many2one('hr.payroll.structure', 'Designation', readonly=True, states={'draft': [('readonly', False)]}),
        'register_id':fields.many2one('hr.payroll.register', 'Register', required=False, readonly=True, states={'draft': [('readonly', False)]}),
        'name':fields.char('Name', size=64, required=False, readonly=True, states={'draft': [('readonly', False)]}),
        'number':fields.char('Number', size=64, required=False, readonly=True, states={'draft': [('readonly', False)]}),
        'employee_id':fields.many2one('hr.employee', 'Employee', required=True, readonly=True, states={'draft': [('readonly', False)]}),
        'date': fields.date('Date', readonly=True, states={'draft': [('readonly', False)]}),
        'state':fields.selection([
            ('draft','Wating for Verification'),
            ('hr_check','Wating for HR Verification'),
            ('accont_check','Wating for Account Verification'),
            ('confirm','Confirm Sheet'),
            ('done','Paid Salary'),
            ('cancel','Reject'),
        ],'State', select=True, readonly=True),
        'basic_before_leaves': fields.float('Basic Salary', readonly=True,  digits_compute=dp.get_precision('Account')),
        'leaves': fields.float('Leave Deductions', readonly=True,  digits_compute=dp.get_precision('Account')),
        'basic_amount':fields.related('contract_id', 'wage', type='float', relation='hr.contract', store=True, string='Basic Amount'),
        'gross_amount': fields.function(_calculate, method=True, store=True, multi='dc', string='Gross Salary', digits_compute=dp.get_precision('Account')),
        'net_amount': fields.function(_calculate, method=True, store=True, multi='dc', string='Net Salary', digits_compute=dp.get_precision('Account')),
#        'allounce': fields.function(_calculate, method=True, store=True, multi='dc', string='Allowance', digits_compute=dp.get_precision('Account')),
#        'deduction': fields.function(_calculate, method=True, store=True, multi='dc', string='Deduction', digits_compute=dp.get_precision('Account')),
#        'other_pay': fields.function(_calculate, method=True, store=True, multi='dc', string='Others', digits_compute=dp.get_precision('Account')),
        'total_pay': fields.function(_calculate, method=True, store=True, multi='dc', string='Total Payment', digits_compute=dp.get_precision('Account')),
#        'total_pay': fields.float('Total Payment', readonly=True,  digits_compute=dp.get_precision('Account')),
        'line_ids':fields.one2many('hr.payslip.line', 'slip_id', 'Payslip Line', required=False, readonly=True, states={'draft': [('readonly', False)]}),
        'company_id':fields.many2one('res.company', 'Company', required=False, readonly=True, states={'draft': [('readonly', False)]}),
        'holiday_days': fields.float('No of Leaves', readonly=True),
        'worked_days': fields.float('Worked Day', readonly=True),
        'working_days': fields.float('Working Days', readonly=True),
        'paid':fields.boolean('Paid ? ', required=False, readonly=True, states={'draft': [('readonly', False)]}),
        'note':fields.text('Description'),
        'contract_id':fields.many2one('hr.contract', 'Contract', required=False, readonly=True, states={'draft': [('readonly', False)]}),
        'igross': fields.float('Calculaton Field', readonly=True,  digits=(16, 2), help="Calculation field used for internal calculation, do not place this on form"),
        'inet': fields.float('Calculaton Field', readonly=True,  digits=(16, 2), help="Calculation field used for internal calculation, do not place this on form"),
        'holiday_ids': fields.function(_get_holidays, method=True, type='one2many', relation='hr.holidays', string='Holiday Lines', required=False),
    }
    _defaults = {
        'date': lambda *a: time.strftime('%Y-%m-%d'),
        'state': 'draft',
        'company_id': lambda self, cr, uid, context: \
                self.pool.get('res.users').browse(cr, uid, uid,
                    context=context).company_id.id,
    }

    def copy(self, cr, uid, id, default=None, context=None):
        company_id = self.pool.get('res.users').browse(cr, uid, uid, context=context).company_id.id
        default = {
            'line_ids': False,
            'move_ids': False,
            'move_line_ids': False,
            'move_payment_ids': False,
            'company_id':company_id,
            'period_id': False,
            'basic_before_leaves':0,
            'basic_amount':0
        }
        return super(hr_payslip, self).copy(cr, uid, id, default, context=context)
#
#    def create_voucher(self, cr, uid, ids, name, voucher, sequence=5):
#        slip_move = self.pool.get('hr.payslip.account.move')
#        for slip in ids:
#            res = {
#                'slip_id':slip,
#                'move_id':voucher,
#                'sequence':sequence,
#                'name':name
#            }
#            slip_move.create(cr, uid, res)

    def set_to_draft(self, cr, uid, ids, context=None):
        self.write(cr, uid, ids, {'state':'draft'}, context=context)
        return True

    def cancel_sheet(self, cr, uid, ids, context=None):
        self.write(cr, uid, ids, {'state':'cancel'}, context=context)
        return True

    def account_check_sheet(self, cr, uid, ids, context=None):
        self.write(cr, uid, ids, {'state':'accont_check'}, context=context)
        return True

    def hr_check_sheet(self, cr, uid, ids, context=None):
        self.write(cr, uid, ids, {'state':'hr_check'}, context=context)
        return True

    def process_sheet(self, cr, uid, ids, context=None):
        self.write(cr, uid, ids, {'paid':True, 'state':'done'}, context=context)
        return True

    def verify_sheet(self, cr, uid, ids, context=None):
#        register_pool = self.pool.get('company.contribution')
        register_line_pool = self.pool.get('hr.contibution.register.line')

        for slip in self.browse(cr, uid, ids, context=context):
            base = {
                'basic_amount':slip.basic_amount,
#                'net':slip.net,
#                'gross':slip.grows,
            }
#            rules = slip.contract_id.struct_id.rule_ids
#            if rules:
#                for rl in rules:
#                    if rl.contribute_ids:
#                        base[rl.code.lower()] = rl.amount
#                        for contrib in rl.contribute_ids:
#                            if contrib.register_id:
#                                value = eval(rl.category_id.base, base)
#                                company_contrib = register_pool.compute(cr, uid, contrib.id, value, context)
#                                reg_line = {
#                                    'name':rl.name,
#                                    'register_id': contrib.register_id.id,
#                                    'code':rl.code,
#                                    'employee_id':slip.employee_id.id,
#                                    'emp_deduction':rl.amount,
#                                    'comp_deduction':company_contrib,
#                                    'total':rl.amount + rl.amount
#                                }
#                                register_line_pool.create(cr, uid, reg_line)

        self.write(cr, uid, ids, {'state':'confirm'}, context=context)
        return True

    def get_contract(self, cr, uid, employee, date, context=None):
#        sql_req= '''
#            SELECT c.id as id, c.wage as wage, struct_id as function
#            FROM hr_contract c
#              LEFT JOIN hr_employee emp on (c.employee_id=emp.id)
#              LEFT JOIN hr_contract_wage_type cwt on (cwt.id = c.wage_type_id)
#              LEFT JOIN hr_contract_wage_type_period p on (cwt.period_id = p.id)   #PSI@ improve as we need period but wage_type_id field removed
#            WHERE
#              (emp.id=%s) AND
#              (date_start <= %s) AND
#              (date_end IS NULL OR date_end >= %s)
#            LIMIT 1
#            '''
        sql_req= '''
            SELECT c.id as id, c.wage as wage, struct_id as function
            FROM hr_contract c
              LEFT JOIN hr_employee emp on (c.employee_id=emp.id)
            WHERE
              (emp.id=%s) AND
              (date_start <= %s) AND
              (date_end IS NULL OR date_end >= %s)
            LIMIT 1
            '''
        cr.execute(sql_req, (employee.id, date, date))
        contract = cr.dictfetchone()
        return contract and contract or {}

#    def _get_leaves(self, cr, user, slip, employee, context=None):
#        """
#        Compute leaves for an employee
#
#        @param cr: cursor to database
#        @param user: id of current user
#        @param slip: object of the hr.payroll.slip model
#        @param employee: object of the hr.employee model
#        @param context: context arguments, like lang, time zone
#
#        @return: return a result
#        """
#        result = []
#        dates = prev_bounds(slip.date)
#        sql = '''select id from hr_holidays
#                    where date_from >= '%s' and date_to <= '%s'
#                    and employee_id = %s
#                    and state = 'validate' ''' % (dates[0], dates[1], slip.employee_id.id)
#        cr.execute(sql)
#        res = cr.fetchall()
#        if res:
#            result = [x[0] for x in res]
#        return result

    def _get_leaves1(self, cr, user, ddate, employee, context=None):
        """
        Compute leaves for an employee

        @param cr: cursor to database
        @param user: id of current user
        @param slip: object of the hr.payroll.slip model
        @param employee: object of the hr.employee model
        @param context: context arguments, like lang, time zone

        @return: return a result
        """
        result = []

        dates = prev_bounds(ddate)
        sql = '''SELECT id FROM hr_holidays
                    WHERE date_from >= '%s' AND date_to <= '%s'
                    AND employee_id = %s
                    AND state = 'validate' ''' % (dates[0], dates[1], employee.id)
        cr.execute(sql)
        res = cr.fetchall()
        if res:
            result = [x[0] for x in res]
        return result

#    def compute_sheet(self, cr, uid, ids, context=None):
#        func_pool = self.pool.get('hr.payroll.structure')
#        slip_line_pool = self.pool.get('hr.payslip.line')
#        holiday_pool = self.pool.get('hr.holidays')
#        sequence_obj = self.pool.get('ir.sequence')
#        if context is None:
#            context = {}
#        date = self.read(cr, uid, ids, ['date'], context=context)[0]['date']
#        #Check for the Holidays
#        def get_days(start, end, month, year, calc_day):
#            import datetime
#            count = 0
#            for day in range(start, end):
#                if datetime.date(year, month, day).weekday() == calc_day:
#                    count += 1
#            return count
#
#        for slip in self.browse(cr, uid, ids, context=context):
#            old_slip_ids = slip_line_pool.search(cr, uid, [('slip_id','=',slip.id)], context=context)
#            slip_line_pool.unlink(cr, uid, old_slip_ids, context=context)
#            update = {}
#            ttyme = datetime.fromtimestamp(time.mktime(time.strptime(slip.date,"%Y-%m-%d")))
#            contracts = self.get_contract(cr, uid, slip.employee_id, date, context)
#            if contracts.get('id', False) == False:
#                update.update({
#                    'basic': round(0.0),
#                    'basic_before_leaves': round(0.0),
#                    'name':'Salary Slip of %s for %s' % (slip.employee_id.name, tools.ustr(ttyme.strftime('%B-%Y'))),
#                    'state':'draft',
#                    'contract_id':False,
#                    'company_id':slip.employee_id.company_id.id
#                })
#                self.write(cr, uid, [slip.id], update, context=context)
#                continue
#
#            contract = slip.employee_id.contract_id
##            sal_type = contract.wage_type_id.type
#            function = contract.struct_id.id
#            lines = []
#            if function:
#                func = func_pool.read(cr, uid, function, ['line_ids'], context=context)
#                lines = slip_line_pool.browse(cr, uid, func['line_ids'], context=context)
#
#            #lines += slip.employee_id.line_ids
#
#            ad = []
#            all_per = 0.0
#            ded_per = 0.0
#            all_fix = 0.0
#            ded_fix = 0.0
#
#            obj = {'basic':0.0}
##            if contract.wage_type_id.type == 'gross':
##                obj['gross'] = contract.wage
##                update['igross'] = contract.wage
##            if contract.wage_type_id.type == 'net':
##                obj['net'] = contract.wage
##                update['inet'] = contract.wage
##            if contract.wage_type_id.type == 'basic':
##                obj['basic'] = contract.wage
##                update['basic'] = contract.wage
#
#            for line in lines:
#                cd = line.code.lower()
#                obj[cd] = line.amount or 0.0
#
#            for line in lines:
#                if line.category_id.code in ad:
#                    continue
#                ad.append(line.category_id.code)
#                cd = line.category_id.code.lower()
#                calculate = False
#                try:
#                    exp = line.category_id.condition
#                    calculate = eval(exp, obj)
#                except Exception, e:
#                    raise osv.except_osv(_('Variable Error !'), _('Variable Error: %s ') % (e))
#
#                if not calculate:
#                    continue
#
#                percent = 0.0
#                value = 0.0
#                base = False
##                company_contrib = 0.0
#                base = line.category_id.base
#
#                try:
#                    #Please have a look at the configuration guide.
#                    amt = eval(base, obj)
#                except Exception, e:
#                    raise osv.except_osv(_('Variable Error !'), _('Variable Error: %s ') % (e))
#
##                if sal_type in ('gross', 'net'):
##                    if line.amount_type == 'per':
##                        percent = line.amount
##                        if amt > 1:
##                            value = percent * amt
##                        elif amt > 0 and amt <= 1:
##                            percent = percent * amt
##                        if value > 0:
##                            percent = 0.0
##                    elif line.amount_type == 'fix':
##                        value = line.amount
##                    elif line.amount_type == 'func':
##                        value = slip_line_pool.execute_function(cr, uid, line.id, amt, context)
##                        line.amount = value
##                else:
#                if line.amount_type in ('fix', 'per'):
#                    value = line.amount
#                elif line.amount_type == 'func':
#                    value = slip_line_pool.execute_function(cr, uid, line.id, amt, context)
#                    line.amount = value
#                if line.type == 'allowance':
#                    all_per += percent
#                    all_fix += value
#                elif line.type == 'deduction':
#                    ded_per += percent
#                    ded_fix += value
#                vals = {
#                    'amount':line.amount,
#                    'slip_id':slip.id,
#                    'employee_id':False,
#                    'function_id':False,
#                    'base':base
#                }
#                slip_line_pool.copy(cr, uid, line.id, vals, {})
##            if sal_type in ('gross', 'net'):
##                sal = contract.wage
##                if sal_type == 'net':
##                    sal += ded_fix
##                sal -= all_fix
##                per = 0.0
##                if sal_type == 'net':
##                    per = (all_per - ded_per)
##                else:
##                    per = all_per
##                if per <=0:
##                    per *= -1
##                final = (per * 100) + 100
##                basic = (sal * 100) / final
##            else:
#            basic = contract.wage
#
#            number = sequence_obj.get(cr, uid, 'salary.slip')
#            update.update({
#                'struct_id':function,
#                'number':number,
#                'basic': round(basic),
#                'basic_before_leaves': round(basic),
#                'name':'Salary Slip of %s for %s' % (slip.employee_id.name, tools.ustr(ttyme.strftime('%B-%Y'))),
#                'state':'draft',
#                'contract_id':contract.id,
#                'company_id':slip.employee_id.company_id.id
#            })
#
#            for line in slip.employee_id.line_ids:
#                vals = {
#                    'amount':line.amount,
#                    'slip_id':slip.id,
#                    'employee_id':False,
#                    'function_id':False,
#                    'base':base
#                }
#                slip_line_pool.copy(cr, uid, line.id, vals, {})
#
#            self.write(cr, uid, [slip.id], update, context=context)
#
#        for slip in self.browse(cr, uid, ids, context=context):
#            if not slip.contract_id:
#                continue
#
#            basic_before_leaves = slip.basic
#            working_day = 0
#            off_days = 0
#            dates = prev_bounds(slip.date)
#
#            days_arr = [0, 1, 2, 3, 4, 5, 6]
#            for dy in range(slip.employee_id.contract_id.working_days_per_week, 7):
#                off_days += get_days(1, dates[1].day, dates[1].month, dates[1].year, days_arr[dy])
#            total_off = off_days
#            working_day = dates[1].day - total_off
#            perday = slip.basic / working_day
#            total = 0.0
#            leave = 0.0
#            leave_ids = self._get_leaves(cr, uid, slip, slip.employee_id, context)
#            total_leave = 0.0
#            paid_leave = 0.0
#            h_ids = holiday_pool.browse(cr, uid, leave_ids, context=context)
#            for hday in holiday_pool.browse(cr, uid, leave_ids, context=context):
#                if not hday.holiday_status_id.head_id:
#                    raise osv.except_osv(_('Error !'), _('Please check configuration of %s, payroll head is missing') % (hday.holiday_status_id.name))
#
#                res = {
#                    'slip_id':slip.id,
#                    'name':hday.holiday_status_id.name + '-%s' % (hday.number_of_days),
#                    'code':hday.holiday_status_id.code,
#                    'amount_type':'fix',
#                    'category_id':hday.holiday_status_id.head_id.id,
#                    'sequence':hday.holiday_status_id.head_id.sequence
#                }
#                days = hday.number_of_days
#                if hday.number_of_days < 0:
#                    days = hday.number_of_days * -1
#                total_leave += days
#                if hday.holiday_status_id.type == 'paid':
#                    paid_leave += days
#                    continue
##                    res['name'] = hday.holiday_status_id.name + '-%s' % (days)
##                    res['amount'] = perday * days
##                    res['type'] = 'allowance'
##                    leave += days
##                    total += perday * days
#
#                elif hday.holiday_status_id.type == 'halfpaid':
#                    paid_leave += (days / 2)
#                    res['name'] = hday.holiday_status_id.name + '-%s/2' % (days)
#                    res['amount'] = perday * (days/2)
#                    total += perday * (days/2)
#                    leave += days / 2
#                    res['type'] = 'deduction'
#                else:
#                    res['name'] = hday.holiday_status_id.name + '-%s' % (days)
#                    res['amount'] = perday * days
#                    res['type'] = 'deduction'
#                    leave += days
#                    total += perday * days
#
#                slip_line_pool.create(cr, uid, res, context=context)
#            holiday_pool.write(cr, uid, leave_ids, {'payslip_id': slip.id}, context=context)
#            basic = basic - total
##            leaves = total
#            update.update({
#                'basic':basic,
#                'basic_before_leaves': round(basic_before_leaves),
#                'leaves':total,
#                'holiday_days':leave,
#                'worked_days':working_day - leave,
#                'working_days':working_day,
#            })
#            self.write(cr, uid, [slip.id], update, context=context)
#        return True

    def _get_parent_structure(self, cr, uid, struct_id, context=None):
        if not struct_id:
            return []
        parent = []
        for line in self.pool.get('hr.payroll.structure').browse(cr, uid, struct_id):
            if line.parent_id:
                parent.append(line.parent_id.id)
        if parent:
            parent = self._get_parent_structure(cr, uid, parent, context)
        return struct_id + parent

    def onchange_employee_id(self, cr, uid, ids, ddate, employee_id=False, context=None):
        func_pool = self.pool.get('hr.payroll.structure')
        slip_line_pool = self.pool.get('hr.payslip.line')
        salary_rule_pool = self.pool.get('hr.salary.rule')
        holiday_pool = self.pool.get('hr.holidays')
        sequence_obj = self.pool.get('ir.sequence')
        empolyee_obj = self.pool.get('hr.employee')
<<<<<<< HEAD
=======
        hr_salary_head = self.pool.get('hr.salary.head')
>>>>>>> 5d5392df
        resource_attendance_pool = self.pool.get('resource.calendar.attendance')

        if context is None:
            context = {}

        old_slip_ids = ids and slip_line_pool.search(cr, uid, [('slip_id', '=', ids[0])], context=context) or False
        if old_slip_ids:
            slip_line_pool.unlink(cr, uid, old_slip_ids)

        update = {'value':{'line_ids':[], 'holiday_ids':[], 'name':'', 'working_days': 0.0, 'holiday_days': 0.0, 'worked_days': 0.0, 'basic_before_leaves': 0.0, 'basic_amount': 0.0, 'leaves': 0.0, 'total_pay': 0.0}}
        if not employee_id:
            return update

#        if not employee_id and ids:
#            old_slip_ids = salary_rule_pool.search(cr, uid, [('slip_id', '=', ids[0])], context=context)
#            if old_slip_ids:
#                line_pool.unlink(cr, uid, old_slip_ids)
#            return update

        #Check for the Holidays
        def get_days(start, end, month, year, calc_day):
            import datetime
            count = 0
            for day in range(start, end+1):
                if datetime.date(year, month, day).weekday() == calc_day:
                    count += 1
            return count

        employee_id = empolyee_obj.browse(cr, uid, employee_id, context=context)
        ttyme = datetime.fromtimestamp(time.mktime(time.strptime(ddate,"%Y-%m-%d")))
        contracts = self.get_contract(cr, uid, employee_id, ddate, context=context)
        if not contracts.get('id', False):
            update['value'].update({
                'basic_amount': round(0.0),
                'basic_before_leaves': round(0.0),
                'name':'Salary Slip of %s for %s' % (employee_id.name, tools.ustr(ttyme.strftime('%B-%Y'))),
                'contract_id':False,
                'company_id':employee_id.company_id.id
            })
            return update

        contract = employee_id.contract_id

        sal_structure = []
        function = contract.struct_id.id
        if function:
            sal_structure = self._get_parent_structure(cr, uid, [function], context=context)

        lines = []
        rules = []
        for struct in sal_structure:
            lines = func_pool.browse(cr, uid, struct, context=context).rule_ids
            for rl in lines:
                rules.append(rl)

        ad = []
        total = 0.0
        obj = {'basic': contract.wage}
        for line in rules:
            cd = line.code.lower()
            obj[cd] = line.amount or 0.0

        for line in rules:
            if line.category_id.code in ad:
                continue
            ad.append(line.category_id.code)
            cd = line.category_id.code.lower()
            calculate = False
            try:
                exp = line.conditions
                calculate = eval(exp, obj)
            except Exception, e:
                raise osv.except_osv(_('Variable Error !'), _('Variable Error: %s ') % (e))

            if not calculate:
                continue

            value = 0.0
            base = False
#                company_contrib = 0.0
            base = line.computational_expression
            try:
                #Please have a look at the configuration guide.
                amt = eval(base, obj)
            except Exception, e:
                raise osv.except_osv(_('Variable Error !'), _('Variable Error: %s ') % (e))
            if line.amount_type == 'per':
                try:
                    value = line.amount * amt
                    if line.condition_range_min or line.condition_range_max:
                        if ((value < line.condition_range_min) or (value > line.condition_range_max)):
                            value = 0.0
                        else:
                            value = value
                    else:
                        value = value
                except Exception, e:
                    raise osv.except_osv(_('Variable Error !'), _('Variable Error: %s ') % (e))
            elif line.amount_type == 'fix':
                if line.condition_range_min or line.condition_range_max:
                    if ((line.amount < line.condition_range_min) or (line.amount > line.condition_range_max)):
                        value = value
                    else:
                        value = line.amount
                else:
                    value = line.amount
#            elif line.amount_type == 'code': # Need some clarification so this option remains
#                value = slip_line_pool.execute_function(cr, uid, line.id, amt, context)
#                line.amount = value
            total += value
            vals = {
                'category_id': line.category_id.id,
                'name': line.name,
                'sequence': line.sequence,
                'type': line.type.id,
                'code': line.code,
                'amount_type': line.amount_type,
                'amount': line.amount,
                'total': value,
                'employee_id': employee_id.id,
                'base': line.computational_expression
            }
            if line.appears_on_payslip:
                if line.condition_range_min or line.condition_range_max:
                    if not ((value < line.condition_range_min) or (value > line.condition_range_max)):
                        update['value']['line_ids'].append(vals)
                else:
                    update['value']['line_ids'].append(vals)

        basic = contract.wage
        number = sequence_obj.get(cr, uid, 'salary.slip')
        update['value'].update({
            'struct_id': function,
            'number': number,
            'basic_amount': round(basic),
            'basic_before_leaves': round(basic),
            'total_pay': round(basic) + total,
            'name':'Salary Slip of %s for %s' % (employee_id.name, tools.ustr(ttyme.strftime('%B-%Y'))),
            'contract_id': contract.id,
            'company_id': employee_id.company_id.id
        })

#        for line in employee_id.line_ids:
#            vals = {
#                'category_id': line.category_id.id,
#                'name': line.name,
#                'sequence': line.sequence,
#                'type': line.type.id,
#                'code': line.code,
#                'amount_type': line.amount_type,
#                'amount': line.amount,
#                'employee_id': employee_id.id,
##                'function_id': False,
#                'base': base
#            }
#            update['value']['line_ids'].append(vals)

        basic_before_leaves = update['value']['basic_amount']
        total_before_leaves = update['value']['total_pay']

        working_day = 0
        off_days = 0
        dates = prev_bounds(ddate)
        calendar_id = employee_id.contract_id.working_hours.id
        if not calendar_id:
            raise osv.except_osv(_('Error !'), _("Please define working schedule on %s's contract") % (employee_id.name))
        week_days = {"0": "mon", "1": "tue", "2": "wed","3": "thu", "4": "fri", "5": "sat", "6": "sun"}
        wk_days = {}
        week_ids = resource_attendance_pool.search(cr, uid, [('calendar_id', '=', calendar_id)], context=context)
        weeks = resource_attendance_pool.read(cr, uid, week_ids, ['dayofweek'], context=context)
        for week in weeks:
            if week_days.has_key(week['dayofweek']):
                wk_days[week['dayofweek']] = week_days[week['dayofweek']]
        days_arr = [0, 1, 2, 3, 4, 5, 6]
        for dy in range(len(wk_days), 7):
            off_days += get_days(1, dates[1].day, dates[1].month, dates[1].year, days_arr[dy])
        total_off = off_days
        working_day = dates[1].day - total_off
        perday = working_day and basic / working_day or 0.0
        total = 0.0
        leave = 0.0
        leave_ids = self._get_leaves1(cr, uid, ddate, employee_id, context)
        total_leave = 0.0
        paid_leave = 0.0

        for hday in holiday_pool.browse(cr, uid, leave_ids, context=context):
#            if not hday.holiday_status_id.code:
#                raise osv.except_osv(_('Error !'), _('Please check configuration of %s, code is missing') % (hday.holiday_status_id.name))
            slip_lines = salary_rule_pool.search(cr, uid, [('code','=',hday.holiday_status_id.code)], context=context)
            head_sequence = 0
            if not slip_lines:
                raise osv.except_osv(_('Error !'), _('Please check configuration of %s, Salary rule is missing') % (hday.holiday_status_id.name))
            salary_rule = salary_rule_pool.browse(cr, uid, slip_lines, context=context)[0]
            base = salary_rule.computational_expression

            res = {
                'name': salary_rule.name + '-%s' % (hday.number_of_days),
                'code': salary_rule.code,
                'amount_type': salary_rule.amount_type,
                'category_id': salary_rule.category_id.id,
                'sequence': salary_rule.sequence,
                'employee_id': employee_id.id,
                'base': base
            }
            days = hday.number_of_days
            if hday.number_of_days < 0:
                days = hday.number_of_days * -1
            total_leave += days
            try:
                #Please have a look at the configuration guide.
                amt = eval(base, obj)
            except Exception, e:
                raise osv.except_osv(_('Variable Error !'), _('Variable Error: %s ') % (e))
            if salary_rule.amount_type == 'per':
                try:
                    value = salary_rule.amount * amt * days
                except Exception, e:
                    raise osv.except_osv(_('Variable Error !'), _('Variable Error: %s ') % (e))
            elif salary_rule.amount_type == 'fix':
                value = salary_rule.amount * days
            res['amount'] = salary_rule.amount
            res['type'] = salary_rule.type.id
            leave += days
            total += value
            res['total'] = value
            update['value']['line_ids'].append(res)
        basic = basic + total
        update['value'].update({
            'basic_amount': basic,
            'basic_before_leaves': round(basic_before_leaves),
            'total_pay': total_before_leaves + total,
            'leaves': total,
            'holiday_days': leave,
            'worked_days': working_day - leave,
            'working_days': working_day,
        })
        return update

hr_payslip()

class hr_holidays(osv.osv):

    _inherit = "hr.holidays"
    _columns = {
        'payslip_id':fields.many2one('hr.payslip', 'Payslip'),
    }

hr_holidays()

class hr_payslip_line(osv.osv):
    '''
    Payslip Line
    '''

    _name = 'hr.payslip.line'
    _description = 'Payslip Line'

    def onchange_category(self, cr, uid, ids, category_id=False):
        if not category_id:
            return {}
        res = {}
        category = self.pool.get('hr.salary.head').browse(cr, uid, category_id)
        res.update({
            'name': category.name,
            'code': category.code,
            'type': category.type.id
        })
        return {'value': res}

    def onchange_amount(self, cr, uid, ids, amount, typ):
        if typ and typ == 'per':
            if int(amount) > 0:
                amount = amount / 100
        return {'value': {'amount': amount}}

    _columns = {
        'slip_id':fields.many2one('hr.payslip', 'Pay Slip', required=False),#FIXME: required = TRUE.We cannot make it to True because while creating salary rule(which is inherited from hr.payslip.line),we cannot have slip_id.
#        'function_id':fields.many2one('hr.payroll.structure', 'Function', required=False),#FIXME: function?should be struct_id or payroll_structure_id..We have rule_ids(many2many) on hr.payroll.structure,so this field is not required here.
        'employee_id':fields.many2one('hr.employee', 'Employee', required=False),#FIXME: required = TRUE.We cannot make it to True because while creating salary rule(which is inherited from hr.payslip.line),we cannot have employee_id.
        'name':fields.char('Name', size=256, required=True, readonly=False),
        'base':fields.char('Formula', size=1024, required=False, readonly=False),
        'code':fields.char('Code', size=64, required=False, readonly=False),
        'category_id':fields.many2one('hr.salary.head', 'Category', required=True),
        'type':fields.many2one('hr.salary.head.type', 'Type', required=True, help="Used for the reporting purpose."),
        'amount_type':fields.selection([
            ('per','Percentage (%)'),
            ('fix','Fixed Amount'),
            ('code','Python Code'),
        ],'Amount Type', select=True, required=True),
        'amount': fields.float('Amount / Percentage', digits=(16, 4)),
        'total': fields.float('Sub Total', digits_compute=dp.get_precision('Account')),
        'company_contrib': fields.float('Company Contribution', readonly=True, digits=(16, 4)),
        'sequence': fields.integer('Sequence'),
        'note':fields.text('Description'),
    }
    _order = 'sequence'
    _defaults = {
        'amount_type': 'per'
    }

hr_payslip_line()

class hr_salary_rule(osv.osv):

    _inherit = 'hr.payslip.line'
    _name = 'hr.salary.rule'
    _columns = {
        'appears_on_payslip': fields.boolean('Appears on Payslip', help="Used for the display of rule on payslip"),
        'condition_range_min': fields.float('Minimum Range', required=False, help="The minimum amount, applied for this rule."),
        'condition_range_max': fields.float('Maximum Range', required=False, help="The maximum amount, applied for this rule."),
        'sal_rule_id':fields.many2one('hr.salary.rule', 'Parent Salary Structure', select=True),
        'child_depend':fields.boolean('Children Rule'),
        'child_ids':fields.one2many('hr.salary.rule', 'sal_rule_id', 'Child Salary Sructure'),
        'company_id':fields.many2one('res.company', 'Company', required=False),
        'register_id':fields.property(
            'hr.contibution.register',
            type='many2one',
            relation='hr.contibution.register',
            string="Contribution Register",
            method=True,
            view_load=True,
            help="Contribution register based on company",
            required=False
        ),
        'gratuity':fields.boolean('Use for Gratuity ?', required=False),
        'computational_expression':fields.text('Computational Expression', required=True, readonly=False, help='This will use to computer the % fields values, in general its on basic, but You can use all heads code field in small letter as a variable name i.e. hra, ma, lta, etc...., also you can use, static varible basic'),
        'conditions':fields.char('Condition', size=1024, required=True, readonly=False, help='Applied this head for calculation if condition is true'),
        'sequence': fields.integer('Sequence', required=True, help='Use to arrange calculation sequence'),
        'active':fields.boolean('Active'),
        'python_code': fields.text('Python code'),
     }
    _defaults = {
        'conditions': 'True',
        'computational_expression': 'basic',
        'sequence': 5,
        'appears_on_payslip': True,
        'active': True,
        'company_id': lambda self, cr, uid, context: \
                self.pool.get('res.users').browse(cr, uid, uid,
                    context=context).company_id.id,
     }

#    def _execute_function(self, cr, uid, id, value, context=None):
#        """
#        self: pointer to self object
#        cr: cursor to database
#        uid: user id of current executer
#        """
#        line_pool = self.pool.get('company.contribution.line')
#        res = 0
#        ids = line_pool.search(cr, uid, [('category_id','=',id), ('to_val','>=',value),('from_val','<=',value)], context=context)
#        if not ids:
#            ids = line_pool.search(cr, uid, [('category_id','=',id), ('from','<=',value)], context=context)
#        if not ids:
#            res = 0
#        else:
#            res = line_pool.browse(cr, uid, ids, context=context)[0].value
#        return res
#
#    def compute(self, cr, uid, id, value, context=None):
#        contrib = self.browse(cr, uid, id, context=context)
#        if contrib.amount_type == 'fix':
#            return contrib.contribute_per
#        elif contrib.amount_type == 'per':
#            return value * contrib.contribute_per
#        elif contrib.amount_type == 'func':
#            return self._execute_function(cr, uid, id, value, context)
#        return 0.0
#
hr_salary_rule()

class hr_payroll_structure(osv.osv):

    _inherit = 'hr.payroll.structure'
    _columns = {
        'rule_ids':fields.many2many('hr.salary.rule', 'hr_structure_salary_rule_rel', 'struct_id', 'rule_id', 'Salary Rules'),
    }

hr_payroll_structure()

class hr_employee(osv.osv):
    '''
    Employee
    '''

    _inherit = 'hr.employee'
    _description = 'Employee'

    def _calculate_basic(self, cr, uid, ids, name, args, context):
        if not ids: return {}
        res = {}
        current_date = datetime.now().strftime('%Y-%m-%d')
        for employee in self.browse(cr, uid, ids, context=context):
            if not employee.contract_ids:
                res[employee.id] = {'basic': 0.0}
                continue
            cr.execute( 'SELECT SUM(wage) '\
                        'FROM hr_contract '\
                        'WHERE employee_id = %s '\
                        'AND date_start < %s '\
                        'AND (date_end > %s OR date_end is NULL)',
                         (employee.id, current_date, current_date))
            result = dict(cr.dictfetchone())
            res[employee.id] = {'basic': result['sum']}
        return res

    _columns = {
#        'line_ids':fields.one2many('hr.payslip.line', 'employee_id', 'Salary Structure', required=False),
        'slip_ids':fields.one2many('hr.payslip', 'employee_id', 'Payslips', required=False, readonly=True),
        'basic': fields.function(_calculate_basic, method=True, multi='dc', type='float', string='Basic Salary', digits_compute=dp.get_precision('Account')),
    }

hr_employee()

# vim:expandtab:smartindent:tabstop=4:softtabstop=4:shiftwidth=4:<|MERGE_RESOLUTION|>--- conflicted
+++ resolved
@@ -870,10 +870,6 @@
         holiday_pool = self.pool.get('hr.holidays')
         sequence_obj = self.pool.get('ir.sequence')
         empolyee_obj = self.pool.get('hr.employee')
-<<<<<<< HEAD
-=======
-        hr_salary_head = self.pool.get('hr.salary.head')
->>>>>>> 5d5392df
         resource_attendance_pool = self.pool.get('resource.calendar.attendance')
 
         if context is None:
