--- conflicted
+++ resolved
@@ -26,11 +26,7 @@
                                        openobject.http.getURL('/share', {
                                            context: jQuery("#_terp_context").val(),
                                            domain: jQuery("#_terp_domain").val(),
-<<<<<<< HEAD
-                                           name: jQuery("#_terp_string").val(),
-=======
                                            view_id: jQuery("#_terp_view_id").val(),
->>>>>>> a8bfe49b
                                            search_domain: jQuery("#_terp_search_domain").val(),
                                    }));
                                });
