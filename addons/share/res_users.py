# -*- coding: utf-8 -*-
##############################################################################
#
#    OpenERP, Open Source Management Solution
#    Copyright (C) 2004-2010 Tiny SPRL (<http://tiny.be>).
#
#    This program is free software: you can redistribute it and/or modify
#    it under the terms of the GNU Affero General Public License as
#    published by the Free Software Foundation, either version 3 of the
#    License, or (at your option) any later version.
#
#    This program is distributed in the hope that it will be useful,
#    but WITHOUT ANY WARRANTY; without even the implied warranty of
#    MERCHANTABILITY or FITNESS FOR A PARTICULAR PURPOSE.  See the
#    GNU Affero General Public License for more details.
#
#    You should have received a copy of the GNU Affero General Public License
#    along with this program.  If not, see <http://www.gnu.org/licenses/>.
#
##############################################################################
from openerp.osv import fields, osv
from openerp import SUPERUSER_ID

class res_users(osv.osv):
    _name = 'res.users'
    _inherit = 'res.users'
    _columns = {
        'share': fields.boolean('Share User', readonly=True,
                    help="External user with limited access, created only for the purpose of sharing data.")
     }

class res_groups(osv.osv):
    _name = "res.groups"
    _inherit = 'res.groups'
    _columns = {
        'share': fields.boolean('Share Group', readonly=True,
                    help="Group created to set access rights for sharing data with some users.")
    }

    def init(self, cr):
        # force re-generation of the user groups view without the shared groups
        self.update_user_groups_view(cr, SUPERUSER_ID)
        parent_class = super(res_groups, self)
        if hasattr(parent_class, 'init'):
            parent_class.init(cr)

    def get_application_groups(self, cr, uid, domain=None, context=None):
        if domain is None:
            domain = []
        domain.append(('share', '=', False))
        return super(res_groups, self).get_application_groups(cr, uid, domain=domain, context=context)

<<<<<<< HEAD

class res_users(osv.osv):
    _name = 'res.users'
    _inherit = 'res.users'
    _columns = {
        'share': fields.boolean('Share User', readonly=True,
                    help="External user with limited access, created only for the purpose of sharing data.")
     }
=======
>>>>>>> c6b281c3

# vim:expandtab:smartindent:tabstop=4:softtabstop=4:shiftwidth=4:<|MERGE_RESOLUTION|>--- conflicted
+++ resolved
@@ -50,16 +50,5 @@
         domain.append(('share', '=', False))
         return super(res_groups, self).get_application_groups(cr, uid, domain=domain, context=context)
 
-<<<<<<< HEAD
-
-class res_users(osv.osv):
-    _name = 'res.users'
-    _inherit = 'res.users'
-    _columns = {
-        'share': fields.boolean('Share User', readonly=True,
-                    help="External user with limited access, created only for the purpose of sharing data.")
-     }
-=======
->>>>>>> c6b281c3
 
 # vim:expandtab:smartindent:tabstop=4:softtabstop=4:shiftwidth=4: