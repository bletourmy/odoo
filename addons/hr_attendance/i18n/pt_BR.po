<<<<<<< HEAD
# Brazilian Portuguese translation for openobject-addons
# Copyright (c) 2014 Rosetta Contributors and Canonical Ltd 2014
# This file is distributed under the same license as the openobject-addons package.
# FIRST AUTHOR <EMAIL@ADDRESS>, 2014.
#
msgid ""
msgstr ""
"Project-Id-Version: openobject-addons\n"
"Report-Msgid-Bugs-To: FULL NAME <EMAIL@ADDRESS>\n"
"POT-Creation-Date: 2014-09-23 16:27+0000\n"
"PO-Revision-Date: 2014-08-14 16:10+0000\n"
"Last-Translator: FULL NAME <EMAIL@ADDRESS>\n"
"Language-Team: Brazilian Portuguese <pt_BR@li.org>\n"
=======
# Translation of Odoo Server.
# This file contains the translation of the following modules:
# * hr_attendance
# 
# Translators:
# Clemilton Clementino <clemylton@hotmail.com>, 2015
# FIRST AUTHOR <EMAIL@ADDRESS>, 2014
# grazziano <g.negocios@outlook.com.br>, 2016
msgid ""
msgstr ""
"Project-Id-Version: Odoo 8.0\n"
"Report-Msgid-Bugs-To: \n"
"POT-Creation-Date: 2015-01-21 14:08+0000\n"
"PO-Revision-Date: 2016-07-09 16:18+0000\n"
"Last-Translator: grazziano <g.negocios@outlook.com.br>\n"
"Language-Team: Portuguese (Brazil) (http://www.transifex.com/odoo/odoo-8/language/pt_BR/)\n"
>>>>>>> 96502490
"MIME-Version: 1.0\n"
"Content-Type: text/plain; charset=UTF-8\n"
"Content-Transfer-Encoding: 8bit\n"
"X-Launchpad-Export-Date: 2014-09-24 09:08+0000\n"
"X-Generator: Launchpad (build 17196)\n"

#. module: hr_attendance
#: view:website:hr_attendance.report_attendanceerrors
msgid ""
"(*) A negative delay means that the employee worked more than encoded."
msgstr ""
"(*) Um atraso negativo significa que o empregado trabalhou mais do que o "
"determinado."

#. module: hr_attendance
#: view:website:hr_attendance.report_attendanceerrors
msgid ""
"(*) A positive delay means that the employee worked less than recorded."
<<<<<<< HEAD
msgstr ""
"(*) Um atraso positivo significa que o empregado trabalhou menos do que o "
"registrado."
=======
msgstr "(*) Um atraso positivo significa que o funcionário trabalhou menos do que o registrado."
>>>>>>> 96502490

#. module: hr_attendance
#: selection:hr.employee,state:0
msgid "Absent"
msgstr "Ausente"

#. module: hr_attendance
#: field:hr.attendance,action:0
#: selection:hr.attendance,action:0
msgid "Action"
msgstr "Ação"

#. module: hr_attendance
#: field:hr.attendance,action_desc:0
#: model:ir.model,name:hr_attendance.model_hr_action_reason
msgid "Action Reason"
msgstr "Motivo da ação"

#. module: hr_attendance
#: field:hr.action.reason,action_type:0
msgid "Action Type"
msgstr "Tipo de Ação"

#. module: hr_attendance
#: help:hr.config.settings,group_hr_attendance:0
msgid "Allocates attendance group to all users."
msgstr "Aloca grupo atendimento a todos os usuários."

#. module: hr_attendance
#: view:hr.attendance.error:hr_attendance.view_hr_attendance_error
msgid "Analysis Information"
msgstr "Informações Analíticas"

#. module: hr_attendance
#: view:hr.attendance:hr_attendance.view_hr_attendance_filter
#: view:hr.attendance:hr_attendance.view_hr_attendance_graph
#: field:hr.employee,state:0
#: model:ir.model,name:hr_attendance.model_hr_attendance
msgid "Attendance"
msgstr "Frequência"

#. module: hr_attendance
#: field:hr.employee,attendance_access:0
msgid "Attendance Access"
msgstr "Acesso ao Atendimento"

#. module: hr_attendance
#: model:ir.actions.act_window,name:hr_attendance.action_hr_attendance_graph
#: model:ir.ui.menu,name:hr_attendance.menu_hr_attendance_graph
msgid "Attendance Analysis"
msgstr ""

#. module: hr_attendance
#: model:ir.actions.act_window,name:hr_attendance.action_hr_attendance_error
#: model:ir.actions.report.xml,name:hr_attendance.action_report_hrattendanceerror
msgid "Attendance Error Report"
msgstr "Relatório de Erros de Frequência"

#. module: hr_attendance
#: view:website:hr_attendance.report_attendanceerrors
msgid "Attendance Errors:"
msgstr ""

#. module: hr_attendance
#: model:ir.actions.act_window,name:hr_attendance.open_view_attendance_reason
#: model:ir.ui.menu,name:hr_attendance.menu_open_view_attendance_reason
msgid "Attendance Reasons"
msgstr "Motivos de frequência"

#. module: hr_attendance
#: view:hr.action.reason:hr_attendance.view_attendance_reason
msgid "Attendance reasons"
msgstr "Razões de frequência"

#. module: hr_attendance
#: model:ir.actions.act_window,name:hr_attendance.open_view_attendance
#: model:ir.ui.menu,name:hr_attendance.menu_hr_attendance
#: model:ir.ui.menu,name:hr_attendance.menu_open_view_attendance
msgid "Attendances"
msgstr "Frequências"

#. module: hr_attendance
#: view:hr.attendance.error:hr_attendance.view_hr_attendance_error
msgid "Bellow this delay, the error is considered to be voluntary"
msgstr "Indique este atraso, o erro é considerado para ser voluntário"

#. module: hr_attendance
#: view:hr.attendance.error:hr_attendance.view_hr_attendance_error
msgid "Cancel"
msgstr "Cancelar"

#. module: hr_attendance
#. openerp-web
#: code:addons/hr_attendance/static/src/js/attendance.js:35
#, python-format
msgid "Click to Sign In at %s."
msgstr "Clique para Entrar em %s."

#. module: hr_attendance
#: field:hr.action.reason,create_uid:0
#: field:hr.attendance,create_uid:0
#: field:hr.attendance.error,create_uid:0
msgid "Created by"
msgstr ""

#. module: hr_attendance
#: field:hr.action.reason,create_date:0
#: field:hr.attendance,create_date:0
#: field:hr.attendance.error,create_date:0
msgid "Created on"
msgstr ""

#. module: hr_attendance
#: view:hr.attendance:hr_attendance.view_hr_attendance_filter
msgid "Current Month"
msgstr ""

#. module: hr_attendance
#: field:hr.attendance,name:0
msgid "Date"
msgstr "Data"

#. module: hr_attendance
#: view:website:hr_attendance.report_attendanceerrors
msgid "Date Recorded"
msgstr "Data Registrada"

#. module: hr_attendance
#: view:website:hr_attendance.report_attendanceerrors
msgid "Date Signed"
msgstr "Data Registrada"

#. module: hr_attendance
#: view:hr.action.reason:hr_attendance.edit_attendance_reason
msgid "Define attendance reason"
msgstr "Definir razões de frequência"

#. module: hr_attendance
#: view:website:hr_attendance.report_attendanceerrors
msgid "Delay"
msgstr "Atraso"

#. module: hr_attendance
#: view:hr.attendance:hr_attendance.view_hr_attendance_filter
#: field:hr.attendance,employee_id:0
#: model:ir.model,name:hr_attendance.model_hr_employee
msgid "Employee"
msgstr "Funcionário"

#. module: hr_attendance
#: view:hr.attendance:hr_attendance.view_attendance_form
#: view:hr.attendance:hr_attendance.view_attendance_tree
#: view:hr.attendance:hr_attendance.view_attendance_who
msgid "Employee attendances"
msgstr "Frequências de funcionários"

#. module: hr_attendance
#: field:hr.attendance.error,end_date:0
msgid "Ending Date"
msgstr "Data Final"

#. module: hr_attendance
#: constraint:hr.attendance:0
msgid "Error ! Sign in (resp. Sign out) must follow Sign out (resp. Sign in)"
msgstr "Erro! Entrar (resp. Sair) deve seguir Sair (resp. Entrar)"

#. module: hr_attendance
#: view:hr.attendance:hr_attendance.view_hr_attendance_filter
msgid "Group By"
msgstr ""

#. module: hr_attendance
#: view:hr.attendance:hr_attendance.view_hr_attendance_filter
msgid "Hr Attendance Search"
msgstr "Pesquisa por Frequência de RH"

#. module: hr_attendance
#: field:hr.action.reason,id:0
#: field:hr.attendance,id:0
#: field:hr.attendance.error,id:0
#: field:report.hr_attendance.report_attendanceerrors,id:0
msgid "ID"
msgstr ""

#. module: hr_attendance
#: field:hr.employee,last_sign:0
msgid "Last Sign"
msgstr "Último Acesso"

#. module: hr_attendance
#: field:hr.action.reason,write_uid:0
#: field:hr.attendance,write_uid:0
#: field:hr.attendance.error,write_uid:0
msgid "Last Updated by"
msgstr ""

#. module: hr_attendance
#: field:hr.action.reason,write_date:0
#: field:hr.attendance,write_date:0
#: field:hr.attendance.error,write_date:0
msgid "Last Updated on"
msgstr ""

#. module: hr_attendance
#. openerp-web
#: code:addons/hr_attendance/static/src/js/attendance.js:33
#, python-format
msgid "Last sign in: %s,<br />%s.<br />Click to sign out."
msgstr "Último acesso em:  %s,<br />%s.<br />Clique para sair."

#. module: hr_attendance
#: field:hr.attendance.error,max_delay:0
msgid "Max. Delay (Min)"
msgstr "Atraso Máx. (Min)"

#. module: hr_attendance
#: view:website:hr_attendance.report_attendanceerrors
msgid "Min Delay"
msgstr "Atraso Mín."

#. module: hr_attendance
#: view:hr.attendance:hr_attendance.view_hr_attendance_filter
msgid "Month"
msgstr "Mês"

#. module: hr_attendance
#: view:hr.attendance:hr_attendance.view_hr_attendance_filter
msgid "My Attendance"
msgstr "Meu Atendimento"

#. module: hr_attendance
#: code:addons/hr_attendance/wizard/hr_attendance_error.py:50
#, python-format
msgid "No Data Available!"
msgstr ""

#. module: hr_attendance
#: code:addons/hr_attendance/wizard/hr_attendance_error.py:50
#, python-format
msgid "No records are found for your selection!"
msgstr "Nenhum registro encontrado para sua seleção!"

#. module: hr_attendance
#: view:website:hr_attendance.report_attendanceerrors
msgid "Operation"
msgstr "Operação"

#. module: hr_attendance
#: selection:hr.employee,state:0
msgid "Present"
msgstr "Presente"

#. module: hr_attendance
#: view:hr.attendance.error:hr_attendance.view_hr_attendance_error
msgid "Print"
msgstr "Imprimir"

#. module: hr_attendance
#: view:hr.attendance.error:hr_attendance.view_hr_attendance_error
msgid "Print Attendance Report Error"
msgstr "Imprimir Relatório de Erro de Frequência"

#. module: hr_attendance
#: model:ir.model,name:hr_attendance.model_hr_attendance_error
msgid "Print Error Attendance Report"
msgstr "Imprimir Relatório de Erros de Frequência"

#. module: hr_attendance
#: field:hr.action.reason,name:0
msgid "Reason"
msgstr "Motivo"

#. module: hr_attendance
#: code:addons/hr_attendance/hr_attendance.py:175
#: selection:hr.attendance,action:0
#: view:hr.employee:hr_attendance.hr_attendance_employee
#, python-format
msgid "Sign In"
msgstr "Entrada"

#. module: hr_attendance
#: code:addons/hr_attendance/hr_attendance.py:175
#: selection:hr.attendance,action:0
#: view:hr.employee:hr_attendance.hr_attendance_employee
#, python-format
msgid "Sign Out"
msgstr "Saída"

#. module: hr_attendance
#: selection:hr.action.reason,action_type:0
msgid "Sign in"
msgstr "Entrada"

#. module: hr_attendance
#: selection:hr.action.reason,action_type:0
msgid "Sign out"
msgstr "Saída"

#. module: hr_attendance
#: help:hr.attendance,action_desc:0
msgid ""
"Specifies the reason for Signing In/Signing Out in case of extra hours."
msgstr ""
"Especifica o motivo para Registro de Entrada /Saída em caso de horas extras."

#. module: hr_attendance
#: help:hr.action.reason,name:0
msgid "Specifies the reason for Signing In/Signing Out."
msgstr "Especifica a razão para Entrada/Saída."

#. module: hr_attendance
#: field:hr.attendance.error,init_date:0
msgid "Starting Date"
msgstr "Data de Início"

#. module: hr_attendance
#: model:ir.actions.act_window,help:hr_attendance.open_view_attendance
msgid ""
"The Time Tracking functionality aims to manage employee attendances from "
"Sign in/Sign out actions. You can also link this feature to an attendance "
"device using Odoo's web service features."
<<<<<<< HEAD
msgstr ""
=======
msgstr "A funcionalidade de acompanhamento de tempo tem como objetivo gerenciar as ações de entrada e saída dos atendimentos dos funcionários. Você também pode vincular esse recurso para um dispositivo de atendimento utilizando recursos de serviços web do Odoo ."
>>>>>>> 96502490

#. module: hr_attendance
#: model:ir.ui.menu,name:hr_attendance.menu_hr_time_tracking
msgid "Time Tracking"
msgstr "Monitoramento de Tempo"

#. module: hr_attendance
#: view:hr.attendance:hr_attendance.view_hr_attendance_filter
msgid "Today"
msgstr "Hoje"

#. module: hr_attendance
#: view:website:hr_attendance.report_attendanceerrors
msgid "Total period"
msgstr ""

#. module: hr_attendance
#: field:hr.config.settings,group_hr_attendance:0
msgid "Track attendances for all employees"
msgstr "Acompanhar atendimentos para todos os funcionários"

#. module: hr_attendance
#: code:addons/hr_attendance/hr_attendance.py:182
#, python-format
msgid "Warning"
msgstr "Atenção"

#. module: hr_attendance
#: field:hr.attendance,worked_hours:0
msgid "Worked Hours"
msgstr ""

#. module: hr_attendance
#: code:addons/hr_attendance/hr_attendance.py:182
#, python-format
msgid ""
"You tried to %s with a date anterior to another event !\n"
"Try to contact the HR Manager to correct attendances."
msgstr ""
"Você tentou %s com uma data anterior para outro evento!\n"
"Entrar em contato com o Gerente de RH para atendimentos corretos"<|MERGE_RESOLUTION|>--- conflicted
+++ resolved
@@ -1,18 +1,3 @@
-<<<<<<< HEAD
-# Brazilian Portuguese translation for openobject-addons
-# Copyright (c) 2014 Rosetta Contributors and Canonical Ltd 2014
-# This file is distributed under the same license as the openobject-addons package.
-# FIRST AUTHOR <EMAIL@ADDRESS>, 2014.
-#
-msgid ""
-msgstr ""
-"Project-Id-Version: openobject-addons\n"
-"Report-Msgid-Bugs-To: FULL NAME <EMAIL@ADDRESS>\n"
-"POT-Creation-Date: 2014-09-23 16:27+0000\n"
-"PO-Revision-Date: 2014-08-14 16:10+0000\n"
-"Last-Translator: FULL NAME <EMAIL@ADDRESS>\n"
-"Language-Team: Brazilian Portuguese <pt_BR@li.org>\n"
-=======
 # Translation of Odoo Server.
 # This file contains the translation of the following modules:
 # * hr_attendance
@@ -29,32 +14,22 @@
 "PO-Revision-Date: 2016-07-09 16:18+0000\n"
 "Last-Translator: grazziano <g.negocios@outlook.com.br>\n"
 "Language-Team: Portuguese (Brazil) (http://www.transifex.com/odoo/odoo-8/language/pt_BR/)\n"
->>>>>>> 96502490
 "MIME-Version: 1.0\n"
 "Content-Type: text/plain; charset=UTF-8\n"
-"Content-Transfer-Encoding: 8bit\n"
-"X-Launchpad-Export-Date: 2014-09-24 09:08+0000\n"
-"X-Generator: Launchpad (build 17196)\n"
-
-#. module: hr_attendance
-#: view:website:hr_attendance.report_attendanceerrors
-msgid ""
-"(*) A negative delay means that the employee worked more than encoded."
-msgstr ""
-"(*) Um atraso negativo significa que o empregado trabalhou mais do que o "
-"determinado."
+"Content-Transfer-Encoding: \n"
+"Language: pt_BR\n"
+"Plural-Forms: nplurals=2; plural=(n > 1);\n"
+
+#. module: hr_attendance
+#: view:website:hr_attendance.report_attendanceerrors
+msgid "(*) A negative delay means that the employee worked more than encoded."
+msgstr "(*) Um atraso negativo significa que o empregado trabalhou mais do que o determinado."
 
 #. module: hr_attendance
 #: view:website:hr_attendance.report_attendanceerrors
 msgid ""
 "(*) A positive delay means that the employee worked less than recorded."
-<<<<<<< HEAD
-msgstr ""
-"(*) Um atraso positivo significa que o empregado trabalhou menos do que o "
-"registrado."
-=======
 msgstr "(*) Um atraso positivo significa que o funcionário trabalhou menos do que o registrado."
->>>>>>> 96502490
 
 #. module: hr_attendance
 #: selection:hr.employee,state:0
@@ -62,8 +37,7 @@
 msgstr "Ausente"
 
 #. module: hr_attendance
-#: field:hr.attendance,action:0
-#: selection:hr.attendance,action:0
+#: field:hr.attendance,action:0 selection:hr.attendance,action:0
 msgid "Action"
 msgstr "Ação"
 
@@ -105,7 +79,7 @@
 #: model:ir.actions.act_window,name:hr_attendance.action_hr_attendance_graph
 #: model:ir.ui.menu,name:hr_attendance.menu_hr_attendance_graph
 msgid "Attendance Analysis"
-msgstr ""
+msgstr "Análise do Atendimento"
 
 #. module: hr_attendance
 #: model:ir.actions.act_window,name:hr_attendance.action_hr_attendance_error
@@ -116,7 +90,7 @@
 #. module: hr_attendance
 #: view:website:hr_attendance.report_attendanceerrors
 msgid "Attendance Errors:"
-msgstr ""
+msgstr "Erros de Atendimento"
 
 #. module: hr_attendance
 #: model:ir.actions.act_window,name:hr_attendance.open_view_attendance_reason
@@ -154,23 +128,21 @@
 msgstr "Clique para Entrar em %s."
 
 #. module: hr_attendance
-#: field:hr.action.reason,create_uid:0
-#: field:hr.attendance,create_uid:0
+#: field:hr.action.reason,create_uid:0 field:hr.attendance,create_uid:0
 #: field:hr.attendance.error,create_uid:0
 msgid "Created by"
-msgstr ""
-
-#. module: hr_attendance
-#: field:hr.action.reason,create_date:0
-#: field:hr.attendance,create_date:0
+msgstr "Criado por"
+
+#. module: hr_attendance
+#: field:hr.action.reason,create_date:0 field:hr.attendance,create_date:0
 #: field:hr.attendance.error,create_date:0
 msgid "Created on"
-msgstr ""
+msgstr "Criado em"
 
 #. module: hr_attendance
 #: view:hr.attendance:hr_attendance.view_hr_attendance_filter
 msgid "Current Month"
-msgstr ""
+msgstr "Mês Atual"
 
 #. module: hr_attendance
 #: field:hr.attendance,name:0
@@ -224,7 +196,7 @@
 #. module: hr_attendance
 #: view:hr.attendance:hr_attendance.view_hr_attendance_filter
 msgid "Group By"
-msgstr ""
+msgstr "Agrupar por"
 
 #. module: hr_attendance
 #: view:hr.attendance:hr_attendance.view_hr_attendance_filter
@@ -232,12 +204,11 @@
 msgstr "Pesquisa por Frequência de RH"
 
 #. module: hr_attendance
-#: field:hr.action.reason,id:0
-#: field:hr.attendance,id:0
+#: field:hr.action.reason,id:0 field:hr.attendance,id:0
 #: field:hr.attendance.error,id:0
 #: field:report.hr_attendance.report_attendanceerrors,id:0
 msgid "ID"
-msgstr ""
+msgstr "ID"
 
 #. module: hr_attendance
 #: field:hr.employee,last_sign:0
@@ -245,18 +216,16 @@
 msgstr "Último Acesso"
 
 #. module: hr_attendance
-#: field:hr.action.reason,write_uid:0
-#: field:hr.attendance,write_uid:0
+#: field:hr.action.reason,write_uid:0 field:hr.attendance,write_uid:0
 #: field:hr.attendance.error,write_uid:0
 msgid "Last Updated by"
-msgstr ""
-
-#. module: hr_attendance
-#: field:hr.action.reason,write_date:0
-#: field:hr.attendance,write_date:0
+msgstr "Última atualização por"
+
+#. module: hr_attendance
+#: field:hr.action.reason,write_date:0 field:hr.attendance,write_date:0
 #: field:hr.attendance.error,write_date:0
 msgid "Last Updated on"
-msgstr ""
+msgstr "Última atualização em"
 
 #. module: hr_attendance
 #. openerp-web
@@ -289,7 +258,7 @@
 #: code:addons/hr_attendance/wizard/hr_attendance_error.py:50
 #, python-format
 msgid "No Data Available!"
-msgstr ""
+msgstr "Nenhum Dado Disponível!"
 
 #. module: hr_attendance
 #: code:addons/hr_attendance/wizard/hr_attendance_error.py:50
@@ -357,8 +326,7 @@
 #: help:hr.attendance,action_desc:0
 msgid ""
 "Specifies the reason for Signing In/Signing Out in case of extra hours."
-msgstr ""
-"Especifica o motivo para Registro de Entrada /Saída em caso de horas extras."
+msgstr "Especifica o motivo para Registro de Entrada /Saída em caso de horas extras."
 
 #. module: hr_attendance
 #: help:hr.action.reason,name:0
@@ -376,11 +344,7 @@
 "The Time Tracking functionality aims to manage employee attendances from "
 "Sign in/Sign out actions. You can also link this feature to an attendance "
 "device using Odoo's web service features."
-<<<<<<< HEAD
-msgstr ""
-=======
 msgstr "A funcionalidade de acompanhamento de tempo tem como objetivo gerenciar as ações de entrada e saída dos atendimentos dos funcionários. Você também pode vincular esse recurso para um dispositivo de atendimento utilizando recursos de serviços web do Odoo ."
->>>>>>> 96502490
 
 #. module: hr_attendance
 #: model:ir.ui.menu,name:hr_attendance.menu_hr_time_tracking
@@ -395,7 +359,7 @@
 #. module: hr_attendance
 #: view:website:hr_attendance.report_attendanceerrors
 msgid "Total period"
-msgstr ""
+msgstr "Período total:"
 
 #. module: hr_attendance
 #: field:hr.config.settings,group_hr_attendance:0
@@ -411,7 +375,7 @@
 #. module: hr_attendance
 #: field:hr.attendance,worked_hours:0
 msgid "Worked Hours"
-msgstr ""
+msgstr "Horas Trabalhadas"
 
 #. module: hr_attendance
 #: code:addons/hr_attendance/hr_attendance.py:182
@@ -419,6 +383,9 @@
 msgid ""
 "You tried to %s with a date anterior to another event !\n"
 "Try to contact the HR Manager to correct attendances."
-msgstr ""
-"Você tentou %s com uma data anterior para outro evento!\n"
-"Entrar em contato com o Gerente de RH para atendimentos corretos"+msgstr "Você tentou %s com uma data anterior para outro evento!\nEntrar em contato com o Gerente de RH para atendimentos corretos"
+
+#. module: hr_attendance
+#: view:hr.attendance.error:hr_attendance.view_hr_attendance_error
+msgid "or"
+msgstr "ou"