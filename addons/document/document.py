--- conflicted
+++ resolved
@@ -148,7 +148,6 @@
     _sql_constraints = [
         # filename_uniq is not possible in pure SQL
     ]
-<<<<<<< HEAD
 
     def onchange_file(self, cr, uid, ids, datas_fname=False, context=None):
         res = {'value':{}}
@@ -156,32 +155,6 @@
             res['value'].update({'name': datas_fname})
         return res
 
-    def _check_duplication(self, cr, uid, vals, ids=[], op='create'):
-        name = vals.get('name', False)
-        parent_id = vals.get('parent_id', False)
-        res_model = vals.get('res_model', False)
-        res_id = vals.get('res_id', 0)
-        if op == 'write':
-            for file in self.browse(cr, uid, ids): # FIXME fields_only
-                if not name:
-                    name = file.name
-                if not parent_id:
-                    parent_id = file.parent_id and file.parent_id.id or False
-                if not res_model:
-                    res_model = file.res_model and file.res_model or False
-                if not res_id:
-                    res_id = file.res_id and file.res_id or 0
-                res = self.search(cr, uid, [('id', '<>', file.id), ('name', '=', name), ('parent_id', '=', parent_id), ('res_model', '=', res_model), ('res_id', '=', res_id)])
-                if len(res):
-                    return False
-        if op == 'create':
-            res = self.search(cr, uid, [('name', '=', name), ('parent_id', '=', parent_id), ('res_id', '=', res_id), ('res_model', '=', res_model)])
-            if len(res):
-                return False
-        return True
-
-=======
->>>>>>> 92e7f3f6
     def check(self, cr, uid, ids, mode, context=None, values=None):
         """Check access wrt. res_model, relax the rule of ir.attachment parent
 
