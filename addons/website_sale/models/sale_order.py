# -*- coding: utf-8 -*-
# Part of Odoo. See LICENSE file for full copyright and licensing details.
import random

from odoo import api, models, fields, tools, _
from odoo.http import request
from odoo.exceptions import UserError
import odoo.addons.decimal_precision as dp


class SaleOrder(models.Model):
    _inherit = "sale.order"

    website_order_line = fields.One2many(
        'sale.order.line', 'order_id',
        string='Order Lines displayed on Website', readonly=True,
        help='Order Lines to be displayed on the website. They should not be used for computation purpose.',
    )
    cart_quantity = fields.Integer(compute='_compute_cart_info', string='Cart Quantity')
    payment_acquirer_id = fields.Many2one('payment.acquirer', string='Payment Acquirer', copy=False)
    payment_tx_id = fields.Many2one('payment.transaction', string='Transaction', copy=False)
    only_services = fields.Boolean(compute='_compute_cart_info', string='Only Services')

    @api.multi
    @api.depends('website_order_line.product_uom_qty', 'website_order_line.product_id')
    def _compute_cart_info(self):
        for order in self:
            order.cart_quantity = int(sum(order.mapped('website_order_line.product_uom_qty')))
            order.only_services = all(l.product_id.type in ('service', 'digital') for l in order.website_order_line)

    @api.model
    def _get_errors(self, order):
        return []

    @api.model
    def _get_website_data(self, order):
        return {
            'partner': order.partner_id.id,
            'order': order
        }

    @api.multi
    def _cart_find_product_line(self, product_id=None, line_id=None, **kwargs):
        self.ensure_one()
        domain = [('order_id', '=', self.id), ('product_id', '=', product_id)]
        if line_id:
            domain += [('id', '=', line_id)]
        return self.env['sale.order.line'].sudo().search(domain)

    @api.multi
    def _website_product_id_change(self, order_id, product_id, qty=0):
        order = self.sudo().browse(order_id)
        product_context = dict(self.env.context)
        product_context.update({
            'lang': order.partner_id.lang,
            'partner': order.partner_id.id,
            'quantity': qty,
            'date': order.date_order,
            'pricelist': order.pricelist_id.id,
        })
        product = self.env['product.product'].with_context(product_context).browse(product_id)

        values = {
            'product_id': product_id,
            'name': product.display_name,
            'product_uom_qty': qty,
            'order_id': order_id,
            'product_uom': product.uom_id.id,
            'price_unit': product.price,
        }
        if product.description_sale:
            values['name'] += '\n %s' % (product.description_sale)
        return values

    @api.multi
    def _cart_update(self, product_id=None, line_id=None, add_qty=0, set_qty=0, **kwargs):
        """ Add or set product quantity, add_qty can be negative """
        self.ensure_one()
        SaleOrderLineSudo = self.env['sale.order.line'].sudo()
        quantity = 0
        order_line = False
        if self.state != 'draft':
            request.session['sale_order_id'] = None
            raise UserError(_('It is forbidden to modify a sale order which is not in draft status'))
        if line_id is not False:
            order_lines = self._cart_find_product_line(product_id, line_id, **kwargs)
            order_line = order_lines and order_lines[0]

        # Create line if no line with product_id can be located
        if not order_line:
            values = self._website_product_id_change(self.id, product_id, qty=1)
            order_line = SaleOrderLineSudo.create(values)
            order_line._compute_tax_id()
            if add_qty:
                add_qty -= 1

        # compute new quantity
        if set_qty:
            quantity = set_qty
        elif add_qty is not None:
            quantity = order_line.product_uom_qty + (add_qty or 0)

        # Remove zero of negative lines
        if quantity <= 0:
            order_line.unlink()
        else:
            # update line
            values = self._website_product_id_change(self.id, product_id, qty=quantity)
            order_line.write(values)

        return {'line_id': order_line.id, 'quantity': quantity}

    def _cart_accessories(self):
        """ Suggest accessories based on 'Accessory Products' of products in cart """
        for order in self:
            accessory_products = order.website_order_line.mapped('product_id.accessory_product_ids').filtered(lambda product: product.website_published)
            accessory_products -= order.website_order_line.mapped('product_id')
            return random.sample(accessory_products, min(len(accessory_products), 3))


class SaleOrderLine(models.Model):
    _inherit = "sale.order.line"

    discounted_price = fields.Float(compute='_compute_discounted_price', digits_compute=dp.get_precision('Product Price'))

    @api.depends('price_unit', 'discount')
    def _compute_discounted_price(self):
        for line in self:
            line.discounted_price = line.price_unit * (1.0 - line.discount / 100.0)


class Website(models.Model):
    _inherit = 'website'

    pricelist_id = fields.Many2one('product.pricelist', compute='_compute_pricelist_id', string='Default Pricelist')
    currency_id = fields.Many2one('res.currency', related='pricelist_id.currency_id', string='Default Currency')
    salesperson_id = fields.Many2one('res.users', string='Salesperson')
    salesteam_id = fields.Many2one('crm.team', string='Sales Team')
    website_pricelist_ids = fields.One2many('website_pricelist', 'website_id',
                                            string='Price list available for this Ecommerce/Website')

<<<<<<< HEAD
    @api.multi
    def _compute_pricelist_id(self):
        for website in self:
            website.pricelist_id = website.with_context(website_id=website.id).get_current_pricelist()
=======
    _columns = {
        'pricelist_id': fields.function(_get_pricelist_id,\
            type='many2one', relation="product.pricelist", string='Default Pricelist'),
        'currency_id': fields.related(
            'pricelist_id', 'currency_id',
            type='many2one', relation='res.currency', string='Default Currency'),
        'salesperson_id': fields.many2one('res.users', 'Salesperson'),
        'salesteam_id': fields.many2one('crm.team', 'Sales Team'),
        'website_pricelist_ids': fields.one2many('website_pricelist', 'website_id',
                                                 string='Price list available for this Ecommerce/Website'),
    }

    @tools.ormcache('uid', 'country_code', 'show_visible', 'website_pl', 'current_pl', 'all_pl', 'partner_pl', 'order_pl')
    def _get_pl_partner_order(self, cr, uid, country_code, show_visible, website_pl, current_pl, all_pl, partner_pl=False, order_pl=False):
        """ Return the list of pricelists that can be used on website for the current user.
>>>>>>> 24833272

    @tools.ormcache('self.env.uid', 'country_code', 'show_visible', 'website_pl', 'current_pl', 'all_pl')
    def _get_pl(self, country_code, show_visible, website_pl, current_pl, all_pl):
        """ Return the list of pricelists that can be used on website for the current user.
        :param str country_code: code iso or False, If set, we search only price list available for this country
        :param bool show_visible: if True, we don't display pricelist where selectable is False (Eg: Code promo)
        :param int website_pl: The default pricelist used on this website
        :param int current_pl: The current pricelist used on the website
                               (If not selectable but the current pricelist we had this pricelist anyway)
        :param list all_pl: List of all pricelist available for this website
<<<<<<< HEAD
=======
        :param int partner_pl: the partner pricelist
        :param int order_pl: the current cart pricelist

>>>>>>> 24833272
        :returns: list of pricelist ids
        """
        pricelists = self.env['product.pricelist']
        if country_code:
<<<<<<< HEAD
            for cgroup in self.env['res.country.group'].search([('country_ids.code', '=', country_code)]):
                for group_pricelists in cgroup.website_pricelist_ids:
                    if not show_visible or group_pricelists.selectable or group_pricelists.pricelist_id.id == current_pl:
                        pricelists |= group_pricelists.pricelist_id

        if not pricelists:  # no pricelist for this country, or no GeoIP
            pricelists |= all_pl.filtered(lambda pl: not show_visible or pl.selectable or pl.pricelist_id.id == current_pl).mapped('pricelist_id')

        partner = self.env.user.partner_id
        if not pricelists or partner.property_product_pricelist.id != website_pl:
            pricelists |= partner.property_product_pricelist

        return pricelists.sorted(lambda pl: pl.name)

    def get_pricelist_available(self, show_visible=False):
=======
            groups = self.pool['res.country.group'].search(cr, uid, [('country_ids.code', '=', country_code)])
            for cgroup in self.pool['res.country.group'].browse(cr, uid, groups):
                for pll in cgroup.website_pricelist_ids:
                    if not show_visible or pll.selectable or pll.pricelist_id.id in (current_pl, order_pl):
                        pcs.append(pll.pricelist_id)

        if not pcs:  # no pricelist for this country, or no GeoIP
            pcs = [pll.pricelist_id for pll in all_pl
                   if not show_visible or pll.selectable or pll.pricelist_id.id in (current_pl, order_pl)]

        partner = self.pool['res.users'].browse(cr, SUPERUSER_ID, uid).partner_id
        if not pcs or partner.property_product_pricelist.id != website_pl:
            pcs.append(partner.property_product_pricelist)
        # remove duplicates and sort by name
        pcs = sorted(set(pcs), key=lambda pl: pl.name)
        return [pl.id for pl in pcs]

    @tools.ormcache('uid', 'country_code', 'show_visible', 'website_pl', 'current_pl', 'all_pl')
    def _get_pl(self, cr, uid, country_code, show_visible, website_pl, current_pl, all_pl):
        return self._get_pl_partner_order(cr, uid, country_code, show_visible, website_pl, current_pl, all_pl)

    def get_pricelist_available(self, cr, uid, show_visible=False, context=None):
>>>>>>> 24833272
        """ Return the list of pricelists that can be used on website for the current user.
        Country restrictions will be detected with GeoIP (if installed).
        :param bool show_visible: if True, we don't display pricelist where selectable is False (Eg: Code promo)
        :returns: pricelist recordset
        """
        website = request.website
        if not request.website:
            if self.env.context.get('website_id'):
                website = self.browse(self.env.context['website_id'])
            else:
                website = self.search([], limit=1)
        isocountry = request.session.geoip and request.session.geoip.get('country_code') or False
<<<<<<< HEAD
        pricelists = website._get_pl(isocountry, show_visible,
                              website.user_id.partner_id.property_product_pricelist.id,
                              request.session.get('website_sale_current_pl'),
                              website.website_pricelist_ids)
        return pricelists
=======
        partner = self.pool['res.users'].browse(cr, SUPERUSER_ID, uid, context=context).partner_id
        order_pl = partner.last_website_so_id and partner.last_website_so_id.state == 'draft' and partner.last_website_so_id.pricelist_id
        partner_pl = partner.property_product_pricelist
        pl_ids = self._get_pl_partner_order(cr, uid, isocountry, show_visible,
                                            website.user_id.sudo().partner_id.property_product_pricelist.id,
                                            request.session.get('website_sale_current_pl'),
                                            website.website_pricelist_ids,
                                            partner_pl=partner_pl and partner_pl.id or None,
                                            order_pl=order_pl and order_pl.id or None)
        return self.pool['product.pricelist'].browse(cr, uid, pl_ids, context=context)
>>>>>>> 24833272

    def is_pricelist_available(self, pl_id):
        """ Return a boolean to specify if a specific pricelist can be manually set on the website.
        Warning: It check only if pricelist is in the 'selectable' pricelists or the current pricelist.
        :param int pl_id: The pricelist id to check
        :returns: Boolean, True if valid / available
        """
        return pl_id in self.get_pricelist_available(show_visible=False).ids

    def get_current_pricelist(self):
        """
        :returns: The current pricelist record
        """
        # The list of available pricelists for this user.
        # If the user is signed in, and has a pricelist set different than the public user pricelist
        # then this pricelist will always be considered as available
<<<<<<< HEAD
        available_pricelists = self.get_pricelist_available()
=======
        available_pricelists = self.get_pricelist_available(cr, uid, context=context)
        pl = None
>>>>>>> 24833272
        if request.session.get('website_sale_current_pl'):
            # `website_sale_current_pl` is set only if the user specifically chose it:
            #  - Either, he chose it from the pricelist selection
            #  - Either, he entered a coupon code
<<<<<<< HEAD
            return self.env['product.pricelist'].browse(request.session['website_sale_current_pl'])
        else:
            partner = self.env.user.partner_id
=======
            pl = self.pool['product.pricelist'].browse(cr, uid, [request.session['website_sale_current_pl']], context=context)[0]
            if pl not in available_pricelists:
                pl = None
                request.session.pop('website_sale_current_pl')
        if not pl:
            partner = self.pool['res.users'].browse(cr, SUPERUSER_ID, uid, context=context).partner_id
>>>>>>> 24833272
            # If the user has a saved cart, it take the pricelist of this cart, except if
            # the order is no longer draft (It has already been confirmed, or cancelled, ...)
            pl = partner.last_website_so_id.state == 'draft' and partner.last_website_so_id.pricelist_id
            if not pl:
                # The pricelist of the user set on its partner form.
                # If the user is not signed in, it's the public user pricelist
                pl = partner.property_product_pricelist
            if available_pricelists and pl not in available_pricelists:
                # If there is at least one pricelist in the available pricelists
                # and the chosen pricelist is not within them
                # it then choose the first available pricelist.
                # This can only happen when the pricelist is the public user pricelist and this pricelist is not in the available pricelist for this localization
                # If the user is signed in, and has a special pricelist (different than the public user pricelist),
                # then this special pricelist is amongs these available pricelists, and therefore it won't fall in this case.
                pl = available_pricelists[0]

        return pl

    @api.multi
    def sale_product_domain(self):
        return [("sale_ok", "=", True)]

    @api.multi
    def sale_get_order(self, force_create=False, code=None, update_pricelist=False, force_pricelist=False):
        """ Return the current sale order after mofications specified by params.
        :param bool force_create: Create sale order if not already existing
        :param str code: Code to force a pricelist (promo code)
                         If empty, it's a special case to reset the pricelist with the first available else the default.
        :param bool update_pricelist: Force to recompute all the lines from sale order to adapt the price with the current pricelist.
        :param int force_pricelist: pricelist_id - if set,  we change the pricelist with this one
        :returns: browse record for the current sale order
        """
        self.ensure_one()
        partner = self.env.user.partner_id
        sale_order_id = request.session.get('sale_order_id')
        if not sale_order_id:
            last_order = partner.last_website_so_id
            available_pricelists = self.get_pricelist_available()
            # Do not reload the cart of this user last visit if the cart is no longer draft or uses a pricelist no longer available.
            sale_order_id = last_order.state == 'draft' and last_order.pricelist_id in available_pricelists and last_order.id

        # Test validity of the sale_order_id
        sale_order = self.env['sale.order'].sudo().browse(sale_order_id).exists() if sale_order_id else None
        pricelist_id = request.session.get('website_sale_current_pl') or self.get_current_pricelist().id

        if self.env['product.pricelist'].browse(force_pricelist).exists():
            pricelist_id = force_pricelist
            request.session['website_sale_current_pl'] = pricelist_id
            update_pricelist = True

        # create so if needed
        if not sale_order and (force_create or code):
            # TODO cache partner_id session
            affiliate_id = request.session.get('affiliate_id')
            if self.env['res.users'].sudo().browse(affiliate_id).exists():
                salesperson_id = affiliate_id
            else:
                salesperson_id = request.website.salesperson_id.id
            addr = partner.address_get(['delivery', 'invoice'])
            sale_order = self.env['sale.order'].sudo().create({
                'partner_id': partner.id,
                'pricelist_id': pricelist_id,
                'payment_term_id': partner.property_payment_term_id.id,
                'team_id': self.salesteam_id.id,
                'partner_invoice_id': addr['invoice'],
                'partner_shipping_id': addr['delivery'],
                'user_id': salesperson_id or self.salesperson_id.id,
            })
            request.session['sale_order_id'] = sale_order.id

            if request.website.partner_id.id != partner.id:
                partner.write({'last_website_so_id': sale_order_id})

        if sale_order:

            # check for change of pricelist with a coupon
            pricelist_id = pricelist_id or partner.property_product_pricelist.id

            # check for change of partner_id ie after signup
            if sale_order.partner_id.id != partner.id and request.website.partner_id.id != partner.id:
                flag_pricelist = False
                if pricelist_id != sale_order.pricelist_id.id:
                    flag_pricelist = True
                fiscal_position = sale_order.fiscal_position_id.id

                # change the partner, and trigger the onchange
                sale_order.write({'partner_id': partner.id})
                sale_order.onchange_partner_id()

                # check the pricelist : update it if the pricelist is not the 'forced' one
                values = {}
                if sale_order.pricelist_id:
                    if sale_order.pricelist_id.id != pricelist_id:
                        values['pricelist_id'] = pricelist_id
                        update_pricelist = True

                # if fiscal position, update the order lines taxes
                if sale_order.fiscal_position_id:
                    sale_order._compute_tax_id()

                # if values, then make the SO update
                if values:
                    sale_order.write(values)

                # check if the fiscal position has changed with the partner_id update
                recent_fiscal_position = sale_order.fiscal_position_id.id
                if flag_pricelist or recent_fiscal_position != fiscal_position:
                    update_pricelist = True

            if code and code != sale_order.pricelist_id.code:
                code_pricelist = self.env['product.pricelist'].search([('code', '=', code)], limit=1)
                if code_pricelist:
                    pricelist_id = code_pricelist.id
                    update_pricelist = True
            elif code is not None and sale_order.pricelist_id.code:
                # code is not None when user removes code and click on "Apply"
                pricelist_id = partner.property_product_pricelist.id
                update_pricelist = True

            # update the pricelist
            if update_pricelist:
                request.session['website_sale_current_pl'] = pricelist_id
                values = {'pricelist_id': pricelist_id}
                sale_order.write(values)
                for line in sale_order.order_line:
                    if line.exists():
                        sale_order._cart_update(product_id=line.product_id.id, line_id=line.id, add_qty=0)

        else:
            request.session['sale_order_id'] = None
            return None

        return sale_order

    def sale_get_transaction(self):
        tx_id = request.session.get('sale_transaction_id')
        if tx_id:
            transaction = self.env['payment.transaction'].sudo().browse(tx_id)
            if transaction.state != 'cancel':
                return transaction
            else:
                request.session['sale_transaction_id'] = False
        return False

    def sale_reset(self):
        request.session.update({
            'sale_order_id': False,
            'sale_transaction_id': False,
            'website_sale_current_pl': False,
        })


class WebsitePricelist(models.Model):
    _name = 'website_pricelist'
    _description = 'Website Pricelist'

    name = fields.Char('Pricelist Name', compute='_get_display_name', required=True)
    website_id = fields.Many2one('website', string="Website", required=True)
    selectable = fields.Boolean(help="Allow the end user to choose this price list")
    pricelist_id = fields.Many2one('product.pricelist', string='Pricelist')
    country_group_ids = fields.Many2many('res.country.group', 'res_country_group_website_pricelist_rel',
                                         'website_pricelist_id', 'res_country_group_id', string='Country Groups')

    def clear_cache(self):
        # website._get_pl() is cached to avoid to recompute at each request the
        # list of available pricelists. So, we need to invalidate the cache when
        # we change the config of website price list to force to recompute.
        website = self.env['website']
        website._get_pl.clear_cache(website)
        website._get_pl_partner_order.clear_cache(website)

    @api.multi
    def _get_display_name(self):
        for website_pl in self:
            website_pl.name = _("Website Pricelist for %s") % website_pl.pricelist_id.name

    @api.model
    def create(self, data):
        res = super(WebsitePricelist, self).create(data)
        self.clear_cache()
        return res

    @api.multi
    def write(self, data):
        res = super(WebsitePricelist, self).write(data)
        self.clear_cache()
        return res

    @api.multi
    def unlink(self):
        res = super(WebsitePricelist, self).unlink()
        self.clear_cache()
        return res


class ResCountryGroup(models.Model):
    _inherit = 'res.country.group'

    website_pricelist_ids = fields.Many2many('website_pricelist', 'res_country_group_website_pricelist_rel',
                                             'res_country_group_id', 'website_pricelist_id', string='Website Price Lists')


class ResPartner(models.Model):
    _inherit = 'res.partner'

    last_website_so_id = fields.Many2one('sale.order', string='Last Online Sale Order')<|MERGE_RESOLUTION|>--- conflicted
+++ resolved
@@ -139,31 +139,13 @@
     website_pricelist_ids = fields.One2many('website_pricelist', 'website_id',
                                             string='Price list available for this Ecommerce/Website')
 
-<<<<<<< HEAD
     @api.multi
     def _compute_pricelist_id(self):
         for website in self:
             website.pricelist_id = website.with_context(website_id=website.id).get_current_pricelist()
-=======
-    _columns = {
-        'pricelist_id': fields.function(_get_pricelist_id,\
-            type='many2one', relation="product.pricelist", string='Default Pricelist'),
-        'currency_id': fields.related(
-            'pricelist_id', 'currency_id',
-            type='many2one', relation='res.currency', string='Default Currency'),
-        'salesperson_id': fields.many2one('res.users', 'Salesperson'),
-        'salesteam_id': fields.many2one('crm.team', 'Sales Team'),
-        'website_pricelist_ids': fields.one2many('website_pricelist', 'website_id',
-                                                 string='Price list available for this Ecommerce/Website'),
-    }
-
-    @tools.ormcache('uid', 'country_code', 'show_visible', 'website_pl', 'current_pl', 'all_pl', 'partner_pl', 'order_pl')
-    def _get_pl_partner_order(self, cr, uid, country_code, show_visible, website_pl, current_pl, all_pl, partner_pl=False, order_pl=False):
-        """ Return the list of pricelists that can be used on website for the current user.
->>>>>>> 24833272
-
-    @tools.ormcache('self.env.uid', 'country_code', 'show_visible', 'website_pl', 'current_pl', 'all_pl')
-    def _get_pl(self, country_code, show_visible, website_pl, current_pl, all_pl):
+
+    @tools.ormcache('self.env.uid', 'country_code', 'show_visible', 'website_pl', 'current_pl', 'all_pl', 'partner_pl', 'order_pl')
+    def _get_pl_partner_order(self, country_code, show_visible, website_pl, current_pl, all_pl, partner_pl=False, order_pl=False):
         """ Return the list of pricelists that can be used on website for the current user.
         :param str country_code: code iso or False, If set, we search only price list available for this country
         :param bool show_visible: if True, we don't display pricelist where selectable is False (Eg: Code promo)
@@ -171,24 +153,19 @@
         :param int current_pl: The current pricelist used on the website
                                (If not selectable but the current pricelist we had this pricelist anyway)
         :param list all_pl: List of all pricelist available for this website
-<<<<<<< HEAD
-=======
         :param int partner_pl: the partner pricelist
         :param int order_pl: the current cart pricelist
-
->>>>>>> 24833272
         :returns: list of pricelist ids
         """
         pricelists = self.env['product.pricelist']
         if country_code:
-<<<<<<< HEAD
             for cgroup in self.env['res.country.group'].search([('country_ids.code', '=', country_code)]):
                 for group_pricelists in cgroup.website_pricelist_ids:
-                    if not show_visible or group_pricelists.selectable or group_pricelists.pricelist_id.id == current_pl:
+                    if not show_visible or group_pricelists.selectable or group_pricelists.pricelist_id.id in (current_pl, order_pl):
                         pricelists |= group_pricelists.pricelist_id
 
         if not pricelists:  # no pricelist for this country, or no GeoIP
-            pricelists |= all_pl.filtered(lambda pl: not show_visible or pl.selectable or pl.pricelist_id.id == current_pl).mapped('pricelist_id')
+            pricelists |= all_pl.filtered(lambda pl: not show_visible or pl.selectable or pl.pricelist_id.id in (current_pl, order_pl)).mapped('pricelist_id')
 
         partner = self.env.user.partner_id
         if not pricelists or partner.property_product_pricelist.id != website_pl:
@@ -196,31 +173,12 @@
 
         return pricelists.sorted(lambda pl: pl.name)
 
+    @tools.ormcache('self.env.uid', 'country_code', 'show_visible', 'website_pl', 'current_pl', 'all_pl')
+    def _get_pl(self, country_code, show_visible, website_pl, current_pl, all_pl):
+        return self._get_pl_partner_order(country_code, show_visible, website_pl, current_pl, all_pl)
+
     def get_pricelist_available(self, show_visible=False):
-=======
-            groups = self.pool['res.country.group'].search(cr, uid, [('country_ids.code', '=', country_code)])
-            for cgroup in self.pool['res.country.group'].browse(cr, uid, groups):
-                for pll in cgroup.website_pricelist_ids:
-                    if not show_visible or pll.selectable or pll.pricelist_id.id in (current_pl, order_pl):
-                        pcs.append(pll.pricelist_id)
-
-        if not pcs:  # no pricelist for this country, or no GeoIP
-            pcs = [pll.pricelist_id for pll in all_pl
-                   if not show_visible or pll.selectable or pll.pricelist_id.id in (current_pl, order_pl)]
-
-        partner = self.pool['res.users'].browse(cr, SUPERUSER_ID, uid).partner_id
-        if not pcs or partner.property_product_pricelist.id != website_pl:
-            pcs.append(partner.property_product_pricelist)
-        # remove duplicates and sort by name
-        pcs = sorted(set(pcs), key=lambda pl: pl.name)
-        return [pl.id for pl in pcs]
-
-    @tools.ormcache('uid', 'country_code', 'show_visible', 'website_pl', 'current_pl', 'all_pl')
-    def _get_pl(self, cr, uid, country_code, show_visible, website_pl, current_pl, all_pl):
-        return self._get_pl_partner_order(cr, uid, country_code, show_visible, website_pl, current_pl, all_pl)
-
-    def get_pricelist_available(self, cr, uid, show_visible=False, context=None):
->>>>>>> 24833272
+
         """ Return the list of pricelists that can be used on website for the current user.
         Country restrictions will be detected with GeoIP (if installed).
         :param bool show_visible: if True, we don't display pricelist where selectable is False (Eg: Code promo)
@@ -233,24 +191,16 @@
             else:
                 website = self.search([], limit=1)
         isocountry = request.session.geoip and request.session.geoip.get('country_code') or False
-<<<<<<< HEAD
-        pricelists = website._get_pl(isocountry, show_visible,
-                              website.user_id.partner_id.property_product_pricelist.id,
-                              request.session.get('website_sale_current_pl'),
-                              website.website_pricelist_ids)
-        return pricelists
-=======
-        partner = self.pool['res.users'].browse(cr, SUPERUSER_ID, uid, context=context).partner_id
+        partner = self.env.user.partner_id
         order_pl = partner.last_website_so_id and partner.last_website_so_id.state == 'draft' and partner.last_website_so_id.pricelist_id
         partner_pl = partner.property_product_pricelist
-        pl_ids = self._get_pl_partner_order(cr, uid, isocountry, show_visible,
-                                            website.user_id.sudo().partner_id.property_product_pricelist.id,
-                                            request.session.get('website_sale_current_pl'),
-                                            website.website_pricelist_ids,
-                                            partner_pl=partner_pl and partner_pl.id or None,
-                                            order_pl=order_pl and order_pl.id or None)
-        return self.pool['product.pricelist'].browse(cr, uid, pl_ids, context=context)
->>>>>>> 24833272
+        pricelists = website._get_pl_partner_order(isocountry, show_visible,
+                                                   website.user_id.partner_id.property_product_pricelist.id,
+                                                   request.session.get('website_sale_current_pl'),
+                                                   website.website_pricelist_ids,
+                                                   partner_pl=partner_pl and partner_pl.id or None,
+                                                   order_pl=order_pl and order_pl.id or None)
+        return pricelists
 
     def is_pricelist_available(self, pl_id):
         """ Return a boolean to specify if a specific pricelist can be manually set on the website.
@@ -267,28 +217,18 @@
         # The list of available pricelists for this user.
         # If the user is signed in, and has a pricelist set different than the public user pricelist
         # then this pricelist will always be considered as available
-<<<<<<< HEAD
         available_pricelists = self.get_pricelist_available()
-=======
-        available_pricelists = self.get_pricelist_available(cr, uid, context=context)
         pl = None
->>>>>>> 24833272
         if request.session.get('website_sale_current_pl'):
             # `website_sale_current_pl` is set only if the user specifically chose it:
             #  - Either, he chose it from the pricelist selection
             #  - Either, he entered a coupon code
-<<<<<<< HEAD
-            return self.env['product.pricelist'].browse(request.session['website_sale_current_pl'])
-        else:
-            partner = self.env.user.partner_id
-=======
-            pl = self.pool['product.pricelist'].browse(cr, uid, [request.session['website_sale_current_pl']], context=context)[0]
+            pl = self.env['product.pricelist'].browse(request.session['website_sale_current_pl'])
             if pl not in available_pricelists:
                 pl = None
                 request.session.pop('website_sale_current_pl')
         if not pl:
-            partner = self.pool['res.users'].browse(cr, SUPERUSER_ID, uid, context=context).partner_id
->>>>>>> 24833272
+            partner = self.env.user.partner_id
             # If the user has a saved cart, it take the pricelist of this cart, except if
             # the order is no longer draft (It has already been confirmed, or cancelled, ...)
             pl = partner.last_website_so_id.state == 'draft' and partner.last_website_so_id.pricelist_id
