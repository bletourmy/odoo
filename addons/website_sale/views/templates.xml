<?xml version="1.0" encoding="utf-8"?>
<odoo>
    <!-- Layout and common templates -->
    <template id="assets_backend" inherit_id="web.assets_backend">
        <xpath expr="." position="inside">
            <script type="text/javascript" src="/website_sale/static/src/js/website_sale_backend.js"></script>
        </xpath>
    </template>

    <template id="assets_frontend" inherit_id="website.assets_frontend" name="Shop">
        <xpath expr="." position="inside">
            <link rel="stylesheet" href="/website_sale/static/src/css/website_sale.css" />
            <link rel="stylesheet" href="/website_sale/static/src/css/website_mail.css" />
            <script type="text/javascript" src="/website_sale/static/src/js/website_sale.js"></script>
            <script type="text/javascript" src="/website_sale/static/src/js/website_sale_utils.js"></script>
            <script type="text/javascript" src="/website_sale/static/src/js/website_sale_payment.js"></script>
            <script type="text/javascript" src="/website_sale/static/src/js/website_sale_validate.js"></script>
            <script type="text/javascript" src="/website_sale/static/src/js/website_sale_tour_buy.js"></script>
            <script type="text/javascript" src="/website_sale/static/src/js/website_sale_rating.js"></script>
            <script type="text/javascript" src="/website_sale/static/src/js/website_sale_tracking.js"></script>
        </xpath>
    </template>

    <template id="assets_editor" inherit_id="website.assets_editor" name="Shop Editor">
        <xpath expr="." position="inside">
            <script type="text/javascript" src="/website_sale/static/src/js/website_sale.editor.js"></script>
            <script type="text/javascript" src="/website_sale/static/src/js/website_sale_tour_shop.js"></script>
        </xpath>
    </template>

    <template id="header" inherit_id="website.layout" name="Header Shop My Cart Link">
        <xpath expr="//header//ul[@id='top_menu']/li" position="before">
            <t t-set="website_sale_order" t-value="website.sale_get_order()" />
            <li id="my_cart" t-att-class="'' if website_sale_order and website_sale_order.cart_quantity else 'hidden'">
                <a href="/shop/cart">
                    <i class="fa fa-shopping-cart"></i>
                    My Cart <sup t-attf-class="my_cart_quantity label label-primary" t-esc="website_sale_order and website_sale_order.cart_quantity or ''" />
                </a>
            </li>
        </xpath>
    </template>

    <template id="search" name="Search Box">
        <form t-att-action="keep('/shop'+ ('/category/'+slug(category)) if category else None, search=0)" method="get" t-att-class="search_class">
            <t t-if="attrib_values">
                <t t-foreach="attrib_values" t-as="a">
                    <input type="hidden" name="attrib" t-att-value="'%s-%s' % (a[0], a[1])" />
                </t>
            </t>
            <t t-call="website.website_search_box" />
        </form>
    </template>

    <template id="search count" inherit_id="website.website_search_box" active="False" customize_show="True" name="Show # found">
        <xpath expr="//button[contains(@class, 'oe_search_button')]" position="inside">
            <span t-if='search and search_count' class='oe_search_found'> <small>(<t t-esc="search_count"/> found)</small></span>
        </xpath>
    </template>

    <template id="404">
        <t t-call="website.layout">
            <div id="wrap">
                <div class="oe_structure oe_empty">
                    <div class="container">
                        <h1 class="mt32">Product not found!</h1>
                        <p>Sorry, this product is not available anymore.</p>
                        <p>
                            <a t-attf-href="/shop">Return to the product list.</a>
                        </p>
                    </div>
                </div>
            </div>
        </t>
    </template>

    <!-- Product item used by /shop and /shop/cart -->
    <template id="products_item" name="Products item">
        <form action="/shop/cart/update" method="post">
            <input type="hidden" name="csrf_token" t-att-value="request.csrf_token()" />
            <div itemscope="itemscope" itemtype="http://schema.org/Product">
                <div class="ribbon-wrapper">
                    <div class="ribbon btn btn-danger">Sale</div>
                </div>
                <div class="oe_product_image">
                    <a itemprop="url" t-att-href="keep('/shop/product/%s' % slug(product), page=(pager['page']['num'] if pager['page']['num']&gt;1 else None))">
                        <span itemprop="image" t-field="product.image" t-options="{'widget': 'image', 'resize': None if product_image_big else '300x300', 'zoom': 'image'}" t-att-alt="product.name" />
                    </a>
                </div>
                <t t-if="show_publish">
                    <div id="website_published_button" class="" groups="sales_team.group_sale_manager">
                        <t t-call="website.publish_management">
                            <t t-set="object" t-value="product" />
                            <t t-set="publish_edit" t-value="True" />
                            <t t-set="action" t-value="'product.product_template_action'" />
                        </t>
                    </div>
                </t>
                <section>
                    <h5>
                        <strong>
                            <a itemprop="name" t-att-href="keep('/shop/product/%s' % slug(product), page=(pager['page']['num'] if pager['page']['num']&gt;1 else None))" t-field="product.name" />
                        </strong>
                    </h5>
                    <div itemprop="offers" itemscope="itemscope" itemtype="http://schema.org/Offer" class="product_price" t-if="product.product_variant_ids">
                        <b>
                            <t t-if="(compute_currency(product.lst_price) - product.website_price ) &gt; 0.01  and website.get_current_pricelist().discount_policy=='without_discount'">
                                <del class="text-danger mr8" style="white-space: nowrap;" t-esc="compute_currency(product.website_public_price)" t-options="{'widget': 'monetary', 'display_currency': website.get_current_pricelist().currency_id, 'from_currency': website.currency_id}" />
                            </t>

                            <span t-esc="product.website_price" t-options="{'widget': 'monetary', 'display_currency': website.currency_id}"/>
                            <span itemprop="price" style="display:none;" t-esc="product.website_price" />
                            <span itemprop="priceCurrency" style="display:none;" t-esc="website.currency_id.name" />
                        </b>
                    </div>
                </section>
            </div>
        </form>
    </template>

    <template id="products_description" inherit_id="website_sale.products_item" active="False" customize_show="True" name="Product Description">
        <xpath expr="//div[@class='product_price']" position="before">
            <div class="text-info oe_subdescription" contenteditable="false">
                <div itemprop="description" t-field="product.description_sale"></div>
            </div>
        </xpath>
    </template>

    <template id="products_add_to_cart" inherit_id="website_sale.products_item" active="False" customize_show="True" name="Add to Cart">
        <xpath expr="//div[@class='product_price']" position="inside">
            <input name="product_id" t-att-value="product.product_variant_id.id" type="hidden" />
            <t t-if="len(product.product_variant_ids) == 1">
                <a class="btn btn-default btn-xs a-submit">
                    <span class="fa fa-shopping-cart" />
                </a>
            </t>
            <t t-if="len(product.product_variant_ids) &gt; 1">
                <a class="btn btn-default btn-xs" t-att-href="keep('/shop/product/%s' % slug(product), page=(pager['page']['num'] if pager['page']['num']&gt;1 else None))">
                    <span class="fa fa-shopping-cart" />
                </a>
            </t>
        </xpath>
    </template>

    <template id="pricelist_list" name="Pricelists Dropdown">
        <t t-set="website_sale_pricelists" t-value="website.get_pricelist_available(show_visible=True)" />
        <div t-attf-class="#{website_sale_pricelists and len(website_sale_pricelists)&gt;1 and 'dropdown' or 'hidden'} btn-group">
            <t t-set="curr_pl" t-value="website.get_current_pricelist()" />
            <a href="#" class="dropdown-toggle btn btn-default" data-toggle="dropdown">
                <t t-esc="curr_pl and curr_pl.name or ' - '" />
                <span class="caret"></span>
            </a>
            <ul class="dropdown-menu" role="menu">
                <li t-foreach="website_sale_pricelists" t-as="pl">
                    <a t-att-href="'/shop/change_pricelist/%s' % pl.id">
                        <span class="switcher_pricelist" t-att-data-pl_id="pl.id" t-esc="pl.name" />
                    </a>
                </li>
            </ul>
        </div>
    </template>

    <!-- /shop product listing -->
    <template id="products" name="Products">
        <t t-call="website.layout">
            <t t-set="additional_title">Shop</t>
            <div id="wrap" class="js_sale">
                <div class="oe_structure" />
                <div class="container oe_website_sale">
                    <div class="products_pager">
                        <div class="row" style="width: 100%;">
                            <t t-call="website_sale.search">
                                <t t-set="search_class">pagination form-inline o_website_sale_search</t>
                            </t>
                            <t t-call="website_sale.pricelist_list" />
                            <t t-call="website.pager" />
                        </div>
                    </div>
                    <div class="row">
                        <div class="hidden" id="products_grid_before"></div>
                        <div class="col-md-12" id="products_grid">
                            <table width="100%">
                                <tbody>
                                    <tr t-ignore="true">
                                        <td t-foreach="range(0,rows)" t-as="row" t-attf-width="#{100/rows}%"></td>
                                    </tr>
                                    <tr t-foreach="bins" t-as="tr_product">
                                        <t t-foreach="tr_product" t-as="td_product">
                                            <t t-if="td_product">
                                                <t t-set="product" t-value="td_product['product']" />
                                                <td t-att-colspan="td_product['x'] != 1 and td_product['x']" t-att-rowspan="td_product['y'] != 1 and td_product['y']" t-attf-class="oe_product oe_grid oe-height-#{td_product['y']*2} #{ td_product['class'] }">
                                                    <div class="oe_product_cart" t-att-data-publish="product.website_published and 'on' or 'off'">
                                                        <t t-set="product_image_big" t-value="td_product['x']+td_product['y'] &gt; 2" />
                                                        <t t-call="website_sale.products_item" />
                                                    </div>
                                                </td>
                                            </t>
                                            <td t-if="not td_product" class="oe-height-2" />
                                        </t>
                                    </tr>
                                </tbody>
                            </table>
                            <t t-if="not bins">
                                <div class="text-center text-muted">
                                    <h3 class="css_editable_display">No product defined.</h3>
                                    <p groups="sales_team.group_sale_manager">Click <i>'New'</i> in the top-right corner to create your first product.</p>
                                </div>
                            </t>
                        </div>
                    </div>
                    <div class="products_pager">
                        <t t-call="website.pager" />
                    </div>
                </div>
                <div class="oe_structure mb32" />
            </div>
        </t>
    </template>

    <template id="sort" inherit_id="website_sale.products" active="True" customize_show="True" name="Show Sort by">
        <xpath expr="//div[@class='products_pager']/div/t[@t-call][last()]" position="after">
            <t t-set="list_price_desc_label">Price <i class="fa fa-caret-up" aria-hidden="true"/></t>
            <t t-set="list_price_asc_label">Price <i class="fa fa-caret-down" aria-hidden="true"/></t>
            <t t-set="name_asc_label">Name <i class="fa fa-caret-down" aria-hidden="true"/></t>
            <t t-set="website_sale_sortable" t-value="[
                (list_price_desc_label, 'list_price desc'),
                (list_price_asc_label, 'list_price asc'),
                (name_asc_label, 'name asc')
            ]"/>
            <t t-set="website_sale_sortable_current" t-value="[sort for sort in website_sale_sortable if sort[1]==request.params.get('order', '')]"/>
            <div class="dropdown btn-group dropdown_sorty_by">
                <a href="#" class="dropdown-toggle btn btn-default" data-toggle="dropdown">
                    <t t-if='len(website_sale_sortable_current)'>
                        <span>Sorting by : <t t-raw='website_sale_sortable_current[0][0]'/></span>
                    </t>
                    <t t-else='1'>
                        <span>Sort by</span>
                        <span class="caret"></span>
                    </t>
                </a>
                <ul class="dropdown-menu" role="menu">
                    <li t-foreach="website_sale_sortable" t-as="sortby">
                        <a t-att-href="keep('/shop', order=sortby[1])">
                            <span t-raw="sortby[0]"/>
                        </a>
                    </li>
                </ul>
            </div>
        </xpath>
    </template>


    <!-- Add to cart button-->
    <template id="categories_recursive" name="Category list">
        <li t-att-class="'active' if c.id == int(category or 0) else None">
            <a t-att-href="keep('/shop/category/' + slug(c), category=0)" t-field="c.name"></a>
            <ul t-if="c.child_id" class="nav nav-pills nav-stacked nav-hierarchy">
                <t t-foreach="c.child_id" t-as="c">
                    <t t-call="website_sale.categories_recursive" />
                </t>
            </ul>
        </li>
    </template>

    <template id="products_categories" inherit_id="website_sale.products" active="False" customize_show="True" name="Product Categories">
        <xpath expr="//div[@id='products_grid_before']" position="inside">
            <ul class="nav nav-pills nav-stacked mt16">
                <li t-att-class=" '' if category else 'active' ">
                    <a t-att-href="keep('/shop',category=0)" class="o_not_editable">All Products</a>
                </li>
                <t t-foreach="categories" t-as="c">
                    <t t-call="website_sale.categories_recursive" />
                </t>
            </ul>
        </xpath>
        <xpath expr="//div[@id='products_grid_before']" position="attributes">
            <attribute name="class">col-md-3 col-sm-4 col-xs-12</attribute>
        </xpath>
        <xpath expr="//div[@id='products_grid']" position="attributes">
            <attribute name="class">col-md-9 col-sm-8</attribute>
        </xpath>
    </template>

    <template id="option_collapse_categories_recursive" name="Collapse Category Recursive">
        <li t-att-class="'active' if categ.id == int(category or 0) else None">
            <i t-if="categ.child_id" t-attf-class="text-primary fa #{'fa-chevron-down' if categ.id in parent_category_ids else 'fa-chevron-right'}" />
            <a t-att-href="keep('/shop/category/' + slug(categ), category=0)" t-field="categ.name"></a>
            <ul t-if="categ.child_id" class="nav nav-pills nav-stacked nav-hierarchy" t-att-style="'display:block;' if categ.id in parent_category_ids else 'display:none;'">
                <t t-foreach="categ.child_id" t-as="categ">
                    <t t-call="website_sale.option_collapse_categories_recursive" />
                </t>
            </ul>
        </li>
    </template>

    <template id="option_collapse_products_categories" name="Collapsible Category List" inherit_id="website_sale.products_categories" active="False" customize_show="True">
        <xpath expr="//div[@id='products_grid_before']/ul" position="replace">
            <ul class="nav nav-pills nav-stacked mt16" id="o_shop_collapse_category">
                <li t-att-class=" '' if category else 'active' ">
                    <a t-att-href="keep('/shop',category=0)" class="o_not_editable">All Products</a>
                </li>
                <t t-foreach="categories" t-as="categ">
                    <t t-call="website_sale.option_collapse_categories_recursive" />
                </t>
            </ul>
        </xpath>
    </template>

    <template id="products_attributes" inherit_id="website_sale.products" active="False" customize_show="True" name="Product Attribute's Filters">
        <xpath expr="//div[@id='products_grid_before']" position="inside">
            <form class="js_attributes" method="get">
                <input type="hidden" name="search" t-att-value="search" />
                <ul class="nav nav-pills nav-stacked mt16">
                    <t t-foreach="attributes" t-as="a">
                        <t t-if="a.type != 'hidden'">
                            <li t-if="a.value_ids and len(a.value_ids) &gt; 1">
                                <div>
                                    <strong t-field="a.name" />
                                </div>
                                <t t-if="a.type == 'select'">
                                    <select class="form-control" name="attrib">
                                        <option value="" />
                                        <t t-foreach="a.value_ids" t-as="v">
                                            <option t-att-value="'%s-%s' % (a.id,v.id)" t-esc="v.name" t-att-selected="v.id in attrib_set" />
                                        </t>
                                    </select>
                                </t>
                                <t t-if="a.type == 'radio'">
                                    <ul class="nav nav-pills nav-stacked">
                                        <t t-foreach="a.value_ids" t-as="v">
                                            <li t-att-class="'active' if v.id in attrib_set else None">
                                                <label style="margin: 0 20px;">
                                                    <input type="checkbox" name="attrib" t-att-value="'%s-%s' % (a.id,v.id)" t-att-checked="'checked' if v.id in attrib_set else None" />
                                                    <span style="font-weight: normal" t-field="v.name" />
                                                </label>
                                            </li>
                                        </t>
                                    </ul>
                                </t>
                                <t t-if="a.type == 'color'">
                                    <t t-foreach="a.value_ids" t-as="v">
                                        <label t-attf-style="background-color:#{v.html_color or v.name}" t-attf-class="css_attribute_color #{'active' if v.id in attrib_set else ''}">
                                            <input type="checkbox" name="attrib" t-att-value="'%s-%s' % (a.id,v.id)" t-att-checked="'checked' if v.id in attrib_set else None" t-att-title="v.name" />
                                        </label>
                                    </t>
                                </t>
                            </li>
                        </t>
                    </t>
                </ul>
            </form>
        </xpath>
        <xpath expr="//div[@id='products_grid_before']" position="attributes">
            <attribute name="class">col-md-3 hidden-xs</attribute>
        </xpath>
        <xpath expr="//div[@id='products_grid']" position="attributes">
            <attribute name="class">col-md-9</attribute>
        </xpath>
    </template>

    <template id="products_list_view" inherit_id="website_sale.products" active="False" customize_show="True" name="List View">
        <xpath expr="//div[@id='products_grid']//table" position="replace">
            <t t-foreach="products" t-as="product">
                <div class="oe_product oe_list oe_product_cart" t-att-data-publish="product.website_published and 'on' or 'off'">
                    <t t-call="website_sale.products_item">
                        <t t-set="show_publish" t-value="True" />
                    </t>
                </div>
            </t>
        </xpath>
    </template>

    <!-- /shop/product product page -->
    <template id="product" name="Product">
        <t t-call="website.layout">
            <t t-set="additional_title" t-value="product.name" />
            <div itemscope="itemscope" itemtype="http://schema.org/Product" id="wrap" class="js_sale">
                <section t-attf-class="container mt8 oe_website_sale #{(compute_currency(product.lst_price) - product.website_price) &gt; 0.01 and website.get_current_pricelist().discount_policy == 'without_discount'  and 'discount'}" id="product_detail">
                    <div class="row">
                        <div class="col-sm-4">
                            <ol class="breadcrumb">
                                <li>
                                    <a t-att-href="keep(category=0)">Products</a>
                                </li>
                                <li t-if="category">
                                    <a t-att-href="keep('/shop/category/%s' % slug(category), category=0)" t-field="category.name" />
                                </li>
                                <li class="active">
                                    <span t-field="product.name" />
                                </li>
                            </ol>
                        </div>
                        <div class="col-sm-3 mb8">
                            <t t-call="website_sale.search" />
                        </div>
                        <div id="website_published_button" class="col-sm-3">
                            <t t-call="website.publish_management" groups="sales_team.group_sale_manager">
                                <t t-set="object" t-value="product" />
                                <t t-set="publish_edit" t-value="True" />
                                <t t-set="action" t-value="'product.product_template_action'" />
                            </t>
                        </div>
                        <div class="col-sm-2 text-right">
                            <t t-call="website_sale.pricelist_list" />
                        </div>
                    </div>
                    <div class="row">
                        <div class="col-sm-7">
                            <span itemprop="image" t-field="product.image" t-options="{'widget': 'image', 'class': 'product_detail_img', 'alt-field': 'name', 'zoom': 'image'}" groups="!website_sale.group_website_multi_image"/>
                            <t groups="website_sale.group_website_multi_image">
                                <t t-set="variant_img" t-value="product.product_variant_ids[0].image_variant"/>
                                <t t-set="image_ids"  t-value="product.product_image_ids"/>
                                <div id="o-carousel-product" class="carousel slide" data-ride="carousel" data-interval="0">
                                  <div class="carousel-outer">
                                    <div class="carousel-inner">
                                        <div class="item active" itemprop="image" t-field="product.product_variant_ids[0].image" t-options='{"widget": "image", "class": "product_detail_img js_variant_img", "alt-field": "name", "zoom": "image"}'/>
                                        <div t-if="variant_img" class="item" itemprop="image" t-field="product.image" t-options='{"widget": "image", "class": "product_detail_img", "alt-field": "name", "zoom": "image"}'/>
                                        <t t-if="len(image_ids)" t-foreach="image_ids" t-as="pimg">
                                            <div class="item" t-field="pimg.image" t-options='{"widget": "image", "class": "product_detail_img", "alt-field": "name", "zoom": "image" }'/>
                                        </t>
                                    </div>

                                    <t t-if="len(image_ids) or variant_img">
                                        <a class="carousel-control left" href="#o-carousel-product" role="button" data-slide="prev" >
                                            <span class="fa fa-chevron-left" aria-hidden="true"/>
                                            <span class="sr-only">Previous</span>
                                        </a>
                                        <a class="carousel-control right" href="#o-carousel-product" role="button" data-slide="next">
                                            <span class="fa fa-chevron-right" aria-hidden="true"/>
                                            <span class="sr-only">Next</span>
                                        </a>
                                    </t>
                                  </div>

                                  <ol class="carousel-indicators" t-if="len(image_ids) or variant_img">
                                    <li data-target="#o-carousel-product" data-slide-to="0" class="active">
                                        <img class="img img-responsive js_variant_img_small" t-attf-src="/website/image/product.product/{{product.product_variant_ids[0].id}}/image/90x90" t-att-alt="product.name"/>
                                    </li>
                                    <li t-if="variant_img" data-target="#o-carousel-product" data-slide-to="1" class="">
                                        <img class="img img-responsive" t-attf-src="/website/image/product.template/{{product.id}}/image/90x90" t-att-alt="product.name"/>
                                    </li>
                                    <t t-if="len(image_ids)" t-foreach="image_ids" t-as="pimg">
                                        <li data-target="#o-carousel-product" t-att-data-slide-to="pimg_index + (variant_img and 2 or 1)">
                                            <img class="img img-responsive" t-attf-src="/website/image/product.image/{{pimg.id}}/image/90x90" t-att-alt="pimg.name"/>
                                        </li>
                                    </t>
                                  </ol>
                                </div>
                            </t>
                        </div>
                        <div class="col-sm-5 col-lg-4 col-lg-offset-1" id="product_details">
                            <h1 itemprop="name" t-field="product.name">Product Name</h1>
                            <span itemprop="url" style="display:none;" t-esc="'/shop/product/%s' % slug(product)" />
                            <form action="/shop/cart/update" class="js_add_cart_variants" t-att-data-attribute_value_ids="product.product_variant_ids.ids" method="POST">
                                <input type="hidden" name="csrf_token" t-att-value="request.csrf_token()" />
                                <div class="js_product" t-if="product.product_variant_ids">
                                    <t t-placeholder="select">
                                        <input type="hidden" class="product_id" name="product_id" t-att-value="product.product_variant_id.id if len(product.product_variant_ids) == 1 else '0'" />
                                        <t t-call="website_sale.variants">
                                            <t t-set="ul_class" t-value="'nav-stacked'" />
                                        </t>
                                    </t>
                                    <t t-call="website_sale.product_price" />
                                    <p t-if="len(product.product_variant_ids) &gt; 1" class="css_not_available_msg bg-danger" style="padding: 15px;">Product not available</p>
                                    <a id="add_to_cart" class="btn btn-primary btn-lg mt8 js_check_product a-submit" href="#">Add to Cart</a>
                                </div>
                            </form>
                            <hr />
                            <div t-if="product.availability == 'in_stock'" class="alert alert-success">
                                <span class="fa fa-check" />
                                <span>In Stock</span>
                            </div>
                            <div t-if="product.availability == 'warning'" class="alert alert-warning">
                                <span class="fa fa-warning" />
                                <span t-field="product.availability_warning" />
                            </div>
                            <hr t-if="product.description_sale" />
                            <div>
                                <p t-field="product.description_sale" class="text-muted" />
                            </div>
                            <hr />
                            <p class="text-muted">
                              30-day money-back guarantee<br />
                              Free Shipping in U.S.<br />
                              Buy now, get in 2 days
                            </p>
                        </div>
                    </div>
                </section>
                <div itemprop="description" t-field="product.website_description" class="oe_structure mt16" id="product_full_description" />
                <t t-set="head">
                    <!-- Facebook and linkedin sharing data -->
                    <meta property="og:type" content="website" />
                    <meta property="og:url" t-att-content="request.httprequest.url" />
                    <meta property="og:image" t-attf-content="#{request.httprequest.url_root}web/image/product.template/#{product.id}/image" />
                    <meta property="og:description" t-att-content="product.description_sale" />
                    <!--  Twitter sharing data -->
                    <meta name="twitter:card" content="summary_large_image" />
                    <meta name="twitter:site" t-attf-content="@#{res_company.name}" />
                    <meta name="twitter:title" t-att-content="product.name" />
                    <meta name="twitter:description" t-att-content="product.description_sale" />
                    <meta name="twitter:image" t-attf-content="#{request.httprequest.url_root}web/image/product.template/#{product.id}/image" />
                </t>
            </div>
        </t>
    </template>

    <template inherit_id='website_sale.product' id="product_picture_magnify" customize_show="True" name="Activate Magnify">
        <xpath expr='//div[contains(@class, "js_sale")]' position='attributes'>
            <attribute name="class" separator=" " add="ecom-zoomable zoomodoo-hover" />
        </xpath>
    </template>

    <template id="recommended_products" inherit_id="website_sale.product" customize_show="True" name="Alternative Products">
        <xpath expr="//div[@id='product_full_description']" position="after">
            <div class="container mt32" t-if="product.alternative_product_ids">
                <h3>Alternative Products:</h3>
                <div class="row mt16" style="">
                    <t t-foreach="product.alternative_product_ids" t-as="alt_product">
                        <div class="col-md-2 thumbnail" style="width: 170px; height:130px; float:left; display:inline; margin-right: 10px; overflow:hidden;">
                            <div class="mt16 text-center" style="height: 100%;">
                                <div t-field="alt_product.image_small" t-options="{'widget': 'image', 'class': 'img-rounded shadow o_alternative_product' }" />
                                <h5>
                                    <a t-attf-href="/shop/product/#{ slug(alt_product) }" style="display: block">
                                        <span t-att-title="alt_product.name" t-field="alt_product.name" style="display: block;" />
                                    </a>
                                </h5>
                            </div>
                        </div>
                    </t>
                </div>
            </div>
        </xpath>
    </template>

    <template id="product_attributes" inherit_id="website_sale.product" name="Product attributes">
        <xpath expr="//p[@t-field='product.description_sale']" position="after">
            <hr t-if="sum([(1 if len(l.value_ids)==1 else 0) for l in product.attribute_line_ids])" id='hr_product_attributes_simple'/>
            <p class="text-muted" id="product_attributes_simple">
                <t t-foreach="product.attribute_line_ids.sorted(key=lambda x: x.attribute_id.sequence)" t-as="variant_id">
                    <t t-if="len(variant_id.value_ids)==1">
                        <span t-field="variant_id.attribute_id" />: <span t-field="variant_id.value_ids[0].name" /><br /></t>
                </t>
            </p>
        </xpath>
    </template>

    <!-- Product options: OpenChatter -->
    <template id="product_comment" inherit_id="website_sale.product" active="False" customize_show="True" name="Discussion and Rating">
        <xpath expr="//div[@id='product_details']" position="inside">
            <t t-call="rating.rating_card">
                <t t-set="rating_stat" t-value="rating_product"/>
                <t t-set="max_rate" t-value="5"/>
                <t t-set="min_rate" t-value="1"/>
            </t>
        </xpath>
        <xpath expr="//div[@t-field='product.website_description']" position="after">
            <hr class="mb32"/>
            <section class="container">
                <div class="row col-md-10 col-md-offset-1">
                    <div class="text-muted">
                        <h3 class="fa fa-comment-o">
                            <a id="comments">
                                <t t-if="len(product.website_message_ids) &lt;= 1" ><t t-esc="len(product.website_message_ids)"/> comment</t>
                                <t t-if="len(product.website_message_ids) > 1"><t t-esc="len(product.website_message_ids)"/> comments</t>
                            </a>
                        </h3>
                    </div>
                    <t t-call="website_mail.message_thread">
                        <t t-set="object" t-value="product"/>
                        <t t-set="chatter_mode" t-value="'json'"/>
                        <t t-set="rating_enable" t-value="True"/>
                    </t>
                </div>
            </section>
        </xpath>
    </template>

    <template id="product_quantity" inherit_id="website_sale.product" customize_show="True" name="Select Quantity">
      <xpath expr="//a[@id='add_to_cart']" position="before">
        <div class="css_quantity input-group oe_website_spinner" contenteditable="false">
            <a t-attf-href="#" class="mb8 input-group-addon js_add_cart_json">
                <i class="fa fa-minus"></i>
            </a>
            <input type="text" class="form-control" data-min="1" name="add_qty" value="1"/>
            <a t-attf-href="#" class="mb8 input-group-addon float_left js_add_cart_json">
                <i class="fa fa-plus"></i>
            </a>
        </div>
      </xpath>
    </template>

    <template id="product_price">
      <div itemprop="offers" itemscope="itemscope" itemtype="http://schema.org/Offer" class="product_price mt16">
          <h4 class="oe_price_h4 css_editable_mode_hidden">
              <span class="text-danger oe_default_price" style="text-decoration: line-through; white-space: nowrap;"
                t-esc="compute_currency(product.website_public_price)" t-options="{'widget': 'monetary', 'display_currency': website.get_current_pricelist().currency_id, 'from_currency': website.currency_id}" t-att-style="'text-decoration: line-through; white-space: nowrap; ' + '' if (compute_currency(product.lst_price) - product.website_price) &gt; 0.01 and website.get_current_pricelist().discount_policy == 'without_discount' else 'display: none;'"
              />
              <b class="oe_price" style="white-space: nowrap;" t-esc="product.website_price" t-options="{'widget': 'monetary', 'display_currency': website.currency_id}"/>
              <span itemprop="price" style="display:none;" t-esc="product.website_price"/>
              <span itemprop="priceCurrency" style="display:none;" t-esc="website.currency_id.name"/>
          </h4>
          <h4 class="css_non_editable_mode_hidden decimal_precision" t-att-data-precision="product.currency_id.decimal_places">
            <span t-field="product.lst_price"
                t-options='{
                   "widget": "monetary",
                   "display_currency": product.currency_id,
               }'/>
          </h4>
          <h4 class="hidden oe_not_available bg-warning">Product not available</h4>
      </div>
    </template>

    <template id="product_variants" inherit_id="website_sale.product" active="False" customize_show="True" name="List View of Variants">
      <xpath expr="//t[@t-placeholder='select']" position="replace">
        <input type="hidden" t-if="len(product.product_variant_ids) == 1" name="product_id" t-att-value="product.product_variant_id.id"/>
        <t t-call="website_sale.variants">
          <t t-set="ul_class" t-value="'nav-stacked'"/>
        </t>
        <t t-if="len(product.product_variant_ids) &gt; 1">
          <label label-default="label-default" class="radio" t-foreach="product.product_variant_ids" t-as="variant_id">
            <input type="radio" name="product_id" class="js_product_change" t-att-checked="'checked' if variant_id_index == 0 else None" t-att-value="variant_id.id" t-att-data-lst_price="variant_id.lst_price" t-att-data-price="variant_id.price"/>
            <span t-esc="variant_id.name_get()[0][1]"/>
            <span class="badge" t-if="variant_id.price_extra">
              <t t-esc="variant_id.price_extra > 0 and '+' or ''"/><span t-field="variant_id.price_extra" style="white-space: nowrap;" t-options='{
                    "widget": "monetary",
                    "from_currency": product.currency_id,
                    "display_currency": website.currency_id
                  }'/>
            </span>
          </label>
        </t>
      </xpath>
    </template>

    <template id="variants">
      <t t-set="attribute_value_ids" t-value="get_attribute_value_ids(product)"/>
      <ul t-attf-class="list-unstyled js_add_cart_variants #{ul_class}" t-att-data-attribute_value_ids="attribute_value_ids">
        <t t-foreach="product.attribute_line_ids.sorted(key=lambda x: x.attribute_id.sequence)" t-as="variant_id">
          <li t-if="len(variant_id.value_ids) > 1">

            <strong t-field="variant_id.attribute_id.name"/>

            <t t-if="variant_id.attribute_id.type in ['select', 'hidden']">
              <select t-attf-class="form-control #{'js_variant_change' if variant_id.attribute_id.create_variant else ''}" t-att-name="'attribute-%s-%s' % (product.id, variant_id.attribute_id.id)">
                <t t-foreach="variant_id.value_ids" t-as="value_id">
                  <option t-att-value="value_id.id">
                      <span t-field="value_id.name"/>
                      <span t-if="value_id.price_extra">
                          <t t-esc="value_id.price_extra > 0 and '+' or ''"/><span t-field="value_id.price_extra" style="white-space: nowrap;" t-options='{
                                   "widget": "monetary",
                                    "from_currency": product.currency_id,
                                   "display_currency": website.currency_id
                               }'/>
                      </span>
                  </option>
                </t>
              </select>
            </t>

            <t t-if="variant_id.attribute_id.type == 'radio'">
              <ul class="list-unstyled">
                  <t t-set="inc" t-value="0"/>
                  <t t-foreach="variant_id.value_ids" t-as="value_id">
                      <li class="form-group js_attribute_value" style="margin: 0;">
                          <label class="control-label" style="margin: 0 20px;">
                              <input type="radio" t-att-class="'js_variant_change' if variant_id.attribute_id.create_variant else None" t-att-checked="'checked' if not inc else None" t-att-name="'attribute-%s-%s' % (product.id, variant_id.attribute_id.id)" t-att-value="value_id.id" style="vertical-align: top; margin-right: 10px;"/>
                              <span t-field="value_id.name"/>
                              <span class="badge" t-if="value_id.price_extra">
                                  <t t-esc="value_id.price_extra > 0 and '+' or ''"/><span t-field="value_id.price_extra" style="white-space: nowrap;" t-options='{
                                          "widget": "monetary",
                                          "from_currency": product.currency_id,
                                          "display_currency": website.currency_id
                                       }'/>
                              </span>
                          </label>
                      </li>
                      <t t-set="inc" t-value="inc+1"/>
                  </t>
              </ul>
            </t>

            <t t-if="variant_id.attribute_id.type == 'color'">
              <ul class="list-inline">
                  <t t-set="inc" t-value="0"/>
                  <li t-foreach="variant_id.value_ids" t-as="value_id">
                      <label t-attf-style="background-color:#{value_id.html_color or value_id.name}"
                          t-attf-class="css_attribute_color #{'active' if not inc else ''}">
                        <input type="radio" t-att-class="'js_variant_change' if variant_id.attribute_id.create_variant else None"
                          t-att-checked="'checked' if not inc else None"
                          t-att-name="'attribute-%s-%s' % (product.id, variant_id.attribute_id.id)"
                          t-att-value="value_id.id"
                          t-att-title="value_id.name"/>
                      </label>
                      <t t-set="inc" t-value="inc+1"/>
                  </li>
              </ul>
            </t>

          </li>
        </t>
      </ul>
    </template>

    <!-- extend the generic mail thread message template to add rating widget -->
    <template id="message_thread_rating" inherit_id="website_mail.message_thread" name="Chatter with rating">
        <xpath expr="//section[contains(@class, 'o_website_mail_thread')]" position="attributes">
            <attribute name="t-att-data-rating-enabled">rating_message_values and 1 or 0</attribute>
        </xpath>
        <xpath expr="//textarea[@name='message']" position="before">
            <t t-if="rating_enable">
                <t t-call="rating.rating_star_card">
                    <t t-set="rating_input_name" t-value="'rating'" />
                </t>
            </t>
        </xpath>
        <xpath expr="//ul[contains(@class, 'o_website_comments')]//h5" position="after">
            <t t-if="rating_enable">
                <div t-if="rating_message_values.get(message.id)">
                    <t t-call="rating.rating_star_card">
                        <t t-set="rating_default_value" t-value="rating_message_values.get(message.id)" />
                        <t t-set="rating_disabled" t-value="True" />
                    </t>
                </div>
            </t>
        </xpath>
    </template>

    <template id="wizard_checkout" name="Wizard Checkout">
        <ul class="wizard pull-right hidden-xs">
            <li t-att-class="step==10 and 'text-primary' or 'text-muted'" id="step10">
                <t t-if="step&gt;10 and step&lt;50">
                    <a href="/shop/cart" class="text-success">
                        Review Order<span class="chevron"></span>
                    </a>
                </t>
                <t t-if="not (step&gt;10 and step&lt;50)">
                    Review Order<span class="chevron"></span>
                </t>
            </li>
            <li t-att-class="(step==20 and 'text-primary') or 'text-muted'" id="step20">
                <t t-if="step&gt;20 and step&lt;50">
                    <a href="/shop/checkout" class="text-success">
                        <!-- billing if not loggedin - TODO -->
                        <t t-if="not website_sale_order or not website_sale_order.website_order_line or not website_sale_order.only_services">Shipping &amp;</t>
                            Billing<span class="chevron"/>
                    </a>
                </t>
                <t t-if="not (step&gt;20 and step&lt;50)">
                    <!-- why website_sale_order is not set here ? -->
                    <t t-set="website_sale_order" t-value="website.sale_get_order()" />
                    <t t-if="not website_sale_order or not website_sale_order.website_order_line or not website_sale_order.only_services">Shipping &amp;</t>
                        Billing<span class="chevron"/>
                </t>
            </li>
            <li t-att-class="(step==40 and 'text-primary') or 'text-muted'" id="step40">
                Payment<span class="chevron"></span>
            </li>
            <li t-att-class="(step==50 and 'text-primary') or 'text-muted'" id="step50">
                Confirmation<span class="chevron"></span>
            </li>
        </ul>
    </template>

    <template id="extra_info" name="Checkout Extra Info">
        <t t-call="website.layout">
            <t t-set="no_footer">1</t>
            <div id="wrap">
                <div class="container oe_website_sale">
                    <div class="row">
                        <div class="col-md-8 col-md-offset-2 oe_cart">
                          <div class='row'>
                            <t t-call="website_sale.wizard_checkout">
                                <t t-set="step" t-value="30"/>
                            </t>
                            <h2 class="mb32 ml16">Extra Step</h2>
                          </div>
                        </div>
                    </div>
                </div>
                <div class="oe_structure row">
                    <div class='col-md-6 col-md-offset-3'>
                        <form action="/website_form/" method="post" class="s_website_form form-horizontal container-fluid  text-right-not-xs" enctype="multipart/form-data" data-force_action="shop.sale.order" data-model_name="sale.order" data-success_page="/shop/payment">
                            <div class="form-group form-field o_website_form_custom">
                                <div class="col-md-4 col-sm-5">
                                    <label class="control-label" for="client_order_ref">Your Reference</label>
                                </div>
                                <div class="col-md-8 col-sm-7">
                                    <input type="text" class="form-control o_website_form_input" name="client_order_ref"/>
                                </div>
                            </div>
                            <div class="form-group form-field o_website_form_custom">
                                <div class="col-md-4 col-sm-5">
                                    <label class="control-label" for="Give us your feedback...">Give us your feedback...</label>
                                </div>
                                <div class="col-md-8 col-sm-7">
                                    <textarea class="form-control o_website_form_input" name="Give us your feedback..." />
                                </div>
                            </div>
                            <div class="form-group form-field o_website_form_custom">
                                <div class="col-md-4 col-sm-5">
                                    <label class="control-label" for="a_document">A document to provide ? </label>
                                </div>
                                <div class="col-md-8 col-sm-7">
                                    <input type="file" class="form-control o_website_form_input" name="a_document" />
                                </div>
                            </div>
                            <div class="form-group">
                                <div class="col-md-4 col-sm-5">
                                </div>
                                <div class="col-md-8 col-sm-7">
                                    <a href="/shop/checkout" class="btn btn-default mb32 pull-left"><span class="fa fa-long-arrow-left" /> Previous</a>
                                    <a class="btn btn-default btn-primary pull-right mb32 o_website_form_send" href="/shop/confirm_order">Next <span class="fa fa-long-arrow-right" /></a>
                                </div>
                            </div>
                        </form>
                    </div>
                    <!--
                        <script>
                            $("input[name='client_order_ref']").val(_.unescape('<t t-esc="escape(website_sale_order.client_order_ref or '') or ''"/>'));
                        </script>
                    -->
                </div>
            </div>
        </t>
    </template>

    <template id="extra_info_option" name="Extra Step Option" inherit_id="wizard_checkout" active="False" customize_show="True">
        <xpath expr="//li[@id='step40']" position="replace">
            <li t-att-class="(step==40 and 'text-primary') or 'text-muted'" id="step40">
                <t t-if="step&gt;40 and step&lt;50">
                    <a href="/shop/payment" class="text-success">
                        Payment<span class="chevron"></span>
                    </a>
                </t>
                <t t-if="not (step&gt;40 and step&lt;50)">
                    Payment<span class="chevron"></span>
                </t>
            </li>
        </xpath>
        <xpath expr="//li[@id='step20']" position="after">
            <li t-att-class="(step==30 and 'text-primary') or 'text-muted'" id="step30">
                <t t-if="step&gt;30 and step&lt;50">
                    <a href="/shop/extra_info" class="text-success">
                        Extra Info<span class="chevron"></span>
                    </a>
                </t>
                <t t-if="not (step&gt;30 and step&lt;50)">
                    Extra Info<span class="chevron"></span>
                </t>
            </li>
        </xpath>
    </template>

    <template id="cart_lines" name="Shopping Cart Lines">
        <div t-if="not website_sale_order or not website_sale_order.website_order_line" class="js_cart_lines well well-lg">
          Your cart is empty!
        </div>
        <table class="table table-striped table-condensed js_cart_lines" id="cart_products" t-if="website_sale_order and website_sale_order.website_order_line">
            <thead>
                <tr>
                    <th class="td-img">Product</th>
                    <th></th>
                    <th class="text-center td-qty">Quantity</th>
                    <th class="text-center td-price">Price</th>
                </tr>
            </thead>
            <tbody>
                <t t-foreach="website_sale_order.website_order_line" t-as="line">
                    <tr>
                        <td colspan="2" t-if="not line.product_id.product_tmpl_id" class='td-img'></td>
                        <td align="center" t-if="line.product_id.product_tmpl_id" class='td-img'>
                            <span t-field="line.product_id.image_small" t-options="{'widget': 'image', 'class': 'img-rounded'}" />
                        </td>
                        <td t-if="line.product_id.product_tmpl_id" class='td-product_name'>
                            <div>
                                <a t-attf-href="/shop/product/#{ slug(line.product_id.product_tmpl_id) }">
                                    <strong t-esc="line.product_id.with_context(display_default_code=False).display_name" />
                                </a>
                            </div>
                            <div class="text-muted hidden-xs small">
                                <t t-foreach="line.name.splitlines()[1:]" t-as="name_line">
                                    <span><t t-esc="name_line"/></span><br/>
                                </t>
                            </div>
                            <a href='#' class='js_delete_product hidden-xs no-decoration'> <small><i class='fa fa-trash-o'></i> Remove</small></a>
                        </td>
                        <td class="text-center td-qty">
                            <div class="css_quantity input-group oe_website_spinner">
                                <a t-attf-href="#" class="mb8 input-group-addon js_add_cart_json hidden-xs">
                                    <i class="fa fa-minus"></i>
                                </a>
                                <input type="text" class="js_quantity form-control" t-att-data-line-id="line.id" t-att-data-product-id="line.product_id.id" t-att-value="int(line.product_uom_qty)" />
                                <a t-attf-href="#" class="mb8 input-group-addon float_left js_add_cart_json hidden-xs">
                                    <i class="fa fa-plus"></i>
                                </a>
                            </div>
                        </td>
                        <td class="text-center td-price" name="price">
                            <t t-if="(compute_currency(line.product_id.lst_price) - line.price_reduce ) &gt; 0.01  and website.get_current_pricelist().discount_policy=='without_discount'">
                                <del t-attf-class="#{'text-danger mr8'}" style="white-space: nowrap;" t-esc="compute_currency(line.product_id.website_public_price)" t-options="{'widget': 'monetary', 'display_currency': website.get_current_pricelist().currency_id, 'from_currency': website.currency_id}" />
                            </t>
                            <span t-field="line.price_reduce_taxexcl" style="white-space: nowrap;" t-options="{'widget': 'monetary', 'from_currency': website_sale_order.pricelist_id.currency_id, 'display_currency': website.currency_id}" groups="sale.group_show_price_subtotal" />
                            <span t-field="line.price_reduce_taxinc" style="white-space: nowrap;" t-options="{'widget': 'monetary', 'from_currency': website_sale_order.pricelist_id.currency_id, 'display_currency': website.currency_id}" groups="sale.group_show_price_total" />
                        </td>
                    </tr>
                </t>
            </tbody>
        </table>
        <div class="js_cart_lines row">
            <t t-call="website_sale.total">
                <t t-set='extra_class' t-value='"col-md-5 col-md-offset-7 col-xs-8 col-xs-offset-4"'/>
            </t>
        </div>
    </template>

    <template id="cart" name="Shopping Cart">
        <t t-call="website.layout">
            <div id="wrap">
                <div class="container oe_website_sale">
                    <div class="row">
                        <t t-call="website_sale.wizard_checkout">
                            <t t-set="step" t-value="10" />
                        </t>
                        <h2 class="mb32 ml16">Shopping Cart</h2>
                    </div>
                    <div class="row">
                        <div class="col-md-8 col-sm-9 oe_cart">
                            <t t-call="website_sale.cart_lines" />
                            <div class="clearfix" />
                            <a t-if="not optional_products and website_sale_order and website_sale_order.website_order_line" class="btn btn-primary pull-right mb32" href="/shop/checkout">
                                <span class="hidden-xs">Process Checkout</span>
                                <span class="visible-xs-inline">Checkout</span>
                                <span class="fa fa-long-arrow-right" />
                            </a>
                            <div class="oe_structure" />
                        </div>
                        <div class="col-lg-3 col-lg-offset-1 col-sm-3 col-md-3 text-muted" id="right_column">
                            <h4 class='hidden-xs'>Policies</h4>
                            <ul class="hidden-xs list-unstyled mb32">
                                <li>☑ 30-days money-back guarantee</li>
                                <li>☑ Invoice sent by e-Mail</li>
                            </ul>
                            <h4 class='hidden-xs'>Secure Payment</h4>
                            <ul class="hidden-xs list-unstyled mb32">
                                <li>☑ 256 bit encryption</li>
                                <li>☑ Processed by Ogone</li>
                            </ul>
                        </div>
                    </div>
                </div>
                <div class="oe_structure" />
            </div>
        </t>
    </template>

    <template id="cart_popover" name="Cart Popover">
        <div t-if="not website_sale_order or not website_sale_order.website_order_line" class="well well-lg">
                  Your cart is empty!
                </div>
        <t t-if="website_sale_order and website_sale_order.website_order_line">
            <t t-foreach="website_sale_order.website_order_line" t-as="line">
                <div class="row mb8 cart_line">
                    <div class="col-xs-3">
                        <span t-field="line.product_id.image_small" t-options="{'widget': 'image', 'class': 'img-rounded'}" />
                    </div>
                    <div class="col-xs-9">
                        <a t-attf-href="/shop/product/#{ slug(line.product_id.product_tmpl_id) }">
                            <span t-esc="line.product_id.with_context(display_default_code=False).display_name" class="h6" />
                        </a>
                        <br />
                        <small>Qty: <t t-esc="int(line.product_uom_qty)" /></small>
                    </div>
                </div>
            </t>
            <div class="text-center">
                <span class="h5">
                    <t t-call="website_sale.total" />
                </span>
                <a class="btn btn-primary" href="/shop/cart">
                       View Cart (<t t-esc="website_sale_order.cart_quantity" /> items)
                     </a>
            </div>
        </t>
    </template>

    <template id="suggested_products_list" inherit_id="website_sale.cart_lines" customize_show="True" name="Alternative Products in my cart">
        <xpath expr="//table[@id='cart_products']" position="after">
            <h5 class='text-muted js_cart_lines' t-if="suggested_products">Suggested Accessories:</h5>
            <table t-if="suggested_products" class="js_cart_lines table table-striped table-condensed">
                <tbody>
                    <tr t-foreach="suggested_products" t-as="product">
                        <td class='td-img'>
                            <a t-attf-href="/shop/product/#{ slug(product.product_tmpl_id) }">
                                <span t-field="product.image_small" t-options="{'widget': 'image', 'class': 'img-rounded'}" />
                            </a>
                        </td>
                        <td class='td-product_name'>
                            <div>
                                <a t-attf-href="/shop/product/#{ slug(product.product_tmpl_id) }">
                                    <strong t-field="product.display_name" />
                                </a>
                            </div>
                            <div class="text-muted hidden-xs" t-field="product.description_sale" />
                        </td>
                        <td class='td-price'>
                            <t t-if="(compute_currency(product.lst_price) - product.website_price) &gt; 0.01  and website.get_current_pricelist().discount_policy=='without_discount'">
                                <del class="text-danger mr8" style="white-space: nowrap;" t-field="product.lst_price" t-options="{'widget': 'monetary','from_currency': product.currency_id, 'display_currency': website.currency_id}" />
                            </t>
                            <span t-field="product.website_price" style="white-space: nowrap;" t-options="{'widget': 'monetary','display_currency': website.currency_id}" />
                        </td>
                        <td class="col-md-2 col-sm-3 col-xs-4 text-center">
                            <input class="js_quantity" name="product_id" t-att-data-product-id="product.id" type="hidden" />
                            <a class="btn btn-link js_add_suggested_products">
                                <strong>Add to Cart</strong>
                            </a>
                        </td>
                    </tr>
                </tbody>
            </table>
        </xpath>
    </template>

    <template id="continue_shopping" inherit_id="website_sale.cart" customize_show="True" name="Continue Shopping Button">
        <xpath expr="//a[@href='/shop/checkout']" position="before">
            <a href="/shop" class="btn btn-default mb32">
                <span class="fa fa-long-arrow-left" />
                <span class="hidden-xs">Continue Shopping</span>
                <span class="visible-xs-inline">Continue</span>
            </a>
        </xpath>
    </template>

    <template id="reduction_code" inherit_id="website_sale.cart" active="True" customize_show="True" name="Coupon Code">
        <xpath expr="//div[@id='right_column']" position="inside">
            <h4>Coupon Code</h4>
            <p>
              Have a coupon code? Fill in this field and apply.
            </p>
            <t t-if="code_not_available" name="code_not_available">
                <p class="bg-warning">This promo code is not available</p>
            </t>
            <form t-if="website_sale_order and website_sale_order.website_order_line" action="/shop/pricelist" method="post" class="mb32" name="coupon_code">
                <input type="hidden" name="csrf_token" t-att-value="request.csrf_token()" />
                <div class="input-group">
                    <input name="promo" class="form-control" type="text" placeholder="code..." t-att-value="website_sale_order.pricelist_id.code or None" />
                    <div class="input-group-btn">
                        <a class="btn btn-default a-submit">Apply</a>
                    </div>
                </div>
            </form>
        </xpath>
    </template>

    <template id="checkout">
        <t t-call="website.layout">
            <t t-set="additional_title">Shop - Checkout</t>
            <t t-set="no_footer">1</t>
            <div id="wrap">
                <div class="container oe_website_sale">
                    <t t-set="same_shipping" t-value="bool(order.partner_shipping_id==order.partner_id or only_services)" />
                    <div class="row">
                        <div class="col-md-8 col-md-offset-2 oe_cart">
                            <div class='row'>
                                <t t-call="website_sale.wizard_checkout">
                                    <t t-set="step" t-value="20" />
                                </t>
                            </div>
                            <div class="row">
                                <div class="col-md-12">
                                    <h3 class="page-header">Billing Address</h3>
                                </div>
                                <div class="col-md-6 one_kanban">
                                    <t t-call="website_sale.address_kanban">
                                        <t t-set='contact' t-value="order.partner_id"/>
                                        <t t-set='selected' t-value="1"/>
                                        <t t-set='readonly' t-value="1"/>
                                    </t>
                                </div>
                            </div>
                            <t t-if="not only_services">
                                <div class="row">
                                    <div class="col-md-12">
                                        <h3 class="page-header mt16">Shipping Address
                                        </h3>
                                    </div>
                                </div>
                                <div class="row all_shipping">
                                    <div class="col-md-12">
                                        <div class="row mt8">
                                            <div class="col-sm-12 col-md-12 one_kanban">
                                                <form action="/shop/address" method="post" class=''>
                                                    <input type="hidden" name="csrf_token" t-att-value="request.csrf_token()" />
                                                    <a class='a-submit btn btn-default mb16 btn-block'>
                                                        <i class="fa fa-plus-square" aria-hidden="true"></i> Add an address
                                                    </a>
                                                </form>
                                            </div>
                                            <t t-foreach="shippings" t-as="ship">
                                                <div class="col-sm-12 col-md-6 one_kanban">
                                                    <t t-call="website_sale.address_kanban">
                                                        <t t-set='contact' t-value="ship"/>
                                                        <t t-set='selected' t-value="order.partner_shipping_id==ship"/>
                                                        <t t-set='readonly' t-value="bool(len(shippings)==1)"/>
                                                        <t t-set='edit_billing' t-value="bool(ship==order.partner_id)"/>
                                                    </t>
                                                </div>
                                            </t>
                                        </div>
                                    </div>
                                </div>
                            </t>
                            <div class="clearfix" />
                            <div>
                                <a href="/shop/cart" class="btn btn-default mb32">
                                    <span class="fa fa-long-arrow-left" /> Return to Cart</a>
                                <a class="btn btn-default btn-primary pull-right mb32 " href="/shop/confirm_order">Confirm <span class="fa fa-long-arrow-right" /></a>
                            </div>
                        </div>
                    </div>
                </div>
            </div>
        </t>
    </template>

    <template id="address_kanban" name="Kanban address">
            <form action="/shop/checkout" method="POST" class='hide'>
                <input type="hidden" name="csrf_token" t-att-value="request.csrf_token()" />
                <input type="hidden" name="partner_id" t-att-value="contact.id" />
                <t t-if='edit_billing'>
                    <input type="hidden" name="callback" value="/shop/checkout?use_billing" />
                </t>
                <input type='submit'/>
            </form>
            <a class='btn btn-link pull-right fa fa-edit js_edit_address no-decoration' title="Edit this address"></a>
            <div t-att-class="'panel panel-default %s' % (selected and 'border_primary' or 'js_change_shipping')">
                <div class='panel-body' style='min-height: 130px;'>
                    <t t-esc="contact" t-options="dict(widget='contact', fields=['name', 'address'], no_marker=True)"/>
                </div>
                <div class='panel-footer' t-if='not readonly'>
                    <span class='btn-ship' t-att-style="'' if selected else 'display:none;'">
                        <a class="btn btn-block btn-primary">
                            <i class='fa fa-check'></i> Ship to this address
                        </a>
                    </span>
                    <span class='btn-ship' t-att-style="'' if not selected else 'display:none;'">
                        <a class="btn btn-block btn-default">
                            Select this address
                        </a>
                    </span>
                </div>
            </div>
    </template>

    <template id="address" name="Address Management">
        <t t-set="no_footer">1</t>
        <t t-call="website.layout">
            <div id="wrap">
                <div class="container oe_website_sale">
                    <div class='row'>
                        <t t-call="website_sale.wizard_checkout">
                            <t t-set="step" t-value="20" />
                        </t>
                    </div>
                    <div class="row">
                        <div class="col-md-9 oe_cart">
                            <div class="row">
                                <t t-if="mode == ('new', 'billing')">
                                    <h2 class="page-header mt16 ml16">Your Address
                                        <small> or </small>
                                        <t t-set='connect' t-value="request.env['ir.config_parameter'].sudo().get_param('auth_signup.allow_uninvited') == 'True' and ('signup', 'Sign Up') or ('login', 'Log In')"/>
                                        <a t-attf-href='/web/{{connect[0]}}?redirect=/shop/checkout' class='btn btn-primary' style="margin-top: -11px"><t t-esc='connect[1]'/></a>
                                    </h2>
                                </t>
                                <t t-if="mode == ('edit', 'billing')">
                                    <h2 class="page-header mt16 ml16">Your Address</h2>
                                </t>
                                <t t-if="mode[1] == 'shipping'">
                                    <h2 class="page-header mt16 ml16">Shipping Address </h2>
                                </t>
                                <t t-if="error" t-foreach="error.get('error_message', [])" t-as="err">
                                    <h4 class="text-danger" t-esc="err" />
                                </t>
                                <form name="/shop/checkout" method="post" class="checkout_autoformat">
                                    <div t-attf-class="form-group #{error.get('name') and 'has-error' or ''} col-md-12 div_name">
                                        <label class="control-label" for="name">Name</label>
                                        <input type="text" name="name" class="form-control" t-att-value="'name' in checkout and checkout['name']" />
                                    </div>
                                    <div class="clearfix" />
                                    <t t-if="mode[1] == 'billing'">
                                        <div t-attf-class="form-group #{error.get('email') and 'has-error' or ''} col-md-6" id="div_email">
                                            <label class="control-label" for="email">Email</label>
                                            <input type="email" name="email" class="form-control" t-att-value="'email' in checkout and checkout['email']" />
                                        </div>
                                    </t>
                                    <div t-attf-class="form-group #{error.get('phone') and 'has-error' or ''} col-md-6" id="div_phone">
                                        <label class="control-label" for="phone">Phone</label>
                                        <input type="tel" name="phone" class="form-control" t-att-value="'phone' in checkout and checkout['phone']" />
                                    </div>
                                    <div class="clearfix" />
                                    <t t-if="mode == ('new', 'billing')">
                                        <div t-attf-class="form-group #{error.get('company_name') and 'has-error' or ''} col-md-6">
                                            <label class="control-label" for="company_name">Company Name</label>
                                            <input type="text" name="company_name" class="form-control" t-att-value="'company_name' in checkout and checkout['company_name']" />
                                        </div>
                                        <div t-attf-class="form-group #{error.get('vat') and 'has-error' or ''} col-md-6 div_vat">
                                            <label class="control-label" for="vat">TIN / VAT </label>
                                            <input type="text" name="vat" class="form-control" t-att-value="'vat' in checkout and checkout['vat']" />
                                        </div>
                                    </t>
                                    <div class="clearfix" />
                                    <div t-attf-class="form-group #{error.get('street') and 'has-error' or ''} col-md-12 div_street">
                                        <label class="control-label" for="street">Street <span class="hidden-xs"> and Number</span></label>
                                        <input type="text" name="street" class="form-control" t-att-value="'street' in checkout and checkout['street']" />
                                    </div>
                                    <div t-attf-class="form-group #{error.get('street2') and 'has-error' or ''} col-md-12 div_street2">
                                        <label class="control-label" for="street2">Street 2</label>
                                        <input type="text" name="street2" class="form-control" t-att-value="'street2' in checkout and checkout['street2']" />
                                    </div>
                                    <div class="clearfix" />
                                    <t t-set='zip_city' t-value='country and [x for x in country.get_address_fields() if x in ["zip", "city"]] or ["city", "zip"]'/>
                                    <t t-if="'zip' in zip_city and zip_city.index('zip') &lt; zip_city.index('city')">
                                        <div t-attf-class="form-group #{error.get('zip') and 'has-error' or ''} col-sm-4 div_zip">
                                            <label class="control-label" for="zip">Zip Code</label>
                                            <input type="text" name="zip" class="form-control" t-att-value="'zip' in checkout and checkout['zip']" />
                                        </div>
                                    </t>
                                    <div t-attf-class="form-group #{error.get('city') and 'has-error' or ''} col-sm-8 div_city">
                                        <label class="control-label" for="city">City</label>
                                        <input type="text" name="city" class="form-control" t-att-value="'city' in checkout and checkout['city']" />
                                    </div>
                                    <t t-if="'zip' in zip_city and zip_city.index('zip') &gt; zip_city.index('city')">
                                        <div t-attf-class="form-group #{error.get('zip') and 'has-error' or ''} col-sm-4 div_zip">
                                            <label class="control-label" for="zip">Zip Code</label>
                                            <input type="text" name="zip" class="form-control" t-att-value="'zip' in checkout and checkout['zip']" />
                                        </div>
                                    </t>
                                    <div class="clearfix" />
                                    <div t-attf-class="form-group #{error.get('country_id') and 'has-error' or ''} col-md-6 div_country">
                                        <label class="control-label" for="country_id">Country</label>
                                        <select id="country_id" name="country_id" class="form-control">
                                            <option value="">Country...</option>
                                            <t t-foreach="countries" t-as="c">
                                                <option t-att-value="c.id" t-att-selected="c.id == (country and country.id or -1)">
                                                    <t t-esc="c.name" />
                                                </option>
                                            </t>
                                        </select>
                                    </div>
                                    <div t-attf-class="form-group #{error.get('state_id') and 'has-error' or ''} col-md-6 div_state" t-att-style="(not country or not country.state_ids) and 'display: none'">
                                        <label class="control-label" for="state_id">State / Province</label>
                                        <select name="state_id" class="form-control" data-init="1">
                                            <option value="">State / Province...</option>
                                            <t t-foreach="country and country.state_ids or []" t-as="s">
                                                <option t-att-value="s.id" t-att-selected="s.id == ('state_id' in checkout and country and checkout['state_id'] != '' and int(checkout['state_id']))">
                                                    <t t-esc="s.name" />
                                                </option>
                                            </t>
                                        </select>
                                    </div>

                                    <input type="hidden" name="csrf_token" t-att-value="request.csrf_token()" />
                                    <input type="hidden" name="submitted" value="1" />
                                    <input type="hidden" name="partner_id" t-att-value="partner_id or '0'" />
                                    <input type="hidden" name="callback" t-att-value="callback" />
                                    <!-- Example -->
                                    <input type="hidden" name="field_required" t-att-value="mode[1] == 'billing' and 'phone,name' or ''" />

                                    <div class="clearfix"/>
                                    <div style='padding: 0 15px'>
                                        <a t-att-href="mode == ('new', 'billing') and '/shop/cart' or '/shop/checkout'" class="btn btn-default mb32">
                                            <span class="fa fa-long-arrow-left" /> Back
                                        </a>
                                        <a class="btn btn-default btn-primary pull-right mb32 a-submit">
                                            <span>Next </span><span class="fa fa-long-arrow-right" />
                                        </a>
                                    </div>
                                </form>
                            </div>
                        </div>
                        <div class="col-md-3 text-muted hidden-sm hidden-xs">
                            <h2 class="page-header mt16 text-center">Your Order</h2>
                            <t t-set="website_sale_order" t-value="website.sale_get_order()" />
                            <t t-call="website_sale.total" />
                        </div>
                    </div>
                </div>
            </div>
        </t>
    </template>
    <template id="payment" name="Payment">
        <t t-call="website.layout">
            <t t-set="additional_title">Shop - Select Payment Method</t>
            <t t-set="no_footer">1</t>

            <div id="wrap">
                <div class="container oe_website_sale">
                    <div class="row">
                        <div class="col-lg-8 col-sm-9">
                            <t t-foreach="errors" t-as="error">
                                <div class="alert alert-danger" t-if="error">
                                    <h4>
                                        <t t-esc="error[0]" />
                                    </h4>
                                    <t t-esc="error[1]" />
                                </div>
                            </t>
                        </div>
                        <div class="col-md-8 col-md-offset-2 oe_cart">
                          <div class='row'>
                            <t t-call="website_sale.wizard_checkout">
                                <t t-set="step" t-value="40" />
                            </t>
                            <h2 class="mb32 ml16">Confirm Order</h2>
                         </div>
                         <div class="row">
                            <div class='col-md-12'>
                                <table class="table table-striped table-condensed" id="cart_products" t-if="website_sale_order and website_sale_order.website_order_line">
                                    <thead>
                                        <tr>
                                            <th class='td-img'>Product</th>
                                            <th></th>
                                            <th class='td-qty'>Quantity</th>
                                            <th class='text-center td-price'>Price</th>
                                        </tr>
                                    </thead>
                                    <tbody>
                                        <tr t-foreach="website_sale_order.website_order_line" t-as="line">
                                            <td class='' colspan="2" t-if="not line.product_id.product_tmpl_id"></td>
                                            <td class='td-img' t-if="line.product_id.product_tmpl_id">
                                                <a t-attf-href="/shop/product/#{ slug(line.product_id.product_tmpl_id) }">
                                                    <span t-field="line.product_id.image_small" t-options="{'widget': 'image', 'class': 'img-rounded'}" />
                                                </a>
                                            </td>
                                            <td class='td-product_name' t-if="line.product_id.product_tmpl_id">
                                                <div>
                                                    <strong t-field="line.product_id.with_context(display_default_code=False).display_name" />
                                                </div>
                                                <div class="text-muted hidden-xs small">
                                                    <t t-foreach="line.name.splitlines()[1:]" t-as="name_line">
                                                        <span><t t-esc="name_line"/></span><br/>
                                                    </t>
                                                </div>
                                            </td>
                                            <td class='td-qty'>
                                                <div t-esc="line.product_uom_qty" />
                                            </td>
                                            <td class="text-center td-price">
                                                <span t-field="line.price_unit" style="white-space: nowrap;" t-options="{'widget': 'monetary','from_currency': website_sale_order.pricelist_id.currency_id,'display_currency': website.currency_id}" />
                                            </td>
                                        </tr>
                                    </tbody>
                                </table>
                            </div>
                            <div class="row">
                                <div class="col-lg-5 col-sm-4 col-md-4 text-muted" id="coupon_box"/>
                                <t t-call="website_sale.total">
<<<<<<< HEAD
                                    <t t-set='extra_class' t-value='"col-md-5 col-md-offset-7 col-xs-8 col-xs-offset-4"'/>
=======
                                    <t t-set='extra_class' t-value='"col-lg-7 col-sm-8 col-md-8"'/>
>>>>>>> eddefc99
                                </t>
                            </div>
                            <div class="clearfix" />
                            <div class="oe_structure" />
                            <div class="js_payment mb64 row" t-if="acquirers and website_sale_order.amount_total" id="payment_method">
                                <div class="col-lg-5 col-sm-6">
                                    <h4>Payment Method:</h4>
                                    <ul class="list-unstyled">
                                        <t t-set="payment_methods_available" t-value="False"/>
                                        <t t-set="partner_country" t-value="website_sale_order and website_sale_order.partner_invoice_id.country_id"/>
                                        <t t-foreach="acquirers or []" t-as="acquirer">
                                          <li t-if="not acquirer.country_ids or partner_country in acquirer.country_ids">
                                            <label t-if="acquirer.button">
                                                <input t-att-value="acquirer.id" type="radio" name="acquirer" t-att-checked="acquirers[0] == acquirer" />
                                                <span t-field="acquirer.image_small" t-att-title="acquirer.name" t-options='{"widget": "image", "style":"max-width: 60px; display: inline-block"}'/>
                                                <span t-field="acquirer.name" />
                                                <span t-if="acquirer.fees_active">(processing fees apply)</span>
                                            </label>
                                            <t t-set="payment_methods_available" t-value="True"/>
                                          </li>
                                        </t>
                                        <li t-if="not payment_methods_available">
                                          <div class="alert alert-warning">
                                            <span>No payment gateway is available for your country</span>
                                          </div>
                                        </li>
                                        <li t-if="any(token for token in tokens if not token.acquirer_id.country_ids or partner_country in token.acquirer_id.country_ids)">
                                            <label>
                                                <input type="radio" name="acquirer" />
                                                <span class='fa fa-2x fa-credit-card'/>
                                                Saved Cards
                                            </label>

                                            <div class="list-group">
                                                <t t-foreach='tokens' t-as='token'>
                                                    <a t-if="not token.acquirer_id.country_ids or partner_country in token.acquirer_id.country_ids" class="list-group-item btn_payment_token" t-att-data-acquirer="token.acquirer_id.id" t-att-data-token='token.id'>
                                                        <span class="js_radio fa fa-circle-o"></span>&amp;nbsp;
                                                        <t t-esc="token.name" />
                                                        <t t-if="len(set(tokens.mapped('acquirer_id')))>1">
                                                            (<t t-esc='token.acquirer_id.name'/>)
                                                        </t>
                                                        <span t-if="token.acquirer_id.fees_active">(processing fees apply)</span>
                                                    </a>
                                                </t>
                                            </div>
                                        </li>
                                    </ul>
                                </div>
                                <div class="col-lg-5 col-lg-offset-2 col-sm-6 text-right">
                                    <t t-foreach="acquirers or []" t-as="acquirer" id="acquirers_list">
                                        <div t-att-data-id="acquirer.id" class="oe_sale_acquirer_button hidden pull-right">
                                            <div t-raw="acquirer.button" />
                                            <div class="token_hide">
                                                <div t-if="acquirer.save_token == 'ask'">
                                                    <input type="checkbox" name="odoo_save_token" id="odoo_save_token"/>
                                                    <label for="odoo_save_token">Save my payment data</label>
                                                </div>
                                                <div class="pre_msg" t-field="acquirer.pre_msg" />
                                            </div>
                                        </div>
                                    </t>
                                </div>
                            </div>
                            <div class="js_payment mb64 row" t-if="not website_sale_order.amount_total" id="payment_method">
                                <div class="col-sm-12">
                                    <form target="_self" action="/shop/payment/validate" method="post" class="pull-right">
                                        <input type="hidden" name="csrf_token" t-att-value="request.csrf_token()" />
                                        <a style="width:127px;" class="btn btn-primary a-submit">
                                            <span t-if="order.amount_total &gt; 0">Pay Now <span class="fa fa-long-arrow-right"></span></span>
                                            <span t-if="order.amount_total == 0">Confirm Order <span class="fa fa-long-arrow-right"></span></span>
                                        </a>
                                    </form>
                                </div>
                            </div>
                          </div>
                        </div>


                    </div>
                </div>
                <div class="oe_structure" />
            </div>
        </t>
    </template>

    <template id="reduction_code_payment" inherit_id="website_sale.payment" active="True" customize_show="True" name="Coupon Code">
        <xpath expr="//div[@id='coupon_box']" position="inside">
            <p>
              Have a coupon code? Fill in this field and apply.
            </p>
            <t t-if="code_not_available" name="code_not_available">
                <p class="bg-warning">This promo code is not available</p>
            </t>
            <form t-if="website_sale_order and website_sale_order.website_order_line" action="/shop/pricelist_payment" method="post" class="mb32" name="coupon_code">
                <input type="hidden" name="csrf_token" t-att-value="request.csrf_token()" />
                <div class="input-group">
                    <input name="promo" class="form-control" type="text" placeholder="code..." t-att-value="website_sale_order.pricelist_id.code or None" />
                    <div class="input-group-btn">
                        <a class="btn btn-default a-submit">Apply</a>
                    </div>
                </div>
            </form>
        </xpath>
    </template>

    <template id="payment_sale_note" inherit_id="payment" name="Accept Terms &amp; Conditions" customize_show="True" active="False">
        <xpath expr="//t[@id='acquirers_list']" position="before">
            <div class="oe_accept_cgv_button">
                <label>
                    <input type="checkbox" checked="checked" id="checkbox_cgv" />
                    I agree to the <a target='_BLANK' href='/shop/terms'>terms &amp; conditions</a>

                </label>
            </div>
        </xpath>
    </template>

    <template id="confirmation">
        <t t-call="website.layout">
            <t t-set="additional_title">Shop - Confirmed</t>
            <div id="wrap">
                <div class="container oe_website_sale">
                    <div class="row">
                        <div class="col-md-9">
                            <h1 class="mb32">Order <em t-field="order.name" /> Confirmed</h1>
                            <div class="thanks_msg">
                                <h2>Thank you for your order.
                                          <a class="btn btn-primary pull-right hidden-xs" href="/shop/print" target="_blank"><i class="fa fa-print"></i> Print
                                          </a></h2>
                                <div class="oe_website_sale_tx_status" t-att-data-order-id="order.id"></div>
                            </div>
                        </div>
                    </div>
                        <div class="row">
                            <div class="col-md-9">
                                <div class="oe_cart">
                                    <h3 class="mt32 text-left">
                                        <strong>Order Details:</strong>
                                    </h3>
                                    <table class="table table-striped table-condensed">
                                        <thead>
                                            <tr>
                                                <th class='td-product_name'>Products</th>
                                                <th class='td-qty'>Quantity</th>
                                                <th class="text-right td-price">Unit Price</th>
                                                <th class="text-right td-price-total">Subtotal</th>
                                            </tr>
                                        </thead>
                                        <tbody>
                                          <tr t-foreach="order.order_line" t-as="line">
                                              <td class='td-product_name'>
                                                  <div>
                                                      <a t-attf-href="/shop/product/#{ slug(line.product_id.product_tmpl_id) }">
                                                          <strong t-esc="line.product_id.with_context(display_default_code=False).display_name"/>
                                                      </a>
                                                  </div>
                                                  <div class="text-muted hidden-xs small">
                                                      <t t-foreach="line.name.splitlines()[1:]" t-as="name_line">
                                                          <span><t t-esc="name_line"/></span><br/>
                                                      </t>
                                                  </div>
                                              </td>
                                              <td class='td-qty'>
                                                  <div id="quote_qty">
                                                      <span t-field="line.product_uom_qty"/>
                                                      <span class='hidden-xs' t-field="line.product_uom"/>
                                                  </div>
                                              </td>
                                              <td class='td-price'>
                                                  <span class="text-right">
                                                      <div t-field="line.price_unit"
                                                          t-options='{"widget": "monetary", "display_currency": order.pricelist_id.currency_id}'/>
                                                  </span>
                                              </td>
                                              <td class='td-price-total'>
                                                  <div class="text-right"
                                                      t-field="line.price_subtotal"
                                                      t-options='{"widget": "monetary", "display_currency": order.pricelist_id.currency_id}'/>
                                              </td>
                                          </tr>
                                        </tbody>
                                    </table>
                                    <table class='table'>
                                      <tr>
                                          <td class="col-md-8"></td>
                                          <td class="text-right col-sm-2 col-xs-3">Subtotal:</td>
                                          <td class="text-right-not-xs text-left-xs col-sm-2 col-xs-3">
                                              <span t-field="order.amount_untaxed" style="white-space: nowrap;" t-options="{'widget': 'monetary','from_currency': order.pricelist_id.currency_id,'display_currency': website.currency_id}" />
                                          </td>
                                      </tr>
                                      <tr>
                                          <td class='noborder'></td>
                                          <td class="text-right noborder">Taxes:</td>
                                          <td class="text-right-not-xs text-left-xs noborder">
                                               <span t-field="order.amount_tax" style="white-space: nowrap;" t-options="{'widget': 'monetary', 'from_currency': order.pricelist_id.currency_id, 'display_currency': website.currency_id}" />
                                          </td>
                                      </tr>
                                      <tr>
                                          <td class='noborder'></td>
                                          <td class="text-right"><strong>Total:</strong></td>
                                          <td class="text-right-not-xs text-left-xs">
                                              <strong t-field="order.amount_total"
                                                  t-options='{"widget": "monetary", "display_currency": order.pricelist_id.currency_id}'/>
                                          </td>
                                      </tr>
                                    </table>
                                    <div class="clearfix" />
                                    <div class="oe_structure" />
                                    <h3 class="text-left">
                                        <strong>Payment information:</strong>
                                    </h3>
                                    <table class="table">
                                        <tbody>
                                            <tr>
                                                <td colspan="2">
                                                    <t t-esc="order.payment_acquirer_id.name" />
                                                </td>
                                                <td class="text-right" width="100">
                                                    <strong>Total:</strong>
                                                </td>
                                                <td class="text-right" width="100">
                                                    <strong t-field="order.amount_total" t-options="{'widget': 'monetary', 'display_currency': order.pricelist_id.currency_id}" />
                                                </td>
                                            </tr>
                                        </tbody>
                                    </table>
                                    <t t-call="website_sale.payment_confirmation_status" />
                                </div>
                            </div>
                            <div class="col-md-3 hidden-sm hidden-xs text-muted">
                                <h3 class='mt32'>&amp;nbsp;</h3>
                                <t t-call='website_sale.bill_to'>
                                    <t t-set="order" t-value= "order"/>
                                </t>
                            </div>
                        </div>
                </div>
                <div class="oe_structure" />
            </div>
        </t>
    </template>

    <template id="order_state_message" name="Order State Message">
        <t groups="base.group_system">
            <a class="btn btn-primary pull-right" target="_blank" t-att-href="'/web#model=%s&amp;id=%s&amp;action=%s&amp;view_type=form' % ('payment.acquirer',acquirer_id.id, 'payment.action_payment_acquirer')">
                <i class="fa fa-cog"></i> Configure Transfer Details</a>
        </t>
        <t t-if="(not_order and state == 'error') or (not tx_ids and state == 'error')">
            <p>There seems to be an error with your request.</p>
        </t>
        <t t-if="not tx_ids and state == 'done'">
            <p>Your order has been confirmed, thank you for your loyalty.</p>
        </t>
        <t t-if="tx_ids and state == 'done'">
            <p>Your payment has been received.</p>
        </t>
        <t t-if="tx_ids and state == 'authorized'">
            <p>Your payment has been authorized.</p>
        </t>
        <t t-if="tx_ids and state == 'cancel'">
            <p>The payment seems to have been canceled.</p>
        </t>
        <t t-if="tx_ids and state == 'pending' and validation">
            <p>Your transaction is waiting a manual confirmation.</p>
            <br />
            <t t-if="tx_post_msg">
                <div class="hidden-print">
                    <t t-raw="tx_post_msg" />
                </div>
            </t>
        </t>
        <t t-if="tx_ids and state not in ['done', 'cancel', 'pending', 'authorized']">
            <p>Your transaction is waiting confirmation.</p>
        </t>
    </template>

    <template id="total">
        <div id="cart_total" t-att-class="extra_class or ''" t-if="website_sale_order">
            <div class="row" id="order_total_untaxed">
                <span class="col-xs-6 text-right text-muted">Subtotal:</span>
                <span class="col-xs-6 text-right-not-xs text-left-xs text-muted">
                    <span t-field="website_sale_order.amount_untaxed" style="white-space: nowrap;" t-options="{'widget': 'monetary','from_currency': website_sale_order.pricelist_id.currency_id,'display_currency': website.currency_id}" />
                </span>
            </div>
            <div class="row" id="order_total_taxes">
                <span class="col-xs-6 text-right text-muted" title="Taxes may be updated after providing shipping address"> Taxes:</span>
                <span class="col-xs-6 text-right-not-xs text-left-xs text-muted">
                    <span t-field="website_sale_order.amount_tax" style="white-space: nowrap;" t-options="{'widget': 'monetary', 'from_currency': website_sale_order.pricelist_id.currency_id, 'display_currency': website.currency_id}" />
                </span>
            </div>
            <div class="row" id="order_total">
                <span class="col-xs-6 text-right h4">Total:</span>
                <span class="col-xs-6 text-right-not-xs text-left-xs h4" style="white-space: nowrap;">
                    <span t-field="website_sale_order.amount_total" style="white-space: nowrap;" t-options="{'widget': 'monetary','from_currency': website_sale_order.pricelist_id.currency_id,'display_currency': website.currency_id}" />
                </span>
            </div>
        </div>
    </template>

    <template id="payment_confirmation_status">
        <t t-if="order.payment_acquirer_id.auto_confirm == 'none'">
            <div class="panel panel-info">
                <div class="panel-heading" t-raw="order.payment_acquirer_id.pending_msg" />
                <div class="panel-body" t-if="order.payment_acquirer_id.post_msg">
                    <t t-raw="order.payment_acquirer_id.post_msg" />
                </div>
            </div>
        </t>
        <t t-if="order.payment_acquirer_id.auto_confirm != 'none'">
            <t t-if="order.payment_tx_id.state == 'pending'">
                <div class="alert alert-info" role="alert">
                    <t t-raw="order.payment_acquirer_id.pending_msg" />
                </div>
            </t>
            <t t-if="order.payment_tx_id.state == 'done'">
                <div class="alert alert-success" role="alert">
                    <t t-raw="order.payment_acquirer_id.done_msg" />
                </div>
            </t>
            <t t-if="order.payment_tx_id.state == 'cancel'">
                <div class="alert alert-danger" role="alert">
                    <t t-raw="order.payment_acquirer_id.cancel_msg" />
                </div>
            </t>
            <t t-if="order.payment_tx_id.state == 'error'">
                <div class="alert alert-danger" role="alert">
                    <t t-raw="order.payment_acquirer_id.error_msg" />
                </div>
            </t>
        </t>
    </template>

    <template id="payment_token_form">
        <form method='POST' action="/shop/payment/transaction_token">
            <input type="hidden" name="csrf_token" t-att-value="request.csrf_token()"/>
            <input type="hidden" name="tx_id" t-att-value="tx.id"/>
        </form>
    </template>

    <template id="payment_token_form_confirm">
        <t t-call="website.layout">
            <t t-set="additional_title">Shop - Confirm payment</t>
            <div id="wrap">
                <div class="container oe_website_sale">
                    <div class="row">
                        <t t-call="website_sale.wizard_checkout">
                            <t t-set="step" t-value="40" />
                        </t>
                        <h2 class="mb32 ml16">Confirm <em t-field="tx.sale_order_id.name" /> Payment</h2>
                    </div>
                    <div class="row">
                        <div class="col-lg-8 col-md-9 col-sm-12">
                            <div class='row'>
                                <div class='col-sm-4 well'>
                                    <div class="h4 text-center">Summary</div>
                                    <t t-call="website_sale.total">
                                        <t t-set='website_sale_order' t-value='tx.sale_order_id'/>
                                    </t>
                                    <i class='text-danger' t-if="tx.acquirer_id.fees_active">! Some processing fees will be applied</i>
                                </div>
                                <div class="oe_pay_token col-sm-8">
                                  <div class="panel panel-info">
                                    <div class="panel-body">
                                        <div class='js_token_load' style='display:none;'>Transaction processing ...</div>
                                        <div class='js_token_load'>
                                            <p class="text-center">
                                                <i class="fa fa-3x fa-credit-card text-muted" aria-hidden="true"></i><br/>
                                                Are you sure you want to pay with this card: <br/>
                                                <b><t t-esc='tx.payment_token_id.short_name'/></b>
                                            </p>

                                            <div class='mt16 text-center'>
                                                <form action="/shop/payment/transaction_token/confirm" method='POST'>
                                                    <input type="hidden" name="csrf_token" t-att-value="request.csrf_token()"/>
                                                    <input type='hidden' name='tx' t-att-value='tx.id'/>
                                                    <a class="btn btn-success btn-md js_btn_valid_tx">Yes, pay with this card</a>
                                                    <a href='/shop/payment' class="btn btn-danger btn-md">No, choose another method</a>
                                                </form>
                                            </div>
                                        </div>
                                    </div>
                                  </div>
                                </div>
                            </div>
                        </div>
                        <div class="col-lg-3 col-lg-offset-1 col-md-3 hidden-xs hidden-sm text-muted">
                            <t t-call='website_sale.bill_to'>
                                <t t-set="order" t-value= "tx.sale_order_id"/>
                            </t>
                        </div>
                    </div>
                </div>
                <div class="oe_structure" />
            </div>
        </t>


    </template>

    <template id='website_sale.bill_to' name="Bill to">
        <div class="panel panel-info break-word">
          <div class="panel-heading">Bill To:</div>
          <div class="panel-body">
            <div class='o_div_text_overflow' t-field="order.partner_invoice_id" t-options="{'widget': 'contact','fields': ['address', 'name', 'phone', 'email']}" />
          </div>
        </div>
        <t t-if="not order.only_services">
            <div class="panel panel-info break-word">
              <div class="panel-heading">Ship To:</div>
              <div class="panel-body">
                <div class='o_div_text_overflow' t-field="order.partner_shipping_id" t-options="{'widget': 'contact','fields': ['address', 'name', 'phone']}" />
              </div>
            </div>
        </t>
    </template>

    <template id="website.layout_footer_copyright" inherit_id="website.layout" name="Footer Copyright">
        <xpath expr="//footer" position="inside">
            <div class="container mt16 mb8">
                <div class="pull-right" t-ignore="true" t-if="not editable">
                                                      Powered by <a target="_blank" class="label label-danger" href="http://www.odoo.com/page/website-builder">Odoo</a>,
                                                      the #1 <a target="_blank" href="http://www.odoo.com/page/e-commerce">Open Source eCommerce</a>.
                                                    </div>
                <div class="pull-left text-muted">
                                                      Copyright &amp;copy; <span t-field="res_company.name">Company name</span></div>
            </div>
        </xpath>
    </template>

    <!-- User Navbar -->
    <template id="content_new_product" inherit_id="website.user_navbar">
        <xpath expr="//div[@id='o_website_add_page_modal']//ul" position="inside">
            <li groups="sales_team.group_sale_manager">
                <a id="create-new-product" href="#" data-action="new_product">
                    <i class="fa fa-shopping-cart" />
                    <p>New Product</p>
                </a>
            </li>
        </xpath>
    </template>

    <template id="orders_followup_products_links" name="Orders Followup Products Links" inherit_id="website_portal_sale.orders_followup">
        <xpath expr="//div[@id='product_name']/*" position="replace">
            <a t-if="ol.product_id.website_published" t-att-href="ol.product_id.website_url">
                <span t-esc="ol.name" />
            </a>
            <t t-if="not ol.product_id.website_published">
                <span t-esc="ol.name" />
            </t>
        </xpath>
    </template>

    <template id="terms" name="Terms &amp; Conditions">
        <t t-call="website.layout">
          <div id="wrap">
              <div class="oe_structure">
                <section class="s_title">
                  <div class="container">
                    <div class="row">
                      <div class="col-md-12">
                        <h1 class="text-center">Terms &amp;amp; Conditions</h1>
                        <div class="well s_well clearfix">
                            <ul>
                                <li>The <b>Intellectual Property</b> disclosure will inform users that the contents, logo and other visual media you created is your property and is protected by copyright laws.</li>
                                <li>A <b>Termination</b> clause will inform that users’ accounts on your website and mobile app or users’ access to your website and mobile (if users can’t have an account with you) can be terminated in case of abuses or at your sole discretion.</li>
                                <li>A <b>Governing Law</b> will inform users which laws govern the agreement. This should the country in which your company is headquartered or the country from which you operate your web site and mobile app.</li>
                                <li>A <b>Links To Other Web Sites</b> clause will inform users that you are not responsible for any third party web sites that you link to. This kind of clause will generally inform users that they are responsible for reading and agreeing (or disagreeing) with the Terms and Conditions or Privacy Policies of these third parties.</li>
                                <li>If your website or mobile apps allows users to create content and make that content public to other users, a <b>Content</b> section will inform users that they own the rights to the content they have created.<br/>The “Content” clause usually mentions that users must give you (the website or mobile app developer) a license so that you can share this content on your website/mobile app and to make it available to other users.<br/>Because the content created by users is public to other users, a DMCA notice clause (or Copyright Infringement ) section is helpful to inform users and copyright authors that, if any content is found to be a copyright infringement, you will respond to any DMCA take down notices received and you will take down the content.</li>
                                <li>A <b>Limit What Users Can Do</b> clause can inform users that by agreeing to use your service, they’re also agreeing to not do certain things. This can be part of a very long and thorough list in your Terms and Conditions agreements so as to encompass the most amount of negative uses.</li>
                           </ul>
                           <small class="text-muted pull-right">Source: https://termsfeed.com/blog/sample-terms-and-conditions-template</small>
                        </div>
                      </div>
                    </div>
                  </div>
                </section>
                <section class="s_text_block">
                  <div class="container">
                    <div class="row">
                      <div class="col-md-12 mb16 mt16">
                        <p style='white-space:pre' t-esc="website.company_id.sale_note"/>
                      </div>
                    </div>
                  </div>
                </section>
              </div>
              <div class="oe_structure"/>
          </div>
        </t>
    </template>
</odoo><|MERGE_RESOLUTION|>--- conflicted
+++ resolved
@@ -1354,11 +1354,7 @@
                             <div class="row">
                                 <div class="col-lg-5 col-sm-4 col-md-4 text-muted" id="coupon_box"/>
                                 <t t-call="website_sale.total">
-<<<<<<< HEAD
                                     <t t-set='extra_class' t-value='"col-md-5 col-md-offset-7 col-xs-8 col-xs-offset-4"'/>
-=======
-                                    <t t-set='extra_class' t-value='"col-lg-7 col-sm-8 col-md-8"'/>
->>>>>>> eddefc99
                                 </t>
                             </div>
                             <div class="clearfix" />
