--- conflicted
+++ resolved
@@ -33,12 +33,8 @@
 
 <template id="categories_recursive" name="Category list">
   <li t-att-class="int(categ) == int(category or 0) and 'active' or ''">
-<<<<<<< HEAD
+    <t t-if="categ in all_categories">
       <a t-attf-href="/shop/category/#{ slug(categ) }" t-field="categ.name"></a>
-=======
-    <t t-if="categ in all_categories">
-      <a t-attf-href="/shop/category/#{ slug(categ) }/" t-field="categ.name"></a>
->>>>>>> c2e7a69e
       <ul t-if="categ.child_id" class="nav nav-pills nav-stacked nav-hierarchy">
           <t t-foreach="categ.child_id" t-as="categ">
               <t t-call="website_sale.categories_recursive"/>
