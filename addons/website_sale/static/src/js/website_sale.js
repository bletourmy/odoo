--- conflicted
+++ resolved
@@ -236,29 +236,10 @@
             var dec = value % 1;
             $price.html(value + (dec < 0.01 ? ".00" : (dec < 1 ? "0" : "") ));
         });
-<<<<<<< HEAD
         // hightlight selected color
         $('.css_attribute_color input', oe_website_sale).on('change', function () {
             $('.css_attribute_color').removeClass("active");
             $('.css_attribute_color:has(input:checked)').addClass("active");
-=======
-        update_product_image(this, +$(this).val());
-    });
-
-    $(oe_website_sale).on('change', 'input.js_variant_change, select.js_variant_change, ul[data-attribute_value_ids]', function (ev) {
-        var $ul = $(ev.target).closest('.js_add_cart_variants');
-        var $parent = $ul.closest('.js_product');
-        var $product_id = $parent.find('input.product_id').first();
-        var $price = $parent.find(".oe_price:first .oe_currency_value")
-            .add($('#product_confirmation').find(".oe_price"));
-        var $default_price = $parent.find(".oe_default_price:first .oe_currency_value")
-            .add($('#product_confirmation').find(".oe_default_price:first .oe_currency_value"));
-        var $optional_price = $parent.find(".oe_optional:first .oe_currency_value");
-        var variant_ids = $ul.data("attribute_value_ids");
-        var values = [];
-        $parent.find('input.js_variant_change:checked, select.js_variant_change').each(function () {
-            values.push(+$(this).val());
->>>>>>> f830c7c3
         });
 
         function price_to_str(price) {
@@ -313,8 +294,10 @@
             var $ul = $(ev.target).closest('.js_add_cart_variants');
             var $parent = $ul.closest('.js_product');
             var $product_id = $parent.find('input.product_id').first();
-            var $price = $parent.find(".oe_price:first .oe_currency_value");
-            var $default_price = $parent.find(".oe_default_price:first .oe_currency_value");
+            var $price = $parent.find(".oe_price:first .oe_currency_value")
+                .add($('#product_confirmation').find(".oe_price"));
+            var $default_price = $parent.find(".oe_default_price:first .oe_currency_value")
+                .add($('#product_confirmation').find(".oe_default_price:first .oe_currency_value"));
             var $optional_price = $parent.find(".oe_optional:first .oe_currency_value");
             var variant_ids = $ul.data("attribute_value_ids");
             var values = [];
