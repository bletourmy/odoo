--- conflicted
+++ resolved
@@ -64,8 +64,6 @@
     $form.on("change", "label input", function () {
         $form.submit();
     });
-<<<<<<< HEAD
-=======
     $(".js_slider", $form).each(function() {
         var $slide = $(this);
         var $slider = $('<div>'+
@@ -102,5 +100,4 @@
         $min.val( $slider.slider( "values", 0 ) );
         $max.val( $slider.slider( "values", 1 ) );
     });
->>>>>>> 44523f46
 });