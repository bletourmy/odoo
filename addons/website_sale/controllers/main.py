--- conflicted
+++ resolved
@@ -1014,13 +1014,9 @@
         cr, uid, context, pool = request.cr, request.uid, request.context, request.registry
         products = pool['product.product'].browse(cr, uid, product_ids, context=context)
         partner = pool['res.users'].browse(cr, uid, uid, context=context).partner_id
-<<<<<<< HEAD
-        pricelist_id = request.website.get_current_pricelist(context=context).id
-=======
         if use_order_pricelist:
-            pricelist_id = request.session.get('sale_order_code_pricelist_id') or partner.property_product_pricelist.id
+            pricelist_id = request.website.get_current_pricelist(context=context).id
         else:
             pricelist_id = partner.property_product_pricelist.id
->>>>>>> bf1e9996
         prices = pool['product.pricelist'].price_rule_get_multi(cr, uid, [], [(product, add_qty, partner) for product in products], context=context)
         return {product_id: prices[product_id][pricelist_id][0] for product_id in product_ids}