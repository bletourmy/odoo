# -*- coding: utf-8 -*-
##############################################################################
#
#    OpenERP, Open Source Management Solution
#    Copyright (C) 2004-2010 Tiny SPRL (<http://tiny.be>).
#
#    This program is free software: you can redistribute it and/or modify
#    it under the terms of the GNU Affero General Public License as
#    published by the Free Software Foundation, either version 3 of the
#    License, or (at your option) any later version.
#
#    This program is distributed in the hope that it will be useful,
#    but WITHOUT ANY WARRANTY; without even the implied warranty of
#    MERCHANTABILITY or FITNESS FOR A PARTICULAR PURPOSE.  See the
#    GNU Affero General Public License for more details.
#
#    You should have received a copy of the GNU Affero General Public License
#    along with this program.  If not, see <http://www.gnu.org/licenses/>.
#
##############################################################################

import time
from datetime import datetime
from dateutil.relativedelta import relativedelta
import PIL
import io
import base64
import StringIO

import netsvc
from osv import fields, osv
from tools.translate import _
from decimal import Decimal
import decimal_precision as dp

class pos_config_journal(osv.osv):
    """ Point of Sale journal configuration"""
    _name = 'pos.config.journal'
    _description = "Journal Configuration"

    _columns = {
        'name': fields.char('Description', size=64),
        'code': fields.char('Code', size=64),
        'journal_id': fields.many2one('account.journal', "Journal")
    }

pos_config_journal()

class pos_order(osv.osv):
    _name = "pos.order"
    _description = "Point of Sale"
    _order = "id desc"

    def unlink(self, cr, uid, ids, context=None):
        for rec in self.browse(cr, uid, ids, context=context):
            if rec.state not in ('draft','cancel'):
                raise osv.except_osv(_('Unable to Delete !'), _('In order to delete a sale, it must be new or cancelled.'))
        return super(pos_order, self).unlink(cr, uid, ids, context=context)

    def onchange_partner_id(self, cr, uid, ids, part=False, context=None):
        if not part:
            return {'value': {}}
        pricelist = self.pool.get('res.partner').browse(cr, uid, part, context=context).property_product_pricelist.id
        return {'value': {'pricelist_id': pricelist}}

    def _amount_all(self, cr, uid, ids, name, args, context=None):
        tax_obj = self.pool.get('account.tax')
        cur_obj = self.pool.get('res.currency')
        res = {}
        for order in self.browse(cr, uid, ids, context=context):
            res[order.id] = {
                'amount_paid': 0.0,
                'amount_return':0.0,
                'amount_tax':0.0,
            }
            val1 = val2 = 0.0
            cur = order.pricelist_id.currency_id
            for payment in order.statement_ids:
                res[order.id]['amount_paid'] +=  payment.amount
                res[order.id]['amount_return'] += (payment.amount < 0 and payment.amount or 0)
            for line in order.lines:
                val1 += line.price_subtotal_incl
                val2 += line.price_subtotal
            res[order.id]['amount_tax'] = cur_obj.round(cr, uid, cur, val1-val2)
            res[order.id]['amount_total'] = cur_obj.round(cr, uid, cur, val1)
        return res

    def _default_sale_journal(self, cr, uid, context=None):
        res = self.pool.get('account.journal').search(cr, uid, [('type', '=', 'sale')], limit=1)
        return res and res[0] or False

    def _default_shop(self, cr, uid, context=None):
        res = self.pool.get('sale.shop').search(cr, uid, [])
        return res and res[0] or False

    def copy(self, cr, uid, id, default=None, context=None):
        if not default:
            default = {}
        d = {
            'state': 'draft',
            'invoice_id': False,
            'account_move': False,
            'picking_id': False,
            'statement_ids': [],
            'nb_print': 0,
            'name': self.pool.get('ir.sequence').get(cr, uid, 'pos.order'),
        }
        d.update(default)
        return super(pos_order, self).copy(cr, uid, id, d, context=context)

    _columns = {
        'name': fields.char('Order Ref', size=64, required=True,
            states={'draft': [('readonly', False)]}, readonly=True),
        'company_id':fields.many2one('res.company', 'Company', required=True, readonly=True),
        'shop_id': fields.many2one('sale.shop', 'Shop', required=True,
            states={'draft': [('readonly', False)]}, readonly=True),
        'date_order': fields.datetime('Date Ordered', readonly=True, select=True),
        'user_id': fields.many2one('res.users', 'Connected Salesman', help="Person who uses the the cash register. It could be a reliever, a student or an interim employee."),
        'amount_tax': fields.function(_amount_all, string='Taxes', digits_compute=dp.get_precision('Point Of Sale'), multi='all'),
        'amount_total': fields.function(_amount_all, string='Total', multi='all'),
        'amount_paid': fields.function(_amount_all, string='Paid', states={'draft': [('readonly', False)]}, readonly=True, digits_compute=dp.get_precision('Point Of Sale'), multi='all'),
        'amount_return': fields.function(_amount_all, 'Returned', digits_compute=dp.get_precision('Point Of Sale'), multi='all'),
        'lines': fields.one2many('pos.order.line', 'order_id', 'Order Lines', states={'draft': [('readonly', False)]}, readonly=True),
        'statement_ids': fields.one2many('account.bank.statement.line', 'pos_statement_id', 'Payments', states={'draft': [('readonly', False)]}, readonly=True),
        'pricelist_id': fields.many2one('product.pricelist', 'Pricelist', required=True, states={'draft': [('readonly', False)]}, readonly=True),
        'partner_id': fields.many2one('res.partner', 'Customer', change_default=True, select=1, states={'draft': [('readonly', False)], 'paid': [('readonly', False)]}),

        'state': fields.selection([('draft', 'New'),
                                   ('cancel', 'Cancelled'),
                                   ('paid', 'Paid'),
                                   ('done', 'Posted'),
                                   ('invoiced', 'Invoiced')],
                                  'State', readonly=True),

        'invoice_id': fields.many2one('account.invoice', 'Invoice'),
        'account_move': fields.many2one('account.move', 'Journal Entry', readonly=True),
        'picking_id': fields.many2one('stock.picking', 'Picking', readonly=True),
        'note': fields.text('Internal Notes'),
        'nb_print': fields.integer('Number of Print', readonly=True),
        'sale_journal': fields.many2one('account.journal', 'Journal', required=True, states={'draft': [('readonly', False)]}, readonly=True),
    }

    def _default_pricelist(self, cr, uid, context=None):
        res = self.pool.get('sale.shop').search(cr, uid, [], context=context)
        if res:
            shop = self.pool.get('sale.shop').browse(cr, uid, res[0], context=context)
            return shop.pricelist_id and shop.pricelist_id.id or False
        return False

    _defaults = {
        'user_id': lambda self, cr, uid, context: uid,
        'state': 'draft',
        'name': lambda obj, cr, uid, context: obj.pool.get('ir.sequence').get(cr, uid, 'pos.order'),
        'date_order': lambda *a: time.strftime('%Y-%m-%d %H:%M:%S'),
        'nb_print': 0,
        'company_id': lambda self,cr,uid,c: self.pool.get('res.users').browse(cr, uid, uid, c).company_id.id,
        'sale_journal': _default_sale_journal,
        'shop_id': _default_shop,
        'pricelist_id': _default_pricelist,
    }

    def test_paid(self, cr, uid, ids, context=None):
        """A Point of Sale is paid when the sum
        @return: True
        """
        for order in self.browse(cr, uid, ids, context=context):
            if order.lines and not order.amount_total:
                return True
            if (not order.lines) or (not order.statement_ids) or \
                (abs(order.amount_total-order.amount_paid) > 0.00001):
                return False
        return True

    def create_picking(self, cr, uid, ids, context=None):
        """Create a picking for each order and validate it."""
        picking_obj = self.pool.get('stock.picking')
        partner_obj = self.pool.get('res.partner')
        move_obj = self.pool.get('stock.move')

        for order in self.browse(cr, uid, ids, context=context):
            if not order.state=='draft':
                continue
            addr = order.partner_id and partner_obj.address_get(cr, uid, [order.partner_id.id], ['delivery']) or {}
            picking_id = picking_obj.create(cr, uid, {
                'origin': order.name,
                'address_id': addr.get('delivery',False),
                'type': 'out',
                'company_id': order.company_id.id,
                'move_type': 'direct',
                'note': order.note or "",
                'invoice_state': 'none',
                'auto_picking': True,
            }, context=context)
            self.write(cr, uid, [order.id], {'picking_id': picking_id}, context=context)
            location_id = order.shop_id.warehouse_id.lot_stock_id.id
            output_id = order.shop_id.warehouse_id.lot_output_id.id

            for line in order.lines:
                if line.product_id and line.product_id.type == 'service':
                    continue
                if line.qty < 0:
                    location_id, output_id = output_id, location_id

                move_obj.create(cr, uid, {
                    'name': line.name,
                    'product_uom': line.product_id.uom_id.id,
                    'product_uos': line.product_id.uom_id.id,
                    'picking_id': picking_id,
                    'product_id': line.product_id.id,
                    'product_uos_qty': abs(line.qty),
                    'product_qty': abs(line.qty),
                    'tracking_id': False,
                    'state': 'draft',
                    'location_id': location_id,
                    'location_dest_id': output_id,
                }, context=context)
                if line.qty < 0:
                    location_id, output_id = output_id, location_id

            wf_service = netsvc.LocalService("workflow")
            wf_service.trg_validate(uid, 'stock.picking', picking_id, 'button_confirm', cr)
            picking_obj.force_assign(cr, uid, [picking_id], context)
        return True

    def set_to_draft(self, cr, uid, ids, *args):
        if not len(ids):
            return False
        for order in self.browse(cr, uid, ids, context=context):
            if order.state<>'cancel':
                raise osv.except_osv(_('Error!'), _('In order to set to draft a sale, it must be cancelled.'))
        self.write(cr, uid, ids, {'state': 'draft'})
        wf_service = netsvc.LocalService("workflow")
        for i in ids:
            wf_service.trg_create(uid, 'pos.order', i, cr)
        return True

    def cancel_order(self, cr, uid, ids, context=None):
        """ Changes order state to cancel
        @return: True
        """
        stock_picking_obj = self.pool.get('stock.picking')
        for order in self.browse(cr, uid, ids, context=context):
            wf_service.trg_validate(uid, 'stock.picking', order.picking_id.id, 'button_cancel', cr)
            if stock_picking_obj.browse(cr, uid, order.picking_id.id, context=context).state <> 'cancel':
                raise osv.except_osv(_('Error!'), _('Unable to cancel the picking.'))
        self.write(cr, uid, ids, {'state': 'cancel'}, context=context)
        return True

    def add_payment(self, cr, uid, order_id, data, context=None):
        """Create a new payment for the order"""
        statement_obj = self.pool.get('account.bank.statement')
        statement_line_obj = self.pool.get('account.bank.statement.line')
        prod_obj = self.pool.get('product.product')
        property_obj = self.pool.get('ir.property')
        curr_c = self.pool.get('res.users').browse(cr, uid, uid, context=context).company_id
        curr_company = curr_c.id
        order = self.browse(cr, uid, order_id, context=context)
        ids_new = []
        args = {
            'amount': data['amount'],
        }
        if 'payment_date' in data.keys():
            args['date'] = data['payment_date']
        args['name'] = order.name
        if data.get('payment_name', False):
            args['name'] = args['name'] + ': ' + data['payment_name']
        account_def = property_obj.get(cr, uid, 'property_account_receivable', 'res.partner', context=context)
        args['account_id'] = (order.partner_id and order.partner_id.property_account_receivable \
                             and order.partner_id.property_account_receivable.id) or (account_def and account_def.id) or False
        args['partner_id'] = order.partner_id and order.partner_id.id or None

        if not args['account_id']:
            if not args['partner_id']:
                msg = _('There is no receivable account defined to make payment')
            else:
                msg = _('There is no receivable account defined to make payment for the partner: "%s" (id:%d)') % (order.partner_id.name, order.partner_id.id,)
            raise osv.except_osv(_('Configuration Error !'), msg)

        statement_id = statement_obj.search(cr,uid, [
                                                     ('journal_id', '=', int(data['journal'])),
                                                     ('company_id', '=', curr_company),
                                                     ('user_id', '=', uid),
                                                     ('state', '=', 'open')], context=context)
        if len(statement_id) == 0:
            raise osv.except_osv(_('Error !'), _('You have to open at least one cashbox.'))
        if statement_id:
            statement_id = statement_id[0]
        args['statement_id'] = statement_id
        args['pos_statement_id'] = order_id
        args['journal_id'] = int(data['journal'])
        args['type'] = 'customer'
        args['ref'] = order.name
        statement_line_obj.create(cr, uid, args, context=context)
        ids_new.append(statement_id)

        wf_service = netsvc.LocalService("workflow")
        wf_service.trg_validate(uid, 'pos.order', order_id, 'paid', cr)
        wf_service.trg_write(uid, 'pos.order', order_id, cr)

        return statement_id

    def refund(self, cr, uid, ids, context=None):
        """Create a copy of order  for refund order"""
        clone_list = []
        line_obj = self.pool.get('pos.order.line')
        for order in self.browse(cr, uid, ids, context=context):
            clone_id = self.copy(cr, uid, order.id, {
                'name': order.name + ' REFUND',
            }, context=context)
            clone_list.append(clone_id)

        for clone in self.browse(cr, uid, clone_list, context=context):
            for order_line in clone.lines:
                line_obj.write(cr, uid, [order_line.id], {
                    'qty': -order_line.qty
                }, context=context)

        new_order = ','.join(map(str,clone_list))
        abs = {
            #'domain': "[('id', 'in', ["+new_order+"])]",
            'name': _('Return Products'),
            'view_type': 'form',
            'view_mode': 'form',
            'res_model': 'pos.order',
            'res_id':clone_list[0],
            'view_id': False,
            'context':context,
            'type': 'ir.actions.act_window',
            'nodestroy': True,
            'target': 'current',
        }
        return abs

    def action_invoice_state(self, cr, uid, ids, context=None):
        return self.write(cr, uid, ids, {'state':'invoiced'}, context=context)

    def action_invoice(self, cr, uid, ids, context=None):
        wf_service = netsvc.LocalService("workflow")
        inv_ref = self.pool.get('account.invoice')
        inv_line_ref = self.pool.get('account.invoice.line')
        product_obj = self.pool.get('product.product')
        inv_ids = []

        for order in self.pool.get('pos.order').browse(cr, uid, ids, context=context):
            if order.invoice_id:
                inv_ids.append(order.invoice_id.id)
                continue

            if not order.partner_id:
                raise osv.except_osv(_('Error'), _('Please provide a partner for the sale.'))

            acc = order.partner_id.property_account_receivable.id
            inv = {
                'name': order.name,
                'origin': order.name,
                'account_id': acc,
                'journal_id': order.sale_journal.id or None,
                'type': 'out_invoice',
                'reference': order.name,
                'partner_id': order.partner_id.id,
                'comment': order.note or '',
                'currency_id': order.pricelist_id.currency_id.id, # considering partner's sale pricelist's currency
            }
            inv.update(inv_ref.onchange_partner_id(cr, uid, [], 'out_invoice', order.partner_id.id)['value'])
            if not inv.get('account_id', None):
                inv['account_id'] = acc
            inv_id = inv_ref.create(cr, uid, inv, context=context)

            self.write(cr, uid, [order.id], {'invoice_id': inv_id, 'state': 'invoiced'}, context=context)
            inv_ids.append(inv_id)
            for line in order.lines:
                inv_line = {
                    'invoice_id': inv_id,
                    'product_id': line.product_id.id,
                    'quantity': line.qty,
                }
                inv_name = product_obj.name_get(cr, uid, [line.product_id.id], context=context)[0][1]
                inv_line.update(inv_line_ref.product_id_change(cr, uid, [],
                                                               line.product_id.id,
                                                               line.product_id.uom_id.id,
                                                               line.qty, partner_id = order.partner_id.id,
                                                               fposition_id=order.partner_id.property_account_position.id)['value'])
                if line.product_id.description_sale:
                    inv_line['note'] = line.product_id.description_sale
                inv_line['price_unit'] = line.price_unit
                inv_line['discount'] = line.discount
                inv_line['name'] = inv_name
                inv_line['invoice_line_tax_id'] = ('invoice_line_tax_id' in inv_line)\
                    and [(6, 0, inv_line['invoice_line_tax_id'])] or []
                inv_line_ref.create(cr, uid, inv_line, context=context)
            inv_ref.button_reset_taxes(cr, uid, [inv_id], context=context)
            wf_service.trg_validate(uid, 'pos.order', order.id, 'invoice', cr)

        if not inv_ids: return {}
        
        mod_obj = self.pool.get('ir.model.data')
        res = mod_obj.get_object_reference(cr, uid, 'account', 'invoice_form')
        res_id = res and res[1] or False
        return {
            'name': _('Customer Invoice'),
            'view_type': 'form',
            'view_mode': 'form',
            'view_id': [res_id],
            'res_model': 'account.invoice',
            'context': "{'type':'out_invoice'}",
            'type': 'ir.actions.act_window',
            'nodestroy': True,
            'target': 'current',
            'res_id': inv_ids and inv_ids[0] or False,
        }

    def create_account_move(self, cr, uid, ids, context=None):
        """Create a account move line of order grouped by products or not."""
        account_move_obj = self.pool.get('account.move')
        account_move_line_obj = self.pool.get('account.move.line')
        account_period_obj = self.pool.get('account.period')
        period = account_period_obj.find(cr, uid, context=context)[0]
        account_tax_obj = self.pool.get('account.tax')
        res_obj=self.pool.get('res.users')
        property_obj=self.pool.get('ir.property')

        for order in self.browse(cr, uid, ids, context=context):
            if order.state<>'paid': continue

            curr_c = res_obj.browse(cr, uid, uid).company_id
            comp_id = res_obj.browse(cr, order.user_id.id, order.user_id.id).company_id
            comp_id = comp_id and comp_id.id or False
            to_reconcile = []
            group_tax = {}
            account_def = property_obj.get(cr, uid, 'property_account_receivable', 'res.partner', context=context).id

            order_account = order.partner_id and order.partner_id.property_account_receivable and order.partner_id.property_account_receivable.id or account_def or curr_c.account_receivable.id

            # Create an entry for the sale
            move_id = account_move_obj.create(cr, uid, {
                'journal_id': order.sale_journal.id,
            }, context=context)

            # Create an move for each order line
            for line in order.lines:
                tax_amount = 0
                taxes = [t for t in line.product_id.taxes_id]
                computed = account_tax_obj.compute_all(cr, uid, taxes, line.price_unit * (100.0-line.discount) / 100.0, line.qty)
                computed_taxes = computed['taxes']

                for tax in computed_taxes:
                    tax_amount += round(tax['amount'], 2)
                    group_key = (tax['tax_code_id'],
                                tax['base_code_id'],
                                tax['account_collected_id'])

                    if group_key in group_tax:
                        group_tax[group_key] += round(tax['amount'], 2)
                    else:
                        group_tax[group_key] = round(tax['amount'], 2)
                amount = line.price_subtotal

                # Search for the income account
                if  line.product_id.property_account_income.id:
                    income_account = line.product_id.property_account_income.id
                elif line.product_id.categ_id.property_account_income_categ.id:
                    income_account = line.product_id.categ_id.property_account_income_categ.id
                else:
                    raise osv.except_osv(_('Error !'), _('There is no income '\
                        'account defined for this product: "%s" (id:%d)') \
                        % (line.product_id.name, line.product_id.id, ))

                # Empty the tax list as long as there is no tax code:
                tax_code_id = False
                tax_amount = 0
                while computed_taxes:
                    tax = computed_taxes.pop(0)
                    if amount > 0:
                        tax_code_id = tax['base_code_id']
                        tax_amount = line.price_subtotal * tax['base_sign']
                    else:
                        tax_code_id = tax['ref_base_code_id']
                        tax_amount = line.price_subtotal * tax['ref_base_sign']
                    # If there is one we stop
                    if tax_code_id:
                        break


                # Create a move for the line
                account_move_line_obj.create(cr, uid, {
                    'name': line.name,
                    'date': order.date_order[:10],
                    'ref': order.name,
                    'quantity': line.qty,
                    'product_id': line.product_id.id,
                    'move_id': move_id,
                    'account_id': income_account,
                    'company_id': comp_id,
                    'credit': ((amount>0) and amount) or 0.0,
                    'debit': ((amount<0) and -amount) or 0.0,
                    'journal_id': order.sale_journal.id,
                    'period_id': period,
                    'tax_code_id': tax_code_id,
                    'tax_amount': tax_amount,
                    'partner_id': order.partner_id and order.partner_id.id or False
                }, context=context)

                # For each remaining tax with a code, whe create a move line
                for tax in computed_taxes:
                    if amount > 0:
                        tax_code_id = tax['base_code_id']
                        tax_amount = line.price_subtotal * tax['base_sign']
                    else:
                        tax_code_id = tax['ref_base_code_id']
                        tax_amount = line.price_subtotal * tax['ref_base_sign']
                    if not tax_code_id:
                        continue

                    account_move_line_obj.create(cr, uid, {
                        'name': "Tax" + line.name,
                        'date': order.date_order[:10],
                        'ref': order.name,
                        'product_id':line.product_id.id,
                        'quantity': line.qty,
                        'move_id': move_id,
                        'account_id': income_account,
                        'company_id': comp_id,
                        'credit': 0.0,
                        'debit': 0.0,
                        'journal_id': order.sale_journal.id,
                        'period_id': period,
                        'tax_code_id': tax_code_id,
                        'tax_amount': tax_amount,
                    }, context=context)


            # Create a move for each tax group
            (tax_code_pos, base_code_pos, account_pos)= (0, 1, 2)
            for key, amount in group_tax.items():
                account_move_line_obj.create(cr, uid, {
                    'name': 'Tax',
                    'date': order.date_order[:10],
                    'ref': order.name,
                    'move_id': move_id,
                    'company_id': comp_id,
                    'quantity': line.qty,
                    'product_id': line.product_id.id,
                    'account_id': key[account_pos],
                    'credit': ((amount>0) and amount) or 0.0,
                    'debit': ((amount<0) and -amount) or 0.0,
                    'journal_id': order.sale_journal.id,
                    'period_id': period,
                    'tax_code_id': key[tax_code_pos],
                    'tax_amount': amount,
                }, context=context)

            # counterpart
            to_reconcile.append(account_move_line_obj.create(cr, uid, {
                'name': order.name,
                'date': order.date_order[:10],
                'ref': order.name,
                'move_id': move_id,
                'company_id': comp_id,
                'account_id': order_account,
                'credit': ((order.amount_total < 0) and -order.amount_total)\
                    or 0.0,
                'debit': ((order.amount_total > 0) and order.amount_total)\
                    or 0.0,
                'journal_id': order.sale_journal.id,
                'period_id': period,
                'partner_id': order.partner_id and order.partner_id.id or False
            }, context=context))
            self.write(cr, uid, order.id, {'state':'done', 'account_move': move_id}, context=context)
        return True

    def action_payment(self, cr, uid, ids, context=None):
        return self.write(cr, uid, ids, {'state': 'payment'}, context=context)

    def action_paid(self, cr, uid, ids, context=None):
        context = context or {}
        self.create_picking(cr, uid, ids, context=None)
        self.write(cr, uid, ids, {'state': 'paid'}, context=context)
        return True

    def action_cancel(self, cr, uid, ids, context=None):
        self.write(cr, uid, ids, {'state': 'cancel'}, context=context)
        return True

    def action_done(self, cr, uid, ids, context=None):
        self.create_account_move(cr, uid, ids, context=context)
        return True

pos_order()

class account_bank_statement(osv.osv):
    _inherit = 'account.bank.statement'
    _columns= {
        'user_id': fields.many2one('res.users', 'User', readonly=True),
    }
    _defaults = {
        'user_id': lambda self,cr,uid,c={}: uid
    }
account_bank_statement()

class account_bank_statement_line(osv.osv):
    _inherit = 'account.bank.statement.line'
    _columns= {
        'journal_id': fields.related('statement_id','journal_id','name', store=True, string='Journal', type='char', size=64),
        'pos_statement_id': fields.many2one('pos.order', ondelete='cascade'),
    }
account_bank_statement_line()

class pos_order_line(osv.osv):
    _name = "pos.order.line"
    _description = "Lines of Point of Sale"
    _rec_name = "product_id"

    def _amount_line_all(self, cr, uid, ids, field_names, arg, context=None):
        res = dict([(i, {}) for i in ids])
        account_tax_obj = self.pool.get('account.tax')
        cur_obj = self.pool.get('res.currency')
        for line in self.browse(cr, uid, ids, context=context):
            taxes = line.product_id.taxes_id
            price = line.price_unit * (1 - (line.discount or 0.0) / 100.0)
            taxes = account_tax_obj.compute_all(cr, uid, line.product_id.taxes_id, price, line.qty, product=line.product_id, partner=line.order_id.partner_id or False)

            cur = line.order_id.pricelist_id.currency_id
            res[line.id]['price_subtotal'] = cur_obj.round(cr, uid, cur, taxes['total'])
            res[line.id]['price_subtotal_incl'] = cur_obj.round(cr, uid, cur, taxes['total_included'])
        return res

    def onchange_product_id(self, cr, uid, ids, pricelist, product_id, qty=0, partner_id=False, context=None):
       context = context or {}
       if not product_id:
            return {}
       if not pricelist:
           raise osv.except_osv(_('No Pricelist !'),
               _('You have to select a pricelist in the sale form !\n' \
               'Please set one before choosing a product.'))

       price = self.pool.get('product.pricelist').price_get(cr, uid, [pricelist],
               product_id, qty or 1.0, partner_id)[pricelist]

       result = self.onchange_qty(cr, uid, ids, product_id, 0.0, qty, price, context=context)
       result['value']['price_unit'] = price
       return result

    def onchange_qty(self, cr, uid, ids, product, discount, qty, price_unit, context=None):
        result = {}
        if not product:
            return result
        account_tax_obj = self.pool.get('account.tax')
        cur_obj = self.pool.get('res.currency')

        prod = self.pool.get('product.product').browse(cr, uid, product, context=context)

        taxes = prod.taxes_id
        price = price_unit * (1 - (discount or 0.0) / 100.0)
        taxes = account_tax_obj.compute_all(cr, uid, prod.taxes_id, price, qty, product=prod, partner=False)

        result['price_subtotal'] = taxes['total']
        result['price_subtotal_incl'] = taxes['total_included']
        return {'value': result}

    _columns = {
        'company_id': fields.many2one('res.company', 'Company', required=True),
        'name': fields.char('Line No', size=32, required=True),
        'notice': fields.char('Discount Notice', size=128),
        'product_id': fields.many2one('product.product', 'Product', domain=[('sale_ok', '=', True)], required=True, change_default=True),
        'price_unit': fields.float(string='Unit Price', digits=(16, 2)),
        'qty': fields.float('Quantity', digits=(16, 2)),
        'price_subtotal': fields.function(_amount_line_all, multi='pos_order_line_amount', string='Subtotal w/o Tax', store=True),
        'price_subtotal_incl': fields.function(_amount_line_all, multi='pos_order_line_amount', string='Subtotal', store=True),
        'discount': fields.float('Discount (%)', digits=(16, 2)),
        'order_id': fields.many2one('pos.order', 'Order Ref', ondelete='cascade'),
        'create_date': fields.datetime('Creation Date', readonly=True),
    }

    _defaults = {
        'name': lambda obj, cr, uid, context: obj.pool.get('ir.sequence').get(cr, uid, 'pos.order.line'),
        'qty': lambda *a: 1,
        'discount': lambda *a: 0.0,
        'company_id': lambda self,cr,uid,c: self.pool.get('res.users').browse(cr, uid, uid, c).company_id.id,
    }

    def copy_data(self, cr, uid, id, default=None, context=None):
        if not default:
            default = {}
        default.update({
            'name': self.pool.get('ir.sequence').get(cr, uid, 'pos.order.line')
        })
        return super(pos_order_line, self).copy_data(cr, uid, id, default, context=context)

pos_order_line()

class pos_category(osv.osv):
    _name = 'pos.category'
    _description = "PoS Category"
    _order = "sequence, name"
    def _check_recursion(self, cr, uid, ids, context=None):
        level = 100
        while len(ids):
            cr.execute('select distinct parent_id from pos_category where id IN %s',(tuple(ids),))
            ids = filter(None, map(lambda x:x[0], cr.fetchall()))
            if not level:
                return False
            level -= 1
        return True

    _constraints = [
        (_check_recursion, 'Error ! You cannot create recursive categories.', ['parent_id'])
    ]

    def name_get(self, cr, uid, ids, context=None):
        if not len(ids):
            return []
        reads = self.read(cr, uid, ids, ['name','parent_id'], context=context)
        res = []
        for record in reads:
            name = record['name']
            if record['parent_id']:
                name = record['parent_id'][1]+' / '+name
            res.append((record['id'], name))
        return res

    def _name_get_fnc(self, cr, uid, ids, prop, unknow_none, context=None):
        res = self.name_get(cr, uid, ids, context=context)
        return dict(res)

    _columns = {
        'name': fields.char('Name', size=64, required=True, translate=True),
        'complete_name': fields.function(_name_get_fnc, type="char", string='Name'),
        'parent_id': fields.many2one('pos.category','Parent Category', select=True),
        'child_id': fields.one2many('pos.category', 'parent_id', string='Children Categories'),
        'sequence': fields.integer('Sequence', help="Gives the sequence order when displaying a list of product categories."),
    }
pos_category()

_IMAGE_SIZE = 100,120

class product_product(osv.osv):
    _inherit = 'product.product'
    
    def _get_img(self, cr, uid, ids, field_name, arg, context=None):
        context = context or {}
        bin_size = context.get('bin_size', False)
        context = dict(context, bin_size = False)
        products = self.browse(cr, uid, ids, context=context)
        result = {}
        for product in products:
            image64 = product.product_image
            if not image64:
                result[product.id] = False
                continue
            image_bin = base64.decodestring(image64)
            image_stream = io.BytesIO(image_bin)
            im = PIL.Image.open(image_stream)
            im.thumbnail(_IMAGE_SIZE, PIL.Image.ANTIALIAS)
            nimage_stream = StringIO.StringIO()
            im.save(nimage_stream, format="JPEG")
            nimage_bin = nimage_stream.getvalue()
            if not bin_size:
                    result[product.id] = base64.encodestring(nimage_bin)
            else:
                    result[product.id] = nimage_bin.length
        return result
    
    _columns = {
        'income_pdt': fields.boolean('PoS Cash Input', help="This is a product you can use to put cash into a statement for the point of sale backend."),
        'expense_pdt': fields.boolean('PoS Cash Output', help="This is a product you can use to take cash from a statement for the point of sale backend, exemple: money lost, transfer to bank, etc."),
<<<<<<< HEAD
        'img': fields.function(_get_img, method=True, type="binary", string='Product Image', 
                        store = {'product.product': (lambda self, cr, uid, ids, c=None: ids, ['product_image'], 10)}),
=======
>>>>>>> d49337ab
        'pos_categ_id': fields.many2one('pos.category','PoS Category',
            help="If you want to sell this product through the point of sale, select the category it belongs to.")
    }
product_product()


# vim:expandtab:smartindent:tabstop=4:softtabstop=4:shiftwidth=4:<|MERGE_RESOLUTION|>--- conflicted
+++ resolved
@@ -22,10 +22,6 @@
 import time
 from datetime import datetime
 from dateutil.relativedelta import relativedelta
-import PIL
-import io
-import base64
-import StringIO
 
 import netsvc
 from osv import fields, osv
@@ -282,7 +278,7 @@
                                                      ('user_id', '=', uid),
                                                      ('state', '=', 'open')], context=context)
         if len(statement_id) == 0:
-            raise osv.except_osv(_('Error !'), _('You have to open at least one cashbox.'))
+            raise osv.except_osv(_('Error !'), _('You have to open at least one cashbox'))
         if statement_id:
             statement_id = statement_id[0]
         args['statement_id'] = statement_id
@@ -731,43 +727,11 @@
     }
 pos_category()
 
-_IMAGE_SIZE = 100,120
-
 class product_product(osv.osv):
     _inherit = 'product.product'
-    
-    def _get_img(self, cr, uid, ids, field_name, arg, context=None):
-        context = context or {}
-        bin_size = context.get('bin_size', False)
-        context = dict(context, bin_size = False)
-        products = self.browse(cr, uid, ids, context=context)
-        result = {}
-        for product in products:
-            image64 = product.product_image
-            if not image64:
-                result[product.id] = False
-                continue
-            image_bin = base64.decodestring(image64)
-            image_stream = io.BytesIO(image_bin)
-            im = PIL.Image.open(image_stream)
-            im.thumbnail(_IMAGE_SIZE, PIL.Image.ANTIALIAS)
-            nimage_stream = StringIO.StringIO()
-            im.save(nimage_stream, format="JPEG")
-            nimage_bin = nimage_stream.getvalue()
-            if not bin_size:
-                    result[product.id] = base64.encodestring(nimage_bin)
-            else:
-                    result[product.id] = nimage_bin.length
-        return result
-    
     _columns = {
         'income_pdt': fields.boolean('PoS Cash Input', help="This is a product you can use to put cash into a statement for the point of sale backend."),
         'expense_pdt': fields.boolean('PoS Cash Output', help="This is a product you can use to take cash from a statement for the point of sale backend, exemple: money lost, transfer to bank, etc."),
-<<<<<<< HEAD
-        'img': fields.function(_get_img, method=True, type="binary", string='Product Image', 
-                        store = {'product.product': (lambda self, cr, uid, ids, c=None: ids, ['product_image'], 10)}),
-=======
->>>>>>> d49337ab
         'pos_categ_id': fields.many2one('pos.category','PoS Category',
             help="If you want to sell this product through the point of sale, select the category it belongs to.")
     }
