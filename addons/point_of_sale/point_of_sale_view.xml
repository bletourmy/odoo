--- conflicted
+++ resolved
@@ -79,13 +79,8 @@
                             <group string="General Information">
                                 <field name="company_id" groups="base.group_multi_company"/>
                                 <field name="location_id" widget="selection" groups="stock.group_locations"/>
-<<<<<<< HEAD
                                 <field name="user_id"/>
-                                <field name="pricelist_id" groups="product.group_sale_pricelist" domain="[('type','=','sale')]"/>
-=======
-                                <field name="user_id" context="{'default_groups_ref': ['base.group_user', 'base.group_partner_manager', 'point_of_sale.group_pos_user']}"/>
                                 <field name="pricelist_id" groups="product.group_sale_pricelist"/>
->>>>>>> 31ce19bd
                                 <field name="picking_id" readonly="1"/>
                                 <field name="pos_reference"/>
                             </group>
