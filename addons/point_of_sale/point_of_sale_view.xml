--- conflicted
+++ resolved
@@ -653,17 +653,6 @@
             <field name="type">form</field>
             <field name="inherit_id" ref="product.product_normal_form_view"/>
             <field name="arch" type="xml">
-<<<<<<< HEAD
-                <xpath expr="/form/notebook/page/group[@name='misc']" position="before">
-                    <group colspan="2" col="2">
-                        <separator string="Point of Sale" colspan="2"/>
-                        <field name="income_pdt" string="Product for Input Operation"/>
-                        <field name="expense_pdt" string="Product for Output Operation"/>
-                        <field name="am_out"/>
-                        <field name="disc_controle"/>
-                    </group>
-                </xpath>
-=======
                   <field name="company_id" position="after">
                   <separator string="Point of Sale" colspan="2"/>
                       <field name="income_pdt"/>
@@ -671,7 +660,6 @@
                       <field name="am_out"/>
                       <field name="disc_controle"/>
                   </field>
->>>>>>> 2f28c34c
             </field>
         </record>
 
