--- conflicted
+++ resolved
@@ -1,30 +1,22 @@
-# Italian translation for openobject-addons
-# Copyright (c) 2014 Rosetta Contributors and Canonical Ltd 2014
-# This file is distributed under the same license as the openobject-addons package.
-# FIRST AUTHOR <EMAIL@ADDRESS>, 2014.
-#
+# Translation of Odoo Server.
+# This file contains the translation of the following modules:
+# * procurement
+# 
+# Translators:
+# FIRST AUTHOR <EMAIL@ADDRESS>, 2014
 msgid ""
 msgstr ""
-<<<<<<< HEAD
-"Project-Id-Version: openobject-addons\n"
-"Report-Msgid-Bugs-To: FULL NAME <EMAIL@ADDRESS>\n"
-"POT-Creation-Date: 2014-08-14 13:09+0000\n"
-"PO-Revision-Date: 2014-09-30 09:28+0000\n"
-"Last-Translator: Simone Bernini <simone@aperturelabs.it>\n"
-"Language-Team: Italian <it@li.org>\n"
-=======
 "Project-Id-Version: Odoo 8.0\n"
 "Report-Msgid-Bugs-To: \n"
 "POT-Creation-Date: 2015-01-21 14:08+0000\n"
 "PO-Revision-Date: 2015-12-30 11:10+0000\n"
 "Last-Translator: Martin Trigaux\n"
 "Language-Team: Italian (http://www.transifex.com/odoo/odoo-8/language/it/)\n"
->>>>>>> a4e48d4c
 "MIME-Version: 1.0\n"
 "Content-Type: text/plain; charset=UTF-8\n"
-"Content-Transfer-Encoding: 8bit\n"
-"X-Launchpad-Export-Date: 2014-10-01 06:33+0000\n"
-"X-Generator: Launchpad (build 17196)\n"
+"Content-Transfer-Encoding: \n"
+"Language: it\n"
+"Plural-Forms: nplurals=2; plural=(n != 1);\n"
 
 #. module: procurement
 #: model:ir.actions.act_window,help:procurement.procurement_exceptions
@@ -33,48 +25,17 @@
 "                 Click to create a Procurement.\n"
 "              </p>\n"
 "              <p>\n"
-"                <b>Procurement Orders</b> represent the need for a certain "
-"quantity of products, at a given time, in a given location.\n"
+"                <b>Procurement Orders</b> represent the need for a certain quantity of products, at a given time, in a given location.\n"
 "              </p>\n"
 "              <p>\n"
-"                <b>Sales Orders</b> are one typical source of Procurement "
-"Orders (but these are distinct documents). \n"
-"                <br/>Depending on the procurement parameters and the product "
-"configuration, the procurement engine will attempt to satisfy the need by "
-"reserving products from stock, ordering products from a supplier, or passing "
-"a manufacturing order, etc...\n"
+"                <b>Sales Orders</b> are one typical source of Procurement Orders (but these are distinct documents). \n"
+"                <br/>Depending on the procurement parameters and the product configuration, the procurement engine will attempt to satisfy the need by reserving products from stock, ordering products from a supplier, or passing a manufacturing order, etc...\n"
 "              </p>\n"
 "              <p>\n"
-"                A <b>Procurement Exception</b> occurs when the system cannot "
-"find a way to fulfill a procurement. Some exceptions will resolve themselves "
-"automatically, but others require manual intervention (those are identified "
-"by a specific error message in the chatter).\n"
+"                A <b>Procurement Exception</b> occurs when the system cannot find a way to fulfill a procurement. Some exceptions will resolve themselves automatically, but others require manual intervention (those are identified by a specific error message in the chatter).\n"
 "              </p>\n"
 "            "
-msgstr ""
-"<p class=\"oe_view_nocontent_create\">\n"
-"                 Fai click per creare un Ordine di Approvvigionamento.\n"
-"              </p>\n"
-"              <p>\n"
-"               Gli <b> Ordini di Approvvigionamento</b> rappresentano la "
-"richiesta per una determinata quantità di prodotti, in un determinato "
-"momento, in un determinato luogo.\n"
-"              </p>\n"
-"              <p>\n"
-"                Gli <b>Ordini di Vendita</b> sono una fonte tipica di Ordini "
-"di Approvvigionamento (ma sono documenti separati). \n"
-"                <br/>A seconda del metodo di  approvvigionamento e la "
-"configurazione dei prodotti, il sistema cercherà di soddisfare la richiesta: "
-"riservando prodotti dallo stock prodotti, ordinando prodotti da un "
-"fornitore, creando un ordine di produzione, ecc..\n"
-"              </p>\n"
-"              <p>\n"
-"                Un <b>Eccezione di Approvvigionamento</b> avviene quando il "
-"sistema non trova un modo per soddisfare una richiest di prodotti. Alcune "
-"eccezioni si risolveranno automaticamente, ma alcune necessitano di un "
-"intervento manuale (identificate da uno specifico messaggio nel chatter).\n"
-"              </p>\n"
-"            "
+msgstr "<p class=\"oe_view_nocontent_create\">\n                 Fai click per creare un Ordine di Approvvigionamento.\n              </p>\n              <p>\n               Gli <b> Ordini di Approvvigionamento</b> rappresentano la richiesta per una determinata quantità di prodotti, in un determinato momento, in un determinato luogo.\n              </p>\n              <p>\n                Gli <b>Ordini di Vendita</b> sono una fonte tipica di Ordini di Approvvigionamento (ma sono documenti separati). \n                <br/>A seconda del metodo di  approvvigionamento e la configurazione dei prodotti, il sistema cercherà di soddisfare la richiesta: riservando prodotti dallo stock prodotti, ordinando prodotti da un fornitore, creando un ordine di produzione, ecc..\n              </p>\n              <p>\n                Un <b>Eccezione di Approvvigionamento</b> avviene quando il sistema non trova un modo per soddisfare una richiest di prodotti. Alcune eccezioni si risolveranno automaticamente, ma alcune necessitano di un intervento manuale (identificate da uno specifico messaggio nel chatter).\n              </p>\n            "
 
 #. module: procurement
 #: model:ir.actions.act_window,help:procurement.procurement_action
@@ -83,41 +44,18 @@
 "                 Click to create a procurement order.  \n"
 "              </p>\n"
 "              <p>\n"
-"                A <b>procurement order</b> is used to record a need for a "
-"specific\n"
-"                product at a specific location. Procurement orders are "
-"usually\n"
-"                created automatically from <i>sales orders, pull logistic "
-"rules or\n"
+"                A <b>procurement order</b> is used to record a need for a specific\n"
+"                product at a specific location. Procurement orders are usually\n"
+"                created automatically from <i>sales orders, pull logistic rules or\n"
 "                minimum stock rules.</i>\n"
 "              </p>\n"
 "              <p>\n"
 "                When the procurement order is confirmed, it automatically\n"
-"                creates the necessary operations to fullfil the need: "
-"purchase\n"
+"                creates the necessary operations to fullfil the need: purchase\n"
 "                order proposition, manufacturing order, etc.\n"
 "              </p>\n"
 "            "
-msgstr ""
-"<p class=\"oe_view_nocontent_create\">\n"
-"                 Fai click per creare un Ordine di Approvvigionamento. \n"
-"              </p>\n"
-"              <p>\n"
-"                Un <b>Ordine di Approvvigionamento</b> viene utilizzato per "
-"specificare una richiesta\n"
-"                di prodotto in un determinato punto di stoccaggio. Gli "
-"Ordini di Approvvigionamento vengono solitamente\n"
-"                generati automaticamente a partire da <i>ordini di vendita, "
-"stock minimi, ecc.</i>\n"
-"              </p>\n"
-"              <p>\n"
-"                Quando l'Approvvigionamento viene confermato, vengono "
-"effettuate\n"
-"                le operazioni che servono a soddisfare la richiesta di "
-"approvvigionamento: \n"
-"                ordini di acquisto in bozza, ordini di produzione, ecc.\n"
-"              </p>\n"
-"            "
+msgstr "<p class=\"oe_view_nocontent_create\">\n                 Fai click per creare un Ordine di Approvvigionamento. \n              </p>\n              <p>\n                Un <b>Ordine di Approvvigionamento</b> viene utilizzato per specificare una richiesta\n                di prodotto in un determinato punto di stoccaggio. Gli Ordini di Approvvigionamento vengono solitamente\n                generati automaticamente a partire da <i>ordini di vendita, stock minimi, ecc.</i>\n              </p>\n              <p>\n                Quando l'Approvvigionamento viene confermato, vengono effettuate\n                le operazioni che servono a soddisfare la richiesta di approvvigionamento: \n                ordini di acquisto in bozza, ordini di produzione, ecc.\n              </p>\n            "
 
 #. module: procurement
 #: field:procurement.rule,action:0
@@ -132,7 +70,7 @@
 #. module: procurement
 #: selection:procurement.group,move_type:0
 msgid "All at once"
-msgstr ""
+msgstr "Tutto in una volta"
 
 #. module: procurement
 #: view:procurement.order.compute.all:procurement.view_compute_schedulers_wizard
@@ -153,8 +91,7 @@
 #: code:addons/procurement/procurement.py:156
 #, python-format
 msgid "Cannot delete Procurement Order(s) which are in %s state."
-msgstr ""
-"Impossibile annullare Ordine/i di Approvvigionamento che hanno stato %s ."
+msgstr "Impossibile annullare Ordine/i di Approvvigionamento che hanno stato %s ."
 
 #. module: procurement
 #: view:procurement.order:procurement.procurement_form_view
@@ -164,13 +101,13 @@
 #. module: procurement
 #: help:procurement.order,rule_id:0
 msgid ""
-"Chosen rule for the procurement resolution. Usually chosen by the system but "
-"can be manually set by the procurement manager to force an unusual behavior."
-msgstr ""
-
-#. module: procurement
-#: field:procurement.order,company_id:0
-#: field:procurement.rule,company_id:0
+"Chosen rule for the procurement resolution. Usually chosen by the system but"
+" can be manually set by the procurement manager to force an unusual "
+"behavior."
+msgstr ""
+
+#. module: procurement
+#: field:procurement.order,company_id:0 field:procurement.rule,company_id:0
 msgid "Company"
 msgstr "Azienda"
 
@@ -190,16 +127,14 @@
 msgstr "Confermato"
 
 #. module: procurement
-#: field:procurement.group,create_uid:0
-#: field:procurement.order,create_uid:0
+#: field:procurement.group,create_uid:0 field:procurement.order,create_uid:0
 #: field:procurement.order.compute.all,create_uid:0
 #: field:procurement.rule,create_uid:0
 msgid "Created by"
 msgstr "Creato da"
 
 #. module: procurement
-#: field:procurement.group,create_date:0
-#: field:procurement.order,create_date:0
+#: field:procurement.group,create_date:0 field:procurement.order,create_date:0
 #: field:procurement.order.compute.all,create_date:0
 #: field:procurement.rule,create_date:0
 msgid "Created on"
@@ -208,7 +143,7 @@
 #. module: procurement
 #: help:procurement.order,message_last_post:0
 msgid "Date of the last message posted on the record."
-msgstr ""
+msgstr "Data dell'ultimo messaggio postato per questo record"
 
 #. module: procurement
 #: field:procurement.group,move_type:0
@@ -248,7 +183,7 @@
 #. module: procurement
 #: selection:procurement.rule,group_propagation_option:0
 msgid "Fixed"
-msgstr ""
+msgstr "Fisso"
 
 #. module: procurement
 #: field:procurement.rule,group_id:0
@@ -281,15 +216,11 @@
 msgid ""
 "Holds the Chatter summary (number of messages, ...). This summary is "
 "directly in html format in order to be inserted in kanban views."
-msgstr ""
-"Gestisce il sommario (numero di messaggi, ...) del Chatter. Questo sommario "
-"è direttamente in html così da poter essere inserito nelle viste kanban."
-
-#. module: procurement
-#: field:procurement.group,id:0
-#: field:procurement.order,id:0
-#: field:procurement.order.compute.all,id:0
-#: field:procurement.rule,id:0
+msgstr "Gestisce il sommario (numero di messaggi, ...) del Chatter. Questo sommario è direttamente in html così da poter essere inserito nelle viste kanban."
+
+#. module: procurement
+#: field:procurement.group,id:0 field:procurement.order,id:0
+#: field:procurement.order.compute.all,id:0 field:procurement.rule,id:0
 msgid "ID"
 msgstr "ID"
 
@@ -301,7 +232,7 @@
 #. module: procurement
 #: help:procurement.rule,active:0
 msgid "If unchecked, it will allow you to hide the rule without removing it."
-msgstr ""
+msgstr "Se de-selezionato, ti permette di nascondere la regola, senza rimuoverla."
 
 #. module: procurement
 #: code:addons/procurement/procurement.py:155
@@ -320,20 +251,18 @@
 msgstr "Data Ultimo Messaggio"
 
 #. module: procurement
-#: field:procurement.group,write_uid:0
-#: field:procurement.order,write_uid:0
+#: field:procurement.group,write_uid:0 field:procurement.order,write_uid:0
 #: field:procurement.order.compute.all,write_uid:0
 #: field:procurement.rule,write_uid:0
 msgid "Last Updated by"
-msgstr ""
-
-#. module: procurement
-#: field:procurement.group,write_date:0
-#: field:procurement.order,write_date:0
+msgstr "Ultima modifica di"
+
+#. module: procurement
+#: field:procurement.group,write_date:0 field:procurement.order,write_date:0
 #: field:procurement.order.compute.all,write_date:0
 #: field:procurement.rule,write_date:0
 msgid "Last Updated on"
-msgstr ""
+msgstr "Ultima modifica il"
 
 #. module: procurement
 #: view:procurement.order:procurement.view_procurement_filter
@@ -366,7 +295,7 @@
 msgstr "Nome"
 
 #. module: procurement
-#: code:addons/procurement/procurement.py:213
+#: code:addons/procurement/procurement.py:212
 #, python-format
 msgid "No rule matching this procurement"
 msgstr ""
@@ -389,7 +318,7 @@
 #. module: procurement
 #: selection:procurement.group,move_type:0
 msgid "Partial"
-msgstr ""
+msgstr "Parziale"
 
 #. module: procurement
 #: field:procurement.order,priority:0
@@ -528,7 +457,7 @@
 #: model:ir.actions.act_window,name:procurement.action_compute_schedulers
 #: view:procurement.order.compute.all:procurement.view_compute_schedulers_wizard
 msgid "Run Schedulers"
-msgstr ""
+msgstr "Esegui Scheduler"
 
 #. module: procurement
 #: selection:procurement.order,state:0
@@ -614,4 +543,9 @@
 #. module: procurement
 #: view:procurement.order:procurement.procurement_form_view
 msgid "e.g. SO005"
-msgstr "es. SO0005"+msgstr "es. SO0005"
+
+#. module: procurement
+#: view:procurement.order.compute.all:procurement.view_compute_schedulers_wizard
+msgid "or"
+msgstr "o"