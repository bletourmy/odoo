# -*- coding: utf-8 -*-
##############################################################################
#
#    OpenERP, Open Source Management Solution
#    Copyright (C) 2004-2010 Tiny SPRL (<http://tiny.be>).
#
#    This program is free software: you can redistribute it and/or modify
#    it under the terms of the GNU Affero General Public License as
#    published by the Free Software Foundation, either version 3 of the
#    License, or (at your option) any later version.
#
#    This program is distributed in the hope that it will be useful,
#    but WITHOUT ANY WARRANTY; without even the implied warranty of
#    MERCHANTABILITY or FITNESS FOR A PARTICULAR PURPOSE.  See the
#    GNU Affero General Public License for more details.
#
#    You should have received a copy of the GNU Affero General Public License
#    along with this program.  If not, see <http://www.gnu.org/licenses/>.
#
##############################################################################

import time
from datetime import datetime
from dateutil.relativedelta import relativedelta
from operator import itemgetter

import netsvc
import pooler
from osv import fields, osv
import decimal_precision as dp
from tools.translate import _

def check_cycle(self, cr, uid, ids, context=None):
    """ climbs the ``self._table.parent_id`` chains for 100 levels or
    until it can't find any more parent(s)

    Returns true if it runs out of parents (no cycle), false if
    it can recurse 100 times without ending all chains
    """
    level = 100
    while len(ids):
        cr.execute('SELECT DISTINCT parent_id '\
                    'FROM '+self._table+' '\
                    'WHERE id IN %s '\
                    'AND parent_id IS NOT NULL',(tuple(ids),))
        ids = map(itemgetter(0), cr.fetchall())
        if not level:
            return False
        level -= 1
    return True

class account_payment_term(osv.osv):
    _name = "account.payment.term"
    _description = "Payment Term"
    _columns = {
        'name': fields.char('Payment Term', size=64, translate=True, required=True),
        'active': fields.boolean('Active', help="If the active field is set to False, it will allow you to hide the payment term without removing it."),
        'note': fields.text('Description', translate=True),
        'line_ids': fields.one2many('account.payment.term.line', 'payment_id', 'Terms'),
    }
    _defaults = {
        'active': 1,
    }
    _order = "name"

    def compute(self, cr, uid, id, value, date_ref=False, context=None):
        if not date_ref:
            date_ref = datetime.now().strftime('%Y-%m-%d')
        pt = self.browse(cr, uid, id, context=context)
        amount = value
        result = []
        obj_precision = self.pool.get('decimal.precision')
        for line in pt.line_ids:
            prec = obj_precision.precision_get(cr, uid, 'Account')
            if line.value == 'fixed':
                amt = round(line.value_amount, prec)
            elif line.value == 'procent':
                amt = round(value * line.value_amount, prec)
            elif line.value == 'balance':
                amt = round(amount, prec)
            if amt:
                next_date = (datetime.strptime(date_ref, '%Y-%m-%d') + relativedelta(days=line.days))
                if line.days2 < 0:
                    next_first_date = next_date + relativedelta(day=1,months=1) #Getting 1st of next month
                    next_date = next_first_date + relativedelta(days=line.days2)
                if line.days2 > 0:
                    next_date += relativedelta(day=line.days2, months=1)
                result.append( (next_date.strftime('%Y-%m-%d'), amt) )
                amount -= amt
        return result

account_payment_term()

class account_payment_term_line(osv.osv):
    _name = "account.payment.term.line"
    _description = "Payment Term Line"
    _columns = {
        'name': fields.char('Line Name', size=32, required=True),
        'sequence': fields.integer('Sequence', required=True, help="The sequence field is used to order the payment term lines from the lowest sequences to the higher ones"),
        'value': fields.selection([('procent', 'Percent'),
                                   ('balance', 'Balance'),
                                   ('fixed', 'Fixed Amount')], 'Valuation',
                                   required=True, help="""Select here the kind of valuation related to this payment term line. Note that you should have your last line with the type 'Balance' to ensure that the whole amount will be threated."""),

        'value_amount': fields.float('Amount To Pay', digits_compute=dp.get_precision('Payment Term'), help="For percent enter a ratio between 0-1."),
        'days': fields.integer('Number of Days', required=True, help="Number of days to add before computation of the day of month." \
            "If Date=15/01, Number of Days=22, Day of Month=-1, then the due date is 28/02."),
        'days2': fields.integer('Day of the Month', required=True, help="Day of the month, set -1 for the last day of the current month. If it's positive, it gives the day of the next month. Set 0 for net days (otherwise it's based on the beginning of the month)."),
        'payment_id': fields.many2one('account.payment.term', 'Payment Term', required=True, select=True),
    }
    _defaults = {
        'value': 'balance',
        'sequence': 5,
        'days2': 0,
    }
    _order = "sequence"

    def _check_percent(self, cr, uid, ids, context=None):
        obj = self.browse(cr, uid, ids[0], context=context)
        if obj.value == 'procent' and ( obj.value_amount < 0.0 or obj.value_amount > 1.0):
            return False
        return True

    _constraints = [
        (_check_percent, 'Percentages for Payment Term Line must be between 0 and 1, Example: 0.02 for 2% ', ['value_amount']),
    ]

account_payment_term_line()

class account_account_type(osv.osv):
    _name = "account.account.type"
    _description = "Account Type"
    _columns = {
        'name': fields.char('Account Type', size=64, required=True),
        'code': fields.char('Code', size=32, required=True),
        'close_method': fields.selection([('none', 'None'), ('balance', 'Balance'), ('detail', 'Detail'), ('unreconciled', 'Unreconciled')], 'Deferral Method', required=True, help="""Set here the method that will be used to generate the end of year journal entries for all the accounts of this type.

 'None' means that nothing will be done.
 'Balance' will generally be used for cash accounts.
 'Detail' will copy each existing journal item of the previous year, even the reconciled ones.
 'Unreconciled' will copy only the journal items that were unreconciled on the first day of the new fiscal year."""),
        'sign': fields.selection([(-1, 'Reverse balance sign'), (1, 'Preserve balance sign')], 'Sign on Reports', required=True, help='For accounts that are typically more debited than credited and that you would like to print as negative amounts in your reports, you should reverse the sign of the balance; e.g.: Expense account. The same applies for  accounts that are typically more credited than debited and that you would like to print as positive amounts in your reports; e.g.: Income account.'),
        'report_type':fields.selection([
            ('none','/'),
            ('income','Profit & Loss (Income Accounts)'),
            ('expense','Profit & Loss (Expense Accounts)'),
            ('asset','Balance Sheet (Assets Accounts)'),
            ('liability','Balance Sheet (Liability Accounts)')
        ],'P&L / BS Category', select=True, readonly=False, help="This field is used to generate legal reports: profit and loss, balance sheet.", required=True),
        'note': fields.text('Description'),
    }
    _defaults = {
        'close_method': 'none',
        'sign': 1,
        'report_type': 'none',
    }
    _order = "code"

account_account_type()

def _code_get(self, cr, uid, context=None):
    acc_type_obj = self.pool.get('account.account.type')
    ids = acc_type_obj.search(cr, uid, [])
    res = acc_type_obj.read(cr, uid, ids, ['code', 'name'], context=context)
    return [(r['code'], r['name']) for r in res]

#----------------------------------------------------------
# Accounts
#----------------------------------------------------------

class account_tax(osv.osv):
    _name = 'account.tax'
account_tax()

class account_account(osv.osv):
    _order = "parent_left"
    _parent_order = "code"
    _name = "account.account"
    _description = "Account"
    _parent_store = True
    logger = netsvc.Logger()

    def search(self, cr, uid, args, offset=0, limit=None, order=None,
            context=None, count=False):
        if context is None:
            context = {}
        pos = 0

        while pos < len(args):

            if args[pos][0] == 'code' and args[pos][1] in ('like', 'ilike') and args[pos][2]:
                args[pos] = ('code', '=like', str(args[pos][2].replace('%', ''))+'%')
            if args[pos][0] == 'journal_id':
                if not args[pos][2]:
                    del args[pos]
                    continue
                jour = self.pool.get('account.journal').browse(cr, uid, args[pos][2], context=context)
                if (not (jour.account_control_ids or jour.type_control_ids)) or not args[pos][2]:
                    args[pos] = ('type','not in',('consolidation','view'))
                    continue
                ids3 = map(lambda x: x.id, jour.type_control_ids)
                ids1 = super(account_account, self).search(cr, uid, [('user_type', 'in', ids3)])
                ids1 += map(lambda x: x.id, jour.account_control_ids)
                args[pos] = ('id', 'in', ids1)
            pos += 1

        if context and context.has_key('consolidate_children'): #add consolidated children of accounts
            ids = super(account_account, self).search(cr, uid, args, offset, limit,
                order, context=context, count=count)
            for consolidate_child in self.browse(cr, uid, context['account_id'], context=context).child_consol_ids:
                ids.append(consolidate_child.id)
            return ids

        return super(account_account, self).search(cr, uid, args, offset, limit,
                order, context=context, count=count)

    def _get_children_and_consol(self, cr, uid, ids, context=None):
        #this function search for all the children and all consolidated children (recursively) of the given account ids
        ids2 = self.search(cr, uid, [('parent_id', 'child_of', ids)], context=context)
        ids3 = []
        for rec in self.browse(cr, uid, ids2, context=context):
            for child in rec.child_consol_ids:
                ids3.append(child.id)
        if ids3:
            ids3 = self._get_children_and_consol(cr, uid, ids3, context)
        return ids2 + ids3

    def __compute(self, cr, uid, ids, field_names, arg=None, context=None,
                  query='', query_params=()):
        """ compute the balance, debit and/or credit for the provided
        account ids
        Arguments:
        `ids`: account ids
        `field_names`: the fields to compute (a list of any of
                       'balance', 'debit' and 'credit')
        `arg`: unused fields.function stuff
        `query`: additional query filter (as a string)
        `query_params`: parameters for the provided query string
                        (__compute will handle their escaping) as a
                        tuple
        """
        mapping = {
            'balance': "COALESCE(SUM(l.debit),0) " \
                       "- COALESCE(SUM(l.credit), 0) as balance",
            'debit': "COALESCE(SUM(l.debit), 0) as debit",
            'credit': "COALESCE(SUM(l.credit), 0) as credit"
        }
        #get all the necessary accounts
        children_and_consolidated = self._get_children_and_consol(cr, uid, ids, context=context)
        #compute for each account the balance/debit/credit from the move lines
        accounts = {}
        res = {}
        null_result = dict((fn, 0.0) for fn in field_names)
        if children_and_consolidated:
            aml_query = self.pool.get('account.move.line')._query_get(cr, uid, context=context)

            wheres = [""]
            if query.strip():
                wheres.append(query.strip())
            if aml_query.strip():
                wheres.append(aml_query.strip())
            filters = " AND ".join(wheres)
            self.logger.notifyChannel('addons.'+self._name, netsvc.LOG_DEBUG,
                                      'Filters: %s'%filters)
            # IN might not work ideally in case there are too many
            # children_and_consolidated, in that case join on a
            # values() e.g.:
            # SELECT l.account_id as id FROM account_move_line l
            # INNER JOIN (VALUES (id1), (id2), (id3), ...) AS tmp (id)
            # ON l.account_id = tmp.id
            # or make _get_children_and_consol return a query and join on that
            request = ("SELECT l.account_id as id, " +\
                       ', '.join(map(mapping.__getitem__, field_names)) +
                       " FROM account_move_line l" \
                       " WHERE l.account_id IN %s " \
                            + filters +
                       " GROUP BY l.account_id")
            params = (tuple(children_and_consolidated),) + query_params
            cr.execute(request, params)
            self.logger.notifyChannel('addons.'+self._name, netsvc.LOG_DEBUG,
                                      'Status: %s'%cr.statusmessage)

            for res in cr.dictfetchall():
                accounts[res['id']] = res

            # consolidate accounts with direct children
            children_and_consolidated.reverse()
            brs = list(self.browse(cr, uid, children_and_consolidated, context=context))
            sums = {}
            currency_obj = self.pool.get('res.currency')
            while brs:
                current = brs[0]
#                can_compute = True
#                for child in current.child_id:
#                    if child.id not in sums:
#                        can_compute = False
#                        try:
#                            brs.insert(0, brs.pop(brs.index(child)))
#                        except ValueError:
#                            brs.insert(0, child)
#                if can_compute:
                brs.pop(0)
                for fn in field_names:
                    sums.setdefault(current.id, {})[fn] = accounts.get(current.id, {}).get(fn, 0.0)
                    for child in current.child_id:
                        if child.company_id.currency_id.id == current.company_id.currency_id.id:
                            sums[current.id][fn] += sums[child.id][fn]
                        else:
                            sums[current.id][fn] += currency_obj.compute(cr, uid, child.company_id.currency_id.id, current.company_id.currency_id.id, sums[child.id][fn], context=context)
            for id in ids:
                res[id] = sums.get(id, null_result)
        else:
            for id in ids:
                res[id] = null_result
        return res

    def _get_company_currency(self, cr, uid, ids, field_name, arg, context=None):
        result = {}
        for rec in self.browse(cr, uid, ids, context=context):
            result[rec.id] = (rec.company_id.currency_id.id,rec.company_id.currency_id.symbol)
        return result

    def _get_child_ids(self, cr, uid, ids, field_name, arg, context=None):
        result = {}
        for record in self.browse(cr, uid, ids, context=context):
            if record.child_parent_ids:
                result[record.id] = [x.id for x in record.child_parent_ids]
            else:
                result[record.id] = []

            if record.child_consol_ids:
                for acc in record.child_consol_ids:
                    if acc.id not in result[record.id]:
                        result[record.id].append(acc.id)

        return result

    def _get_level(self, cr, uid, ids, field_name, arg, context=None):
        res = {}
        accounts = self.browse(cr, uid, ids, context=context)
        for account in accounts:
            level = 0
            if account.parent_id:
                obj = self.browse(cr, uid, account.parent_id.id)
                level = obj.level + 1
            res[account.id] = level
        return res

    def _set_credit_debit(self, cr, uid, account_id, name, value, arg, context=None):
        if context.get('config_invisible', True):
            return True

        account = self.browse(cr, uid, account_id, context=context)
        diff = value - getattr(account,name)
        if not diff:
            return True

        journal_obj = self.pool.get('account.journal')
        jids = journal_obj.search(cr, uid, [('type','=','situation'),('centralisation','=',1),('company_id','=',account.company_id.id)], context=context)
        if not jids:
            raise osv.except_osv(_('Error!'),_("You need an Opening journal with centralisation checked to set the initial balance!"))

        period_obj = self.pool.get('account.period')
        pids = period_obj.search(cr, uid, [('special','=',True),('company_id','=',account.company_id.id)], context=context)
        if not pids:
            raise osv.except_osv(_('Error!'),_("No opening/closing period defined, please create one to set the initial balance!"))

        move_obj = self.pool.get('account.move.line')
        move_id = move_obj.search(cr, uid, [
            ('journal_id','=',jids[0]), 
            ('period_id','=',pids[0]), 
            ('account_id','=', account_id),
            (name,'>', 0.0),
            ('name','=', _('Opening Balance'))
        ], context=context)
        if move_id:
            move = move_obj.browse(cr, uid, move_id[0], context=context)
            move_obj.write(cr, uid, move_id[0], {
                name: diff+getattr(move,name)
            }, context=context)
        else:
            if diff<0.0:
                raise osv.except_osv(_('Error!'),_("Unable to adapt the initial balance (negative value)!"))
            nameinv = (name=='credit' and 'debit') or 'credit'
            move_id = move_obj.create(cr, uid, {
                'name': _('Opening Balance'),
                'account_id': account_id,
                'journal_id': jids[0],
                'period_id': pids[0],
                name: diff,
                nameinv: 0.0
            }, context=context)
        return True

    _columns = {
        'name': fields.char('Name', size=128, required=True, select=True),
        'currency_id': fields.many2one('res.currency', 'Secondary Currency', help="Forces all moves for this account to have this secondary currency."),
        'code': fields.char('Code', size=64, required=True, select=1),
        'type': fields.selection([
            ('view', 'View'),
            ('other', 'Regular'),
            ('receivable', 'Receivable'),
            ('payable', 'Payable'),
            ('liquidity','Liquidity'),
            ('consolidation', 'Consolidation'),
            ('closed', 'Closed'),
        ], 'Internal Type', required=True, help="The 'Internal Type' is used for features available on "\
            "different types of accounts: view can not have journal items, consolidation are accounts that "\
            "can have children accounts for multi-company consolidations, payable/receivable are for "\
            "partners accounts (for debit/credit computations), closed for depreciated accounts."),
        'user_type': fields.many2one('account.account.type', 'Account Type', required=True,
            help="Account Type is used for information purpose, to generate "
              "country-specific legal reports, and set the rules to close a fiscal year and generate opening entries."),
        'parent_id': fields.many2one('account.account', 'Parent', ondelete='cascade', domain=[('type','=','view')]),
        'child_parent_ids': fields.one2many('account.account','parent_id','Children'),
        'child_consol_ids': fields.many2many('account.account', 'account_account_consol_rel', 'child_id', 'parent_id', 'Consolidated Children'),
        'child_id': fields.function(_get_child_ids, type='many2many', relation="account.account", string="Child Accounts"),
        'balance': fields.function(__compute, digits_compute=dp.get_precision('Account'), string='Balance', multi='balance'),
        'credit': fields.function(__compute, fnct_inv=_set_credit_debit, digits_compute=dp.get_precision('Account'), string='Credit', multi='balance'),
        'debit': fields.function(__compute, fnct_inv=_set_credit_debit, digits_compute=dp.get_precision('Account'), string='Debit', multi='balance'),
        'reconcile': fields.boolean('Allow Reconciliation', help="Check this box if this account allows reconciliation of journal items."),
        'shortcut': fields.char('Shortcut', size=12),
        'tax_ids': fields.many2many('account.tax', 'account_account_tax_default_rel',
            'account_id', 'tax_id', 'Default Taxes'),
        'note': fields.text('Note'),
        'company_currency_id': fields.function(_get_company_currency, type='many2one', relation='res.currency', string='Company Currency'),
        'company_id': fields.many2one('res.company', 'Company', required=True),
        'active': fields.boolean('Active', select=2, help="If the active field is set to False, it will allow you to hide the account without removing it."),

        'parent_left': fields.integer('Parent Left', select=1),
        'parent_right': fields.integer('Parent Right', select=1),
        'currency_mode': fields.selection([('current', 'At Date'), ('average', 'Average Rate')], 'Outgoing Currencies Rate',
            help=
            'This will select how the current currency rate for outgoing transactions is computed. '\
            'In most countries the legal method is "average" but only a few software systems are able to '\
            'manage this. So if you import from another software system you may have to use the rate at date. ' \
            'Incoming transactions always use the rate at date.', \
            required=True),
        'level': fields.function(_get_level, string='Level', store=True, type='integer'),
    }

    _defaults = {
        'type': 'view',
        'reconcile': False,
        'active': True,
        'currency_mode': 'current',
        'company_id': lambda s, cr, uid, c: s.pool.get('res.company')._company_default_get(cr, uid, 'account.account', context=c),
    }

    def _check_recursion(self, cr, uid, ids, context=None):
        obj_self = self.browse(cr, uid, ids[0], context=context)
        p_id = obj_self.parent_id and obj_self.parent_id.id
        if (obj_self in obj_self.child_consol_ids) or (p_id and (p_id is obj_self.id)):
            return False
        while(ids):
            cr.execute('SELECT DISTINCT child_id '\
                       'FROM account_account_consol_rel '\
                       'WHERE parent_id IN %s', (tuple(ids),))
            child_ids = map(itemgetter(0), cr.fetchall())
            c_ids = child_ids
            if (p_id and (p_id in c_ids)) or (obj_self.id in c_ids):
                return False
            while len(c_ids):
                s_ids = self.search(cr, uid, [('parent_id', 'in', c_ids)])
                if p_id and (p_id in s_ids):
                    return False
                c_ids = s_ids
            ids = child_ids
        return True

    def _check_type(self, cr, uid, ids, context=None):
        if context is None:
            context = {}
        accounts = self.browse(cr, uid, ids, context=context)
        for account in accounts:
            if account.child_id and account.type not in ('view', 'consolidation'):
                return False
        return True

    def _check_account_type(self, cr, uid, ids, context=None):
        for account in self.browse(cr, uid, ids, context=context):
            if account.type in ('receivable', 'payable') and account.user_type.close_method != 'unreconciled':
                return False
        return True

    _constraints = [
        (_check_recursion, 'Error ! You can not create recursive accounts.', ['parent_id']),
        (_check_type, 'Configuration Error! \nYou can not define children to an account with internal type different of "View"! ', ['type']),
        (_check_account_type, 'Configuration Error! \nYou can not select an account type with a deferral method different of "Unreconciled" for accounts with internal type "Payable/Receivable"! ', ['user_type','type']),
    ]
    _sql_constraints = [
        ('code_company_uniq', 'unique (code,company_id)', 'The code of the account must be unique per company !')
    ]
    def name_search(self, cr, user, name, args=None, operator='ilike', context=None, limit=100):
        if not args:
            args = []
        args = args[:]
        ids = []
        try:
            if name and str(name).startswith('partner:'):
                part_id = int(name.split(':')[1])
                part = self.pool.get('res.partner').browse(cr, user, part_id, context=context)
                args += [('id', 'in', (part.property_account_payable.id, part.property_account_receivable.id))]
                name = False
            if name and str(name).startswith('type:'):
                type = name.split(':')[1]
                args += [('type', '=', type)]
                name = False
        except:
            pass
        if name:
            ids = self.search(cr, user, [('code', '=like', name+"%")]+args, limit=limit)
            if not ids:
                ids = self.search(cr, user, [('shortcut', '=', name)]+ args, limit=limit)
            if not ids:
                ids = self.search(cr, user, [('name', operator, name)]+ args, limit=limit)
            if not ids and len(name.split()) >= 2:
                #Separating code and name of account for searching
                operand1,operand2 = name.split(' ',1) #name can contain spaces e.g. OpenERP S.A.
                ids = self.search(cr, user, [('code', operator, operand1), ('name', operator, operand2)]+ args, limit=limit)
        else:
            ids = self.search(cr, user, args, context=context, limit=limit)
        return self.name_get(cr, user, ids, context=context)

    def name_get(self, cr, uid, ids, context=None):
        if not ids:
            return []
        reads = self.read(cr, uid, ids, ['name', 'code'], context=context)
        res = []
        for record in reads:
            name = record['name']
            if record['code']:
                name = record['code'] + ' ' + name
            res.append((record['id'], name))
        return res

    def copy(self, cr, uid, id, default={}, context=None, done_list=[], local=False):
        account = self.browse(cr, uid, id, context=context)
        new_child_ids = []
        if not default:
            default = {}
        default = default.copy()
        default['code'] = (account['code'] or '') + '(copy)'
        if not local:
            done_list = []
        if account.id in done_list:
            return False
        done_list.append(account.id)
        if account:
            for child in account.child_id:
                child_ids = self.copy(cr, uid, child.id, default, context=context, done_list=done_list, local=True)
                if child_ids:
                    new_child_ids.append(child_ids)
            default['child_parent_ids'] = [(6, 0, new_child_ids)]
        else:
            default['child_parent_ids'] = False
        return super(account_account, self).copy(cr, uid, id, default, context=context)

    def _check_moves(self, cr, uid, ids, method, context=None):
        line_obj = self.pool.get('account.move.line')
        account_ids = self.search(cr, uid, [('id', 'child_of', ids)])

        if line_obj.search(cr, uid, [('account_id', 'in', account_ids)]):
            if method == 'write':
                raise osv.except_osv(_('Error !'), _('You can not desactivate an account that contains some journal items.'))
            elif method == 'unlink':
                raise osv.except_osv(_('Error !'), _('You can not remove an account containing journal items!. '))
        #Checking whether the account is set as a property to any Partner or not
        value = 'account.account,' + str(ids[0])
        partner_prop_acc = self.pool.get('ir.property').search(cr, uid, [('value_reference','=',value)], context=context)
        if partner_prop_acc:
            raise osv.except_osv(_('Warning !'), _('You can not remove/desactivate an account which is set on a customer or supplier.'))
        return True

    def _check_allow_type_change(self, cr, uid, ids, new_type, context=None):
        group1 = ['payable', 'receivable', 'other']
        group2 = ['consolidation','view']
        line_obj = self.pool.get('account.move.line')
        for account in self.browse(cr, uid, ids, context=context):
            old_type = account.type
            account_ids = self.search(cr, uid, [('id', 'child_of', [account.id])])
            if line_obj.search(cr, uid, [('account_id', 'in', account_ids)]):
                #Check for 'Closed' type
                if old_type == 'closed' and new_type !='closed':
                    raise osv.except_osv(_('Warning !'), _("You cannot change the type of account from 'Closed' to any other type which contains journal items!"))
                #Check for change From group1 to group2 and vice versa
                if (old_type in group1 and new_type in group2) or (old_type in group2 and new_type in group1):
                    raise osv.except_osv(_('Warning !'), _("You cannot change the type of account from '%s' to '%s' type as it contains journal items!") % (old_type,new_type,))
        return True

    def write(self, cr, uid, ids, vals, context=None):

        if context is None:
            context = {}
        if not ids:
            return True
        if isinstance(ids, (int, long)):
            ids = [ids]

        # Dont allow changing the company_id when account_move_line already exist
        if 'company_id' in vals:
            move_lines = self.pool.get('account.move.line').search(cr, uid, [('account_id', 'in', ids)])
            if move_lines:
                # Allow the write if the value is the same
                for i in [i['company_id'][0] for i in self.read(cr,uid,ids,['company_id'])]:
                    if vals['company_id']!=i:
                        raise osv.except_osv(_('Warning !'), _('You cannot modify Company of account as its related record exist in Entry Lines'))
        if 'active' in vals and not vals['active']:
            self._check_moves(cr, uid, ids, "write", context=context)
        if 'type' in vals.keys():
            self._check_allow_type_change(cr, uid, ids, vals['type'], context=context)
        return super(account_account, self).write(cr, uid, ids, vals, context=context)

    def unlink(self, cr, uid, ids, context=None):
        self._check_moves(cr, uid, ids, "unlink", context=context)
        return super(account_account, self).unlink(cr, uid, ids, context=context)

account_account()

class account_journal_view(osv.osv):
    _name = "account.journal.view"
    _description = "Journal View"
    _columns = {
        'name': fields.char('Journal View', size=64, required=True),
        'columns_id': fields.one2many('account.journal.column', 'view_id', 'Columns')
    }
    _order = "name"

account_journal_view()


class account_journal_column(osv.osv):

    def _col_get(self, cr, user, context=None):
        result = []
        cols = self.pool.get('account.move.line')._columns
        for col in cols:
            if col in ('period_id', 'journal_id'):
                continue
            result.append( (col, cols[col].string) )
        result.sort()
        return result

    _name = "account.journal.column"
    _description = "Journal Column"
    _columns = {
        'name': fields.char('Column Name', size=64, required=True),
        'field': fields.selection(_col_get, 'Field Name', required=True, size=32),
        'view_id': fields.many2one('account.journal.view', 'Journal View', select=True),
        'sequence': fields.integer('Sequence', help="Gives the sequence order to journal column.", readonly=True),
        'required': fields.boolean('Required'),
        'readonly': fields.boolean('Readonly'),
    }
    _order = "view_id, sequence"

account_journal_column()

class account_journal(osv.osv):
    _name = "account.journal"
    _description = "Journal"
    _columns = {
        'name': fields.char('Journal Name', size=64, required=True),
        'code': fields.char('Code', size=5, required=True, help="The code will be displayed on reports."),
        'type': fields.selection([('sale', 'Sale'),('sale_refund','Sale Refund'), ('purchase', 'Purchase'), ('purchase_refund','Purchase Refund'), ('cash', 'Cash'), ('bank', 'Bank and Cheques'), ('general', 'General'), ('situation', 'Opening/Closing Situation')], 'Type', size=32, required=True,
                                 help="Select 'Sale' for customer invoices journals."\
                                 " Select 'Purchase' for supplier invoices journals."\
                                 " Select 'Cash' or 'Bank' for journals that are used in customer or supplier payments."\
                                 " Select 'General' for miscellaneous operations journals."\
                                 " Select 'Opening/Closing Situation' for entries generated for new fiscal years."),
        'type_control_ids': fields.many2many('account.account.type', 'account_journal_type_rel', 'journal_id','type_id', 'Type Controls', domain=[('code','<>','view'), ('code', '<>', 'closed')]),
        'account_control_ids': fields.many2many('account.account', 'account_account_type_rel', 'journal_id','account_id', 'Account', domain=[('type','<>','view'), ('type', '<>', 'closed')]),
        'view_id': fields.many2one('account.journal.view', 'Display Mode', required=True, help="Gives the view used when writing or browsing entries in this journal. The view tells OpenERP which fields should be visible, required or readonly and in which order. You can create your own view for a faster encoding in each journal."),
        'default_credit_account_id': fields.many2one('account.account', 'Default Credit Account', domain="[('type','!=','view')]", help="It acts as a default account for credit amount"),
        'default_debit_account_id': fields.many2one('account.account', 'Default Debit Account', domain="[('type','!=','view')]", help="It acts as a default account for debit amount"),
        'centralisation': fields.boolean('Centralised counterpart', help="Check this box to determine that each entry of this journal won't create a new counterpart but will share the same counterpart. This is used in fiscal year closing."),
        'update_posted': fields.boolean('Allow Cancelling Entries', help="Check this box if you want to allow the cancellation the entries related to this journal or of the invoice related to this journal"),
        'group_invoice_lines': fields.boolean('Group Invoice Lines', help="If this box is checked, the system will try to group the accounting lines when generating them from invoices."),
        'sequence_id': fields.many2one('ir.sequence', 'Entry Sequence', help="This field contains the informatin related to the numbering of the journal entries of this journal.", required=True),
        'user_id': fields.many2one('res.users', 'User', help="The user responsible for this journal"),
        'groups_id': fields.many2many('res.groups', 'account_journal_group_rel', 'journal_id', 'group_id', 'Groups'),
        'currency': fields.many2one('res.currency', 'Currency', help='The currency used to enter statement'),
        'entry_posted': fields.boolean('Skip \'Draft\' State for Manual Entries', help='Check this box if you don\'t want new journal entries to pass through the \'draft\' state and instead goes directly to the \'posted state\' without any manual validation. \nNote that journal entries that are automatically created by the system are always skipping that state.'),
        'company_id': fields.many2one('res.company', 'Company', required=True, select=1, help="Company related to this journal"),
        'allow_date':fields.boolean('Check Date in Period', help= 'If set to True then do not accept the entry if the entry date is not into the period dates'),
    }

    _defaults = {
        'user_id': lambda self, cr, uid, context: uid,
        'company_id': lambda self, cr, uid, c: self.pool.get('res.users').browse(cr, uid, uid, c).company_id.id,
    }
    _sql_constraints = [
        ('code_company_uniq', 'unique (code, company_id)', 'The code of the journal must be unique per company !'),
        ('name_company_uniq', 'unique (name, company_id)', 'The name of the journal must be unique per company !'),
    ]

    _order = 'code'

    def copy(self, cr, uid, id, default={}, context=None, done_list=[], local=False):
        journal = self.browse(cr, uid, id, context=context)
        if not default:
            default = {}
        default = default.copy()
        default['code'] = (journal['code'] or '') + '(copy)'
        default['name'] = (journal['name'] or '') + '(copy)'
        default['sequence_id'] = False
        return super(account_journal, self).copy(cr, uid, id, default, context=context)

    def write(self, cr, uid, ids, vals, context=None):
        if context is None:
            context = {}
        if isinstance(ids, (int, long)):
            ids = [ids]
        for journal in self.browse(cr, uid, ids, context=context):
            if 'company_id' in vals and journal.company_id.id != vals['company_id']:
                move_lines = self.pool.get('account.move.line').search(cr, uid, [('journal_id', 'in', ids)])
                if move_lines:
                    raise osv.except_osv(_('Warning !'), _('You can not modify the company of this journal as its related record exist in journal items'))
        return super(account_journal, self).write(cr, uid, ids, vals, context=context)

    def create_sequence(self, cr, uid, vals, context=None):
        """ Create new no_gap entry sequence for every new Joural
        """
        # in account.journal code is actually the prefix of the sequence
        # whereas ir.sequence code is a key to lookup global sequences.
        prefix = vals['code'].upper()

        seq = {
            'name': vals['name'],
            'implementation':'no_gap',
            'prefix': prefix + "/%(year)s/",
            'padding': 4,
            'number_increment': 1
        }
        if 'company_id' in vals:
            seq['company_id'] = vals['company_id']
        return self.pool.get('ir.sequence').create(cr, uid, seq)

    def create(self, cr, uid, vals, context=None):
        if not 'sequence_id' in vals or not vals['sequence_id']:
            vals.update({'sequence_id': self.create_sequence(cr, uid, vals, context)})
        return super(account_journal, self).create(cr, uid, vals, context)

    def name_get(self, cr, user, ids, context=None):
        """
        Returns a list of tupples containing id, name.
        result format: {[(id, name), (id, name), ...]}

        @param cr: A database cursor
        @param user: ID of the user currently logged in
        @param ids: list of ids for which name should be read
        @param context: context arguments, like lang, time zone

        @return: Returns a list of tupples containing id, name
        """
        result = self.browse(cr, user, ids, context=context)
        res = []
        for rs in result:
            name = rs.name
            if rs.currency:
                name = "%s (%s)" % (rs.name, rs.currency.name)
            res += [(rs.id, name)]
        return res

    def name_search(self, cr, user, name, args=None, operator='ilike', context=None, limit=100):
        if not args:
            args = []
        if context is None:
            context = {}
        ids = []
        if context.get('journal_type', False):
            args += [('type','=',context.get('journal_type'))]
        if name:
            ids = self.search(cr, user, [('code', 'ilike', name)]+ args, limit=limit, context=context)
        if not ids:
            ids = self.search(cr, user, [('name', 'ilike', name)]+ args, limit=limit, context=context)#fix it ilike should be replace with operator

        return self.name_get(cr, user, ids, context=context)

    def onchange_type(self, cr, uid, ids, type, currency, context=None):
        obj_data = self.pool.get('ir.model.data')
        user_pool = self.pool.get('res.users')

        type_map = {
            'sale':'account_sp_journal_view',
            'sale_refund':'account_sp_refund_journal_view',
            'purchase':'account_sp_journal_view',
            'purchase_refund':'account_sp_refund_journal_view',
            'cash':'account_journal_bank_view',
            'bank':'account_journal_bank_view',
            'general':'account_journal_view',
            'situation':'account_journal_view'
        }

        res = {}
        view_id = type_map.get(type, 'account_journal_view')
        user = user_pool.browse(cr, uid, uid)
        if type in ('cash', 'bank') and currency and user.company_id.currency_id.id != currency:
            view_id = 'account_journal_bank_view_multi'
        data_id = obj_data.search(cr, uid, [('model','=','account.journal.view'), ('name','=',view_id)])
        data = obj_data.browse(cr, uid, data_id[0], context=context)

        res.update({
            'centralisation':type == 'situation',
            'view_id':data.res_id,
        })
        return {
            'value':res
        }

account_journal()

class account_fiscalyear(osv.osv):
    _name = "account.fiscalyear"
    _description = "Fiscal Year"
    _columns = {
        'name': fields.char('Fiscal Year', size=64, required=True),
        'code': fields.char('Code', size=6, required=True),
        'company_id': fields.many2one('res.company', 'Company', required=True),
        'date_start': fields.date('Start Date', required=True),
        'date_stop': fields.date('End Date', required=True),
        'period_ids': fields.one2many('account.period', 'fiscalyear_id', 'Periods'),
        'state': fields.selection([('draft','Open'), ('done','Closed')], 'State', readonly=True),
    }
    _defaults = {
        'state': 'draft',
        'company_id': lambda self,cr,uid,c: self.pool.get('res.users').browse(cr, uid, uid, c).company_id.id,
    }
    _order = "date_start"

    def _check_fiscal_year(self, cr, uid, ids, context=None):
        current_fiscal_yr = self.browse(cr, uid, ids, context=context)[0]
        obj_fiscal_ids = self.search(cr, uid, [('company_id', '=', current_fiscal_yr.company_id.id)], context=context)
        obj_fiscal_ids.remove(ids[0])
        data_fiscal_yr = self.browse(cr, uid, obj_fiscal_ids, context=context)

        for old_fy in data_fiscal_yr:
            if old_fy.company_id.id == current_fiscal_yr['company_id'].id:
                # Condition to check if the current fiscal year falls in between any previously defined fiscal year
                if old_fy.date_start <= current_fiscal_yr['date_start'] <= old_fy.date_stop or \
                    old_fy.date_start <= current_fiscal_yr['date_stop'] <= old_fy.date_stop:
                    return False
        return True

    def _check_duration(self, cr, uid, ids, context=None):
        obj_fy = self.browse(cr, uid, ids[0], context=context)
        if obj_fy.date_stop < obj_fy.date_start:
            return False
        return True

    _constraints = [
        (_check_duration, 'Error! The start date of the fiscal year must be before his end date.', ['date_start','date_stop']),
        (_check_fiscal_year, 'Error! You can not define overlapping fiscal years for the same company.',['date_start', 'date_stop'])
    ]

    def create_period3(self, cr, uid, ids, context=None):
        return self.create_period(cr, uid, ids, context, 3)

    def create_period(self, cr, uid, ids, context=None, interval=1):
        period_obj = self.pool.get('account.period')
        for fy in self.browse(cr, uid, ids, context=context):
            ds = datetime.strptime(fy.date_start, '%Y-%m-%d')
            period_obj.create(cr, uid, {
                    'name': _('Opening Period'),
                    'code': ds.strftime('00/%Y'),
                    'date_start': ds,
                    'date_stop': ds,
                    'special': True,
                    'fiscalyear_id': fy.id,
                })
            while ds.strftime('%Y-%m-%d') < fy.date_stop:
                de = ds + relativedelta(months=interval, days=-1)

                if de.strftime('%Y-%m-%d') > fy.date_stop:
                    de = datetime.strptime(fy.date_stop, '%Y-%m-%d')

                period_obj.create(cr, uid, {
                    'name': ds.strftime('%m/%Y'),
                    'code': ds.strftime('%m/%Y'),
                    'date_start': ds.strftime('%Y-%m-%d'),
                    'date_stop': de.strftime('%Y-%m-%d'),
                    'fiscalyear_id': fy.id,
                })
                ds = ds + relativedelta(months=interval)
        return True

    def find(self, cr, uid, dt=None, exception=True, context=None):
        if not dt:
            dt = time.strftime('%Y-%m-%d')
        ids = self.search(cr, uid, [('date_start', '<=', dt), ('date_stop', '>=', dt)])
        if not ids:
            if exception:
                raise osv.except_osv(_('Error !'), _('No fiscal year defined for this date !\nPlease create one.'))
            else:
                return False
        return ids[0]

    def name_search(self, cr, user, name, args=None, operator='ilike', context=None, limit=80):
        if args is None:
            args = []
        if context is None:
            context = {}
        ids = []
        if name:
            ids = self.search(cr, user, [('code', 'ilike', name)]+ args, limit=limit)
        if not ids:
            ids = self.search(cr, user, [('name', operator, name)]+ args, limit=limit)
        return self.name_get(cr, user, ids, context=context)

account_fiscalyear()

class account_period(osv.osv):
    _name = "account.period"
    _description = "Account period"
    _columns = {
        'name': fields.char('Period Name', size=64, required=True),
        'code': fields.char('Code', size=12),
        'special': fields.boolean('Opening/Closing Period', size=12,
            help="These periods can overlap."),
        'date_start': fields.date('Start of Period', required=True, states={'done':[('readonly',True)]}),
        'date_stop': fields.date('End of Period', required=True, states={'done':[('readonly',True)]}),
        'fiscalyear_id': fields.many2one('account.fiscalyear', 'Fiscal Year', required=True, states={'done':[('readonly',True)]}, select=True),
        'state': fields.selection([('draft','Open'), ('done','Closed')], 'State', readonly=True,
                                  help='When monthly periods are created. The state is \'Draft\'. At the end of monthly period it is in \'Done\' state.'),
        'company_id': fields.related('fiscalyear_id', 'company_id', type='many2one', relation='res.company', string='Company', store=True, readonly=True)
    }
    _defaults = {
        'state': 'draft',
    }
    _order = "date_start, special desc"
    _sql_constraints = [
        ('name_company_uniq', 'unique(name, company_id)', 'The name of the period must be unique per company!'),
    ]
    
    def _check_duration(self,cr,uid,ids,context=None):
        obj_period = self.browse(cr, uid, ids[0], context=context)
        if obj_period.date_stop < obj_period.date_start:
            return False
        return True

    def _check_year_limit(self,cr,uid,ids,context=None):
        for obj_period in self.browse(cr, uid, ids, context=context):
            if obj_period.special:
                continue

            if obj_period.fiscalyear_id.date_stop < obj_period.date_stop or \
               obj_period.fiscalyear_id.date_stop < obj_period.date_start or \
               obj_period.fiscalyear_id.date_start > obj_period.date_start or \
               obj_period.fiscalyear_id.date_start > obj_period.date_stop:
                return False

            pids = self.search(cr, uid, [('date_stop','>=',obj_period.date_start),('date_start','<=',obj_period.date_stop),('special','=',False),('id','<>',obj_period.id)])
            for period in self.browse(cr, uid, pids):
                if period.fiscalyear_id.company_id.id==obj_period.fiscalyear_id.company_id.id:
                    return False
        return True

    _constraints = [
        (_check_duration, 'Error ! The duration of the Period(s) is/are invalid. ', ['date_stop']),
        (_check_year_limit, 'Invalid period ! Some periods overlap or the date period is not in the scope of the fiscal year. ', ['date_stop'])
    ]

    def next(self, cr, uid, period, step, context=None):
        ids = self.search(cr, uid, [('date_start','>',period.date_start)])
        if len(ids)>=step:
            return ids[step-1]
        return False

    def find(self, cr, uid, dt=None, context=None):
        if not dt:
            dt = time.strftime('%Y-%m-%d')
#CHECKME: shouldn't we check the state of the period?
        ids = self.search(cr, uid, [('date_start','<=',dt),('date_stop','>=',dt)])
        if not ids:
            raise osv.except_osv(_('Error !'), _('No period defined for this date: %s !\nPlease create one.')%dt)
        return ids

    def action_draft(self, cr, uid, ids, *args):
        mode = 'draft'
        cr.execute('update account_journal_period set state=%s where period_id in %s', (mode, tuple(ids),))
        cr.execute('update account_period set state=%s where id in %s', (mode, tuple(ids),))
        return True

    def name_search(self, cr, user, name, args=None, operator='ilike', context=None, limit=100):
        if args is None:
            args = []
        if context is None:
            context = {}
        ids = []
        if name:
            ids = self.search(cr, user, [('code','ilike',name)]+ args, limit=limit)
        if not ids:
            ids = self.search(cr, user, [('name',operator,name)]+ args, limit=limit)
        return self.name_get(cr, user, ids, context=context)

    def write(self, cr, uid, ids, vals, context=None):
        if 'company_id' in vals:
            move_lines = self.pool.get('account.move.line').search(cr, uid, [('period_id', 'in', ids)])
            if move_lines:
                raise osv.except_osv(_('Warning !'), _('You can not modify company of this period as some journal items exists.'))
        return super(account_period, self).write(cr, uid, ids, vals, context=context)

    def build_ctx_periods(self, cr, uid, period_from_id, period_to_id):
        period_from = self.browse(cr, uid, period_from_id)
        period_date_start = period_from.date_start
        company1_id = period_from.company_id.id
        period_to = self.browse(cr, uid, period_to_id)
        period_date_stop = period_to.date_stop
        company2_id = period_to.company_id.id
        if company1_id != company2_id:
            raise osv.except_osv(_('Error'), _('You should have chosen periods that belongs to the same company'))
        if period_date_start > period_date_stop:
            raise osv.except_osv(_('Error'), _('Start period should be smaller then End period'))
        #for period from = january, we want to exclude the opening period (but it has same date_from, so we have to check if period_from is special or not to include that clause or not in the search).
        if period_from.special:
            return self.search(cr, uid, [('date_start', '>=', period_date_start), ('date_stop', '<=', period_date_stop), ('company_id', '=', company1_id)])
        return self.search(cr, uid, [('date_start', '>=', period_date_start), ('date_stop', '<=', period_date_stop), ('company_id', '=', company1_id), ('special', '=', False)])

account_period()

class account_journal_period(osv.osv):
    _name = "account.journal.period"
    _description = "Journal Period"

    def _icon_get(self, cr, uid, ids, field_name, arg=None, context=None):
        result = {}.fromkeys(ids, 'STOCK_NEW')
        for r in self.read(cr, uid, ids, ['state']):
            result[r['id']] = {
                'draft': 'STOCK_NEW',
                'printed': 'STOCK_PRINT_PREVIEW',
                'done': 'STOCK_DIALOG_AUTHENTICATION',
            }.get(r['state'], 'STOCK_NEW')
        return result

    _columns = {
        'name': fields.char('Journal-Period Name', size=64, required=True),
        'journal_id': fields.many2one('account.journal', 'Journal', required=True, ondelete="cascade"),
        'period_id': fields.many2one('account.period', 'Period', required=True, ondelete="cascade"),
        'icon': fields.function(_icon_get, string='Icon', type='char', size=32),
        'active': fields.boolean('Active', required=True, help="If the active field is set to False, it will allow you to hide the journal period without removing it."),
        'state': fields.selection([('draft','Draft'), ('printed','Printed'), ('done','Done')], 'State', required=True, readonly=True,
                                  help='When journal period is created. The state is \'Draft\'. If a report is printed it comes to \'Printed\' state. When all transactions are done, it comes in \'Done\' state.'),
        'fiscalyear_id': fields.related('period_id', 'fiscalyear_id', string='Fiscal Year', type='many2one', relation='account.fiscalyear'),
        'company_id': fields.related('journal_id', 'company_id', type='many2one', relation='res.company', string='Company', store=True, readonly=True)
    }

    def _check(self, cr, uid, ids, context=None):
        for obj in self.browse(cr, uid, ids, context=context):
            cr.execute('select * from account_move_line where journal_id=%s and period_id=%s limit 1', (obj.journal_id.id, obj.period_id.id))
            res = cr.fetchall()
            if res:
                raise osv.except_osv(_('Error !'), _('You can not modify/delete a journal with entries for this period !'))
        return True

    def write(self, cr, uid, ids, vals, context=None):
        self._check(cr, uid, ids, context=context)
        return super(account_journal_period, self).write(cr, uid, ids, vals, context=context)

    def create(self, cr, uid, vals, context=None):
        period_id = vals.get('period_id',False)
        if period_id:
            period = self.pool.get('account.period').browse(cr, uid, period_id, context=context)
            vals['state']=period.state
        return super(account_journal_period, self).create(cr, uid, vals, context)

    def unlink(self, cr, uid, ids, context=None):
        self._check(cr, uid, ids, context=context)
        return super(account_journal_period, self).unlink(cr, uid, ids, context=context)

    _defaults = {
        'state': 'draft',
        'active': True,
    }
    _order = "period_id"

account_journal_period()

class account_fiscalyear(osv.osv):
    _inherit = "account.fiscalyear"
    _description = "Fiscal Year"
    _columns = {
        'end_journal_period_id':fields.many2one('account.journal.period','End of Year Entries Journal', readonly=True),
    }

    def copy(self, cr, uid, id, default={}, context=None):
        default.update({
            'period_ids': [],
            'end_journal_period_id': False
        })
        return super(account_fiscalyear, self).copy(cr, uid, id, default=default, context=context)

account_fiscalyear()
#----------------------------------------------------------
# Entries
#----------------------------------------------------------
class account_move(osv.osv):
    _name = "account.move"
    _description = "Account Entry"
    _order = 'id desc'

    def name_search(self, cr, user, name, args=None, operator='ilike', context=None, limit=80):
        """
        Returns a list of tupples containing id, name, as internally it is called {def name_get}
        result format: {[(id, name), (id, name), ...]}

        @param cr: A database cursor
        @param user: ID of the user currently logged in
        @param name: name to search
        @param args: other arguments
        @param operator: default operator is 'ilike', it can be changed
        @param context: context arguments, like lang, time zone
        @param limit: Returns first 'n' ids of complete result, default is 80.

        @return: Returns a list of tuples containing id and name
        """

        if not args:
          args = []
        ids = []
        if name:
            ids += self.search(cr, user, [('name','ilike',name)]+args, limit=limit, context=context)

        if not ids and name and type(name) == int:
            ids += self.search(cr, user, [('id','=',name)]+args, limit=limit, context=context)

        if not ids:
            ids += self.search(cr, user, args, limit=limit, context=context)

        return self.name_get(cr, user, ids, context=context)

    def name_get(self, cursor, user, ids, context=None):
        if isinstance(ids, (int, long)):
            ids = [ids]
        if not ids:
            return []
        res = []
        data_move = self.pool.get('account.move').browse(cursor, user, ids, context=context)
        for move in data_move:
            if move.state=='draft':
                name = '*' + str(move.id)
            else:
                name = move.name
            res.append((move.id, name))
        return res

    def _get_period(self, cr, uid, context=None):
        periods = self.pool.get('account.period').find(cr, uid)
        if periods:
            return periods[0]
        return False

    def _amount_compute(self, cr, uid, ids, name, args, context, where =''):
        if not ids: return {}
        cr.execute( 'SELECT move_id, SUM(debit) '\
                    'FROM account_move_line '\
                    'WHERE move_id IN %s '\
                    'GROUP BY move_id', (tuple(ids),))
        result = dict(cr.fetchall())
        for id in ids:
            result.setdefault(id, 0.0)
        return result

    def _search_amount(self, cr, uid, obj, name, args, context):
        ids = set()
        for cond in args:
            amount = cond[2]
            if isinstance(cond[2],(list,tuple)):
                if cond[1] in ['in','not in']:
                    amount = tuple(cond[2])
                else:
                    continue
            else:
                if cond[1] in ['=like', 'like', 'not like', 'ilike', 'not ilike', 'in', 'not in', 'child_of']:
                    continue

            cr.execute("select move_id from account_move_line group by move_id having sum(debit) %s %%s" % (cond[1]),(amount,))
            res_ids = set(id[0] for id in cr.fetchall())
            ids = ids and (ids & res_ids) or res_ids
        if ids:
            return [('id', 'in', tuple(ids))]
        return [('id', '=', '0')]

    _columns = {
        'name': fields.char('Number', size=64, required=True),
        'ref': fields.char('Reference', size=64),
        'period_id': fields.many2one('account.period', 'Period', required=True, states={'posted':[('readonly',True)]}),
        'journal_id': fields.many2one('account.journal', 'Journal', required=True, states={'posted':[('readonly',True)]}),
        'state': fields.selection([('draft','Unposted'), ('posted','Posted')], 'State', required=True, readonly=True,
            help='All manually created new journal entry are usually in the state \'Unposted\', but you can set the option to skip that state on the related journal. In that case, they will be behave as journal entries automatically created by the system on document validation (invoices, bank statements...) and will be created in \'Posted\' state.'),
        'line_id': fields.one2many('account.move.line', 'move_id', 'Entries', states={'posted':[('readonly',True)]}),
        'to_check': fields.boolean('To Review', help='Check this box if you are unsure of that journal entry and if you want to note it as \'to be reviewed\' by an accounting expert.'),
        'partner_id': fields.related('line_id', 'partner_id', type="many2one", relation="res.partner", string="Partner", store=True),
        'amount': fields.function(_amount_compute, string='Amount', digits_compute=dp.get_precision('Account'), type='float', fnct_search=_search_amount),
        'date': fields.date('Date', required=True, states={'posted':[('readonly',True)]}, select=True),
        'narration':fields.text('Internal Note'),
        'company_id': fields.related('journal_id','company_id',type='many2one',relation='res.company',string='Company', store=True, readonly=True),
    }
    _defaults = {
        'name': '/',
        'state': 'draft',
        'period_id': _get_period,
        'date': lambda *a: time.strftime('%Y-%m-%d'),
        'company_id': lambda self, cr, uid, c: self.pool.get('res.users').browse(cr, uid, uid, c).company_id.id,
    }

    def _check_centralisation(self, cursor, user, ids, context=None):
        for move in self.browse(cursor, user, ids, context=context):
            if move.journal_id.centralisation:
                move_ids = self.search(cursor, user, [
                    ('period_id', '=', move.period_id.id),
                    ('journal_id', '=', move.journal_id.id),
                    ])
                if len(move_ids) > 1:
                    return False
        return True

    _constraints = [
        (_check_centralisation,
            'You can not create more than one move per period on centralized journal',
            ['journal_id']),
    ]

    def post(self, cr, uid, ids, context=None):
        if context is None:
            context = {}
        invoice = context.get('invoice', False)
        valid_moves = self.validate(cr, uid, ids, context)

        if not valid_moves:
            raise osv.except_osv(_('Integrity Error !'), _('You can not validate a non-balanced entry !\nMake sure you have configured payment terms properly !\nThe latest payment term line should be of the type "Balance" !'))
        obj_sequence = self.pool.get('ir.sequence')
        for move in self.browse(cr, uid, valid_moves, context=context):
            if move.name =='/':
                new_name = False
                journal = move.journal_id

                if invoice and invoice.internal_number:
                    new_name = invoice.internal_number
                else:
                    if journal.sequence_id:
                        c = {'fiscalyear_id': move.period_id.fiscalyear_id.id}
                        new_name = obj_sequence.next_by_id(cr, uid, journal.sequence_id.id, c)
                    else:
                        raise osv.except_osv(_('Error'), _('No sequence defined on the journal !'))

                if new_name:
                    self.write(cr, uid, [move.id], {'name':new_name})

        cr.execute('UPDATE account_move '\
                   'SET state=%s '\
                   'WHERE id IN %s',
                   ('posted', tuple(valid_moves),))
        return True

    def button_validate(self, cursor, user, ids, context=None):
        for move in self.browse(cursor, user, ids, context=context):
            top = None
            for line in move.line_id:
                account = line.account_id
                while account:
                    account2 = account
                    account = account.parent_id
                if not top:
                    top = account2.id
                elif top<>account2.id:
                    raise osv.except_osv(_('Error !'), _('You can not validate a journal entry unless all journal items belongs to the same chart of accounts !'))
        return self.post(cursor, user, ids, context=context)

    def button_cancel(self, cr, uid, ids, context=None):
        for line in self.browse(cr, uid, ids, context=context):
            if not line.journal_id.update_posted:
                raise osv.except_osv(_('Error !'), _('You can not modify a posted entry of this journal !\nYou should set the journal to allow cancelling entries if you want to do that.'))
        if ids:
            cr.execute('UPDATE account_move '\
                       'SET state=%s '\
                       'WHERE id IN %s', ('draft', tuple(ids),))
        return True

    def write(self, cr, uid, ids, vals, context=None):
        if context is None:
            context = {}
        c = context.copy()
        c['novalidate'] = True
        result = super(account_move, self).write(cr, uid, ids, vals, c)
        self.validate(cr, uid, ids, context=context)
        return result

    #
    # TODO: Check if period is closed !
    #
    def create(self, cr, uid, vals, context=None):
        if context is None:
            context = {}
        if 'line_id' in vals and context.get('copy'):
            for l in vals['line_id']:
                if not l[0]:
                    l[2].update({
                        'reconcile_id':False,
                        'reconcil_partial_id':False,
                        'analytic_lines':False,
                        'invoice':False,
                        'ref':False,
                        'balance':False,
                        'account_tax_id':False,
                    })

            if 'journal_id' in vals and vals.get('journal_id', False):
                for l in vals['line_id']:
                    if not l[0]:
                        l[2]['journal_id'] = vals['journal_id']
                context['journal_id'] = vals['journal_id']
            if 'period_id' in vals:
                for l in vals['line_id']:
                    if not l[0]:
                        l[2]['period_id'] = vals['period_id']
                context['period_id'] = vals['period_id']
            else:
                default_period = self._get_period(cr, uid, context)
                for l in vals['line_id']:
                    if not l[0]:
                        l[2]['period_id'] = default_period
                context['period_id'] = default_period

        if 'line_id' in vals:
            c = context.copy()
            c['novalidate'] = True
            result = super(account_move, self).create(cr, uid, vals, c)
            self.validate(cr, uid, [result], context)
        else:
            result = super(account_move, self).create(cr, uid, vals, context)
        return result

    def copy(self, cr, uid, id, default={}, context=None):
        if context is None:
            context = {}
        default.update({
            'state':'draft',
            'name':'/',
        })
        context.update({
            'copy':True
        })
        return super(account_move, self).copy(cr, uid, id, default, context)

    def unlink(self, cr, uid, ids, context=None, check=True):
        if context is None:
            context = {}
        toremove = []
        obj_move_line = self.pool.get('account.move.line')
        for move in self.browse(cr, uid, ids, context=context):
            if move['state'] != 'draft':
                raise osv.except_osv(_('UserError'),
                        _('You can not delete a posted journal entry "%s"!') % \
                                move['name'])
            line_ids = map(lambda x: x.id, move.line_id)
            context['journal_id'] = move.journal_id.id
            context['period_id'] = move.period_id.id
            obj_move_line._update_check(cr, uid, line_ids, context)
            obj_move_line.unlink(cr, uid, line_ids, context=context)
            toremove.append(move.id)
        result = super(account_move, self).unlink(cr, uid, toremove, context)
        return result

    def _compute_balance(self, cr, uid, id, context=None):
        move = self.browse(cr, uid, id, context=context)
        amount = 0
        for line in move.line_id:
            amount+= (line.debit - line.credit)
        return amount

    def _centralise(self, cr, uid, move, mode, context=None):
        assert mode in ('debit', 'credit'), 'Invalid Mode' #to prevent sql injection
        currency_obj = self.pool.get('res.currency')
        if context is None:
            context = {}

        if mode=='credit':
            account_id = move.journal_id.default_debit_account_id.id
            mode2 = 'debit'
            if not account_id:
                raise osv.except_osv(_('UserError'),
                        _('There is no default default debit account defined \n' \
                                'on journal "%s"') % move.journal_id.name)
        else:
            account_id = move.journal_id.default_credit_account_id.id
            mode2 = 'credit'
            if not account_id:
                raise osv.except_osv(_('UserError'),
                        _('There is no default default credit account defined \n' \
                                'on journal "%s"') % move.journal_id.name)

        # find the first line of this move with the current mode
        # or create it if it doesn't exist
        cr.execute('select id from account_move_line where move_id=%s and centralisation=%s limit 1', (move.id, mode))
        res = cr.fetchone()
        if res:
            line_id = res[0]
        else:
            context.update({'journal_id': move.journal_id.id, 'period_id': move.period_id.id})
            line_id = self.pool.get('account.move.line').create(cr, uid, {
                'name': _(mode.capitalize()+' Centralisation'),
                'centralisation': mode,
                'account_id': account_id,
                'move_id': move.id,
                'journal_id': move.journal_id.id,
                'period_id': move.period_id.id,
                'date': move.period_id.date_stop,
                'debit': 0.0,
                'credit': 0.0,
            }, context)

        # find the first line of this move with the other mode
        # so that we can exclude it from our calculation
        cr.execute('select id from account_move_line where move_id=%s and centralisation=%s limit 1', (move.id, mode2))
        res = cr.fetchone()
        if res:
            line_id2 = res[0]
        else:
            line_id2 = 0

        cr.execute('SELECT SUM(%s) FROM account_move_line WHERE move_id=%%s AND id!=%%s' % (mode,), (move.id, line_id2))
        result = cr.fetchone()[0] or 0.0
        cr.execute('update account_move_line set '+mode2+'=%s where id=%s', (result, line_id))

        #adjust also the amount in currency if needed
        cr.execute("select currency_id, sum(amount_currency) as amount_currency from account_move_line where move_id = %s and currency_id is not null group by currency_id", (move.id,))
        for row in cr.dictfetchall():
            currency_id = currency_obj.browse(cr, uid, row['currency_id'], context=context)
            if not currency_obj.is_zero(cr, uid, currency_id, row['amount_currency']):
                amount_currency = row['amount_currency'] * -1
                account_id = amount_currency > 0 and move.journal_id.default_debit_account_id.id or move.journal_id.default_credit_account_id.id
                cr.execute('select id from account_move_line where move_id=%s and centralisation=\'currency\' and currency_id = %slimit 1', (move.id, row['currency_id']))
                res = cr.fetchone()
                if res:
                    cr.execute('update account_move_line set amount_currency=%s , account_id=%s where id=%s', (amount_currency, account_id, res[0]))
                else:
                    context.update({'journal_id': move.journal_id.id, 'period_id': move.period_id.id})
                    line_id = self.pool.get('account.move.line').create(cr, uid, {
                        'name': _('Currency Adjustment'),
                        'centralisation': 'currency',
                        'account_id': account_id,
                        'move_id': move.id,
                        'journal_id': move.journal_id.id,
                        'period_id': move.period_id.id,
                        'date': move.period_id.date_stop,
                        'debit': 0.0,
                        'credit': 0.0,
                        'currency_id': row['currency_id'],
                        'amount_currency': amount_currency,
                    }, context)

        return True

    #
    # Validate a balanced move. If it is a centralised journal, create a move.
    #
    def validate(self, cr, uid, ids, context=None):
        if context and ('__last_update' in context):
            del context['__last_update']

        valid_moves = [] #Maintains a list of moves which can be responsible to create analytic entries
        obj_analytic_line = self.pool.get('account.analytic.line')
        obj_move_line = self.pool.get('account.move.line')
        for move in self.browse(cr, uid, ids, context):
            # Unlink old analytic lines on move_lines
            for obj_line in move.line_id:
                for obj in obj_line.analytic_lines:
                    obj_analytic_line.unlink(cr,uid,obj.id)

            journal = move.journal_id
            amount = 0
            line_ids = []
            line_draft_ids = []
            company_id = None
            for line in move.line_id:
                amount += line.debit - line.credit
                line_ids.append(line.id)
                if line.state=='draft':
                    line_draft_ids.append(line.id)

                if not company_id:
                    company_id = line.account_id.company_id.id
                if not company_id == line.account_id.company_id.id:
                    raise osv.except_osv(_('Error'), _("Couldn't create move between different companies"))

                if line.account_id.currency_id and line.currency_id:
                    if line.account_id.currency_id.id != line.currency_id.id and (line.account_id.currency_id.id != line.account_id.company_id.currency_id.id):
                        raise osv.except_osv(_('Error'), _("""Couldn't create move with currency different from the secondary currency of the account "%s - %s". Clear the secondary currency field of the account definition if you want to accept all currencies.""") % (line.account_id.code, line.account_id.name))

            if abs(amount) < 10 ** -4:
                # If the move is balanced
                # Add to the list of valid moves
                # (analytic lines will be created later for valid moves)
                valid_moves.append(move)

                # Check whether the move lines are confirmed

                if not line_draft_ids:
                    continue
                # Update the move lines (set them as valid)

                obj_move_line.write(cr, uid, line_draft_ids, {
                    'state': 'valid'
                }, context, check=False)

                account = {}
                account2 = {}

                if journal.type in ('purchase','sale'):
                    for line in move.line_id:
                        code = amount = 0
                        key = (line.account_id.id, line.tax_code_id.id)
                        if key in account2:
                            code = account2[key][0]
                            amount = account2[key][1] * (line.debit + line.credit)
                        elif line.account_id.id in account:
                            code = account[line.account_id.id][0]
                            amount = account[line.account_id.id][1] * (line.debit + line.credit)
                        if (code or amount) and not (line.tax_code_id or line.tax_amount):
                            obj_move_line.write(cr, uid, [line.id], {
                                'tax_code_id': code,
                                'tax_amount': amount
                            }, context, check=False)
            elif journal.centralisation:
                # If the move is not balanced, it must be centralised...

                # Add to the list of valid moves
                # (analytic lines will be created later for valid moves)
                valid_moves.append(move)

                #
                # Update the move lines (set them as valid)
                #
                self._centralise(cr, uid, move, 'debit', context=context)
                self._centralise(cr, uid, move, 'credit', context=context)
                obj_move_line.write(cr, uid, line_draft_ids, {
                    'state': 'valid'
                }, context, check=False)
            else:
                # We can't validate it (it's unbalanced)
                # Setting the lines as draft
                obj_move_line.write(cr, uid, line_ids, {
                    'state': 'draft'
                }, context, check=False)
        # Create analytic lines for the valid moves
        for record in valid_moves:
            obj_move_line.create_analytic_lines(cr, uid, [line.id for line in record.line_id], context)

        valid_moves = [move.id for move in valid_moves]
        return len(valid_moves) > 0 and valid_moves or False

account_move()

class account_move_reconcile(osv.osv):
    _name = "account.move.reconcile"
    _description = "Account Reconciliation"
    _columns = {
        'name': fields.char('Name', size=64, required=True),
        'type': fields.char('Type', size=16, required=True),
        'line_id': fields.one2many('account.move.line', 'reconcile_id', 'Entry Lines'),
        'line_partial_ids': fields.one2many('account.move.line', 'reconcile_partial_id', 'Partial Entry lines'),
        'create_date': fields.date('Creation date', readonly=True),
    }
    _defaults = {
        'name': lambda self,cr,uid,ctx={}: self.pool.get('ir.sequence').get(cr, uid, 'account.reconcile') or '/',
    }

    def reconcile_partial_check(self, cr, uid, ids, type='auto', context=None):
        total = 0.0
        for rec in self.browse(cr, uid, ids, context=context):
            for line in rec.line_partial_ids:
                if line.account_id.currency_id:
                    total += line.amount_currency
                else:
                    total += (line.debit or 0.0) - (line.credit or 0.0)
        if not total:
            self.pool.get('account.move.line').write(cr, uid,
                map(lambda x: x.id, rec.line_partial_ids),
                {'reconcile_id': rec.id }
            )
        return True

    def name_get(self, cr, uid, ids, context=None):
        if not ids:
            return []
        result = []
        for r in self.browse(cr, uid, ids, context=context):
            total = reduce(lambda y,t: (t.debit or 0.0) - (t.credit or 0.0) + y, r.line_partial_ids, 0.0)
            if total:
                name = '%s (%.2f)' % (r.name, total)
                result.append((r.id,name))
            else:
                result.append((r.id,r.name))
        return result

account_move_reconcile()

#----------------------------------------------------------
# Tax
#----------------------------------------------------------
"""
a documenter
child_depend: la taxe depend des taxes filles
"""
class account_tax_code(osv.osv):
    """
    A code for the tax object.

    This code is used for some tax declarations.
    """
    def _sum(self, cr, uid, ids, name, args, context, where ='', where_params=()):
        parent_ids = tuple(self.search(cr, uid, [('parent_id', 'child_of', ids)]))
        if context.get('based_on', 'invoices') == 'payments':
            cr.execute('SELECT line.tax_code_id, sum(line.tax_amount) \
                    FROM account_move_line AS line, \
                        account_move AS move \
                        LEFT JOIN account_invoice invoice ON \
                            (invoice.move_id = move.id) \
                    WHERE line.tax_code_id IN %s '+where+' \
                        AND move.id = line.move_id \
                        AND ((invoice.state = \'paid\') \
                            OR (invoice.id IS NULL)) \
                            GROUP BY line.tax_code_id',
                                (parent_ids,) + where_params)
        else:
            cr.execute('SELECT line.tax_code_id, sum(line.tax_amount) \
                    FROM account_move_line AS line, \
                    account_move AS move \
                    WHERE line.tax_code_id IN %s '+where+' \
                    AND move.id = line.move_id \
                    GROUP BY line.tax_code_id',
                       (parent_ids,) + where_params)
        res=dict(cr.fetchall())
        obj_precision = self.pool.get('decimal.precision')
        res2 = {}
        for record in self.browse(cr, uid, ids, context=context):
            def _rec_get(record):
                amount = res.get(record.id, 0.0)
                for rec in record.child_ids:
                    amount += _rec_get(rec) * rec.sign
                return amount
            res2[record.id] = round(_rec_get(record), obj_precision.precision_get(cr, uid, 'Account'))
        return res2

    def _sum_year(self, cr, uid, ids, name, args, context=None):
        if context is None:
            context = {}
        move_state = ('posted', )
        if context.get('state', 'all') == 'all':
            move_state = ('draft', 'posted', )
        if context.get('fiscalyear_id', False):
            fiscalyear_id = context['fiscalyear_id']
        else:
            fiscalyear_id = self.pool.get('account.fiscalyear').find(cr, uid, exception=False)
        where = ''
        where_params = ()
        if fiscalyear_id:
            pids = map(lambda x: str(x.id), self.pool.get('account.fiscalyear').browse(cr, uid, fiscalyear_id).period_ids)
            if pids:
                where = ' AND line.period_id IN %s AND move.state IN %s '
                where_params = (tuple(pids), move_state)
        return self._sum(cr, uid, ids, name, args, context,
                where=where, where_params=where_params)

    def _sum_period(self, cr, uid, ids, name, args, context):
        if context is None:
            context = {}
        move_state = ('posted', )
        if context.get('state', False) == 'all':
            move_state = ('draft', 'posted', )
        if context.get('period_id', False):
            period_id = context['period_id']
        else:
            period_id = self.pool.get('account.period').find(cr, uid)
            if not period_id:
                return dict.fromkeys(ids, 0.0)
            period_id = period_id[0]
        return self._sum(cr, uid, ids, name, args, context,
                where=' AND line.period_id=%s AND move.state IN %s', where_params=(period_id, move_state))

    _name = 'account.tax.code'
    _description = 'Tax Code'
    _rec_name = 'code'
    _columns = {
        'name': fields.char('Tax Case Name', size=64, required=True, translate=True),
        'code': fields.char('Case Code', size=64),
        'info': fields.text('Description'),
        'sum': fields.function(_sum_year, string="Year Sum"),
        'sum_period': fields.function(_sum_period, string="Period Sum"),
        'parent_id': fields.many2one('account.tax.code', 'Parent Code', select=True),
        'child_ids': fields.one2many('account.tax.code', 'parent_id', 'Child Codes'),
        'line_ids': fields.one2many('account.move.line', 'tax_code_id', 'Lines'),
        'company_id': fields.many2one('res.company', 'Company', required=True),
        'sign': fields.float('Coefficent for parent', required=True, help='You can specify here the coefficient that will be used when consolidating the amount of this case into its parent. For example, set 1/-1 if you want to add/substract it.'),
        'notprintable':fields.boolean("Not Printable in Invoice", help="Check this box if you don't want any VAT related to this Tax Code to appear on invoices"),
    }

    def name_search(self, cr, user, name, args=None, operator='ilike', context=None, limit=80):
        if not args:
            args = []
        if context is None:
            context = {}
        ids = self.search(cr, user, ['|',('name',operator,name),('code',operator,name)] + args, limit=limit, context=context)
        return self.name_get(cr, user, ids, context)

    def name_get(self, cr, uid, ids, context=None):
        if isinstance(ids, (int, long)):
            ids = [ids]
        if not ids:
            return []
        if isinstance(ids, (int, long)):
            ids = [ids]
        reads = self.read(cr, uid, ids, ['name','code'], context, load='_classic_write')
        return [(x['id'], (x['code'] and (x['code'] + ' - ') or '') + x['name']) \
                for x in reads]

    def _default_company(self, cr, uid, context=None):
        user = self.pool.get('res.users').browse(cr, uid, uid, context=context)
        if user.company_id:
            return user.company_id.id
        return self.pool.get('res.company').search(cr, uid, [('parent_id', '=', False)])[0]
    _defaults = {
        'company_id': _default_company,
        'sign': 1.0,
        'notprintable': False,
    }

    def copy(self, cr, uid, id, default=None, context=None):
        if default is None:
            default = {}
        default = default.copy()
        default.update({'line_ids': []})
        return super(account_tax_code, self).copy(cr, uid, id, default, context)

    _check_recursion = check_cycle
    _constraints = [
        (_check_recursion, 'Error ! You can not create recursive accounts.', ['parent_id'])
    ]
    _order = 'code'

account_tax_code()

class account_tax(osv.osv):
    """
    A tax object.

    Type: percent, fixed, none, code
        PERCENT: tax = price * amount
        FIXED: tax = price + amount
        NONE: no tax line
        CODE: execute python code. localcontext = {'price_unit':pu, 'address':address_object}
            return result in the context
            Ex: result=round(price_unit*0.21,4)
    """

    def get_precision_tax():
        def change_digit_tax(cr):
            res = pooler.get_pool(cr.dbname).get('decimal.precision').precision_get(cr, 1, 'Account')
            return (16, res+2)
        return change_digit_tax

    _name = 'account.tax'
    _description = 'Tax'
    _columns = {
        'name': fields.char('Tax Name', size=64, required=True, translate=True, help="This name will be displayed on reports"),
        'sequence': fields.integer('Sequence', required=True, help="The sequence field is used to order the tax lines from the lowest sequences to the higher ones. The order is important if you have a tax with several tax children. In this case, the evaluation order is important."),
        'amount': fields.float('Amount', required=True, digits_compute=get_precision_tax(), help="For taxes of type percentage, enter % ratio between 0-1."),
        'active': fields.boolean('Active', help="If the active field is set to False, it will allow you to hide the tax without removing it."),
        'type': fields.selection( [('percent','Percentage'), ('fixed','Fixed Amount'), ('none','None'), ('code','Python Code'), ('balance','Balance')], 'Tax Type', required=True,
            help="The computation method for the tax amount."),
        'applicable_type': fields.selection( [('true','Always'), ('code','Given by Python Code')], 'Applicability', required=True,
            help="If not applicable (computed through a Python code), the tax won't appear on the invoice."),
        'domain':fields.char('Domain', size=32, help="This field is only used if you develop your own module allowing developers to create specific taxes in a custom domain."),
        'account_collected_id':fields.many2one('account.account', 'Invoice Tax Account'),
        'account_paid_id':fields.many2one('account.account', 'Refund Tax Account'),
        'parent_id':fields.many2one('account.tax', 'Parent Tax Account', select=True),
        'child_ids':fields.one2many('account.tax', 'parent_id', 'Child Tax Accounts'),
        'child_depend':fields.boolean('Tax on Children', help="Set if the tax computation is based on the computation of child taxes rather than on the total amount."),
        'python_compute':fields.text('Python Code'),
        'python_compute_inv':fields.text('Python Code (reverse)'),
        'python_applicable':fields.text('Python Code'),

        #
        # Fields used for the VAT declaration
        #
        'base_code_id': fields.many2one('account.tax.code', 'Account Base Code', help="Use this code for the VAT declaration."),
        'tax_code_id': fields.many2one('account.tax.code', 'Account Tax Code', help="Use this code for the VAT declaration."),
        'base_sign': fields.float('Base Code Sign', help="Usually 1 or -1."),
        'tax_sign': fields.float('Tax Code Sign', help="Usually 1 or -1."),

        # Same fields for refund invoices

        'ref_base_code_id': fields.many2one('account.tax.code', 'Refund Base Code', help="Use this code for the VAT declaration."),
        'ref_tax_code_id': fields.many2one('account.tax.code', 'Refund Tax Code', help="Use this code for the VAT declaration."),
        'ref_base_sign': fields.float('Base Code Sign', help="Usually 1 or -1."),
        'ref_tax_sign': fields.float('Tax Code Sign', help="Usually 1 or -1."),
        'include_base_amount': fields.boolean('Included in base amount', help="Indicates if the amount of tax must be included in the base amount for the computation of the next taxes"),
        'company_id': fields.many2one('res.company', 'Company', required=True),
        'description': fields.char('Tax Code',size=32),
        'price_include': fields.boolean('Tax Included in Price', help="Check this if the price you use on the product and invoices includes this tax."),
        'type_tax_use': fields.selection([('sale','Sale'),('purchase','Purchase'),('all','All')], 'Tax Application', required=True)

    }
    _sql_constraints = [
        ('name_company_uniq', 'unique(name, company_id)', 'Tax Name must be unique per company!'),
    ]

    def name_search(self, cr, user, name, args=None, operator='ilike', context=None, limit=80):
        """
        Returns a list of tupples containing id, name, as internally it is called {def name_get}
        result format: {[(id, name), (id, name), ...]}

        @param cr: A database cursor
        @param user: ID of the user currently logged in
        @param name: name to search
        @param args: other arguments
        @param operator: default operator is 'ilike', it can be changed
        @param context: context arguments, like lang, time zone
        @param limit: Returns first 'n' ids of complete result, default is 80.

        @return: Returns a list of tupples containing id and name
        """
        if not args:
            args = []
        if context is None:
            context = {}
        ids = []
        if name:
            ids = self.search(cr, user, [('description', '=', name)] + args, limit=limit, context=context)
            if not ids:
                ids = self.search(cr, user, [('name', operator, name)] + args, limit=limit, context=context)
        else:
            ids = self.search(cr, user, args, limit=limit, context=context or {})
        return self.name_get(cr, user, ids, context=context)

    def write(self, cr, uid, ids, vals, context=None):
        if vals.get('type', False) and vals['type'] in ('none', 'code'):
            vals.update({'amount': 0.0})
        return super(account_tax, self).write(cr, uid, ids, vals, context=context)

    def search(self, cr, uid, args, offset=0, limit=None, order=None, context=None, count=False):
        journal_pool = self.pool.get('account.journal')

        if context and context.has_key('type'):
            if context.get('type') in ('out_invoice','out_refund'):
                args += [('type_tax_use','in',['sale','all'])]
            elif context.get('type') in ('in_invoice','in_refund'):
                args += [('type_tax_use','in',['purchase','all'])]

        if context and context.has_key('journal_id'):
            journal = journal_pool.browse(cr, uid, context.get('journal_id'))
            if journal.type in ('sale', 'purchase'):
                args += [('type_tax_use','in',[journal.type,'all'])]

        return super(account_tax, self).search(cr, uid, args, offset, limit, order, context, count)

    def name_get(self, cr, uid, ids, context=None):
        if not ids:
            return []
        res = []
        for record in self.read(cr, uid, ids, ['description','name'], context=context):
            name = record['description'] and record['description'] or record['name']
            res.append((record['id'],name ))
        return res

    def _default_company(self, cr, uid, context=None):
        user = self.pool.get('res.users').browse(cr, uid, uid, context=context)
        if user.company_id:
            return user.company_id.id
        return self.pool.get('res.company').search(cr, uid, [('parent_id', '=', False)])[0]

    _defaults = {
        'python_compute': '''# price_unit\n# address: res.partner.address object or False\n# product: product.product object or None\n# partner: res.partner object or None\n\nresult = price_unit * 0.10''',
        'python_compute_inv': '''# price_unit\n# address: res.partner.address object or False\n# product: product.product object or False\n\nresult = price_unit * 0.10''',
        'applicable_type': 'true',
        'type': 'percent',
        'amount': 0,
        'price_include': 0,
        'active': 1,
        'type_tax_use': 'all',
        'sequence': 1,
        'ref_tax_sign': 1,
        'ref_base_sign': 1,
        'tax_sign': 1,
        'base_sign': 1,
        'include_base_amount': False,
        'company_id': _default_company,
    }
    _order = 'sequence'

    def _applicable(self, cr, uid, taxes, price_unit, address_id=None, product=None, partner=None):
        res = []
        obj_partener_address = self.pool.get('res.partner.address')
        for tax in taxes:
            if tax.applicable_type=='code':
                localdict = {'price_unit':price_unit, 'address':obj_partener_address.browse(cr, uid, address_id), 'product':product, 'partner':partner}
                exec tax.python_applicable in localdict
                if localdict.get('result', False):
                    res.append(tax)
            else:
                res.append(tax)
        return res

    def _unit_compute(self, cr, uid, taxes, price_unit, address_id=None, product=None, partner=None, quantity=0):
        taxes = self._applicable(cr, uid, taxes, price_unit, address_id, product, partner)
        res = []
        cur_price_unit=price_unit
        obj_partener_address = self.pool.get('res.partner.address')
        for tax in taxes:
            # we compute the amount for the current tax object and append it to the result
            data = {'id':tax.id,
                    'name':tax.description and tax.description + " - " + tax.name or tax.name,
                    'account_collected_id':tax.account_collected_id.id,
                    'account_paid_id':tax.account_paid_id.id,
                    'base_code_id': tax.base_code_id.id,
                    'ref_base_code_id': tax.ref_base_code_id.id,
                    'sequence': tax.sequence,
                    'base_sign': tax.base_sign,
                    'tax_sign': tax.tax_sign,
                    'ref_base_sign': tax.ref_base_sign,
                    'ref_tax_sign': tax.ref_tax_sign,
                    'price_unit': cur_price_unit,
                    'tax_code_id': tax.tax_code_id.id,
                    'ref_tax_code_id': tax.ref_tax_code_id.id,
            }
            res.append(data)
            if tax.type=='percent':
                amount = cur_price_unit * tax.amount
                data['amount'] = amount

            elif tax.type=='fixed':
                data['amount'] = tax.amount
                data['tax_amount']=quantity
               # data['amount'] = quantity
            elif tax.type=='code':
                address = address_id and obj_partener_address.browse(cr, uid, address_id) or None
                localdict = {'price_unit':cur_price_unit, 'address':address, 'product':product, 'partner':partner}
                exec tax.python_compute in localdict
                amount = localdict['result']
                data['amount'] = amount
            elif tax.type=='balance':
                data['amount'] = cur_price_unit - reduce(lambda x,y: y.get('amount',0.0)+x, res, 0.0)
                data['balance'] = cur_price_unit

            amount2 = data.get('amount', 0.0)
            if tax.child_ids:
                if tax.child_depend:
                    latest = res.pop()
                amount = amount2
                child_tax = self._unit_compute(cr, uid, tax.child_ids, amount, address_id, product, partner, quantity)
                res.extend(child_tax)
                if tax.child_depend:
                    for r in res:
                        for name in ('base','ref_base'):
                            if latest[name+'_code_id'] and latest[name+'_sign'] and not r[name+'_code_id']:
                                r[name+'_code_id'] = latest[name+'_code_id']
                                r[name+'_sign'] = latest[name+'_sign']
                                r['price_unit'] = latest['price_unit']
                                latest[name+'_code_id'] = False
                        for name in ('tax','ref_tax'):
                            if latest[name+'_code_id'] and latest[name+'_sign'] and not r[name+'_code_id']:
                                r[name+'_code_id'] = latest[name+'_code_id']
                                r[name+'_sign'] = latest[name+'_sign']
                                r['amount'] = data['amount']
                                latest[name+'_code_id'] = False
            if tax.include_base_amount:
                cur_price_unit+=amount2
        return res

    def compute_all(self, cr, uid, taxes, price_unit, quantity, address_id=None, product=None, partner=None):
        """
        RETURN: {
                'total': 0.0,                # Total without taxes
                'total_included: 0.0,        # Total with taxes
                'taxes': []                  # List of taxes, see compute for the format
            }
        """
        precision = self.pool.get('decimal.precision').precision_get(cr, uid, 'Account')
        totalin = totalex = round(price_unit * quantity, precision)
        tin = []
        tex = []
        for tax in taxes:
            if tax.price_include:
                tin.append(tax)
            else:
                tex.append(tax)
        tin = self.compute_inv(cr, uid, tin, price_unit, quantity, address_id=address_id, product=product, partner=partner)
        for r in tin:
            totalex -= r.get('amount', 0.0)
        totlex_qty = 0.0
        try:
            totlex_qty = totalex/quantity
        except:
            pass
        tex = self._compute(cr, uid, tex, totlex_qty, quantity, address_id=address_id, product=product, partner=partner)
        for r in tex:
            totalin += r.get('amount', 0.0)
        return {
            'total': totalex,
            'total_included': totalin,
            'taxes': tin + tex
        }

    def compute(self, cr, uid, taxes, price_unit, quantity, address_id=None, product=None, partner=None):
        logger = netsvc.Logger()
        logger.notifyChannel("warning", netsvc.LOG_WARNING,
            "Deprecated, use compute_all(...)['taxes'] instead of compute(...) to manage prices with tax included")
        return self._compute(cr, uid, taxes, price_unit, quantity, address_id, product, partner)

    def _compute(self, cr, uid, taxes, price_unit, quantity, address_id=None, product=None, partner=None):
        """
        Compute tax values for given PRICE_UNIT, QUANTITY and a buyer/seller ADDRESS_ID.

        RETURN:
            [ tax ]
            tax = {'name':'', 'amount':0.0, 'account_collected_id':1, 'account_paid_id':2}
            one tax for each tax id in IDS and their children
        """
        res = self._unit_compute(cr, uid, taxes, price_unit, address_id, product, partner, quantity)
        total = 0.0
        precision_pool = self.pool.get('decimal.precision')
        for r in res:
            if r.get('balance',False):
                r['amount'] = round(r.get('balance', 0.0) * quantity, precision_pool.precision_get(cr, uid, 'Account')) - total
            else:
                r['amount'] = round(r.get('amount', 0.0) * quantity, precision_pool.precision_get(cr, uid, 'Account'))
                total += r['amount']
        return res

    def _unit_compute_inv(self, cr, uid, taxes, price_unit, address_id=None, product=None, partner=None):
        taxes = self._applicable(cr, uid, taxes, price_unit, address_id, product, partner)
        obj_partener_address = self.pool.get('res.partner.address')
        res = []
        taxes.reverse()
        cur_price_unit = price_unit

        tax_parent_tot = 0.0
        for tax in taxes:
            if (tax.type=='percent') and not tax.include_base_amount:
                tax_parent_tot += tax.amount

        for tax in taxes:
            if (tax.type=='fixed') and not tax.include_base_amount:
                cur_price_unit -= tax.amount

        for tax in taxes:
            if tax.type=='percent':
                if tax.include_base_amount:
                    amount = cur_price_unit - (cur_price_unit / (1 + tax.amount))
                else:
                    amount = (cur_price_unit / (1 + tax_parent_tot)) * tax.amount

            elif tax.type=='fixed':
                amount = tax.amount

            elif tax.type=='code':
                address = address_id and obj_partener_address.browse(cr, uid, address_id) or None
                localdict = {'price_unit':cur_price_unit, 'address':address, 'product':product, 'partner':partner}
                exec tax.python_compute_inv in localdict
                amount = localdict['result']
            elif tax.type=='balance':
                amount = cur_price_unit - reduce(lambda x,y: y.get('amount',0.0)+x, res, 0.0)

            if tax.include_base_amount:
                cur_price_unit -= amount
                todo = 0
            else:
                todo = 1
            res.append({
                'id': tax.id,
                'todo': todo,
                'name': tax.name,
                'amount': amount,
                'account_collected_id': tax.account_collected_id.id,
                'account_paid_id': tax.account_paid_id.id,
                'base_code_id': tax.base_code_id.id,
                'ref_base_code_id': tax.ref_base_code_id.id,
                'sequence': tax.sequence,
                'base_sign': tax.base_sign,
                'tax_sign': tax.tax_sign,
                'ref_base_sign': tax.ref_base_sign,
                'ref_tax_sign': tax.ref_tax_sign,
                'price_unit': cur_price_unit,
                'tax_code_id': tax.tax_code_id.id,
                'ref_tax_code_id': tax.ref_tax_code_id.id,
            })
            if tax.child_ids:
                if tax.child_depend:
                    del res[-1]
                    amount = price_unit

            parent_tax = self._unit_compute_inv(cr, uid, tax.child_ids, amount, address_id, product, partner)
            res.extend(parent_tax)

        total = 0.0
        for r in res:
            if r['todo']:
                total += r['amount']
        for r in res:
            r['price_unit'] -= total
            r['todo'] = 0
        return res

    def compute_inv(self, cr, uid, taxes, price_unit, quantity, address_id=None, product=None, partner=None):
        """
        Compute tax values for given PRICE_UNIT, QUANTITY and a buyer/seller ADDRESS_ID.
        Price Unit is a VAT included price

        RETURN:
            [ tax ]
            tax = {'name':'', 'amount':0.0, 'account_collected_id':1, 'account_paid_id':2}
            one tax for each tax id in IDS and their children
        """
        res = self._unit_compute_inv(cr, uid, taxes, price_unit, address_id, product, partner=None)
        total = 0.0
        obj_precision = self.pool.get('decimal.precision')
        for r in res:
            prec = obj_precision.precision_get(cr, uid, 'Account')
            if r.get('balance',False):
                r['amount'] = round(r['balance'] * quantity, prec) - total
            else:
                r['amount'] = round(r['amount'] * quantity, prec)
                total += r['amount']
        return res

account_tax()

# ---------------------------------------------------------
# Account Entries Models
# ---------------------------------------------------------

class account_model(osv.osv):
    _name = "account.model"
    _description = "Account Model"
    _columns = {
        'name': fields.char('Model Name', size=64, required=True, help="This is a model for recurring accounting entries"),
        'journal_id': fields.many2one('account.journal', 'Journal', required=True),
        'company_id': fields.related('journal_id', 'company_id', type='many2one', relation='res.company', string='Company', store=True, readonly=True),
        'lines_id': fields.one2many('account.model.line', 'model_id', 'Model Entries'),
        'legend': fields.text('Legend', readonly=True, size=100),
    }

    _defaults = {
        'legend': lambda self, cr, uid, context:_('You can specify year, month and date in the name of the model using the following labels:\n\n%(year)s: To Specify Year \n%(month)s: To Specify Month \n%(date)s: Current Date\n\ne.g. My model on %(date)s'),
    }
    def generate(self, cr, uid, ids, datas={}, context=None):
        move_ids = []
        entry = {}
        account_move_obj = self.pool.get('account.move')
        account_move_line_obj = self.pool.get('account.move.line')
        pt_obj = self.pool.get('account.payment.term')

        if context is None:
            context = {}

        if datas.get('date', False):
            context.update({'date': datas['date']})

        period_id = self.pool.get('account.period').find(cr, uid, dt=context.get('date', False))
        if not period_id:
            raise osv.except_osv(_('No period found !'), _('Unable to find a valid period !'))
        period_id = period_id[0]

        move_date = context.get('date', time.strftime('%Y-%m-%d'))
        move_date = datetime.strptime(move_date,"%Y-%m-%d")
        for model in self.browse(cr, uid, ids, context=context):
<<<<<<< HEAD
            try:
                entry['name'] = model.name%{'year':time.strftime('%Y'), 'month':time.strftime('%m'), 'date':time.strftime('%Y-%m')}
            except:
                raise osv.except_osv(_('Wrong model !'), _('You have a wrong expression "%(...)s" in your model !'))
                
=======
            entry['name'] = model.name%{'year':move_date.strftime("%Y"), 'month':move_date.strftime("%m"), 'date': move_date.strftime("%Y-%m")}
>>>>>>> 884f1149
            move_id = account_move_obj.create(cr, uid, {
                'ref': entry['name'],
                'period_id': period_id,
                'journal_id': model.journal_id.id,
                'date': context.get('date',time.strftime('%Y-%m-%d'))
            })
            move_ids.append(move_id)
            for line in model.lines_id:
                analytic_account_id = False
                if line.analytic_account_id:
                    if not model.journal_id.analytic_journal_id:
                        raise osv.except_osv(_('No Analytic Journal !'),_("You have to define an analytic journal on the '%s' journal!") % (model.journal_id.name,))
                    analytic_account_id = line.analytic_account_id.id
                val = {
                    'move_id': move_id,
                    'journal_id': model.journal_id.id,
                    'period_id': period_id,
                    'analytic_account_id': analytic_account_id
                }

                date_maturity = context.get('date',time.strftime('%Y-%m-%d'))
                if line.date_maturity == 'partner':
                    if not line.partner_id:
                        raise osv.except_osv(_('Error !'), _("Maturity date of entry line generated by model line '%s' of model '%s' is based on partner payment term!" \
                                                                "\nPlease define partner on it!")%(line.name, model.name))
                    if line.partner_id.property_payment_term:
                        payment_term_id = line.partner_id.property_payment_term.id
                        pterm_list = pt_obj.compute(cr, uid, payment_term_id, value=1, date_ref=date_maturity)
                        if pterm_list:
                            pterm_list = [l[0] for l in pterm_list]
                            pterm_list.sort()
                            date_maturity = pterm_list[-1]

                val.update({
                    'name': line.name,
                    'quantity': line.quantity,
                    'debit': line.debit,
                    'credit': line.credit,
                    'account_id': line.account_id.id,
                    'move_id': move_id,
                    'partner_id': line.partner_id.id,
                    'date': context.get('date',time.strftime('%Y-%m-%d')),
                    'date_maturity': date_maturity
                })
                c = context.copy()
                c.update({'journal_id': model.journal_id.id,'period_id': period_id})
                account_move_line_obj.create(cr, uid, val, context=c)

        return move_ids

account_model()

class account_model_line(osv.osv):
    _name = "account.model.line"
    _description = "Account Model Entries"
    _columns = {
        'name': fields.char('Name', size=64, required=True),
        'sequence': fields.integer('Sequence', required=True, help="The sequence field is used to order the resources from lower sequences to higher ones."),
        'quantity': fields.float('Quantity', digits_compute=dp.get_precision('Account'), help="The optional quantity on entries."),
        'debit': fields.float('Debit', digits_compute=dp.get_precision('Account')),
        'credit': fields.float('Credit', digits_compute=dp.get_precision('Account')),
        'account_id': fields.many2one('account.account', 'Account', required=True, ondelete="cascade"),
        'analytic_account_id': fields.many2one('account.analytic.account', 'Analytic Account', ondelete="cascade"),
        'model_id': fields.many2one('account.model', 'Model', required=True, ondelete="cascade", select=True),
        'amount_currency': fields.float('Amount Currency', help="The amount expressed in an optional other currency."),
        'currency_id': fields.many2one('res.currency', 'Currency'),
        'partner_id': fields.many2one('res.partner', 'Partner'),
        'date_maturity': fields.selection([('today','Date of the day'), ('partner','Partner Payment Term')], 'Maturity Date', help="The maturity date of the generated entries for this model. You can choose between the creation date or the creation date of the entries plus the partner payment terms."),
    }
    _order = 'sequence'
    _sql_constraints = [
        ('credit_debit1', 'CHECK (credit*debit=0)',  'Wrong credit or debit value in model, they must be positive!'),
        ('credit_debit2', 'CHECK (credit+debit>=0)', 'Wrong credit or debit value in model, they must be positive!'),
    ]
account_model_line()

# ---------------------------------------------------------
# Account Subscription
# ---------------------------------------------------------


class account_subscription(osv.osv):
    _name = "account.subscription"
    _description = "Account Subscription"
    _columns = {
        'name': fields.char('Name', size=64, required=True),
        'ref': fields.char('Reference', size=16),
        'model_id': fields.many2one('account.model', 'Model', required=True),
        'date_start': fields.date('Start Date', required=True),
        'period_total': fields.integer('Number of Periods', required=True),
        'period_nbr': fields.integer('Period', required=True),
        'period_type': fields.selection([('day','days'),('month','month'),('year','year')], 'Period Type', required=True),
        'state': fields.selection([('draft','Draft'),('running','Running'),('done','Done')], 'State', required=True, readonly=True),
        'lines_id': fields.one2many('account.subscription.line', 'subscription_id', 'Subscription Lines')
    }
    _defaults = {
        'date_start': lambda *a: time.strftime('%Y-%m-%d'),
        'period_type': 'month',
        'period_total': 12,
        'period_nbr': 1,
        'state': 'draft',
    }
    def state_draft(self, cr, uid, ids, context=None):
        self.write(cr, uid, ids, {'state':'draft'})
        return False

    def check(self, cr, uid, ids, context=None):
        todone = []
        for sub in self.browse(cr, uid, ids, context=context):
            ok = True
            for line in sub.lines_id:
                if not line.move_id.id:
                    ok = False
                    break
            if ok:
                todone.append(sub.id)
        if todone:
            self.write(cr, uid, todone, {'state':'done'})
        return False

    def remove_line(self, cr, uid, ids, context=None):
        toremove = []
        for sub in self.browse(cr, uid, ids, context=context):
            for line in sub.lines_id:
                if not line.move_id.id:
                    toremove.append(line.id)
        if toremove:
            self.pool.get('account.subscription.line').unlink(cr, uid, toremove)
        self.write(cr, uid, ids, {'state':'draft'})
        return False

    def compute(self, cr, uid, ids, context=None):
        for sub in self.browse(cr, uid, ids, context=context):
            ds = sub.date_start
            for i in range(sub.period_total):
                self.pool.get('account.subscription.line').create(cr, uid, {
                    'date': ds,
                    'subscription_id': sub.id,
                })
                if sub.period_type=='day':
                    ds = (datetime.strptime(ds, '%Y-%m-%d') + relativedelta(days=sub.period_nbr)).strftime('%Y-%m-%d')
                if sub.period_type=='month':
                    ds = (datetime.strptime(ds, '%Y-%m-%d') + relativedelta(months=sub.period_nbr)).strftime('%Y-%m-%d')
                if sub.period_type=='year':
                    ds = (datetime.strptime(ds, '%Y-%m-%d') + relativedelta(years=sub.period_nbr)).strftime('%Y-%m-%d')
        self.write(cr, uid, ids, {'state':'running'})
        return True

account_subscription()

class account_subscription_line(osv.osv):
    _name = "account.subscription.line"
    _description = "Account Subscription Line"
    _columns = {
        'subscription_id': fields.many2one('account.subscription', 'Subscription', required=True, select=True),
        'date': fields.date('Date', required=True),
        'move_id': fields.many2one('account.move', 'Entry'),
    }

    def move_create(self, cr, uid, ids, context=None):
        tocheck = {}
        all_moves = []
        obj_model = self.pool.get('account.model')
        for line in self.browse(cr, uid, ids, context=context):
            datas = {
                'date': line.date,
            }
            move_ids = obj_model.generate(cr, uid, [line.subscription_id.model_id.id], datas, context)
            tocheck[line.subscription_id.id] = True
            self.write(cr, uid, [line.id], {'move_id':move_ids[0]})
            all_moves.extend(move_ids)
        if tocheck:
            self.pool.get('account.subscription').check(cr, uid, tocheck.keys(), context)
        return all_moves

    _rec_name = 'date'

account_subscription_line()

#  ---------------------------------------------------------------
#   Account Templates: Account, Tax, Tax Code and chart. + Wizard
#  ---------------------------------------------------------------

class account_tax_template(osv.osv):
    _name = 'account.tax.template'
account_tax_template()

class account_account_template(osv.osv):
    _order = "code"
    _name = "account.account.template"
    _description ='Templates for Accounts'

    _columns = {
        'name': fields.char('Name', size=128, required=True, select=True),
        'currency_id': fields.many2one('res.currency', 'Secondary Currency', help="Forces all moves for this account to have this secondary currency."),
        'code': fields.char('Code', size=64, select=1),
        'type': fields.selection([
            ('receivable','Receivable'),
            ('payable','Payable'),
            ('view','View'),
            ('consolidation','Consolidation'),
            ('liquidity','Liquidity'),
            ('other','Regular'),
            ('closed','Closed'),
            ], 'Internal Type', required=True,help="This type is used to differentiate types with "\
            "special effects in OpenERP: view can not have entries, consolidation are accounts that "\
            "can have children accounts for multi-company consolidations, payable/receivable are for "\
            "partners accounts (for debit/credit computations), closed for depreciated accounts."),
        'user_type': fields.many2one('account.account.type', 'Account Type', required=True,
            help="These types are defined according to your country. The type contains more information "\
            "about the account and its specificities."),
        'reconcile': fields.boolean('Allow Reconciliation', help="Check this option if you want the user to reconcile entries in this account."),
        'shortcut': fields.char('Shortcut', size=12),
        'note': fields.text('Note'),
        'parent_id': fields.many2one('account.account.template', 'Parent Account Template', ondelete='cascade'),
        'child_parent_ids':fields.one2many('account.account.template', 'parent_id', 'Children'),
        'tax_ids': fields.many2many('account.tax.template', 'account_account_template_tax_rel', 'account_id', 'tax_id', 'Default Taxes'),
        'nocreate': fields.boolean('Optional create', help="If checked, the new chart of accounts will not contain this by default."),
    }

    _defaults = {
        'reconcile': False,
        'type': 'view',
        'nocreate': False,
    }

    def _check_type(self, cr, uid, ids, context=None):
        if context is None:
            context = {}
        accounts = self.browse(cr, uid, ids, context=context)
        for account in accounts:
            if account.parent_id and account.parent_id.type != 'view':
                return False
        return True

    _check_recursion = check_cycle
    _constraints = [
        (_check_recursion, 'Error ! You can not create recursive account templates.', ['parent_id']),
        (_check_type, 'Configuration Error!\nYou can not define children to an account with internal type different of "View"! ', ['type']),

    ]

    def name_get(self, cr, uid, ids, context=None):
        if not ids:
            return []
        reads = self.read(cr, uid, ids, ['name','code'], context=context)
        res = []
        for record in reads:
            name = record['name']
            if record['code']:
                name = record['code']+' '+name
            res.append((record['id'],name ))
        return res

account_account_template()

class account_add_tmpl_wizard(osv.osv_memory):
    """Add one more account from the template.

    With the 'nocreate' option, some accounts may not be created. Use this to add them later."""
    _name = 'account.addtmpl.wizard'

    def _get_def_cparent(self, cr, uid, context=None):
        acc_obj = self.pool.get('account.account')
        tmpl_obj = self.pool.get('account.account.template')
        tids = tmpl_obj.read(cr, uid, [context['tmpl_ids']], ['parent_id'])
        if not tids or not tids[0]['parent_id']:
            return False
        ptids = tmpl_obj.read(cr, uid, [tids[0]['parent_id'][0]], ['code'])
        res = None
        if not ptids or not ptids[0]['code']:
            raise osv.except_osv(_('Error !'), _('I can not locate a parent code for the template account!'))
            res = acc_obj.search(cr, uid, [('code','=',ptids[0]['code'])])
        return res and res[0] or False

    _columns = {
        'cparent_id':fields.many2one('account.account', 'Parent target', help="Creates an account with the selected template under this existing parent.", required=True),
    }
    _defaults = {
        'cparent_id': _get_def_cparent,
    }

    def action_create(self,cr,uid,ids,context=None):
        if context is None:
            context = {}
        acc_obj = self.pool.get('account.account')
        tmpl_obj = self.pool.get('account.account.template')
        data = self.read(cr, uid, ids)
        company_id = acc_obj.read(cr, uid, [data[0]['cparent_id']], ['company_id'])[0]['company_id'][0]
        account_template = tmpl_obj.browse(cr, uid, context['tmpl_ids'])
        vals = {
            'name': account_template.name,
            'currency_id': account_template.currency_id and account_template.currency_id.id or False,
            'code': account_template.code,
            'type': account_template.type,
            'user_type': account_template.user_type and account_template.user_type.id or False,
            'reconcile': account_template.reconcile,
            'shortcut': account_template.shortcut,
            'note': account_template.note,
            'parent_id': data[0]['cparent_id'],
            'company_id': company_id,
            }
        acc_obj.create(cr, uid, vals)
        return {'type':'state', 'state': 'end' }

    def action_cancel(self, cr, uid, ids, context=None):
        return { 'type': 'state', 'state': 'end' }

account_add_tmpl_wizard()

class account_tax_code_template(osv.osv):

    _name = 'account.tax.code.template'
    _description = 'Tax Code Template'
    _order = 'code'
    _rec_name = 'code'
    _columns = {
        'name': fields.char('Tax Case Name', size=64, required=True),
        'code': fields.char('Case Code', size=64),
        'info': fields.text('Description'),
        'parent_id': fields.many2one('account.tax.code.template', 'Parent Code', select=True),
        'child_ids': fields.one2many('account.tax.code.template', 'parent_id', 'Child Codes'),
        'sign': fields.float('Sign For Parent', required=True),
        'notprintable':fields.boolean("Not Printable in Invoice", help="Check this box if you don't want any VAT related to this Tax Code to appear on invoices"),
    }

    _defaults = {
        'sign': 1.0,
        'notprintable': False,
    }

    def name_get(self, cr, uid, ids, context=None):
        if not ids:
            return []
        if isinstance(ids, (int, long)):
            ids = [ids]
        reads = self.read(cr, uid, ids, ['name','code'], context, load='_classic_write')
        return [(x['id'], (x['code'] and x['code'] + ' - ' or '') + x['name']) \
                for x in reads]

    _check_recursion = check_cycle
    _constraints = [
        (_check_recursion, 'Error ! You can not create recursive Tax Codes.', ['parent_id'])
    ]
    _order = 'code,name'
account_tax_code_template()


class account_chart_template(osv.osv):
    _name="account.chart.template"
    _description= "Templates for Account Chart"

    _columns={
        'name': fields.char('Name', size=64, required=True),
        'account_root_id': fields.many2one('account.account.template','Root Account',required=True,domain=[('parent_id','=',False)]),
        'tax_code_root_id': fields.many2one('account.tax.code.template','Root Tax Code',required=True,domain=[('parent_id','=',False)]),
        'tax_template_ids': fields.one2many('account.tax.template', 'chart_template_id', 'Tax Template List', help='List of all the taxes that have to be installed by the wizard'),
        'bank_account_view_id': fields.many2one('account.account.template','Bank Account',required=True),
        'property_account_receivable': fields.many2one('account.account.template','Receivable Account'),
        'property_account_payable': fields.many2one('account.account.template','Payable Account'),
        'property_account_expense_categ': fields.many2one('account.account.template','Expense Category Account'),
        'property_account_income_categ': fields.many2one('account.account.template','Income Category Account'),
        'property_account_expense': fields.many2one('account.account.template','Expense Account on Product Template'),
        'property_account_income': fields.many2one('account.account.template','Income Account on Product Template'),
        'property_reserve_and_surplus_account': fields.many2one('account.account.template', 'Reserve and Profit/Loss Account', domain=[('type', '=', 'payable')], help='This Account is used for transferring Profit/Loss(If It is Profit: Amount will be added, Loss: Amount will be deducted.), Which is calculated from Profilt & Loss Report'),
        'property_account_income_opening': fields.many2one('account.account.template','Opening Entries Income Account'),
        'property_account_expense_opening': fields.many2one('account.account.template','Opening Entries Expense Account'),
    }

account_chart_template()

class account_tax_template(osv.osv):

    _name = 'account.tax.template'
    _description = 'Templates for Taxes'

    _columns = {
        'chart_template_id': fields.many2one('account.chart.template', 'Chart Template', required=True),
        'name': fields.char('Tax Name', size=64, required=True),
        'sequence': fields.integer('Sequence', required=True, help="The sequence field is used to order the taxes lines from lower sequences to higher ones. The order is important if you have a tax that has several tax children. In this case, the evaluation order is important."),
        'amount': fields.float('Amount', required=True, digits=(14,4), help="For Tax Type percent enter % ratio between 0-1."),
        'type': fields.selection( [('percent','Percent'), ('fixed','Fixed'), ('none','None'), ('code','Python Code'), ('balance','Balance')], 'Tax Type', required=True),
        'applicable_type': fields.selection( [('true','True'), ('code','Python Code')], 'Applicable Type', required=True, help="If not applicable (computed through a Python code), the tax won't appear on the invoice."),
        'domain':fields.char('Domain', size=32, help="This field is only used if you develop your own module allowing developers to create specific taxes in a custom domain."),
        'account_collected_id':fields.many2one('account.account.template', 'Invoice Tax Account'),
        'account_paid_id':fields.many2one('account.account.template', 'Refund Tax Account'),
        'parent_id':fields.many2one('account.tax.template', 'Parent Tax Account', select=True),
        'child_depend':fields.boolean('Tax on Children', help="Set if the tax computation is based on the computation of child taxes rather than on the total amount."),
        'python_compute':fields.text('Python Code'),
        'python_compute_inv':fields.text('Python Code (reverse)'),
        'python_applicable':fields.text('Python Code'),

        #
        # Fields used for the VAT declaration
        #
        'base_code_id': fields.many2one('account.tax.code.template', 'Base Code', help="Use this code for the VAT declaration."),
        'tax_code_id': fields.many2one('account.tax.code.template', 'Tax Code', help="Use this code for the VAT declaration."),
        'base_sign': fields.float('Base Code Sign', help="Usually 1 or -1."),
        'tax_sign': fields.float('Tax Code Sign', help="Usually 1 or -1."),

        # Same fields for refund invoices

        'ref_base_code_id': fields.many2one('account.tax.code.template', 'Refund Base Code', help="Use this code for the VAT declaration."),
        'ref_tax_code_id': fields.many2one('account.tax.code.template', 'Refund Tax Code', help="Use this code for the VAT declaration."),
        'ref_base_sign': fields.float('Base Code Sign', help="Usually 1 or -1."),
        'ref_tax_sign': fields.float('Tax Code Sign', help="Usually 1 or -1."),
        'include_base_amount': fields.boolean('Include in Base Amount', help="Set if the amount of tax must be included in the base amount before computing the next taxes."),
        'description': fields.char('Internal Name', size=32),
        'type_tax_use': fields.selection([('sale','Sale'),('purchase','Purchase'),('all','All')], 'Tax Use In', required=True,),
        'price_include': fields.boolean('Tax Included in Price', help="Check this if the price you use on the product and invoices includes this tax."),
    }

    def name_get(self, cr, uid, ids, context=None):
        if not ids:
            return []
        res = []
        for record in self.read(cr, uid, ids, ['description','name'], context=context):
            name = record['description'] and record['description'] or record['name']
            res.append((record['id'],name ))
        return res

    def _default_company(self, cr, uid, context=None):
        user = self.pool.get('res.users').browse(cr, uid, uid, context=context)
        if user.company_id:
            return user.company_id.id
        return self.pool.get('res.company').search(cr, uid, [('parent_id', '=', False)])[0]

    _defaults = {
        'python_compute': lambda *a: '''# price_unit\n# address: res.partner.address object or False\n# product: product.product object or None\n# partner: res.partner object or None\n\nresult = price_unit * 0.10''',
        'python_compute_inv': lambda *a: '''# price_unit\n# address: res.partner.address object or False\n# product: product.product object or False\n\nresult = price_unit * 0.10''',
        'applicable_type': 'true',
        'type': 'percent',
        'amount': 0,
        'sequence': 1,
        'ref_tax_sign': 1,
        'ref_base_sign': 1,
        'tax_sign': 1,
        'base_sign': 1,
        'include_base_amount': False,
        'type_tax_use': 'all',
        'price_include': 0,
    }
    _order = 'sequence'

account_tax_template()

# Fiscal Position Templates

class account_fiscal_position_template(osv.osv):
    _name = 'account.fiscal.position.template'
    _description = 'Template for Fiscal Position'

    _columns = {
        'name': fields.char('Fiscal Position Template', size=64, required=True),
        'chart_template_id': fields.many2one('account.chart.template', 'Chart Template', required=True),
        'account_ids': fields.one2many('account.fiscal.position.account.template', 'position_id', 'Account Mapping'),
        'tax_ids': fields.one2many('account.fiscal.position.tax.template', 'position_id', 'Tax Mapping'),
        'note': fields.text('Notes', translate=True),
    }

account_fiscal_position_template()

class account_fiscal_position_tax_template(osv.osv):
    _name = 'account.fiscal.position.tax.template'
    _description = 'Template Tax Fiscal Position'
    _rec_name = 'position_id'

    _columns = {
        'position_id': fields.many2one('account.fiscal.position.template', 'Fiscal Position', required=True, ondelete='cascade'),
        'tax_src_id': fields.many2one('account.tax.template', 'Tax Source', required=True),
        'tax_dest_id': fields.many2one('account.tax.template', 'Replacement Tax')
    }

account_fiscal_position_tax_template()

class account_fiscal_position_account_template(osv.osv):
    _name = 'account.fiscal.position.account.template'
    _description = 'Template Account Fiscal Mapping'
    _rec_name = 'position_id'
    _columns = {
        'position_id': fields.many2one('account.fiscal.position.template', 'Fiscal Mapping', required=True, ondelete='cascade'),
        'account_src_id': fields.many2one('account.account.template', 'Account Source', domain=[('type','<>','view')], required=True),
        'account_dest_id': fields.many2one('account.account.template', 'Account Destination', domain=[('type','<>','view')], required=True)
    }

account_fiscal_position_account_template()

# ---------------------------------------------------------
# Account Financial Report
# ---------------------------------------------------------

class account_financial_report(osv.osv):
    _name = "account.financial.report"
    _description = "Account Report"

    def _get_level(self, cr, uid, ids, field_name, arg, context=None):
        res = {}
        for report in self.browse(cr, uid, ids, context=context):
            level = 0
            if report.parent_id:
                level = report.parent_id.level + 1
            res[report.id] = level
        return res

    def _get_children_by_order(self, cr, uid, ids, context=None):
        res = []
        for id in ids:
            res.append(id)
            ids2 = self.search(cr, uid, [('parent_id', '=', id)], order='sequence ASC', context=context)
            res += self._get_children_by_order(cr, uid, ids2, context=context)
        return res

    def _get_balance(self, cr, uid, ids, name, args, context=None):
        res = {}
        res_all = {}
        for report in self.browse(cr, uid, ids, context=context):
            balance = 0.0
            if report.id in res_all:
                balance = res_all[report.id]
            elif report.type == 'accounts':
                # it's the sum of balance of the linked accounts
                for a in report.account_ids:
                    balance += a.balance
            elif report.type == 'account_report' and report.account_report_id:
                # it's the amount of the linked report
                res2 = self._get_balance(cr, uid, [report.account_report_id.id], 'balance', False, context=context)
                res_all.update(res2)
                for key, value in res2.items():
                    balance += value
            elif report.type == 'sum':
                # it's the sum of balance of the children of this account.report
                #for child in report.children_ids:
                res2 = self._get_balance(cr, uid, [rec.id for rec in report.children_ids], 'balance', False, context=context)
                res_all.update(res2)
                for key, value in res2.items():
                    balance += value
            res[report.id] = balance
            res_all[report.id] = balance
        return res

    _columns = {
        'name': fields.char('Report Name', size=128, required=True, translate=True),
        'parent_id': fields.many2one('account.financial.report', 'Parent'),
        'children_ids':  fields.one2many('account.financial.report', 'parent_id', 'Account Report'),
        'sequence': fields.integer('Sequence'),
        'note': fields.text('Notes'),
        'balance': fields.function(_get_balance, 'Balance'),
        'level': fields.function(_get_level, string='Level', store=True, type='integer'),
        'type': fields.selection([
            ('sum','View'),
            ('accounts','Accounts'),
            ('account_type','Account Type'),
            ('account_report','Report Value'),
            ],'Type'),
        'account_ids': fields.many2many('account.account', 'account_account_financial_report', 'report_line_id', 'account_id', 'Accounts'),
        'display_detail': fields.boolean('Display details', help='Display every account with its balance instead of the sum.'),
        'account_report_id':  fields.many2one('account.financial.report', 'Report Value'),
        'account_type_ids': fields.many2many('account.account.type', 'account_account_financial_report_type', 'report_id', 'account_type_id', 'Account Types'),
    }

    _defaults = {
        'type': 'sum',
    }

account_financial_report()

# ---------------------------------------------------------
# Account generation from template wizards
# ---------------------------------------------------------

class wizard_multi_charts_accounts(osv.osv_memory):
    """
    Create a new account chart for a company.
    Wizards ask for:
        * a company
        * an account chart template
        * a number of digits for formatting code of non-view accounts
        * a list of bank accounts owned by the company
    Then, the wizard:
        * generates all accounts from the template and assigns them to the right company
        * generates all taxes and tax codes, changing account assignations
        * generates all accounting properties and assigns them correctly
    """
    _name='wizard.multi.charts.accounts'
    _inherit = 'res.config'

    _columns = {
        'company_id':fields.many2one('res.company', 'Company', required=True),
        'chart_template_id': fields.many2one('account.chart.template', 'Chart Template', required=True),
        'bank_accounts_id': fields.one2many('account.bank.accounts.wizard', 'bank_account_id', 'Cash and Banks', required=True),
        'code_digits':fields.integer('# of Digits', required=True, help="No. of Digits to use for account code"),
        'seq_journal':fields.boolean('Separated Journal Sequences', help="Check this box if you want to use a different sequence for each created journal. Otherwise, all will use the same sequence."),
        "sale_tax": fields.many2one("account.tax.template", "Default Sale Tax"),
        "purchase_tax": fields.many2one("account.tax.template", "Default Purchase Tax"),
    }
    def onchange_chart_template_id(self, cr, uid, ids, chart_template_id=False, context=None):
        res = {}
        res['value'] = {}
        res['value']["sale_tax"] = False
        res['value']["purchase_tax"] = False
        if chart_template_id:
            # default tax is given by the lowesst sequence. For same sequence we will take the latest created as it will be the case for tax created while isntalling the generic chart of account
            sale_tax_ids = self.pool.get('account.tax.template').search(cr, uid, [("chart_template_id"
                                          , "=", chart_template_id), ('type_tax_use', 'in', ('sale','all'))], order="sequence, id desc")
            purchase_tax_ids = self.pool.get('account.tax.template').search(cr, uid, [("chart_template_id"
                                          , "=", chart_template_id), ('type_tax_use', 'in', ('purchase','all'))], order="sequence, id desc")

            res['value']["sale_tax"] = sale_tax_ids and sale_tax_ids[0] or False
            res['value']["purchase_tax"] = purchase_tax_ids and purchase_tax_ids[0] or False
        return res

    def _get_purchase_tax(self, cr, uid, context=None):
        ids = self.pool.get('account.chart.template').search(cr, uid, [], context=context)
        if ids:
            chart_template_id = ids[0]
            purchase_tax_ids = self.pool.get('account.tax.template').search(cr, uid, [("chart_template_id"
                                          , "=", chart_template_id), ('type_tax_use', 'in', ('purchase','all'))], order="sequence")
            return purchase_tax_ids and purchase_tax_ids[0] or False
        return False

    def _get_sale_tax(self, cr, uid, context=None):
        ids = self.pool.get('account.chart.template').search(cr, uid, [], context=context)
        if ids:
            chart_template_id = ids[0]
            sale_tax_ids = self.pool.get('account.tax.template').search(cr, uid, [("chart_template_id"
                                          , "=", chart_template_id), ('type_tax_use', 'in', ('sale','all'))], order="sequence")
            return sale_tax_ids and sale_tax_ids[0] or False
        return False

    def _get_chart(self, cr, uid, context=None):
        ids = self.pool.get('account.chart.template').search(cr, uid, [], context=context)
        if ids:
            return ids[0]
        return False

    def _get_default_accounts(self, cr, uid, context=None):
        return [
            {'acc_name': _('Cash'),'account_type':'cash'}
        ]

    _defaults = {
        'company_id': lambda self, cr, uid, c: self.pool.get('res.users').browse(cr, uid, [uid], c)[0].company_id.id,
        'chart_template_id': _get_chart,
        'bank_accounts_id': _get_default_accounts,
        'sale_tax': _get_sale_tax,
        'purchase_tax': _get_purchase_tax,
        'code_digits': 6,
        'seq_journal': True
    }

    def fields_view_get(self, cr, uid, view_id=None, view_type='form', context=None, toolbar=False, submenu=False):
        res = super(wizard_multi_charts_accounts, self).fields_view_get(cr, uid, view_id=view_id, view_type=view_type, context=context, toolbar=toolbar,submenu=False)
        cmp_select = []
        company_ids = self.pool.get('res.company').search(cr, uid, [], context=context)
        #display in the widget selection of companies, only the companies that haven't been configured yet (but don't care about the demo chart of accounts)
        cr.execute("SELECT company_id FROM account_account WHERE active = 't' AND account_account.parent_id IS NULL AND name != %s", ("Chart For Automated Tests",))
        configured_cmp = [r[0] for r in cr.fetchall()]
        unconfigured_cmp = list(set(company_ids)-set(configured_cmp))
        for field in res['fields']:
            if field == 'company_id':
                res['fields'][field]['domain'] = [('id','in',unconfigured_cmp)]
                res['fields'][field]['selection'] = [('', '')]
                if unconfigured_cmp:
                    cmp_select = [(line.id, line.name) for line in self.pool.get('res.company').browse(cr, uid, unconfigured_cmp)]
                    res['fields'][field]['selection'] = cmp_select
        return res

    def execute(self, cr, uid, ids, context=None):
        obj_multi = self.browse(cr, uid, ids[0])
        obj_acc = self.pool.get('account.account')
        obj_acc_tax = self.pool.get('account.tax')
        obj_journal = self.pool.get('account.journal')
        obj_acc_template = self.pool.get('account.account.template')
        obj_fiscal_position_template = self.pool.get('account.fiscal.position.template')
        obj_fiscal_position = self.pool.get('account.fiscal.position')
        obj_data = self.pool.get('ir.model.data')
        analytic_journal_obj = self.pool.get('account.analytic.journal')
        obj_tax_code = self.pool.get('account.tax.code')
        obj_tax_code_template = self.pool.get('account.tax.code.template')
        ir_values_obj = self.pool.get('ir.values')
        # Creating Account
        obj_acc_root = obj_multi.chart_template_id.account_root_id
        tax_code_root_id = obj_multi.chart_template_id.tax_code_root_id.id
        company_id = obj_multi.company_id.id

        #new code
        acc_template_ref = {}
        tax_template_ref = {}
        tax_code_template_ref = {}
        todo_dict = {}

        #create all the tax code
        children_tax_code_template = obj_tax_code_template.search(cr, uid, [('parent_id','child_of',[tax_code_root_id])], order='id')
        children_tax_code_template.sort()
        for tax_code_template in obj_tax_code_template.browse(cr, uid, children_tax_code_template, context=context):
            vals = {
                'name': (tax_code_root_id == tax_code_template.id) and obj_multi.company_id.name or tax_code_template.name,
                'code': tax_code_template.code,
                'info': tax_code_template.info,
                'parent_id': tax_code_template.parent_id and ((tax_code_template.parent_id.id in tax_code_template_ref) and tax_code_template_ref[tax_code_template.parent_id.id]) or False,
                'company_id': company_id,
                'sign': tax_code_template.sign,
            }
            new_tax_code = obj_tax_code.create(cr, uid, vals)
            #recording the new tax code to do the mapping
            tax_code_template_ref[tax_code_template.id] = new_tax_code

        #create all the tax
        tax_template_to_tax = {}
        for tax in obj_multi.chart_template_id.tax_template_ids:
            #create it
            vals_tax = {
                'name':tax.name,
                'sequence': tax.sequence,
                'amount':tax.amount,
                'type':tax.type,
                'applicable_type': tax.applicable_type,
                'domain':tax.domain,
                'parent_id': tax.parent_id and ((tax.parent_id.id in tax_template_ref) and tax_template_ref[tax.parent_id.id]) or False,
                'child_depend': tax.child_depend,
                'python_compute': tax.python_compute,
                'python_compute_inv': tax.python_compute_inv,
                'python_applicable': tax.python_applicable,
                'base_code_id': tax.base_code_id and ((tax.base_code_id.id in tax_code_template_ref) and tax_code_template_ref[tax.base_code_id.id]) or False,
                'tax_code_id': tax.tax_code_id and ((tax.tax_code_id.id in tax_code_template_ref) and tax_code_template_ref[tax.tax_code_id.id]) or False,
                'base_sign': tax.base_sign,
                'tax_sign': tax.tax_sign,
                'ref_base_code_id': tax.ref_base_code_id and ((tax.ref_base_code_id.id in tax_code_template_ref) and tax_code_template_ref[tax.ref_base_code_id.id]) or False,
                'ref_tax_code_id': tax.ref_tax_code_id and ((tax.ref_tax_code_id.id in tax_code_template_ref) and tax_code_template_ref[tax.ref_tax_code_id.id]) or False,
                'ref_base_sign': tax.ref_base_sign,
                'ref_tax_sign': tax.ref_tax_sign,
                'include_base_amount': tax.include_base_amount,
                'description':tax.description,
                'company_id': company_id,
                'type_tax_use': tax.type_tax_use,
                'price_include': tax.price_include
            }
            new_tax = obj_acc_tax.create(cr, uid, vals_tax)
            tax_template_to_tax[tax.id] = new_tax
            #as the accounts have not been created yet, we have to wait before filling these fields
            todo_dict[new_tax] = {
                'account_collected_id': tax.account_collected_id and tax.account_collected_id.id or False,
                'account_paid_id': tax.account_paid_id and tax.account_paid_id.id or False,
            }
            tax_template_ref[tax.id] = new_tax
        #deactivate the parent_store functionnality on account_account for rapidity purpose
        ctx = context and context.copy() or {}
        ctx['defer_parent_store_computation'] = True

        children_acc_template = obj_acc_template.search(cr, uid, [('parent_id','child_of',[obj_acc_root.id]),('nocreate','!=',True)])
        children_acc_template.sort()
        for account_template in obj_acc_template.browse(cr, uid, children_acc_template, context=context):
            tax_ids = []
            for tax in account_template.tax_ids:
                tax_ids.append(tax_template_ref[tax.id])
            #create the account_account

            dig = obj_multi.code_digits
            code_main = account_template.code and len(account_template.code) or 0
            code_acc = account_template.code or ''
            if code_main>0 and code_main<=dig and account_template.type != 'view':
                code_acc=str(code_acc) + (str('0'*(dig-code_main)))
            vals={
                'name': (obj_acc_root.id == account_template.id) and obj_multi.company_id.name or account_template.name,
                'currency_id': account_template.currency_id and account_template.currency_id.id or False,
                'code': code_acc,
                'type': account_template.type,
                'user_type': account_template.user_type and account_template.user_type.id or False,
                'reconcile': account_template.reconcile,
                'shortcut': account_template.shortcut,
                'note': account_template.note,
                'parent_id': account_template.parent_id and ((account_template.parent_id.id in acc_template_ref) and acc_template_ref[account_template.parent_id.id]) or False,
                'tax_ids': [(6,0,tax_ids)],
                'company_id': company_id,
            }
            new_account = obj_acc.create(cr, uid, vals, context=ctx)
            acc_template_ref[account_template.id] = new_account


        #reactivate the parent_store functionnality on account_account
        obj_acc._parent_store_compute(cr)

        for key,value in todo_dict.items():
            if value['account_collected_id'] or value['account_paid_id']:
                obj_acc_tax.write(cr, uid, [key], {
                    'account_collected_id': acc_template_ref.get(value['account_collected_id'], False),
                    'account_paid_id': acc_template_ref.get(value['account_paid_id'], False),
                })

        # Creating Journals
        data_id = obj_data.search(cr, uid, [('model','=','account.journal.view'), ('name','=','account_sp_journal_view')])
        data = obj_data.browse(cr, uid, data_id[0], context=context)
        view_id = data.res_id

        #Sales Journal
        analytical_sale_ids = analytic_journal_obj.search(cr,uid,[('type','=','sale')])
        analytical_journal_sale = analytical_sale_ids and analytical_sale_ids[0] or False

        vals_journal = {
            'name': _('Sales Journal'),
            'type': 'sale',
            'code': _('SAJ'),
            'view_id': view_id,
            'company_id': company_id,
            'analytic_journal_id': analytical_journal_sale,
        }

        if obj_multi.chart_template_id.property_account_receivable:
            vals_journal['default_credit_account_id'] = acc_template_ref[obj_multi.chart_template_id.property_account_income_categ.id]
            vals_journal['default_debit_account_id'] = acc_template_ref[obj_multi.chart_template_id.property_account_income_categ.id]

        obj_journal.create(cr,uid,vals_journal)

        # Purchase Journal
        analytical_purchase_ids = analytic_journal_obj.search(cr,uid,[('type','=','purchase')])
        analytical_journal_purchase = analytical_purchase_ids and analytical_purchase_ids[0] or False

        vals_journal = {
            'name': _('Purchase Journal'),
            'type': 'purchase',
            'code': _('EXJ'),
            'view_id': view_id,
            'company_id':  company_id,
            'analytic_journal_id': analytical_journal_purchase,
        }

        if obj_multi.chart_template_id.property_account_payable:
            vals_journal['default_credit_account_id'] = acc_template_ref[obj_multi.chart_template_id.property_account_expense_categ.id]
            vals_journal['default_debit_account_id'] = acc_template_ref[obj_multi.chart_template_id.property_account_expense_categ.id]
        obj_journal.create(cr,uid,vals_journal)

        # Creating Journals Sales Refund and Purchase Refund
        data_id = obj_data.search(cr, uid, [('model', '=', 'account.journal.view'), ('name', '=', 'account_sp_refund_journal_view')], context=context)
        data = obj_data.browse(cr, uid, data_id[0], context=context)
        view_id = data.res_id

        #Sales Refund Journal
        vals_journal = {
            'name': _('Sales Refund Journal'),
            'type': 'sale_refund',
            'code': _('SCNJ'),
            'view_id': view_id,
            'analytic_journal_id': analytical_journal_sale,
            'company_id': company_id
        }

        if obj_multi.chart_template_id.property_account_receivable:
            vals_journal['default_credit_account_id'] = acc_template_ref[obj_multi.chart_template_id.property_account_income_categ.id]
            vals_journal['default_debit_account_id'] = acc_template_ref[obj_multi.chart_template_id.property_account_income_categ.id]

        obj_journal.create(cr, uid, vals_journal, context=context)

        # Purchase Refund Journal
        vals_journal = {
            'name': _('Purchase Refund Journal'),
            'type': 'purchase_refund',
            'code': _('ECNJ'),
            'view_id': view_id,
            'analytic_journal_id': analytical_journal_purchase,
            'company_id': company_id
        }

        if obj_multi.chart_template_id.property_account_payable:
            vals_journal['default_credit_account_id'] = acc_template_ref[obj_multi.chart_template_id.property_account_expense_categ.id]
            vals_journal['default_debit_account_id'] = acc_template_ref[obj_multi.chart_template_id.property_account_expense_categ.id]

        obj_journal.create(cr, uid, vals_journal, context=context)

        # Miscellaneous Journal
        data_id = obj_data.search(cr, uid, [('model','=','account.journal.view'), ('name','=','account_journal_view')])
        data = obj_data.browse(cr, uid, data_id[0], context=context)
        view_id = data.res_id

        analytical_miscellaneous_ids = analytic_journal_obj.search(cr, uid, [('type', '=', 'situation')], context=context)
        analytical_journal_miscellaneous = analytical_miscellaneous_ids and analytical_miscellaneous_ids[0] or False

        vals_journal = {
            'name': _('Miscellaneous Journal'),
            'type': 'general',
            'code': _('MISC'),
            'view_id': view_id,
            'analytic_journal_id': analytical_journal_miscellaneous,
            'company_id': company_id
        }

        obj_journal.create(cr, uid, vals_journal, context=context)

        # Opening Entries Journal
        if obj_multi.chart_template_id.property_account_income_opening and obj_multi.chart_template_id.property_account_expense_opening:
            vals_journal = {
                'name': _('Opening Entries Journal'),
                'type': 'situation',
                'code': _('OPEJ'),
                'view_id': view_id,
                'company_id': company_id,
                'centralisation': True,
                'default_credit_account_id': acc_template_ref[obj_multi.chart_template_id.property_account_income_opening.id],
                'default_debit_account_id': acc_template_ref[obj_multi.chart_template_id.property_account_expense_opening.id]
                }
            obj_journal.create(cr, uid, vals_journal, context=context)

        # Bank Journals
        data_id = obj_data.search(cr, uid, [('model','=','account.journal.view'), ('name','=','account_journal_bank_view')])
        data = obj_data.browse(cr, uid, data_id[0], context=context)
        view_id_cash = data.res_id

        data_id = obj_data.search(cr, uid, [('model','=','account.journal.view'), ('name','=','account_journal_bank_view_multi')])
        data = obj_data.browse(cr, uid, data_id[0], context=context)
        view_id_cur = data.res_id
        ref_acc_bank = obj_multi.chart_template_id.bank_account_view_id

        current_num = 1
        valid = True
        for line in obj_multi.bank_accounts_id:
            #create the account_account for this bank journal
            tmp = line.acc_name
            dig = obj_multi.code_digits
            if not ref_acc_bank.code:
                raise osv.except_osv(_('Configuration Error !'), _('The bank account defined on the selected chart of account hasn\'t a code.'))
            while True:
                new_code = str(ref_acc_bank.code.ljust(dig-len(str(current_num)), '0')) + str(current_num)
                ids = obj_acc.search(cr, uid, [('code', '=', new_code), ('company_id', '=', company_id)])
                if not ids:
                    break
                else:
                    current_num += 1
            vals = {
                'name': tmp,
                'currency_id': line.currency_id and line.currency_id.id or False,
                'code': new_code,
                'type': 'liquidity',
                'user_type': account_template.user_type and account_template.user_type.id or False,
                'reconcile': True,
                'parent_id': acc_template_ref[ref_acc_bank.id] or False,
                'company_id': company_id,
            }
            acc_cash_id  = obj_acc.create(cr,uid,vals)

            #create the bank journal
            vals_journal = {
                'name': vals['name'],
                'code': _('BNK') + str(current_num),
                'type': line.account_type == 'cash' and 'cash' or 'bank',
                'company_id': company_id,
                'analytic_journal_id': False,
                'currency_id': False,
            }
            if line.currency_id:
                vals_journal['view_id'] = view_id_cur
                vals_journal['currency'] = line.currency_id.id
            else:
                vals_journal['view_id'] = view_id_cash
            vals_journal['default_credit_account_id'] = acc_cash_id
            vals_journal['default_debit_account_id'] = acc_cash_id
            obj_journal.create(cr, uid, vals_journal)
            current_num += 1
            valid = True

        #create the properties
        property_obj = self.pool.get('ir.property')
        fields_obj = self.pool.get('ir.model.fields')

        todo_list = [
            ('property_account_receivable','res.partner','account.account'),
            ('property_account_payable','res.partner','account.account'),
            ('property_account_expense_categ','product.category','account.account'),
            ('property_account_income_categ','product.category','account.account'),
            ('property_account_expense','product.template','account.account'),
            ('property_account_income','product.template','account.account'),
            ('property_reserve_and_surplus_account','res.company','account.account')
        ]
        for record in todo_list:
            r = []
            r = property_obj.search(cr, uid, [('name','=', record[0] ),('company_id','=',company_id)])
            account = getattr(obj_multi.chart_template_id, record[0])
            field = fields_obj.search(cr, uid, [('name','=',record[0]),('model','=',record[1]),('relation','=',record[2])])
            vals = {
                'name': record[0],
                'company_id': company_id,
                'fields_id': field[0],
                'value': account and 'account.account,' + str(acc_template_ref[account.id]) or False,
            }

            if r:
                #the property exist: modify it
                property_obj.write(cr, uid, r, vals)
            else:
                #create the property
                property_obj.create(cr, uid, vals)

        fp_ids = obj_fiscal_position_template.search(cr, uid, [('chart_template_id', '=', obj_multi.chart_template_id.id)])

        if fp_ids:
            obj_tax_fp = self.pool.get('account.fiscal.position.tax')
            obj_ac_fp = self.pool.get('account.fiscal.position.account')

            for position in obj_fiscal_position_template.browse(cr, uid, fp_ids, context=context):

                vals_fp = {
                    'company_id': company_id,
                    'name': position.name,
                }
                new_fp = obj_fiscal_position.create(cr, uid, vals_fp)

                for tax in position.tax_ids:
                    vals_tax = {
                        'tax_src_id': tax_template_ref[tax.tax_src_id.id],
                        'tax_dest_id': tax.tax_dest_id and tax_template_ref[tax.tax_dest_id.id] or False,
                        'position_id': new_fp,
                    }
                    obj_tax_fp.create(cr, uid, vals_tax)

                for acc in position.account_ids:
                    vals_acc = {
                        'account_src_id': acc_template_ref[acc.account_src_id.id],
                        'account_dest_id': acc_template_ref[acc.account_dest_id.id],
                        'position_id': new_fp,
                    }
                    obj_ac_fp.create(cr, uid, vals_acc)

        if obj_multi.sale_tax:
            ir_values_obj.set(cr, uid, key='default', key2=False, name="taxes_id", company=obj_multi.company_id.id,
                            models =[('product.product',False)], value=[tax_template_to_tax[obj_multi.sale_tax.id]])
        if obj_multi.purchase_tax:
            ir_values_obj.set(cr, uid, key='default', key2=False, name="supplier_taxes_id", company=obj_multi.company_id.id,
                            models =[('product.product',False)], value=[tax_template_to_tax[obj_multi.purchase_tax.id]])

wizard_multi_charts_accounts()

class account_bank_accounts_wizard(osv.osv_memory):
    _name='account.bank.accounts.wizard'

    _columns = {
        'acc_name': fields.char('Account Name.', size=64, required=True),
        'bank_account_id': fields.many2one('wizard.multi.charts.accounts', 'Bank Account', required=True),
        'currency_id': fields.many2one('res.currency', 'Secondary Currency', help="Forces all moves for this account to have this secondary currency."),
        'account_type': fields.selection([('cash','Cash'), ('check','Check'), ('bank','Bank')], 'Account Type', size=32),
    }

account_bank_accounts_wizard()

# vim:expandtab:smartindent:tabstop=4:softtabstop=4:shiftwidth=4:<|MERGE_RESOLUTION|>--- conflicted
+++ resolved
@@ -2163,15 +2163,10 @@
         move_date = context.get('date', time.strftime('%Y-%m-%d'))
         move_date = datetime.strptime(move_date,"%Y-%m-%d")
         for model in self.browse(cr, uid, ids, context=context):
-<<<<<<< HEAD
             try:
-                entry['name'] = model.name%{'year':time.strftime('%Y'), 'month':time.strftime('%m'), 'date':time.strftime('%Y-%m')}
+                entry['name'] = model.name%{'year': move_date.strftime('%Y'), 'month': move_date.strftime('%m'), 'date': move_date.strftime('%Y-%m')}
             except:
                 raise osv.except_osv(_('Wrong model !'), _('You have a wrong expression "%(...)s" in your model !'))
-                
-=======
-            entry['name'] = model.name%{'year':move_date.strftime("%Y"), 'month':move_date.strftime("%m"), 'date': move_date.strftime("%Y-%m")}
->>>>>>> 884f1149
             move_id = account_move_obj.create(cr, uid, {
                 'ref': entry['name'],
                 'period_id': period_id,
