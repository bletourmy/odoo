--- conflicted
+++ resolved
@@ -8,14 +8,9 @@
             <field name="arch" type="xml">
                 <form string="Choose Fiscal Year " version="7.0">
                     <header>
-<<<<<<< HEAD
-                        <button icon="terp-gtk-go-back-rtl" string="Open" name="remove_entries" type="object"/>
-                        <button icon="gtk-cancel" special="cancel" string="Cancel"/>
-=======
                         <button string="Open" name="remove_entries" type="object" class="oe_highlight"/>
                         or
                         <button string="Cancel" class="oe_link" special="cancel"/>
->>>>>>> 9c9141cc
                     </header>
                     <group>
                         <field name="fyear_id" domain="[('state','=','draft')]"/>
