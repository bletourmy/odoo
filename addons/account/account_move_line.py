# -*- coding: utf-8 -*-
##############################################################################
#
#    OpenERP, Open Source Management Solution
#    Copyright (C) 2004-2010 Tiny SPRL (<http://tiny.be>).
#
#    This program is free software: you can redistribute it and/or modify
#    it under the terms of the GNU Affero General Public License as
#    published by the Free Software Foundation, either version 3 of the
#    License, or (at your option) any later version.
#
#    This program is distributed in the hope that it will be useful,
#    but WITHOUT ANY WARRANTY; without even the implied warranty of
#    MERCHANTABILITY or FITNESS FOR A PARTICULAR PURPOSE.  See the
#    GNU Affero General Public License for more details.
#
#    You should have received a copy of the GNU Affero General Public License
#    along with this program.  If not, see <http://www.gnu.org/licenses/>.
#
##############################################################################
import time
from datetime import datetime

import netsvc
from osv import fields, osv
from tools.translate import _
import decimal_precision as dp
import tools

class account_move_line(osv.osv):
    _name = "account.move.line"
    _description = "Entry Lines"

    def _query_get(self, cr, uid, obj='l', context={}):
        fiscalyear_obj = self.pool.get('account.fiscalyear')
        fiscalperiod_obj = self.pool.get('account.period')
        fiscalyear_ids = []
        fiscalperiod_ids = []
        if not context.get('fiscalyear', False) and not context.get('empty_fy_allow', False):
            fiscalyear_ids = fiscalyear_obj.search(cr, uid, [('state', '=', 'draft')])
        elif context.get('empty_fy_allow', False):
            fiscalyear_ids = context['fiscalyear']
        else:
            fiscalyear_ids = [context['fiscalyear']]

        fiscalyear_clause = (','.join([str(x) for x in fiscalyear_ids])) or '0'
        state = context.get('state',False)

        where_move_state = ''
        where_move_lines_by_date = ''

        if context.get('date_from', False) and context.get('date_to', False):
            where_move_lines_by_date = " AND " +obj+".move_id in ( select id from account_move  where date >= '" +context['date_from']+"' AND date <= '"+context['date_to']+"')"

        if state:
            if state.lower() not in ['all']:
                where_move_state= " AND "+obj+".move_id in (select id from account_move where account_move.state = '"+state+"')"

        if context.get('periods', False):
            ids = ','.join([str(x) for x in context['periods']])
            query = obj+".state<>'draft' AND "+obj+".period_id in (SELECT id from account_period WHERE fiscalyear_id in (%s) AND id in (%s)) %s %s" % (fiscalyear_clause, ids, where_move_state, where_move_lines_by_date)
        else:
            query = obj+".state<>'draft' AND "+obj+".period_id in (SELECT id from account_period WHERE fiscalyear_id in (%s) %s %s)" % (fiscalyear_clause,where_move_state,where_move_lines_by_date)

        if context.get('journal_ids', False):
            query += ' AND '+obj+'.journal_id in (%s)' % ','.join(map(str, context['journal_ids']))

        if context.get('chart_account_id', False):
            child_ids = self.pool.get('account.account')._get_children_and_consol(cr, uid, [context['chart_account_id']], context=context)
            query += ' AND '+obj+'.account_id in (%s)' % ','.join(map(str, child_ids))

        if context.get('period_manner','') == 'created':
            #the query have to be build with no reference to periods but thanks to the creation date
            if context.get('periods',False):
                #if one or more period are given, use them
                fiscalperiod_ids = fiscalperiod_obj.search(cr, uid, [('id','in',context['periods'])])
            else:
                fiscalperiod_ids = self.pool.get('account.period').search(cr, uid, [('fiscalyear_id','in',fiscalyear_ids)])



            #remove from the old query the clause related to the period selection
            res = ''
            count = 1
            clause_list = query.split('AND')
            ref_string = ' '+obj+'.period_id in'
            for clause in clause_list:
                if count != 1 and not clause.startswith(ref_string):
                    res += "AND"
                if not clause.startswith(ref_string):
                    res += clause
                    count += 1

            #add to 'res' a new clause containing the creation date criterion
            count = 1
            res += " AND ("
            periods = self.pool.get('account.period').read(cr, uid, p_ids, ['date_start','date_stop'])
            for period in periods:
                if count != 1:
                    res += " OR "
                #creation date criterion: the creation date of the move_line has to be
                # between the date_start and the date_stop of the selected periods
                res += "("+obj+".create_date between to_date('" + period['date_start']  + "','yyyy-mm-dd') and to_date('" + period['date_stop']  + "','yyyy-mm-dd'))"
                count += 1
            res += ")"
            return res

        return query

    def default_get(self, cr, uid, fields, context={}):
        data = self._default_get(cr, uid, fields, context)
        for f in data.keys():
            if f not in fields:
                del data[f]
        return data

    def create_analytic_lines(self, cr, uid, ids, context={}):
        for obj_line in self.browse(cr, uid, ids, context):
            if obj_line.analytic_account_id:
                if not obj_line.journal_id.analytic_journal_id:
                    raise osv.except_osv(_('No Analytic Journal !'),_("You have to define an analytic journal on the '%s' journal!") % (obj_line.journal_id.name,))
                amt = (obj_line.credit or  0.0) - (obj_line.debit or 0.0)
                vals_lines={
                    'name': obj_line.name,
                    'date': obj_line.date,
                    'account_id': obj_line.analytic_account_id.id,
                    'unit_amount':obj_line.quantity,
                    'product_id': obj_line.product_id and obj_line.product_id.id or False,
                    'product_uom_id': obj_line.product_uom_id and obj_line.product_uom_id.id or False,
                    'amount': amt,
                    'general_account_id': obj_line.account_id.id,
                    'journal_id': obj_line.journal_id.analytic_journal_id.id,
                    'ref': obj_line.ref,
                    'move_id':obj_line.id
                }
                new_id = self.pool.get('account.analytic.line').create(cr,uid,vals_lines)
        return True

    def _default_get_move_form_hook(self, cursor, user, data):
        '''Called in the end of default_get method for manual entry in account_move form'''
        if data.has_key('analytic_account_id'):
            del(data['analytic_account_id'])
        if data.has_key('account_tax_id'):
            del(data['account_tax_id'])
        return data

    def convert_to_period(self, cr, uid, context={}):
        period_obj = self.pool.get('account.period')

        #check if the period_id changed in the context from client side
        if context.get('period_id', False):
            period_id = context.get('period_id')
            if type(period_id) == str:
                ids = period_obj.search(cr, uid, [('name','ilike',period_id)])
                context.update({
                    'period_id':ids[0]
                })

        return context

    def _default_get(self, cr, uid, fields, context={}):

        period_obj = self.pool.get('account.period')

        context = self.convert_to_period(cr, uid, context)

        # Compute simple values
        data = super(account_move_line, self).default_get(cr, uid, fields, context)
        # Starts: Manual entry from account.move form
        if context.get('lines',[]):

            total_new=0.00
            for i in context['lines']:
                if i[2]:
                    total_new +=(i[2]['debit'] or 0.00)- (i[2]['credit'] or 0.00)
                    for item in i[2]:
                            data[item]=i[2][item]
            if context['journal']:
                journal_obj=self.pool.get('account.journal').browse(cr, uid, context['journal'])
                if journal_obj.type == 'purchase':
                    if total_new > 0:
                        account = journal_obj.default_credit_account_id
                    else:
                        account = journal_obj.default_debit_account_id
                else:
                    if total_new > 0:
                        account = journal_obj.default_credit_account_id
                    else:
                        account = journal_obj.default_debit_account_id

                if account and ((not fields) or ('debit' in fields) or ('credit' in fields)) and 'partner_id' in data and (data['partner_id']):
                    part = self.pool.get('res.partner').browse(cr, uid, data['partner_id'])
                    account = self.pool.get('account.fiscal.position').map_account(cr, uid, part and part.property_account_position or False, account.id)
                    account = self.pool.get('account.account').browse(cr, uid, account)
                    data['account_id'] =  account.id

            s = -total_new
            data['debit'] = s>0  and s or 0.0
            data['credit'] = s<0  and -s or 0.0
            data = self._default_get_move_form_hook(cr, uid, data)
            return data
        # Ends: Manual entry from account.move form

        if not 'move_id' in fields: #we are not in manual entry
            return data

        # Compute the current move
        move_id = False
        partner_id = False
        if context.get('journal_id', False) and context.get('period_id', False):
            if 'move_id' in fields:
                cr.execute('select move_id \
                    from \
                        account_move_line \
                    where \
                        journal_id=%s and period_id=%s and create_uid=%s and state=%s \
                    order by id desc limit 1',
                    (context['journal_id'], context['period_id'], uid, 'draft'))
                res = cr.fetchone()
                move_id = (res and res[0]) or False

                if not move_id:
                    return data
                else:
                    data['move_id'] = move_id

            if 'date' in fields:
                cr.execute('select date  \
                    from \
                        account_move_line \
                    where \
                        journal_id=%s and period_id=%s and create_uid=%s \
                    order by id desc',
                    (context['journal_id'], context['period_id'], uid))
                res = cr.fetchone()
                if res:
                    data['date'] = res[0]
                else:
                    period = period_obj.browse(cr, uid, context['period_id'],
                            context=context)
                    data['date'] = period.date_start
        if not move_id:
            return data

        total = 0
        ref_id = False
        move = self.pool.get('account.move').browse(cr, uid, move_id, context)
        if 'name' in fields:
            data.setdefault('name', move.line_id[-1].name)
        acc1 = False
        for l in move.line_id:
            acc1 = l.account_id
            partner_id = partner_id or l.partner_id.id
            ref_id = ref_id or l.ref
            total += (l.debit or 0.0) - (l.credit or 0.0)

        if 'ref' in fields:
            data['ref'] = ref_id
        if 'partner_id' in fields:
            data['partner_id'] = partner_id

        if move.journal_id.type == 'purchase':
            if total>0:
                account = move.journal_id.default_credit_account_id
            else:
                account = move.journal_id.default_debit_account_id
        else:
            if total>0:
                account = move.journal_id.default_credit_account_id
            else:
                account = move.journal_id.default_debit_account_id

        part = partner_id and self.pool.get('res.partner').browse(cr, uid, partner_id) or False
        # part = False is acceptable for fiscal position.
        account = self.pool.get('account.fiscal.position').map_account(cr, uid, part and part.property_account_position or False, account.id)
        if account:
            account = self.pool.get('account.account').browse(cr, uid, account)

        if account and ((not fields) or ('debit' in fields) or ('credit' in fields)):
            data['account_id'] = account.id
            # Propose the price VAT excluded, the VAT will be added when confirming line
            if account.tax_ids:
                taxes = self.pool.get('account.fiscal.position').map_tax(cr, uid, part and part.property_account_position or False, account.tax_ids)
                tax = self.pool.get('account.tax').browse(cr, uid, taxes)
                for t in self.pool.get('account.tax').compute_inv(cr, uid, tax, total, 1):
                    total -= t['amount']

        s = -total
        data['debit'] = s>0  and s or 0.0
        data['credit'] = s<0  and -s or 0.0

        if account and account.currency_id:
            data['currency_id'] = account.currency_id.id
            acc = account
            if s>0:
                acc = acc1
            v = self.pool.get('res.currency').compute(cr, uid,
                account.company_id.currency_id.id,
                data['currency_id'],
                s, account=acc, account_invert=True)
            data['amount_currency'] = v
        return data

    def on_create_write(self, cr, uid, id, context={}):
        ml = self.browse(cr, uid, id, context)
        return map(lambda x: x.id, ml.move_id.line_id)

    def _balance(self, cr, uid, ids, prop, unknow_none, unknow_dict):
        res={}
        # TODO group the foreach in sql
        for id in ids:
            cr.execute('SELECT date,account_id FROM account_move_line WHERE id=%s', (id,))
            dt, acc = cr.fetchone()
            cr.execute('SELECT SUM(debit-credit) FROM account_move_line WHERE account_id=%s AND (date<%s OR (date=%s AND id<=%s))', (acc,dt,dt,id))
            res[id] = cr.fetchone()[0]
        return res

    def _invoice(self, cursor, user, ids, name, arg, context=None):
        invoice_obj = self.pool.get('account.invoice')
        res = {}
        for line_id in ids:
            res[line_id] = False
        cursor.execute('SELECT l.id, i.id ' \
                        'FROM account_move_line l, account_invoice i ' \
                        'WHERE l.move_id = i.move_id ' \
                        'AND l.id IN %s',
                        (tuple(ids),))
        invoice_ids = []
        for line_id, invoice_id in cursor.fetchall():
            res[line_id] = invoice_id
            invoice_ids.append(invoice_id)
        invoice_names = {False: ''}
        for invoice_id, name in invoice_obj.name_get(cursor, user,
                invoice_ids, context=context):
            invoice_names[invoice_id] = name
        for line_id in res.keys():
            invoice_id = res[line_id]
            res[line_id] = (invoice_id, invoice_names[invoice_id])
        return res

    def name_get(self, cr, uid, ids, context={}):
        if not len(ids):
            return []
        result = []
        for line in self.browse(cr, uid, ids, context):
            if line.ref:
                result.append((line.id, (line.name or '')+' ('+line.ref+')'))
            else:
                result.append((line.id, line.name))
        return result

    def _balance_search(self, cursor, user, obj, name, args, domain=None, context=None):
        if context is None:
            context = {}

        if not len(args):
            return []
        where = ' and '.join(map(lambda x: '(abs(sum(debit-credit))'+x[1]+str(x[2])+')',args))
        cursor.execute('select id, sum(debit-credit) from account_move_line \
                     group by id, debit, credit having '+where)
        res = cursor.fetchall()
        if not len(res):
            return [('id', '=', '0')]
        return [('id', 'in', [x[0] for x in res])]

    def _invoice_search(self, cursor, user, obj, name, args, context):
        if not len(args):
            return []
        invoice_obj = self.pool.get('account.invoice')

        i = 0
        while i < len(args):
            fargs = args[i][0].split('.', 1)
            if len(fargs) > 1:
                args[i] = (fargs[0], 'in', invoice_obj.search(cursor, user,
                    [(fargs[1], args[i][1], args[i][2])]))
                i += 1
                continue
            if isinstance(args[i][2], basestring):
                res_ids = invoice_obj.name_search(cursor, user, args[i][2], [],
                        args[i][1])
                args[i] = (args[i][0], 'in', [x[0] for x in res_ids])
            i += 1
        qu1, qu2 = [], []
        for x in args:
            if x[1] != 'in':
                if (x[2] is False) and (x[1] == '='):
                    qu1.append('(i.id IS NULL)')
                elif (x[2] is False) and (x[1] == '<>' or x[1] == '!='):
                    qu1.append('(i.id IS NOT NULL)')
                else:
                    qu1.append('(i.id %s %s)' % (x[1], '%s'))
                    qu2.append(x[2])
            elif x[1] == 'in':
                if len(x[2]) > 0:
                    qu1.append('(i.id in (%s))' % (','.join(['%s'] * len(x[2]))))
                    qu2 += x[2]
                else:
                    qu1.append(' (False)')
        if len(qu1):
            qu1 = ' AND' + ' AND'.join(qu1)
        else:
            qu1 = ''
        cursor.execute('SELECT l.id ' \
                'FROM account_move_line l, account_invoice i ' \
                'WHERE l.move_id = i.move_id ' + qu1, qu2)
        res = cursor.fetchall()
        if not len(res):
            return [('id', '=', '0')]
        return [('id', 'in', [x[0] for x in res])]

    def _get_move_lines(self, cr, uid, ids, context={}):
        result = []
        for move in self.pool.get('account.move').browse(cr, uid, ids, context=context):
            for line in move.line_id:
                result.append(line.id)
        return result

    _columns = {
        'name': fields.char('Name', size=64, required=True),
        'quantity': fields.float('Quantity', digits=(16,2), help="The optional quantity expressed by this line, eg: number of product sold. The quantity is not a legal requirement but is very useful for some reports."),
        'product_uom_id': fields.many2one('product.uom', 'UoM'),
        'product_id': fields.many2one('product.product', 'Product'),
        'debit': fields.float('Debit', digits_compute=dp.get_precision('Account')),
        'credit': fields.float('Credit', digits_compute=dp.get_precision('Account')),
        'account_id': fields.many2one('account.account', 'Account', required=True, ondelete="cascade", domain=[('type','<>','view'), ('type', '<>', 'closed')], select=2),
        'move_id': fields.many2one('account.move', 'Move', ondelete="cascade", help="The move of this entry line.", select=2),
        'narration': fields.related('move_id','narration', type='text', relation='account.move', string='Narration'),
        'ref': fields.char('Ref.', size=64),
        'statement_id': fields.many2one('account.bank.statement', 'Statement', help="The bank statement used for bank reconciliation", select=1),
        'reconcile_id': fields.many2one('account.move.reconcile', 'Reconcile', readonly=True, ondelete='set null', select=2),
        'reconcile_partial_id': fields.many2one('account.move.reconcile', 'Partial Reconcile', readonly=True, ondelete='set null', select=2),
        'amount_currency': fields.float('Amount Currency', help="The amount expressed in an optional other currency if it is a multi-currency entry.", digits_compute=dp.get_precision('Account')),
        'currency_id': fields.many2one('res.currency', 'Currency', help="The optional other currency if it is a multi-currency entry."),

        'period_id': fields.many2one('account.period', 'Period', required=True, select=2),
        'journal_id': fields.many2one('account.journal', 'Journal', required=True, select=1),
        'blocked': fields.boolean('Litigation', help="You can check this box to mark the entry line as a litigation with the associated partner"),

        'partner_id': fields.many2one('res.partner', 'Partner'),
        'date_maturity': fields.date('Maturity date', help="This field is used for payable and receivable entries. You can put the limit date for the payment of this entry line."),
        'date': fields.related('move_id','date', string='Effective date', type='date', required=True,
            store={
                'account.move': (_get_move_lines, ['date'], 20)
            }),
        'date_created': fields.date('Creation date'),
        'analytic_lines': fields.one2many('account.analytic.line', 'move_id', 'Analytic lines'),
        'centralisation': fields.selection([('normal','Normal'),('credit','Credit Centralisation'),('debit','Debit Centralisation')], 'Centralisation', size=6),
        'balance': fields.function(_balance, fnct_search=_balance_search, method=True, string='Balance'),
        'state': fields.selection([('draft','Draft'), ('valid','Valid')], 'State', readonly=True,
                                  help='When new move line is created the state will be \'Draft\'.\n* When all the payments are done it will be in \'Valid\' state.'),
        'tax_code_id': fields.many2one('account.tax.code', 'Tax Account', help="The Account can either be a base tax code or a tax code account."),
        'tax_amount': fields.float('Tax/Base Amount', digits_compute=dp.get_precision('Account'), select=True, help="If the Tax account is a tax code account, this field will contain the taxed amount.If the tax account is base tax code, "\
                    "this field will contain the basic amount(without tax)."),
        'invoice': fields.function(_invoice, method=True, string='Invoice',
            type='many2one', relation='account.invoice', fnct_search=_invoice_search),
        'account_tax_id':fields.many2one('account.tax', 'Tax'),
        'analytic_account_id' : fields.many2one('account.analytic.account', 'Analytic Account'),
#TODO: remove this
        'amount_taxed':fields.float("Taxed Amount", digits_compute=dp.get_precision('Account')),
        'company_id': fields.related('account_id', 'company_id', type='many2one', relation='res.company', string='Company', store=True)

    }

    def _get_date(self, cr, uid, context):
        period_obj = self.pool.get('account.period')
        dt = time.strftime('%Y-%m-%d')
        if ('journal_id' in context) and ('period_id' in context):
            cr.execute('select date from account_move_line ' \
                    'where journal_id=%s and period_id=%s ' \
                    'order by id desc limit 1',
                    (context['journal_id'], context['period_id']))
            res = cr.fetchone()
            if res:
                dt = res[0]
            else:
                period = period_obj.browse(cr, uid, context['period_id'],
                        context=context)
                dt = period.date_start
        return dt

    def _get_currency(self, cr, uid, context={}):
        if not context.get('journal_id', False):
            return False
        cur = self.pool.get('account.journal').browse(cr, uid, context['journal_id']).currency
        return cur and cur.id or False

    _defaults = {
        'blocked': lambda *a: False,
        'centralisation': lambda *a: 'normal',
        'date': _get_date,
        'date_created': lambda *a: time.strftime('%Y-%m-%d'),
        'state': lambda *a: 'draft',
        'currency_id': _get_currency,
        'journal_id': lambda self, cr, uid, c: c.get('journal_id', False),
        'period_id': lambda self, cr, uid, c: c.get('period_id', False),
        'company_id': lambda self, cr, uid, c: self.pool.get('res.company')._company_default_get(cr, uid, 'account.move.line', context=c)
    }
    _order = "date desc,id desc"
    _sql_constraints = [
        ('credit_debit1', 'CHECK (credit*debit=0)',  'Wrong credit or debit value in accounting entry !'),
        ('credit_debit2', 'CHECK (credit+debit>=0)', 'Wrong credit or debit value in accounting entry !'),
    ]

    def _auto_init(self, cr, context={}):
        super(account_move_line, self)._auto_init(cr, context)
        cr.execute('SELECT indexname FROM pg_indexes WHERE indexname = \'account_move_line_journal_id_period_id_index\'')
        if not cr.fetchone():
            cr.execute('CREATE INDEX account_move_line_journal_id_period_id_index ON account_move_line (journal_id, period_id)')

    def _check_no_view(self, cr, uid, ids):
        lines = self.browse(cr, uid, ids)
        for l in lines:
            if l.account_id.type == 'view':
                return False
        return True

    def _check_no_closed(self, cr, uid, ids):
        lines = self.browse(cr, uid, ids)
        for l in lines:
            if l.account_id.type == 'closed':
                return False
        return True

    def _check_company_id(self, cr, uid, ids):
        lines = self.browse(cr, uid, ids)
        for l in lines:
            if l.company_id != l.account_id.company_id or l.company_id != l.period_id.company_id:
                return False
        return True

    _constraints = [
        (_check_no_view, 'You can not create move line on view account.', ['account_id']),
        (_check_no_closed, 'You can not create move line on closed account.', ['account_id']),
        (_check_company_id,'Company must be same for its related account and period.',['company_id'] ),
    ]

    #TODO: ONCHANGE_ACCOUNT_ID: set account_tax_id

    def onchange_currency(self, cr, uid, ids, account_id, amount, currency_id, date=False, journal=False):
        if (not currency_id) or (not account_id):
            return {}
        result = {}
        acc =self.pool.get('account.account').browse(cr, uid, account_id)
        if (amount>0) and journal:
            x = self.pool.get('account.journal').browse(cr, uid, journal).default_credit_account_id
            if x: acc = x
        v = self.pool.get('res.currency').compute(cr, uid, currency_id,acc.company_id.currency_id.id, amount, account=acc)
        result['value'] = {
            'debit': v>0 and v or 0.0,
            'credit': v<0 and -v or 0.0
        }
        return result

    def onchange_partner_id(self, cr, uid, ids, move_id, partner_id, account_id=None, debit=0, credit=0, date=False, journal=False):
        val = {}
        val['date_maturity'] = False

        if not partner_id:
            return {'value':val}
        if not date:
            date = datetime.now().strftime('%Y-%m-%d')
        part = self.pool.get('res.partner').browse(cr, uid, partner_id)

        if part.property_payment_term:
            res = self.pool.get('account.payment.term').compute(cr, uid, part.property_payment_term.id, 100, date)
            if res:
                val['date_maturity'] = res[0][0]
        if not account_id:
            id1 = part.property_account_payable.id
            id2 =  part.property_account_receivable.id
            if journal:
                jt = self.pool.get('account.journal').browse(cr, uid, journal).type
                #FIXME: Bank and cash journal are such a journal we can not assume a account based on this 2 journals
                # Bank and cash journal can have a payment or receipt transection, and in both type partner account
                # will not be same id payment then payable, and if receipt then receivable
                #if jt in ('sale', 'purchase_refund', 'bank', 'cash'):
                if jt in ('sale', 'purchase_refund'):
                    val['account_id'] = self.pool.get('account.fiscal.position').map_account(cr, uid, part and part.property_account_position or False, id2)
                elif jt in ('purchase', 'sale_refund', 'expense', 'bank', 'cash'):
                    val['account_id'] = self.pool.get('account.fiscal.position').map_account(cr, uid, part and part.property_account_position or False, id1)

                if val.get('account_id', False):
                    d = self.onchange_account_id(cr, uid, ids, val['account_id'])
                    val.update(d['value'])

        return {'value':val}

    def onchange_account_id(self, cr, uid, ids, account_id=False, partner_id=False):
        val = {}
        if account_id:
            res = self.pool.get('account.account').browse(cr, uid, account_id)
            tax_ids = res.tax_ids
            if tax_ids and partner_id:
                part = self.pool.get('res.partner').browse(cr, uid, partner_id)
                tax_id = self.pool.get('account.fiscal.position').map_tax(cr, uid, part and part.property_account_position or False, tax_ids)[0]
            else:
                tax_id = tax_ids and tax_ids[0].id or False
            val['account_tax_id'] = tax_id
        return {'value':val}

    #
    # type: the type if reconciliation (no logic behind this field, for info)
    #
    # writeoff; entry generated for the difference between the lines
    #

    def search(self, cr, uid, args, offset=0, limit=None, order=None, context=None, count=False):
        if context is None:
            context = {}
        if context and context.get('next_partner_only', False):
            if not context.get('partner_id', False):
                partner = self.get_next_partner_only(cr, uid, offset, context)
            else:
                partner = context.get('partner_id', False)
            if not partner:
                return []
            args.append(('partner_id', '=', partner[0]))
        return super(account_move_line, self).search(cr, uid, args, offset, limit, order, context, count)

    def get_next_partner_only(self, cr, uid, offset=0, context=None):
        cr.execute(
             """
             SELECT p.id
             FROM res_partner p
             RIGHT JOIN (
                SELECT l.partner_id as partner_id, SUM(l.debit) as debit, SUM(l.credit) as credit
                FROM account_move_line l
                LEFT JOIN account_account a ON (a.id = l.account_id)
                    LEFT JOIN res_partner p ON (l.partner_id = p.id)
                    WHERE a.reconcile IS TRUE
                    AND l.reconcile_id IS NULL
                    AND (p.last_reconciliation_date IS NULL OR l.date > p.last_reconciliation_date)
                    AND l.state <> 'draft'
                    GROUP BY l.partner_id
                ) AS s ON (p.id = s.partner_id)
                ORDER BY p.last_reconciliation_date LIMIT 1 OFFSET %s""", (offset,)
            )
        return cr.fetchone()

    def reconcile_partial(self, cr, uid, ids, type='auto', context=None):
        merges = []
        unmerge = []
        total = 0.0
        merges_rec = []

        company_list = []
        if context is None:
            context = {}

        for line in self.browse(cr, uid, ids, context=context):
            if company_list and not line.company_id.id in company_list:
                raise osv.except_osv(_('Warning !'), _('To reconcile the entries company should be the same for all entries'))
            company_list.append(line.company_id.id)

        for line in self.browse(cr, uid, ids, context):
            if line.reconcile_id:
                raise osv.except_osv(_('Warning'), _('Already Reconciled!'))
            if line.reconcile_partial_id:
                for line2 in line.reconcile_partial_id.line_partial_ids:
                    if not line2.reconcile_id:
                        if line2.id not in merges:
                            merges.append(line2.id)
                        total += (line2.debit or 0.0) - (line2.credit or 0.0)
                merges_rec.append(line.reconcile_partial_id.id)
            else:
                unmerge.append(line.id)
                total += (line.debit or 0.0) - (line.credit or 0.0)

        if not total:
            res = self.reconcile(cr, uid, merges+unmerge, context=context)
            return res
        r_id = self.pool.get('account.move.reconcile').create(cr, uid, {
            'type': type,
            'line_partial_ids': map(lambda x: (4,x,False), merges+unmerge)
        })
        self.pool.get('account.move.reconcile').reconcile_partial_check(cr, uid, [r_id] + merges_rec, context=context)
        return True

    def reconcile(self, cr, uid, ids, type='auto', writeoff_acc_id=False, writeoff_period_id=False, writeoff_journal_id=False, context=None):
        lines = self.browse(cr, uid, ids, context=context)
        unrec_lines = filter(lambda x: not x['reconcile_id'], lines)
        credit = debit = 0.0
        currency = 0.0
        account_id = False
        partner_id = False
        if context is None:
            context = {}

        company_list = []
        for line in self.browse(cr, uid, ids, context=context):
            if company_list and not line.company_id.id in company_list:
                raise osv.except_osv(_('Warning !'), _('To reconcile the entries company should be the same for all entries'))
            company_list.append(line.company_id.id)

        for line in unrec_lines:
            if line.state <> 'valid':
                raise osv.except_osv(_('Error'),
                        _('Entry "%s" is not valid !') % line.name)
            credit += line['credit']
            debit += line['debit']
            currency += line['amount_currency'] or 0.0
            account_id = line['account_id']['id']
            partner_id = (line['partner_id'] and line['partner_id']['id']) or False
        writeoff = debit - credit

        # Ifdate_p in context => take this date
        if context.has_key('date_p') and context['date_p']:
            date=context['date_p']
        else:
            date = time.strftime('%Y-%m-%d')

        cr.execute('SELECT account_id, reconcile_id '\
                   'FROM account_move_line '\
                   'WHERE id IN %s '\
                   'GROUP BY account_id,reconcile_id',
                   (tuple(ids),))
        r = cr.fetchall()
        #TODO: move this check to a constraint in the account_move_reconcile object
        if (len(r) != 1) and not context.get('fy_closing', False):
            raise osv.except_osv(_('Error'), _('Entries are not of the same account or already reconciled ! '))
        if not unrec_lines:
            raise osv.except_osv(_('Error'), _('Entry is already reconciled'))
        account = self.pool.get('account.account').browse(cr, uid, account_id, context=context)
        if not context.get('fy_closing', False) and not account.reconcile:
            raise osv.except_osv(_('Error'), _('The account is not defined to be reconciled !'))
        if r[0][1] != None:
            raise osv.except_osv(_('Error'), _('Some entries are already reconciled !'))

        if (not self.pool.get('res.currency').is_zero(cr, uid, account.company_id.currency_id, writeoff)) or \
           (account.currency_id and (not self.pool.get('res.currency').is_zero(cr, uid, account.currency_id, currency))):
            if not writeoff_acc_id:
                raise osv.except_osv(_('Warning'), _('You have to provide an account for the write off entry !'))
            if writeoff > 0:
                debit = writeoff
                credit = 0.0
                self_credit = writeoff
                self_debit = 0.0
            else:
                debit = 0.0
                credit = -writeoff
                self_credit = 0.0
                self_debit = -writeoff

            # If comment exist in context, take it
            if 'comment' in context and context['comment']:
                libelle=context['comment']
            else:
                libelle='Write-Off'

            writeoff_lines = [
                (0, 0, {
                    'name':libelle,
                    'debit':self_debit,
                    'credit':self_credit,
                    'account_id':account_id,
                    'date':date,
                    'partner_id':partner_id,
                    'currency_id': account.currency_id.id or False,
                    'amount_currency': account.currency_id.id and -currency or 0.0
                }),
                (0, 0, {
                    'name':libelle,
                    'debit':debit,
                    'credit':credit,
                    'account_id':writeoff_acc_id,
                    'analytic_account_id': context.get('analytic_id', False),
                    'date':date,
                    'partner_id':partner_id
                })
            ]

            writeoff_move_id = self.pool.get('account.move').create(cr, uid, {
                'period_id': writeoff_period_id,
                'journal_id': writeoff_journal_id,
                'date':date,
                'state': 'draft',
                'line_id': writeoff_lines
            })

            writeoff_line_ids = self.search(cr, uid, [('move_id', '=', writeoff_move_id), ('account_id', '=', account_id)])
            ids += writeoff_line_ids

        r_id = self.pool.get('account.move.reconcile').create(cr, uid, {
            #'name': date,
            'type': type,
            'line_id': map(lambda x: (4,x,False), ids),
            'line_partial_ids': map(lambda x: (3,x,False), ids)
        })
        wf_service = netsvc.LocalService("workflow")
        # the id of the move.reconcile is written in the move.line (self) by the create method above
        # because of the way the line_id are defined: (4, x, False)
        for id in ids:
            wf_service.trg_trigger(uid, 'account.move.line', id, cr)

        if lines and lines[0]:
            partner_id = lines[0].partner_id.id
            if context and context.get('stop_reconcile', False):
                self.pool.get('res.partner').write(cr, uid, [partner_id], {'last_reconciliation_date': time.strftime('%Y-%m-%d %H:%M:%S')})
        return r_id

    def view_header_get(self, cr, user, view_id, view_type, context):
        context = self.convert_to_period(cr, user, context)
        if context.get('account_id', False):
            cr.execute('select code from account_account where id=%s', (context['account_id'],))
            res = cr.fetchone()
            res = _('Entries: ')+ (res[0] or '')
            return res
        if (not context.get('journal_id', False)) or (not context.get('period_id', False)):
            return False
        cr.execute('select code from account_journal where id=%s', (context['journal_id'],))
        j = cr.fetchone()[0] or ''
        cr.execute('select code from account_period where id=%s', (context['period_id'],))
        p = cr.fetchone()[0] or ''
        if j or p:
            return j+(p and (':'+p) or '')
        return False

    def onchange_date(self, cr, user, ids, date, context={}):
        """
        Returns a dict that contains new values and context
        @param cr: A database cursor
        @param user: ID of the user currently logged in
        @param date: latest value from user input for field date
        @param args: other arguments
        @param context: context arguments, like lang, time zone
        @return: Returns a dict which contains new values, and context
        """
        res = {}
        period_pool = self.pool.get('account.period')
        pids = period_pool.search(cr, user, [('date_start','<=',date), ('date_stop','>=',date)])
        if pids:
            res.update({
                'period_id':pids[0]
            })
            context.update({
                'period_id':pids[0]
            })
        return {
            'value':res,
            'context':context,
        }

    def fields_view_get(self, cr, uid, view_id=None, view_type='form', context={}, toolbar=False, submenu=False):
        journal_pool = self.pool.get('account.journal')

        result = super(osv.osv, self).fields_view_get(cr, uid, view_id, view_type, context, toolbar=toolbar, submenu=submenu)
        if view_type != 'tree':
            #Remove the toolbar from the form view
            if view_type == 'form':
                if result.get('toolbar', False):
                    result['toolbar']['action'] = []

            #Restrict the list of journal view in search view
            if view_type == 'search':
                journal_list = journal_pool.name_search(cr, uid, '', [], context=context)
                result['fields']['journal_id']['selection'] = journal_list
            return result

        if context.get('view_mode', False):
            return result

        fld = []
        fields = {}
        flds = []
        title = "Accounting Entries" #self.view_header_get(cr, uid, view_id, view_type, context)
        xml = '''<?xml version="1.0"?>\n<tree string="%s" editable="top" refresh="5" on_write="on_create_write">\n\t''' % (title)
<<<<<<< HEAD
        journal_pool = self.pool.get('account.journal')
=======

>>>>>>> 0abd2431
        ids = journal_pool.search(cr, uid, [])
        journals = journal_pool.browse(cr, uid, ids)
        all_journal = [None]
        common_fields = {}
        total = len(journals)
        for journal in journals:
            all_journal.append(journal.id)
            for field in journal.view_id.columns_id:
                if not field.field in fields:
                    fields[field.field] = [journal.id]
                    fld.append((field.field, field.sequence))
                    flds.append(field.field)
                    common_fields[field.field] = 1
                else:
                    fields.get(field.field).append(journal.id)
                    common_fields[field.field] = common_fields[field.field] + 1
        fld.append(('period_id', 3))
        fld.append(('journal_id', 10))
        flds.append('period_id')
        flds.append('journal_id')
        fields['period_id'] = all_journal
        fields['journal_id'] = all_journal
        from operator import itemgetter
        fld = sorted(fld, key=itemgetter(1))

        widths = {
            'ref': 50,
            'statement_id': 50,
            'state': 60,
            'tax_code_id': 50,
            'move_id': 40,
        }

        for field_it in fld:
            field = field_it[0]
            if common_fields.get(field) == total:
                fields.get(field).append(None)
            if field=='state':
                state = 'colors="red:state==\'draft\'"'
            attrs = []
            if field == 'debit':
                attrs.append('sum="Total debit"')

            elif field == 'credit':
                attrs.append('sum="Total credit"')

            elif field == 'account_tax_id':
                attrs.append('domain="[(\'parent_id\',\'=\',False)]"')
                attrs.append("context=\"{'journal_id':journal_id}\"")

            elif field == 'account_id' and journal.id:
                attrs.append('domain="[(\'journal_id\', \'=\', '+str(journal.id)+'),(\'type\',\'&lt;&gt;\',\'view\'), (\'type\',\'&lt;&gt;\',\'closed\')]" on_change="onchange_account_id(account_id, partner_id)"')

            elif field == 'partner_id':
                attrs.append('on_change="onchange_partner_id(move_id, partner_id, account_id, debit, credit, date, journal_id)"')

            elif field == 'journal_id':
                attrs.append("context=\"{'journal_id':journal_id}\"")

            elif field == 'statement_id':
                attrs.append("domain=\"[('state','!=','confirm'),('journal_id.type','=','bank')]\"")

            elif field == 'date':
                attrs.append('on_change="onchange_date(date)"')

            if field in ('amount_currency', 'currency_id'):
                attrs.append('on_change="onchange_currency(account_id, amount_currency,currency_id, date, journal_id)"')

            if field in widths:
                attrs.append('width="'+str(widths[field])+'"')
            attrs.append("invisible=\"context.get('visible_id') not in %s\"" % (fields.get(field)))
            xml += '''<field name="%s" %s/>\n''' % (field,' '.join(attrs))

        xml += '''</tree>'''
        result['arch'] = xml
        result['fields'] = self.fields_get(cr, uid, flds, context)
        return result

    def _check_moves(self, cr, uid, context):
        # use the first move ever created for this journal and period
        cr.execute('select id, state, name from account_move where journal_id=%s and period_id=%s order by id limit 1', (context['journal_id'],context['period_id']))
        res = cr.fetchone()
        if res:
            if res[1] != 'draft':
                raise osv.except_osv(_('UserError'),
                       _('The account move (%s) for centralisation ' \
                                'has been confirmed!') % res[2])
        return res

    def unlink(self, cr, uid, ids, context={}, check=True):
        self._update_check(cr, uid, ids, context)
        result = False
        for line in self.browse(cr, uid, ids, context):
            context['journal_id']=line.journal_id.id
            context['period_id']=line.period_id.id
            result = super(account_move_line, self).unlink(cr, uid, [line.id], context=context)
            if check:
                self.pool.get('account.move').validate(cr, uid, [line.move_id.id], context=context)
        return result

    def _check_date(self, cr, uid, vals, context=None, check=True):
        if context is None:
            context = {}
        journal_id = False
        if 'date' in vals.keys():
            if 'journal_id' in vals and 'journal_id' not in context:
                journal_id = vals['journal_id']
            if 'period_id' in vals and 'period_id' not in context:
                period_id = vals['period_id']
            elif 'journal_id' not in context and 'move_id' in vals:
                m = self.pool.get('account.move').browse(cr, uid, vals['move_id'])
                journal_id = m.journal_id.id
                period_id = m.period_id.id
            else:
                journal_id = context.get('journal_id',False)
                period_id = context.get('period_id',False)
            if journal_id:
                journal = self.pool.get('account.journal').browse(cr, uid, [journal_id])[0]
                if journal.allow_date and period_id:
                    period = self.pool.get('account.period').browse(cr, uid, [period_id])[0]
                    if not time.strptime(vals['date'][:10],'%Y-%m-%d')>=time.strptime(period.date_start,'%Y-%m-%d') or not time.strptime(vals['date'][:10],'%Y-%m-%d')<=time.strptime(period.date_stop,'%Y-%m-%d'):
                        raise osv.except_osv(_('Error'),_('The date of your Ledger Posting is not in the defined period !'))
        else:
            return True

    def write(self, cr, uid, ids, vals, context=None, check=True, update_check=True):
        if context is None:
            context={}
        if vals.get('account_tax_id', False):
            raise osv.except_osv(_('Unable to change tax !'), _('You can not change the tax, you should remove and recreate lines !'))
        self._check_date(cr, uid, vals, context, check)
        account_obj = self.pool.get('account.account')
        if ('account_id' in vals) and not account_obj.read(cr, uid, vals['account_id'], ['active'])['active']:
            raise osv.except_osv(_('Bad account!'), _('You can not use an inactive account!'))
        if update_check:
            if ('account_id' in vals) or ('journal_id' in vals) or ('period_id' in vals) or ('move_id' in vals) or ('debit' in vals) or ('credit' in vals) or ('date' in vals):
                self._update_check(cr, uid, ids, context)

        todo_date = None
        if vals.get('date', False):
            todo_date = vals['date']
            del vals['date']

        for line in self.browse(cr, uid, ids,context=context):
            ctx = context.copy()
            if ('journal_id' not in ctx):
                if line.move_id:
                   ctx['journal_id'] = line.move_id.journal_id.id
                else:
                    ctx['journal_id'] = line.journal_id.id
            if ('period_id' not in ctx):
                if line.move_id:
                    ctx['period_id'] = line.move_id.period_id.id
                else:
                    ctx['period_id'] = line.period_id.id
            #Check for centralisation
            journal = self.pool.get('account.journal').browse(cr, uid, ctx['journal_id'], context=ctx)
            if journal.centralisation:
                self._check_moves(cr, uid, context=ctx)

        result = super(account_move_line, self).write(cr, uid, ids, vals, context)

        if check:
            done = []
            for line in self.browse(cr, uid, ids):
                if line.move_id.id not in done:
                    done.append(line.move_id.id)
                    self.pool.get('account.move').validate(cr, uid, [line.move_id.id], context)
                    if todo_date:
                        self.pool.get('account.move').write(cr, uid, [line.move_id.id], {'date': todo_date}, context=context)
        return result

    def _update_journal_check(self, cr, uid, journal_id, period_id, context={}):
        cr.execute('select state from account_journal_period where journal_id=%s and period_id=%s', (journal_id, period_id))
        result = cr.fetchall()
        for (state,) in result:
            if state=='done':
                raise osv.except_osv(_('Error !'), _('You can not add/modify entries in a closed journal.'))
        if not result:
            journal = self.pool.get('account.journal').browse(cr, uid, journal_id, context)
            period = self.pool.get('account.period').browse(cr, uid, period_id, context)
            self.pool.get('account.journal.period').create(cr, uid, {
                'name': (journal.code or journal.name)+':'+(period.name or ''),
                'journal_id': journal.id,
                'period_id': period.id
            })
        return True

    def _update_check(self, cr, uid, ids, context={}):
        done = {}
        for line in self.browse(cr, uid, ids, context):
            if line.move_id.state<>'draft':
                raise osv.except_osv(_('Error !'), _('You can not do this modification on a confirmed entry ! Please note that you can just change some non important fields !'))
            if line.reconcile_id:
                raise osv.except_osv(_('Error !'), _('You can not do this modification on a reconciled entry ! Please note that you can just change some non important fields !'))
            t = (line.journal_id.id, line.period_id.id)
            if t not in done:
                self._update_journal_check(cr, uid, line.journal_id.id, line.period_id.id, context)
                done[t] = True
        return True

    def create(self, cr, uid, vals, context=None, check=True):
        account_obj = self.pool.get('account.account')
        tax_obj=self.pool.get('account.tax')
        if context is None:
            context = {}
        self._check_date(cr, uid, vals, context, check)
        if ('account_id' in vals) and not account_obj.read(cr, uid, vals['account_id'], ['active'])['active']:
            raise osv.except_osv(_('Bad account!'), _('You can not use an inactive account!'))
        if 'journal_id' in vals and 'journal_id' not in context:
            context['journal_id'] = vals['journal_id']
        if 'period_id' in vals and 'period_id' not in context:
            context['period_id'] = vals['period_id']
        if ('journal_id' not in context) and ('move_id' in vals) and vals['move_id']:
            m = self.pool.get('account.move').browse(cr, uid, vals['move_id'])
            context['journal_id'] = m.journal_id.id
            context['period_id'] = m.period_id.id

        self._update_journal_check(cr, uid, context['journal_id'], context['period_id'], context)
        company_currency = self.pool.get('res.users').browse(cr, uid, uid, context=context).company_id.currency_id.id

        move_id = vals.get('move_id', False)
        journal = self.pool.get('account.journal').browse(cr, uid, context['journal_id'])
        is_new_move = False
        if not move_id:
            if journal.centralisation:
                #Check for centralisation
                res = self._check_moves(cr, uid, context)
                if res:
                    vals['move_id'] = res[0]

            if not vals.get('move_id', False):
                if journal.sequence_id:
                    #name = self.pool.get('ir.sequence').get_id(cr, uid, journal.sequence_id.id)
                    v = {
                        'date': vals.get('date', time.strftime('%Y-%m-%d')),
                        'period_id': context['period_id'],
                        'journal_id': context['journal_id']
                    }
                    move_id = self.pool.get('account.move').create(cr, uid, v, context)
                    vals['move_id'] = move_id
                else:
                    raise osv.except_osv(_('No piece number !'), _('Can not create an automatic sequence for this piece !\n\nPut a sequence in the journal definition for automatic numbering or create a sequence manually for this piece.'))
            is_new_move = True

        ok = not (journal.type_control_ids or journal.account_control_ids)
        if ('account_id' in vals):
            account = account_obj.browse(cr, uid, vals['account_id'])
            if journal.type_control_ids:
                type = account.user_type
                for t in journal.type_control_ids:
                    if type.code == t.code:
                        ok = True
                        break
            if journal.account_control_ids and not ok:
                for a in journal.account_control_ids:
                    if a.id == vals['account_id']:
                        ok = True
                        break
            if (account.currency_id) and 'amount_currency' not in vals and account.currency_id.id <> company_currency:
                vals['currency_id'] = account.currency_id.id
                cur_obj = self.pool.get('res.currency')
                ctx = {}
                if 'date' in vals:
                    ctx['date'] = vals['date']
                vals['amount_currency'] = cur_obj.compute(cr, uid, account.company_id.currency_id.id,
                    account.currency_id.id, vals.get('debit', 0.0)-vals.get('credit', 0.0),
                    context=ctx)
        if not ok:
            raise osv.except_osv(_('Bad account !'), _('You can not use this general account in this journal !'))

        if vals.get('analytic_account_id',False):
            if journal.analytic_journal_id:
                vals['analytic_lines'] = [(0,0, {
                        'name': vals['name'],
                        'date': vals.get('date', time.strftime('%Y-%m-%d')),
                        'account_id': vals.get('analytic_account_id', False),
                        'unit_amount': vals.get('quantity', 1.0),
                        'amount': vals.get('debit', 0.0) or vals.get('credit', 0.0),
                        'general_account_id': vals.get('account_id', False),
                        'journal_id': journal.analytic_journal_id.id,
                        'ref': vals.get('ref', False),
                    })]
            #else:
            #    raise osv.except_osv(_('No analytic journal !'), _('Please set an analytic journal on this financial journal !'))

        #if not 'currency_id' in vals:
        #    vals['currency_id'] = account.company_id.currency_id.id

        result = super(osv.osv, self).create(cr, uid, vals, context)
        # CREATE Taxes
        if vals.get('account_tax_id', False):
            tax_id = tax_obj.browse(cr, uid, vals['account_tax_id'])
            total = vals['debit'] - vals['credit']
            if journal.refund_journal:
                base_code = 'ref_base_code_id'
                tax_code = 'ref_tax_code_id'
                account_id = 'account_paid_id'
                base_sign = 'ref_base_sign'
                tax_sign = 'ref_tax_sign'
            else:
                base_code = 'base_code_id'
                tax_code = 'tax_code_id'
                account_id = 'account_collected_id'
                base_sign = 'base_sign'
                tax_sign = 'tax_sign'

            tmp_cnt = 0
            for tax in tax_obj.compute(cr, uid, [tax_id], total, 1.00):
                #create the base movement
                if tmp_cnt == 0:
                    if tax[base_code]:
                        tmp_cnt += 1
                        self.write(cr, uid,[result], {
                            'tax_code_id': tax[base_code],
                            'tax_amount': tax[base_sign] * abs(total)
                        })
                else:
                    data = {
                        'move_id': vals['move_id'],
                        'journal_id': vals['journal_id'],
                        'period_id': vals['period_id'],
                        'name': tools.ustr(vals['name'] or '') + ' ' + tools.ustr(tax['name'] or ''),
                        'date': vals['date'],
                        'partner_id': vals.get('partner_id',False),
                        'ref': vals.get('ref',False),
                        'account_tax_id': False,
                        'tax_code_id': tax[base_code],
                        'tax_amount': tax[base_sign] * abs(total),
                        'account_id': vals['account_id'],
                        'credit': 0.0,
                        'debit': 0.0,
                    }
                    if data['tax_code_id']:
                        self.create(cr, uid, data, context)

                #create the VAT movement
                data = {
                    'move_id': vals['move_id'],
                    'journal_id': vals['journal_id'],
                    'period_id': vals['period_id'],
                    'name': tools.ustr(vals['name'] or '') + ' ' + tools.ustr(tax['name'] or ''),
                    'date': vals['date'],
                    'partner_id': vals.get('partner_id',False),
                    'ref': vals.get('ref',False),
                    'account_tax_id': False,
                    'tax_code_id': tax[tax_code],
                    'tax_amount': tax[tax_sign] * abs(tax['amount']),
                    'account_id': tax[account_id] or vals['account_id'],
                    'credit': tax['amount']<0 and -tax['amount'] or 0.0,
                    'debit': tax['amount']>0 and tax['amount'] or 0.0,
                }
                if data['tax_code_id']:
                    self.create(cr, uid, data, context)
            del vals['account_tax_id']

        # No needed, related to the job
        #if not is_new_move and 'date' in vals:
        #    if context and ('__last_update' in context):
        #        del context['__last_update']
        #    self.pool.get('account.move').write(cr, uid, [move_id], {'date':vals['date']}, context=context)
        if check and ((not context.get('no_store_function')) or journal.entry_posted):
            tmp = self.pool.get('account.move').validate(cr, uid, [vals['move_id']], context)
            if journal.entry_posted and tmp:
                rs = self.pool.get('account.move').button_validate(cr,uid, [vals['move_id']],context)
        return result
account_move_line()


class account_bank_statement_reconcile(osv.osv):
    _inherit = "account.bank.statement.reconcile"
    _columns = {
        'line_ids': fields.many2many('account.move.line', 'account_bank_statement_line_rel', 'statement_id', 'line_id', 'Entries'),
    }
account_bank_statement_reconcile()

# vim:expandtab:smartindent:tabstop=4:softtabstop=4:shiftwidth=4:
<|MERGE_RESOLUTION|>--- conflicted
+++ resolved
@@ -865,11 +865,6 @@
         flds = []
         title = "Accounting Entries" #self.view_header_get(cr, uid, view_id, view_type, context)
         xml = '''<?xml version="1.0"?>\n<tree string="%s" editable="top" refresh="5" on_write="on_create_write">\n\t''' % (title)
-<<<<<<< HEAD
-        journal_pool = self.pool.get('account.journal')
-=======
-
->>>>>>> 0abd2431
         ids = journal_pool.search(cr, uid, [])
         journals = journal_pool.browse(cr, uid, ids)
         all_journal = [None]
