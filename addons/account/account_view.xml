--- conflicted
+++ resolved
@@ -1164,12 +1164,9 @@
                         <field name="move_id" string="Number (Move)"/>
                         <field name="account_id"/>
                         <field name="partner_id"/>
-<<<<<<< HEAD
                     </group>
                     <newline/>
                     <group>
-=======
->>>>>>> 9c9141cc
                         <field name="journal_id" widget="selection" context="{'journal_id':self}"/>
                         <field name="period_id" context="{'period_id':self}"/>
                     </group>
