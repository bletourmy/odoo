<?xml version="1.0" encoding="utf-8"?>
<openerp>
    <data>

        <!--
            Fiscal Year
        -->

        <record id="view_account_fiscalyear_form" model="ir.ui.view">
            <field name="name">account.fiscalyear.form</field>
            <field name="model">account.fiscalyear</field>
            <field name="type">form</field>
            <field name="arch" type="xml">
                <form version="7.0">
                <header>
                    <button name="create_period" states="draft" string="Create Monthly Periods" type="object" class="oe_highlight"/>
                    <button name="create_period3" states="draft" string="Create 3 Months Periods" type="object" class="oe_highlight"/>
                    <field name="state" widget="statusbar" nolabel="1" />
                </header>
                    <group>
                        <group>
                            <field name="name"/>
                            <field name="code"/>
                            <field name="company_id" groups="base.group_multi_company"/>
                            <field name="end_journal_period_id"/>
                        </group>
                        <group>
                            <field name="date_start"/>
                            <field name="date_stop"/>
                        </group>
                    </group>
                    <field colspan="4" name="period_ids" nolabel="1" widget="one2many_list">
                        <form string="Period" version="7.0">
                            <group col="4">
                                <field name="name"/>
                                <field name="code"/>
                                <field name="date_start"/>
                                <field name="date_stop"/>
                                <field name="special"/>
                                <field name="state" invisible="1"/>
                            </group>
                        </form>
                    </field>
                </form>
            </field>
        </record>
        <record id="view_account_fiscalyear_tree" model="ir.ui.view">
            <field name="name">account.fiscalyear.tree</field>
            <field name="model">account.fiscalyear</field>
            <field name="type">tree</field>
            <field name="arch" type="xml">
                <tree colors="blue:state == 'draft';gray:state == 'done' " string="Fiscalyear">
                    <field name="code"/>
                    <field name="name"/>
                    <field name="company_id" groups="base.group_multi_company"/>
                    <field name="state"/>
                </tree>
            </field>
        </record>
        <record id="view_account_fiscalyear_search" model="ir.ui.view">
            <field name="name">account.fiscalyear.search</field>
            <field name="model">account.fiscalyear</field>
            <field name="type">search</field>
            <field name="arch" type="xml">
                <search string="Search Fiscalyear">
                    <group>
                        <field name="name" filter_domain="['|', ('name','ilike',self), ('code','ilike',self)]" string="Fiscal Year"/>
                        <separator orientation="vertical"/>
                        <filter string="Open" domain="[('state','=','draft')]" icon="terp-camera_test"/>
                        <filter string="Closed" domain="[('state','=','done')]" icon="terp-dialog-close"/>
                        <separator orientation="vertical"/>
                        <field name="state"/>
                    </group>
                    <newline/>
                    <group expand="0" string="Group By...">
                        <filter string="Status" context="{'group_by': 'state'}" icon="terp-stock_effects-object-colorize"/>
                    </group>
                </search>
            </field>
        </record>
        <record id="action_account_fiscalyear_form" model="ir.actions.act_window">
            <field name="name">Fiscal Years</field>
            <field name="res_model">account.fiscalyear</field>
            <field name="view_type">form</field>
            <field name="view_mode">tree,form</field>
            <field name="help">Define your company's financial year according to your needs. A financial year is a period at the end of which a company's accounts are made up (usually 12 months). The financial year is usually referred to by the date in which it ends. For example, if a company's financial year ends November 30, 2011, then everything between December 1, 2010 and November 30, 2011  would be referred to as FY 2011. You are not obliged to follow the actual calendar year.</field>
        </record>
        <menuitem id="next_id_23" name="Periods" parent="account.menu_finance_configuration" sequence="5" />
        <menuitem action="action_account_fiscalyear_form" id="menu_action_account_fiscalyear_form" parent="next_id_23"/>

        <!--
            Period
        -->

        <record id="view_account_period_form" model="ir.ui.view">
            <field name="name">account.period.form</field>
            <field name="model">account.period</field>
            <field name="type">form</field>
            <field name="arch" type="xml">
                <form version="7.0">
	                <header>
	                    <button name="action_draft" states="done" string="Set to Draft" type="object" groups="account.group_account_manager"/>
	                    <field name="state" widget="statusbar" nolabel="1"/>
	                </header>
	                <sheet>
		                <group>
		                    <group>
		                        <field name="name"/>
		                        <field name="fiscalyear_id" widget="selection"/>
		                        <label for="date_start" string="Duration" />
		                        <div>
		                            <field name="date_start" class="oe_inline" nolabel="1"/> 
		                            <span attrs="{'invisible': [('date_stop','=',False)]}"> - </span> 
		                            <field name="date_stop" nolabel="1" class="oe_inline"/>
		                        </div>
		                    </group>
		                    <group>
		                        <field name="code"/>
		                        <field name="special"/>
		                        <field name="company_id" widget="selection" groups="base.group_multi_company"/>
		                    </group>
		                </group>
	                </sheet>
                </form>
            </field>
        </record>
        <record id="view_account_period_tree" model="ir.ui.view">
            <field name="name">account.period.tree</field>
            <field name="model">account.period</field>
            <field name="type">tree</field>
            <field name="arch" type="xml">
              <tree colors="blue:state == 'draft';gray:state == 'done' " string="Period">
                    <field name="name"/>
                    <field name="code"/>
                    <field name="date_start"/>
                    <field name="date_stop"/>
                    <field name="special"/>
                    <field name="company_id" groups="base.group_multi_company"/>
                    <field name="state"/>
                </tree>
            </field>
        </record>

        <record id="view_account_period_search" model="ir.ui.view">
            <field name="name">account.period.search</field>
            <field name="model">account.period</field>
            <field name="type">search</field>
            <field name="arch" type="xml">
                <search string="Search Period">
                    <group>
                        <field name="name" filter_domain="['|', ('name','ilike',self), ('code','ilike',self)]" string="Period"/>
                        <separator orientation="vertical"/>
                        <filter string="To Close" name="draft" domain="[('state','=','draft')]" icon="terp-dialog-close"/>
                    </group>
                </search>
            </field>
        </record>

        <record id="action_account_period_form" model="ir.actions.act_window">
            <field name="name">Periods</field>
            <field name="res_model">account.period</field>
            <field name="view_type">form</field>
            <field name="view_mode">tree,form</field>
            <field name="context">{'search_default_draft': 1}</field>
            <field name="help">Here you can define a financial period, an interval of time in your company's financial year. An accounting period typically is a month or a quarter. It usually corresponds to the periods of the tax declaration. Create and manage periods from here and decide whether a period should be closed or left open depending on your company's activities over a specific period.</field>
        </record>
        <menuitem action="action_account_period_form" id="menu_action_account_period_form" parent="account.next_id_23" groups="base.group_no_one"/>


        <!--
            Accounts
        -->
        <record id="view_account_form" model="ir.ui.view">
            <field name="name">account.account.form</field>
            <field name="model">account.account</field>
            <field name="type">form</field>
            <field name="arch" type="xml">
                <form string="Account" version="7.0">
                    <label for="code" class="oe_edit_only" string="Account Code and Name"/>
                    <h1>
                        <field name="code" class="oe_inline" placeholder="Account code" style="width: 6em"/> - 
                        <field name="name" class="oe_inline" placeholder="Account name"/>
                    </h1>
                    <group>
                        <group>
                            <field name="parent_id"/>
                            <field name="type"/>
                            <field name="user_type"/>
                            <field name="active"/>
                            <field name="company_id" widget="selection" groups="base.group_multi_company"/>
                        </group>
                        <group>
                            <field name="debit" attrs="{'readonly':[('type','=','view')]}"/>
                            <field name="credit" attrs="{'readonly':[('type','=','view')]}"/>
                            <field name="balance"/>
                        </group>
                        <group>
                            <field name="tax_ids" domain="[('parent_id','=',False)]" widget="many2many_tags"/>
                            <field name="reconcile"/>
                            <field name="child_consol_ids"
                                attrs="{'invisible':[('type','!=','consolidation')]}"
                                widget="many2many_tags"/>
                        </group>
                        <group>
                            <field name="currency_id"/>
                            <field name="currency_mode" attrs="{'readonly': [('currency_id','=',False)]}"/>
                        </group>
                    </group>
                    <label for="note"/>
                    <field name="note"/>
                </form>
            </field>
        </record>

        <record id="view_account_search" model="ir.ui.view">
            <field name="name">account.account.search</field>
            <field name="model">account.account</field>
            <field name="type">search</field>
            <field name="arch" type="xml">
                <search string="Accounts">
                    <group>
                        <field name="name" filter_domain="['|', ('name','ilike',self), ('code','ilike',self)]" string="Account"/>
                        <separator orientation="vertical"/>
                        <filter icon="terp-sale" string="Receivable Accounts" domain="[('type','=','receivable')]"/>
                        <filter icon="terp-purchase" string="Payable Accounts" domain="[('type','=','payable')]"/>
                        <separator orientation="vertical"/>
                        <field name="user_type"/>
                    </group>
                    <newline/>
                    <group expand="0" string="Group By...">
                        <filter string="Parent Account" icon="terp-folder-orange" domain="" context="{'group_by':'parent_id'}"/>
                        <separator orientation="vertical"/>
                        <filter string="Account Type" icon="terp-stock_symbol-selection" domain="" context="{'group_by':'user_type'}"/>
                        <filter string="Internal Type" icon="terp-stock_symbol-selection" domain="" context="{'group_by':'type'}"/>
                    </group>
                </search>
            </field>
        </record>

        <record id="view_account_list" model="ir.ui.view">
            <field name="name">account.account.list</field>
            <field name="model">account.account</field>
            <field name="type">tree</field>
            <field name="field_parent">child_id</field>
            <field name="arch" type="xml">
                <tree colors="blue:type == 'view';black:type in ('other','receivable','payable','consolidation');gray:type == 'closed'" string="Chart of accounts" toolbar="1" >
                    <field name="code"/>
                    <field name="name"/>
                    <field name="parent_id" invisible="1"/>
                    <field name="user_type" invisible="1"/>
                    <field name="debit"/>
                    <field name="credit"/>
                    <field name="balance"/>
                    <field name="type"/>
                    <field name="company_id" groups="base.group_multi_company"/>
                    <field name="company_currency_id"/>
                </tree>
            </field>
        </record>
        <record id="view_treasory_graph" model="ir.ui.view">
           <field name="name">account.treasury.graph</field>
           <field name="model">account.account</field>
           <field name="type">graph</field>
           <field name="arch" type="xml">
               <graph string="Treasury Analysis" type="bar">
                  <field name="name"/>
                  <field name="balance" operator="+"/>
               </graph>
         </field>
      </record>
        <record id="action_account_form" model="ir.actions.act_window">
            <field name="name">Accounts</field>
            <field name="res_model">account.account</field>
            <field name="view_type">form</field>
            <field name="view_mode">tree,form,graph</field>
            <field name="search_view_id" ref="view_account_search"/>
            <field name="view_id" ref="view_account_list"/>
            <field name="help">Create and manage the accounts you need to record journal entries. An account is part of a ledger allowing your company to register all kinds of debit and credit transactions. Companies present their annual accounts in two main parts: the balance sheet and the income statement (profit and loss account). The annual accounts of a company are required by law to disclose a certain amount of information. They have to be certified by an external auditor annually.</field>
        </record>
        <menuitem id="account_account_menu" name="Accounts" parent="account.menu_finance_configuration" sequence="15"/>
        <menuitem action="action_account_form" id="menu_action_account_form" parent="account_account_menu"/>

        <record id="view_account_tree" model="ir.ui.view">
            <field name="name">account.account.tree</field>
            <field name="model">account.account</field>
            <field name="type">tree</field>
            <field name="field_parent">child_id</field>
            <field name="arch" type="xml">
                <tree colors="blue:type == 'view';black:type in ('other','receivable','payable','consolidation');gray:type == 'closed'" string="Chart of accounts" toolbar="1" >
                    <field name="code"/>
                    <field name="name"/>
                    <field name="debit"/>
                    <field name="credit"/>
                    <field name="balance"/>
                    <field name="company_currency_id"/>
                    <field name="company_id" groups="base.group_multi_company"/>
                    <field name="type"/>
                    <field name="parent_id" invisible="1"/>
                </tree>
            </field>
        </record>
        <record id="action_account_tree" model="ir.actions.act_window">
            <field name="name">Chart of Accounts</field>
            <field name="res_model">account.account</field>
            <field name="view_type">tree</field>
            <field name="view_id" ref="view_account_tree"/>
            <field name="domain">[('parent_id','=',False)]</field>
        </record>

         <record id="view_account_gain_loss_tree" model="ir.ui.view">
           <field name="name">Unrealized Gain or Loss</field>
            <field name="model">account.account</field>
            <field name="type">tree</field>
            <field name="arch" type="xml">
                <tree string="Unrealized Gains and losses">
                    <field name="code"/>
                    <field name="name"/>
                    <field name="parent_id" invisible="1"/>
                    <field name="user_type" invisible="1"/>
                    <field name="type" invisible="1"/>
                    <field name="currency_id"/>
                    <field name="exchange_rate"/>
                    <field name="foreign_balance"/>
                    <field name="adjusted_balance"/>
                    <field name="balance"/>
                    <field name="unrealized_gain_loss"/>
                </tree>
            </field>
        </record>

          <record id="action_account_gain_loss" model="ir.actions.act_window">
            <field name="name">Unrealized Gain or Loss</field>
            <field name="res_model">account.account</field>
            <field name="view_type">form</field>
            <field name="view_mode">tree</field>
            <field name="view_id" ref="view_account_gain_loss_tree"/>
            <field name="domain">[('currency_id','!=',False)]</field>
            <field name="help">When doing multi-currency transactions, you may loose or gain some amount due to changes of exchange rate. This menu gives you a forecast of the Gain or Loss you'd realized if those transactions were ended today. Only for accounts having a secondary currency set.</field>
        </record>

        <menuitem
            name="Unrealized Gain or Loss"
            action="action_account_gain_loss"
            groups="account.group_account_user"
            id="menu_unrealized_gains_losses"
            parent="account.menu_multi_currency"/>

        <!--
        Journal

        Account Journal Columns
        -->

        <record id="view_journal_column_form" model="ir.ui.view">
            <field name="name">account.journal.column.form</field>
            <field name="model">account.journal.column</field>
            <field name="type">form</field>
            <field name="arch" type="xml">
                <form string="Journal Column" version="7.0">
                    <field name="name"/>
                    <field name="field"/>
                    <field name="sequence"/>
                </form>
            </field>
        </record>
        <record id="view_journal_column_tree" model="ir.ui.view">
            <field name="name">account.journal.column.tree</field>
            <field name="model">account.journal.column</field>
            <field name="type">tree</field>
            <field name="arch" type="xml">
                <tree string="Journal Column">
                    <field name="sequence"/>
                    <field name="name"/>
                </tree>
            </field>
        </record>

        <record id="view_account_journal_view_search" model="ir.ui.view">
            <field name="name">account.journal.view.search</field>
            <field name="model">account.journal.view</field>
            <field name="type">search</field>
            <field name="arch" type="xml">
                <search string="Journal View">
                    <field name="name" string="Journal View"/>
                </search>
            </field>
        </record>
        <record id="view_account_journal_view_tree" model="ir.ui.view">
            <field name="name">account.journal.view.tree</field>
            <field name="model">account.journal.view</field>
            <field name="type">tree</field>
            <field name="arch" type="xml">
                <tree string="Journal View">
                    <field name="name"/>
                </tree>
            </field>
        </record>
        <record id="view_account_journal_view_form" model="ir.ui.view">
            <field name="name">account.journal.view.form</field>
            <field name="model">account.journal.view</field>
            <field name="type">form</field>
            <field name="arch" type="xml">
                <form string="Journal View" version="7.0">
                    <field name="name"/>
                    <field name="columns_id"/>
                </form>
            </field>
        </record>
        <record id="action_account_journal_view" model="ir.actions.act_window">
            <field name="name">Journal Views</field>
            <field name="res_model">account.journal.view</field>
            <field name="view_type">form</field>
            <field name="view_mode">tree,form</field>
            <field name="search_view_id" ref="view_account_journal_view_search"/>
            <field name="help">Here you can customize an existing journal view or create a new view. Journal views determine the way you can record entries in your journal. Select the fields you want to appear in a journal and determine the sequence in which they will appear. Then you can create a new journal and link your view to it.</field>
        </record>

        <menuitem action="action_account_journal_view" id="menu_action_account_journal_view" parent="account.menu_journals" sequence="20"/>

        <!--
    # Account Journal
    -->

        <record id="view_account_journal_tree" model="ir.ui.view">
            <field name="name">account.journal.tree</field>
            <field name="model">account.journal</field>
            <field name="type">tree</field>
            <field name="arch" type="xml">
                <tree string="Account Journal">
                    <field name="code"/>
                    <field name="name"/>
                    <field name="type"/>
                    <field name="user_id"/>
                    <field name="company_id" groups="base.group_multi_company"/>
                </tree>
            </field>
        </record>
        <record id="view_account_journal_search" model="ir.ui.view">
            <field name="name">account.journal.search</field>
            <field name="model">account.journal</field>
            <field name="type">search</field>
            <field name="arch" type="xml">
                <search string="Search Account Journal">
                    <group>
                    <field name="name" filter_domain="['|', ('name','ilike',self), ('code','ilike',self)]" string="Journal"/>
                    <separator orientation="vertical"/>
                    <filter domain="['|', ('type', '=', 'sale'), ('type', '=', 'sale_refund')]" string="Sale" icon="terp-camera_test"/>
                    <filter domain="['|', ('type', '=', 'purchase'), ('type', '=', 'purchase_refund')]" string="Purchase" icon="terp-purchase"/>
                    <filter domain="['|', ('type', '=', 'cash'), ('type', '=', 'bank')]" string="Liquidity" icon="terp-dolar"/>
                    <filter domain="['|', ('type', '=', 'general'), ('type', '=', 'situation')]" string="Others" icon="terp-stock"/>
                    <separator orientation="vertical"/>
                    <field name="user_id"/>
                    </group>
                    <newline/>
                    <group expand="0" string="Group By...">
                    <filter string="User" context="{'group_by':'user_id'}" icon="terp-personal"/>
                    <separator orientation="vertical"/>
                    <filter string="Type" context="{'group_by':'type'}" icon="terp-stock_symbol-selection"/>
                    </group>
                </search>
            </field>
        </record>

        <record id="view_account_journal_form" model="ir.ui.view">
            <field name="name">account.journal.form</field>
            <field name="model">account.journal</field>
            <field name="type">form</field>
            <field name="arch" type="xml">
                <form string="Account Journal" version="7.0">
                    <group>
                        <field name="name"/>
                        <field name="type" on_change="onchange_type(type, currency, context)"/>
                    </group>
                    <notebook>
<<<<<<< HEAD
                        <page string="Journal Configuration">
	                        <group>
	                            <group>
	                                <field name="code"/>
	                                <field name="currency"/>
	                            </group>
	                            <group>
	                                <field name="company_id" groups="base.group_multi_company"/>
	                                <field name="user_id"/>
	                            </group>
	                            <group>
	                                <field name="default_debit_account_id" attrs="{'required':[('type','in', ('cash', 'bank'))]}" domain="[('type','&lt;&gt;','view'),('type','&lt;&gt;','consolidation')]"/>
	                                <field name="default_credit_account_id" attrs="{'required':[('type','in',('cash', 'bank'))]}" domain="[('type','&lt;&gt;','view'),('type','&lt;&gt;','consolidation')]"/>
	                                <field name="view_id" widget="selection"/>
	                                <field name="sequence_id" required="0"/>
	                            </group>
	                            <group>
	                                <field name="centralisation"/>
	                                <field name="entry_posted"/>
	                                <field name="allow_date"/>
	                                <field name="group_invoice_lines"/>
	                            </group>
	                            <group>
	                                <field name="type_control_ids" widget="many2many_tags"/>
	                                <field name="account_control_ids" widget="many2many_tags"/>
	                            </group>
	                        </group>
                        </page>
=======
                    <page string="Journal Configuration">
                        <group>
                            <group>
                                <field name="code"/>
                                <field name="currency"/>
                            </group>
                            <group>
                                <field name="company_id" groups="base.group_multi_company"/>
                                <field name="user_id"/>
                            </group>
                            <group>
                                <field name="default_debit_account_id" attrs="{'required':[('type','in', ('cash', 'bank'))]}" domain="[('type','&lt;&gt;','view'),('type','&lt;&gt;','consolidation')]"/>
                                <field name="default_credit_account_id" attrs="{'required':[('type','in',('cash', 'bank'))]}" domain="[('type','&lt;&gt;','view'),('type','&lt;&gt;','consolidation')]"/>
                                <field name="view_id" widget="selection"/>
                                    <field name="sequence_id" required="0"/>
                            </group>
                            <group>
                                <field name="centralisation"/>
                                <field name="entry_posted"/>
                                <field name="with_last_closing_balance" />
                                <field name="allow_date"/>
                                <field name="group_invoice_lines"/>
                            </group>
                            <group>
                                <field name="type_control_ids" widget="many2many_tags"/>
                                <field name="account_control_ids" widget="many2many_tags"/>
                            </group>
                        </group>
                        <page string="Entry Controls">
                            <separator colspan="4" string="Accounts Type Allowed (empty for no control)"/>
                            <field colspan="4" name="type_control_ids" nolabel="1"/>
                            <separator colspan="4" string="Accounts Allowed (empty for no control)"/>
                            <field colspan="4" name="account_control_ids" nolabel="1"/>
                        </page>
                        <page string="Cash">
                            <group string="Profit &amp; Loss Accounts">
                                <field name="profit_account_id" />
                                <field name="loss_account_id" />
                            </group>

                            <group string="Internal Transfer Account">
                                <field name="internal_account_id" />
                            </group>

                            <separator string="Available Currencies" colspan="4" />
                            <field name="cashbox_line_ids" nolabel="1" string="Unit Of Currency Definition" colspan="4">
                                <tree string="CashBox Lines" editable="bottom">
                                    <field name="pieces" />
                                </tree>
                            </field>
                        </page>
                    </page>
>>>>>>> 2a89c607
                    </notebook>
                </form>
            </field>
        </record>

        <record id="action_account_journal_form" model="ir.actions.act_window">
            <field name="name">Journals</field>
            <field name="res_model">account.journal</field>
            <field name="view_type">form</field>
            <field name="view_mode">tree,form</field>
            <field name="help">Create and manage your company's journals from this menu. A journal is used to record transactions of all accounting data related to the day-to-day business of your company using double-entry bookkeeping system. Depending on the nature of its activities and the number of daily transactions, a company may keep several types of specialized journals such as a cash journal, purchase journal, sales journal...</field>
        </record>
        <menuitem action="action_account_journal_form" id="menu_action_account_journal_form" parent="menu_journals"/>

        <record id="view_account_bank_statement_filter" model="ir.ui.view">
            <field name="name">account.cash.statement.select</field>
            <field name="model">account.bank.statement</field>
            <field name="type">search</field>
            <field name="arch" type="xml">
                <search string="Search Bank Statements">
                    <group>
                        <field name="name" string="Bank Statement"/>
                        <separator orientation="vertical"/>
                        <field name="date"/>
                        <separator orientation="vertical"/>
                        <filter string="Draft" name="state_draft" domain="[('state','=','draft')]" icon="terp-document-new"/>
                        <filter string="Open" name="state_open" domain="[('state','=','open')]" icon="terp-check"/>
                        <filter string="Confirmed" name="state_confirmed" domain="[('state','=','confirm')]" icon="terp-camera_test"/>
                        <separator orientation="vertical"/>
                        <field name="journal_id" widget='selection' domain="[('type', '=', 'cash')]" />
                    </group>
                    <newline/>
                    <group expand="0" string="Group By...">
                        <filter string="Journal" context="{'group_by': 'journal_id'}" icon="terp-folder-orange"/>
                        <filter string="Status" context="{'group_by': 'state'}" icon="terp-stock_effects-object-colorize"/>
                        <separator orientation="vertical"/>
                        <filter string="Period" context="{'group_by': 'period_id'}" icon="terp-go-month"/>
                    </group>
                </search>
            </field>
        </record>

        <record id="view_bank_statement_tree" model="ir.ui.view">
            <field name="name">account.bank.statement.tree</field>
            <field name="model">account.bank.statement</field>
            <field name="type">tree</field>
            <field name="arch" type="xml">
                <tree colors="red:balance_end_real!=balance_end and state=='draft';blue:state=='draft' and (balance_end_real==balance_end);black:state=='confirm'" string="Statement">
                    <field name="name"/>
                    <field name="date"/>
                    <field name="period_id"/>
                    <field name="journal_id"/>
                    <field name="balance_start"/>
                    <field name="balance_end_real"/>
                    <field name="balance_end" invisible="1"/>
                    <field name="state"/>
                </tree>
            </field>
        </record>
        <record id="view_bank_statement_search" model="ir.ui.view">
            <field name="name">account.bank.statement.search</field>
            <field name="model">account.bank.statement</field>
            <field name="type">search</field>
            <field name="arch" type="xml">
                <search string="Search Bank Statements">
                    <group>
                        <field name="name" string="Bank Statement"/>
                        <separator orientation="vertical"/>
                        <field name="date"/>
                        <separator orientation="vertical"/>
                        <filter string="Draft" domain="[('state','=','draft')]" icon="terp-document-new"/>
                        <filter string="Confirmed" domain="[('state','=','confirm')]" icon="terp-camera_test"/>
                        <separator orientation="vertical"/>
                        <field name="period_id"/>
                        <field name="journal_id" widget="selection" domain="[('type', '=', 'bank')]" />
                    </group>
                    <newline/>
                    <group expand="0" string="Group By...">
                        <filter string="Journal" context="{'group_by': 'journal_id'}" icon="terp-folder-orange"/>
                        <filter string="Status" context="{'group_by': 'state'}" icon="terp-stock_effects-object-colorize"/>
                        <separator orientation="vertical"/>
                        <filter string="Period" context="{'group_by': 'period_id'}" icon="terp-go-month"/>
                    </group>
                </search>
            </field>
        </record>
        <record id="view_bank_statement_form" model="ir.ui.view">
            <field name="name">account.bank.statement.form</field>
            <field name="model">account.bank.statement</field>
            <field name="type">form</field>
            <field name="arch" type="xml">
                <form string="Bank Statement" version="7.0">
                <header>
                    <button name="button_confirm_bank" states="draft" string="Confirm" type="object" class="oe_highlight"/>
                    <button name="button_dummy" states="draft" string="Compute" type="object" class="oe_highlight"/>
                    <button name="button_cancel" states="confirm" string="Cancel" type="object"/>
                    <field name="state" widget="statusbar" statusbar_visible="draft,confirm"/>
                </header>
                <sheet>
                    <div class="oe_right oe_button_box" name="import_buttons">
                       <!-- Put here related buttons -->
                    </div>
                    <label for="name" class="oe_edit_only"/>
                    <h1>
                        <field name="name" class="oe_inline"/>-
                        <field name="period_id" class="oe_inline"/>
                    </h1>
                    <label for="journal_id" class="oe_edit_only"/>
                    <h2>
                        <field name="journal_id" domain="[('type', '=', 'bank')]" on_change="onchange_journal_id(journal_id)" widget="selection"/>                        
                    </h2>
                    <group>
                        <group>
<<<<<<< HEAD
                            <field name="date" on_change="onchange_date(date, company_id)"/>
                            <field name='company_id' widget="selection" groups="base.group_multi_company" />
                        </group>
                        <group>
                            <field name="balance_start"/>
=======
                            <field name="journal_id" domain="[('type', '=', 'bank')]" on_change="onchange_journal_id(journal_id)" widget="selection"/>
                            <label for="date" string="Date / Period"/>
                            <div>
                                <field name="date" on_change="onchange_date(date, company_id)" class="oe_inline"/>
                                <field name="period_id" class="oe_inline"/>
                            </div>
                            <field name="name"/>
                            <field name='company_id' widget="selection" groups="base.group_multi_company" />
                        </group><group>
                            <label for="balance_start"/>
                            <div>
                                <field name="balance_start" class="oe_inline"/>
                                <field name="currency" class="oe_inline"/>
                            </div>
>>>>>>> 2a89c607
                            <field name="balance_end_real"/>
                        </group>
                    </group>

                    <notebook>
                        <page string="Transactions" name="statement_line_ids">
                            <field name="line_ids" context="{'date':date}">
                                <tree editable="bottom" string="Statement lines">
                                    <field name="sequence" readonly="1" invisible="1"/>
                                    <field name="date"/>
                                    <field name="name"/>
                                    <field name="ref"/>
                                    <field name="partner_id" on_change="onchange_partner_id(partner_id)"/>
                                    <field name="type" on_change="onchange_type(partner_id, type)"/>
                                    <field domain="[('journal_id','=',parent.journal_id), ('company_id', '=', parent.company_id)]" name="account_id"/>
                                    <field name="analytic_account_id" groups="analytic.group_analytic_accounting" domain="[('company_id', '=', parent.company_id), ('type', '&lt;&gt;', 'view')]"/>
                                    <field name="amount"/>
                                </tree>
                                <form string="Statement lines" version="7.0">
                                    <group col="4">
                                        <field name="date"/>
                                        <field name="name"/>
                                        <field name="ref"/>
                                        <field name="partner_id" on_change="onchange_partner_id(partner_id)"/>
                                        <field name="type" on_change="onchange_type(partner_id, type)"/>
                                        <field domain="[('journal_id', '=', parent.journal_id), ('type', '&lt;&gt;', 'view'), ('company_id', '=', parent.company_id)]" name="account_id"/>
                                        <field name="analytic_account_id" groups="analytic.group_analytic_accounting" domain="[('company_id', '=', parent.company_id), ('type', '&lt;&gt;', 'view')]"/>
                                        <field name="amount"/>
                                        <field name="sequence" readonly="0"/>
                                    </group>
                                    <separator string="Notes"/>
                                    <field name="note"/>
                                </form>
                            </field>
                        </page>
                        <page string="Journal Entries" name="move_live_ids">
                            <field name="move_line_ids"/>
                        </page>
                    </notebook>
                </sheet>
                </form>
            </field>
        </record>


        <record id="action_bank_statement_tree" model="ir.actions.act_window">
            <field name="name">Bank Statements</field>
            <field name="res_model">account.bank.statement</field>
            <field name="view_type">form</field>
            <field name="view_mode">tree,form,graph</field>
            <field name="domain">[('journal_id.type', '=', 'bank')]</field>
            <field name="context">{'journal_type':'bank'}</field>
            <field name="search_view_id" ref="view_bank_statement_search"/>
            <field name="help">A bank statement is a summary of all financial transactions occurring over a given period of time on a deposit account, a credit card or any other type of financial account. The starting balance will be proposed automatically and the closing balance is to be found on your statement. When you are in the Payment column of a line, you can press F1 to open the reconciliation form.</field>
        </record>
        <record model="ir.actions.act_window.view" id="action_bank_statement_tree_bank">
            <field name="sequence" eval="1"/>
            <field name="view_mode">tree</field>
            <field name="view_id" ref="view_bank_statement_tree"/>
            <field name="act_window_id" ref="action_bank_statement_tree"/>
        </record>
        <record model="ir.actions.act_window.view" id="action_bank_statement_form_bank">
            <field name="sequence" eval="1"/>
            <field name="view_mode">form</field>
            <field name="view_id" ref="view_bank_statement_form"/>
            <field name="act_window_id" ref="action_bank_statement_tree"/>
        </record>

        <menuitem string="Bank Statements" action="action_bank_statement_tree" id="menu_bank_statement_tree" parent="menu_finance_bank_and_cash" sequence="7"/>

        <record id="action_bank_statement_draft_tree" model="ir.actions.act_window">
            <field name="name">Draft statements</field>
            <field name="res_model">account.bank.statement</field>
            <field name="view_type">form</field>
            <field name="view_mode">tree,form</field>
            <field name="domain">[('state','=','draft')]</field>
            <field name="filter" eval="True"/>
        </record>

        <!--
    Account Types
    -->
        <record id="view_account_type_search" model="ir.ui.view">
            <field name="name">account.account.type.search</field>
            <field name="model">account.account.type</field>
            <field name="type">search</field>
            <field name="arch" type="xml">
                <search string="Account Type">
                    <field name="name" filter_domain="['|', ('name','ilike',self), ('code','ilike',self)]" string="Account Type"/>
                </search>
            </field>
        </record>

        <record id="view_account_type_tree" model="ir.ui.view">
            <field name="name">account.account.type.tree</field>
            <field name="model">account.account.type</field>
            <field name="type">tree</field>
            <field name="arch" type="xml">
                <tree string="Account Type">
                    <field name="name"/>
                    <field name="code"/>
                </tree>
            </field>
        </record>

        <record id="view_account_type_form" model="ir.ui.view">
            <field name="name">account.account.type.form</field>
            <field name="model">account.account.type</field>
            <field name="type">form</field>
            <field name="arch" type="xml">
                <form string="Account Type" version="7.0">
                    <group>
                        <group>
                            <field name="name"/>
                            <field name="code"/>
                        </group>
                        <group>
                            <field name="report_type"/>
                            <field name="close_method"/>
                        </group>
                    </group>
                    <separator string="Description"/>
                    <field name="note"/>
                </form>
            </field>
        </record>
        <record id="action_account_type_form" model="ir.actions.act_window">
            <field name="name">Account Types</field>
            <field name="res_model">account.account.type</field>
            <field name="view_type">form</field>
            <field name="view_mode">tree,form</field>
            <field name="search_view_id" ref="view_account_type_search"/>
            <field name="help">An account type is used to determine how an account is used in each journal. The deferral method of an account type determines the process for the annual closing. Reports such as the Balance Sheet and the Profit and Loss report use the category (profit/loss or balance sheet). For example, the account type could be linked to an asset account, expense account or payable account. From this view, you can create and manage the account types you need for your company.</field>
        </record>
        <menuitem action="action_account_type_form" sequence="20" id="menu_action_account_type_form" parent="account_account_menu" groups="base.group_no_one"/>
        <!--
    Entries
    -->
        <record id="view_account_move_tree" model="ir.ui.view">
            <field name="name">account.move.tree</field>
            <field name="model">account.move</field>
            <field name="type">tree</field>
            <field name="arch" type="xml">
                <tree colors="blue:state == 'draft';black:state == 'posted'" string="Journal Entries">
                    <field name="name"/>
                    <field name="ref"/>
                    <field name="date"/>
                    <field name="period_id"/>
                    <field name="journal_id"/>
                    <field name="partner_id"/>
                    <field name="amount" sum="Total Amount"/>
                    <field name="state"/>
                </tree>
            </field>
        </record>

        <!--
    Reconcile
    -->

        <record id="view_move_reconcile_form" model="ir.ui.view">
            <field name="name">account.move.reconcile.form</field>
            <field name="model">account.move.reconcile</field>
            <field name="type">form</field>
            <field name="arch" type="xml">
                <form string="Journal Entry Reconcile" version="7.0">
                    <group col="4">
                        <field name="name"/>
                        <field name="create_date"/>
                        <field name="type"/>
                    </group>
                    <separator string="Reconcile Entries"/>
                    <field name="line_id"/>
                    <separator string="Partial Reconcile Entries"/>
                    <field name="line_partial_ids"/>
                </form>
            </field>
        </record>

        <!--
    Tax Codes
    -->
        <record id="view_tax_code_search" model="ir.ui.view">
            <field name="name">account.tax.code.search</field>
            <field name="model">account.tax.code</field>
            <field name="type">search</field>
            <field name="arch" type="xml">
                <search string="Account Tax Code">
                    <field name="name" filter_domain="['|', ('name','ilike',self), ('code','ilike',self)]" string="Tax Code"/>
                    <field name="parent_id"/>
                    <field name="company_id" widget="selection" groups="base.group_multi_company"/>
                </search>
            </field>
        </record>
        <record id="view_tax_code_tree" model="ir.ui.view">
            <field name="name">account.tax.code.tree</field>
            <field name="model">account.tax.code</field>
            <field name="type">tree</field>
            <field name="field_parent">child_ids</field>
            <field name="priority">100</field>
            <field name="arch" type="xml">
                <tree string="Account Tax Code" toolbar="1">
                    <field name="name"/>
                    <field name="code"/>
                    <field name="sum_period"/>
                    <field name="sum"/>
                    <field name="company_id" groups="base.group_multi_company"/>
                </tree>
            </field>
        </record>
        <record id="view_tax_code_form" model="ir.ui.view">
            <field name="name">account.tax.code.form</field>
            <field name="model">account.tax.code</field>
            <field name="type">form</field>
            <field name="arch" type="xml">
                <form string="Account Tax Code" version="7.0">
                    <group>
                        <group col="4" colspan="2">
                            <field name="name"/>
                            <field name="code"/>
                            <field name="parent_id"/>
                            <field name="company_id" groups="base.group_multi_company"/>
                        </group>
                        <group string="Reporting Configuration">
                            <field name="notprintable"/>
                            <field name="sign"/>
                        </group>
                        <group string="Statistics">
                            <field name="sum_period"/>
                            <field name="sum"/>
                        </group>
                    </group>
                    <separator string="Description"/>
                    <field name="info"/>
                </form>
            </field>
        </record>
        <record id="action_tax_code_list" model="ir.actions.act_window">
            <field name="name">Tax codes</field>
            <field name="res_model">account.tax.code</field>
            <field name="view_type">form</field>
            <field name="view_mode">tree,form</field>
            <field name="view_id" ref="view_tax_code_tree"/>
            <field name="search_view_id" ref="view_tax_code_search"/>
            <field name="help">The tax code definition depends on the tax declaration of your country. OpenERP allows you to define the tax structure and manage it from this menu. You can define both numeric and alphanumeric tax codes.</field>
        </record>
       <menuitem id="next_id_27" name="Taxes" parent="account.menu_finance_configuration" sequence="20"/>
       <menuitem action="action_tax_code_list" id="menu_action_tax_code_list" parent="next_id_27" sequence="12" groups="base.group_no_one"/>


        <!--
    Tax
    -->
        <record id="view_tax_tree" model="ir.ui.view">
            <field name="name">account.tax.tree</field>
            <field name="model">account.tax</field>
            <field name="type">tree</field>
            <field name="field_parent">child_ids</field>
            <field name="arch" type="xml">
                <tree string="Account Tax">
                    <field name="name"/>
                    <field name="price_include"/>
                    <field name="description"/>
                    <field name="company_id" widget="selection" groups="base.group_multi_company"/>
                </tree>
            </field>
        </record>
        <record id="view_account_tax_search" model="ir.ui.view">
            <field name="name">account.tax.search</field>
            <field name="model">account.tax</field>
            <field name="type">search</field>
            <field name="arch" type="xml">
                <search string="Search Taxes">
                    <group>
                        <field name="name" filter_domain="['|', ('name','ilike',self), ('description','ilike',self)]" string="Tax"/>
                        <field name="company_id" widget="selection" groups="base.group_multi_company"/>
                    </group>
                </search>
            </field>
        </record>
        <record id="view_tax_form" model="ir.ui.view">
            <field name="name">account.tax.form</field>
            <field name="model">account.tax</field>
            <field name="type">form</field>
            <field name="arch" type="xml">
                <form string="Account Tax" version="7.0">
                    <group>
                        <group>
                            <field name="name"/>
                            <field name="description"/>
                        </group>
                        <group>
                            <field name="type_tax_use"/>
                            <field name="company_id" widget="selection" groups="base.group_multi_company"/>
                            <field name="active"/>
                        </group>
                    </group>
                    <notebook>
                        <page string="Tax Definition">
                        <group>
                            <group string="Tax Computation">
                                <label for="type"/>
                                <div>
                                    <field name="type"/>
                                    <field name="amount" class="oe_inline"
                                        attrs="{'invisible':[('type','in',('none', 'code', 'balance'))]}"/>
                                    <label string="%%" attrs="{'invisible':[('type','&lt;&gt;','percent')]}"/>
                                </div>
                                <field name="python_compute" attrs="{'invisible':[('type','!=','code')],'required':[('type','=','code')]}"/>
                                <field name="python_compute_inv" attrs="{'invisible':[('type','!=','code')],'required':[('type','=','code')]}"/>
                                <field name="price_include"/>
                            </group>
                            <group string="Misc">
                                <field name="sequence"/>
                                <field name="include_base_amount"/>
                                <field name="child_depend"/>
                            </group>
                            <group string="Invoices">
                                  <field name="account_collected_id" domain="[('type','&lt;&gt;','view'),('type','&lt;&gt;','consolidation')]"/>
                                  <field name="account_analytic_collected_id" domain="[('type','&lt;&gt;','view'), ('company_id', '=', company_id), ('parent_id', '&lt;&gt;', False)]" groups="analytic.group_analytic_accounting"/>

                                  <field name="base_code_id"/>
                                  <field name="base_sign"/>
                                  <field name="tax_code_id"/>
                                  <field name="tax_sign"/>

                            </group>
                            <group string="Refunds">
                                  <field name="account_paid_id" domain="[('type','&lt;&gt;','view'),('type','&lt;&gt;','consolidation')]"/>
                                  <field name="account_analytic_paid_id" domain="[('type','&lt;&gt;','view'), ('company_id', '=', company_id), ('parent_id', '&lt;&gt;', False)]" groups="analytic.group_analytic_accounting"/>

                                  <field name="ref_base_code_id"/>
                                  <field name="ref_base_sign"/>
                                  <field name="ref_tax_code_id"/>
                                  <field name="ref_tax_sign"/>
                            </group>
                            <group string="Children/Sub Taxes" colspan="2">
                                <field name="child_depend" class="oe_inline"/>
                                <field name="child_ids" nolabel="1" colspan="2">
                                      <tree string="Account Tax">
                                          <field name="sequence"/>
                                          <field name="name"/>
                                          <field name="price_include"/>
                                          <field name="description"/>
                                     </tree>
                                </field>
                            </group>
                        </group>
                        </page>
                        <page string="Special Computation">
                            <group col="4">
                                <separator colspan="4" string="Applicability Options"/>
                                <field name="applicable_type"/>
                                <field name="domain"/>
                                <separator colspan="4" string="Applicable Code (if type=code)"/>
                                <field colspan="4" name="python_applicable" nolabel="1" attrs="{'readonly':[('applicable_type','=','true')], 'required':[('applicable_type','=','code')]}"/>
                            </group>
                        </page>
                    </notebook>
                </form>
              </field>
        </record>
        <record id="action_tax_form" model="ir.actions.act_window">
            <field name="name">Taxes</field>
            <field name="res_model">account.tax</field>
            <field name="view_type">form</field>
            <field name="view_id" ref="view_tax_tree"/>
            <field name="domain">[('parent_id','=',False)]</field>
        </record>
        <menuitem action="action_tax_form" id="menu_action_tax_form" parent="next_id_27"/>

        <record id="action_tax_code_tree" model="ir.actions.act_window">
            <field name="name">Chart of Taxes</field>
            <field name="res_model">account.tax.code</field>
            <field name="domain">[('parent_id','=',False)]</field>
            <field name="view_type">tree</field>
            <field name="view_id" ref="view_tax_code_tree"/>
            <field name="help">The chart of taxes is used to generate your periodical tax statement. You will see the taxes with codes related to your legal statement according to your country.</field>
        </record>

        <!--
    Entries lines
    -->

        <record id="view_move_line_tree" model="ir.ui.view">
            <field name="name">account.move.line.tree</field>
            <field name="model">account.move.line</field>
            <field name="type">tree</field>
            <field eval="4" name="priority"/>
            <field name="arch" type="xml">
                <tree colors="red:state == 'draft';black:state == 'valid'" string="Journal Items" editable="top" on_write="on_create_write">
                    <field name="date"/>
                    <field name="period_id"/>
                    <field name="move_id"/>
                    <field name="ref"/>
                    <field name="invoice"/>
                    <field name="name"/>
                    <field name="partner_id" on_change="onchange_partner_id(move_id, partner_id, account_id, debit, credit, date, journal_id)"/>
                    <field name="account_id" domain="[('journal_id','=',journal_id), ('company_id', '=', company_id)]"/>
                    <field name="journal_id"/>
                    <field name="debit" sum="Total debit"/>
                    <field name="credit" sum="Total credit"/>
                    <field name="account_tax_id"/>
                    <field name="analytic_account_id" groups="analytic.group_analytic_accounting" domain="[('parent_id','!=',False)]"/>
                    <field name="amount_currency" attrs="{'readonly':[('state','=','valid')]}"/>
                    <field name="currency_id" attrs="{'readonly':[('state','=','valid')]}"/>
                    <field name="reconcile_partial_id"/>
                    <field name="reconcile_id"/>
                    <field name="state"/>
                </tree>
            </field>
        </record>

        <record id="view_move_line_form" model="ir.ui.view">
            <field name="name">account.move.line.form</field>
            <field name="model">account.move.line</field>
            <field name="type">form</field>
            <field eval="2" name="priority"/>
            <field name="arch" type="xml">
                <form string="Journal Item" version="7.0">
                    <sheet> 
	                    <group>
	                        <group>
		                        <field name="name"/>
		                        <field name="ref"/>
		                        <field name="partner_id" on_change="onchange_partner_id(False,partner_id,account_id,debit,credit,date)"/>
	                        </group>
	                        <group>
		                        <field name="journal_id"/>
		                        <field name="period_id"/>
		                        <field name="company_id" required="1" groups="base.group_multi_company"/>
	                        </group>
	                    </group>
	                    <notebook colspan="4">
	                        <page string="Information">
	                            <group>
	                                <group string="Amount">
	                                    <field name="account_id" domain="[('company_id', '=', company_id), ('type','&lt;&gt;','view'), ('type','&lt;&gt;','consolidation')]"/>
	                                    <field name="debit"/>
	                                    <field name="credit"/>
	                                    <field name="quantity"/>
	                                </group>
	
	                                <group string="Accounting Documents">
	                                    <field name="invoice" readonly="True"/>
	                                    <field name="move_id" required="False"/>
	                                    <field name="statement_id" readonly="True"/>
	                                </group>
	
	                                <group string="Dates">
	                                    <field name="date"/>
	                                    <field name="date_maturity"/>
	                                    <field name="date_created" readonly="True"/>
	                                </group>
	
	                                <group string="Taxes">
	                                    <field name="tax_code_id"/>
	                                    <field name="tax_amount"/>
	                                    <field name="account_tax_id" domain="[('parent_id','=',False)]"/>
	                                </group>
	
	                                <group attrs="{'readonly':[('state','=','valid')]}" string="Currency">
	                                    <field name="currency_id"/>
	                                    <field name="amount_currency"/>
	                                </group>
	
	                                <group string="Reconciliation">
	                                    <field name="reconcile_id"/>
	                                    <field name="reconcile_partial_id"/>
	                                </group>
	
	                                <group string="States">
	                                    <field name="state"/>
	                                    <field name="blocked"/>
	                                </group>
	
	                                <group groups="analytic.group_analytic_accounting" string="Analytic">
	                                    <field name="analytic_account_id" domain="[('parent_id','!=',False)]"/>
	                                </group>
	                            </group>
	                            <field name="narration" colspan="4" nolabel="1" placeholder="Add an internal note."/>
	                        </page>
	                        <page string="Analytic Lines" groups="analytic.group_analytic_accounting">
	                            <field name="analytic_lines" context="{'default_general_account_id':account_id, 'default_name': name, 'default_date':date, 'amount': (debit or 0.0)-(credit or 0.0)}"/>
	                        </page>
	                    </notebook>
                    </sheet>
                </form>
            </field>
        </record>

        <record id="view_move_line_form2" model="ir.ui.view">
            <field name="name">account.move.line.form2</field>
            <field name="model">account.move.line</field>
            <field name="type">form</field>
            <field eval="9" name="priority"/>
            <field name="arch" type="xml">
                <form string="Journal Item" version="7.0">
                    <notebook colspan="4">
                        <page string="Information">
                            <group col="4">
                                <separator colspan="4" string="General Information"/>
                                <field name="name"/>
                                <field name="date"/>
                                <field name="journal_id" readonly="False"/>
                                <field name="period_id" readonly="False"/>
                                <field name="account_id" domain="[('type','&lt;&gt;','view'),('type','&lt;&gt;','consolidation'),('company_id', '=', company_id)]"/>
                                <field name="partner_id" on_change="onchange_partner_id(False,partner_id,account_id,debit,credit,date)"/>
                                <newline/>
                                <field name="debit"/>
                                <field name="credit"/>

                                <separator colspan="4" string="Optional Information"/>
                                <field name="currency_id"/>
                                <field name="amount_currency"/>
                                <field name="quantity"/>
                                <field name="move_id" required="False"/>
                                <newline/>
                                <field name="date_maturity"/>
                                <field name="date_created"/>
                                <field name="date_created"/>
                                <field name="blocked"/>
                                <newline/>
                                <field name="account_tax_id" domain="[('parent_id','=',False)]"/>
                                <field name="analytic_account_id" domain="[('parent_id','!=',False)]" groups="analytic.group_analytic_accounting"/>
                                <separator colspan="4" string="Status"/>
                                <newline/>
                                <field name="reconcile_id"/>
                                <field name="reconcile_partial_id"/>
                                <field name="state"/>
                            </group>
                        </page>
                        <page string="Analytic Lines" groups="analytic.group_analytic_accounting">
                            <field name="analytic_lines"/>
                        </page>
                    </notebook>
                </form>
            </field>
        </record>

        <record id="account_move_line_graph" model="ir.ui.view">
            <field name="name">account.move.line.graph</field>
            <field name="model">account.move.line</field>
            <field name="type">graph</field>
            <field name="arch" type="xml">
                <graph string="Account Statistics" type="bar">
                    <field name="account_id"/>
                    <field name="debit" operator="+"/>
                    <field name="credit" operator="+"/>
                </graph>
            </field>
        </record>

        <record id="view_account_move_line_filter" model="ir.ui.view">
            <field name="name">Journal Items</field>
            <field name="model">account.move.line</field>
            <field name="type">search</field>
            <field name="arch" type="xml">
                <search string="Search Journal Items">
                    <group>
                        <field name="date"/>
                        <separator orientation="vertical"/>
                        <filter icon="terp-document-new" string="Unbalanced" domain="[('state','=','draft')]" help="Unbalanced Journal Items"/>
                        <separator orientation="vertical"/>
                        <filter icon="terp-document-new" string="Unposted" domain="[('move_id.state','=','draft')]" help="Unposted Journal Items"/>
                        <filter name="posted" icon="terp-camera_test" string="Posted" domain="[('move_id.state','=','posted')]" help="Posted Journal Items"/>
                        <separator orientation="vertical"/>
                        <filter
                            icon="terp-dolar_ok!"
                            string="Unreconciled"
                            domain="[('reconcile_id','=',False), ('account_id.reconcile','=',True)]" help="Unreconciled Journal Items"
                            name="unreconciled"/>
                        <separator orientation="vertical"/>
                        <filter string="Next Partner to Reconcile" help="Next Partner Entries to reconcile" name="next_partner" context="{'next_partner_only': 1}" icon="terp-gtk-jump-to-ltr" domain="[('account_id.reconcile','=',True),('reconcile_id','=',False)]"/>
                        <separator orientation="vertical"/>
                        <field name="move_id" string="Number (Move)"/>
                        <field name="account_id"/>
                        <field name="partner_id"/>
                        <field name="journal_id" widget="selection" context="{'journal_id':self}"/>
                        <field name="period_id" context="{'period_id':self}"/>
                    </group>
                    <newline/>
                    <group expand="0" string="Group By...">
                        <filter string="Partner" icon="terp-partner" domain="[]" context="{'group_by':'partner_id'}"/>
                        <separator orientation="vertical"/>
                        <filter string="Journal" icon="terp-folder-orange" domain="[]" context="{'group_by':'journal_id'}"/>
                        <filter string="Account"  icon="terp-folder-green" context="{'group_by':'account_id'}"/>
                        <separator orientation="vertical"/>
                        <filter string="Period" icon="terp-go-month" domain="[]" context="{'group_by':'period_id'}"/>
                    </group>
                    <newline/>
                </search>
            </field>
        </record>

        <record id="action_account_moves_all_a" model="ir.actions.act_window">
            <field name="name">Journal Items</field>
            <field name="res_model">account.move.line</field>
            <field name="view_type">form</field>
            <field name="view_mode">tree,form</field>
            <field name="context">{}</field>
            <field name="search_view_id" ref="view_account_move_line_filter"/>
            <field name="help">This view can be used by accountants in order to quickly record entries in OpenERP. If you want to record a supplier invoice, start by recording the line of the expense account. OpenERP will propose to you automatically the Tax related to this account and the counterpart "Account Payable".</field>
        </record>

        <menuitem
            action="action_account_moves_all_a"
            icon="STOCK_JUSTIFY_FILL"
            id="menu_action_account_moves_all"
            parent="account.menu_finance_entries"
            sequence="1"
            groups="group_account_user"
        />

        <record id="action_view_move_line" model="ir.actions.act_window">
            <field name="name">Lines to reconcile</field>
            <field name="res_model">account.move.line</field>
            <field name="view_type">form</field>
            <field name="view_mode">tree,form</field>
            <field name="domain">[('account_id.reconcile', '=', True),('reconcile_id','=',False)]</field>
            <field eval="False" name="view_id"/>
            <field eval="True" name="filter"/>
            <field name="search_view_id" ref="view_account_move_line_filter"/>
        </record>

        <record id="action_move_line_select" model="ir.actions.act_window">
            <field name="name">Journal Items</field>
            <field name="res_model">account.move.line</field>
            <field name="view_type">form</field>
            <field name="view_mode">tree,form</field>
            <field name="view_id" ref="view_move_line_tree"/>
            <field name="search_view_id" ref="view_account_move_line_filter"/>
            <field name="context">{'search_default_account_id': [active_id]}</field>
        </record>

        <record id="ir_account_move_line_select" model="ir.values">
            <field name="key2">tree_but_open</field>
            <field name="model">account.account</field>
            <field name="name">Open Journal Items</field>
            <field eval="'ir.actions.act_window,%d'%action_move_line_select" name="value"/>
        </record>
        <!--
    Account.Entry Edition
    -->

        <record id="account_move_graph" model="ir.ui.view">
            <field name="name">account.move.graph</field>
            <field name="model">account.move</field>
            <field name="type">graph</field>
            <field name="arch" type="xml">
                <graph string="Account Statistics" type="bar">
                    <field name="period_id"/>
                    <field name="amount" operator="+"/>
                </graph>
            </field>
         </record>
        <record id="view_move_tree" model="ir.ui.view">
            <field name="name">account.move.tree</field>
            <field name="model">account.move</field>
            <field name="type">tree</field>
            <field name="arch" type="xml">
                <tree colors="blue:state == 'draft';black:state == 'posted'" string="Journal Entries">
                    <field name="name"/>
                    <field name="ref"/>
                    <field name="date"/>
                    <field name="period_id"/>
                    <field name="journal_id"/>
                    <field name="partner_id"/>
                    <field name="amount" sum="Total Amount"/>
                    <field name="to_check"/>
                    <field name="state"/>
                </tree>
            </field>
        </record>
        <record id="view_move_form" model="ir.ui.view">
            <field name="name">account.move.form</field>
            <field name="model">account.move</field>
            <field name="type">form</field>
            <field name="arch" type="xml">
                <form version="7.0">
                <header>
                    <button name="button_validate" states="draft" string="Post" type="object" class="oe_highlight"/>
                    <button name="button_cancel" states="posted" string="Cancel" type="object"/>
                    <field name="state" widget="statusbar"/>
                </header>
                <sheet string="Journal Entries" >
                    <group>
                        <group>
                            <field name="name" readonly="True"/>
                            <field name="journal_id"/>
                            <field name="period_id"/>
                            <field name="company_id" required="1" groups="base.group_multi_company"/>
                            <field name="partner_id" invisible="1"/>
                        </group>
                        <group>
                            <field name="ref"/>
                            <field name="date"/>
                            <field name="to_check"/>
                            <field name="amount" invisible="1"/>
                        </group>	
                    </group>
                    <notebook>
                        <page string="Journal Items">
                            <field name="balance" invisible="1"/>
                            <field name="line_id" widget="one2many_list"
                              on_change="onchange_line_id(line_id)"
                              context="{'balance': balance , 'journal': journal_id }">
                                <form string="Journal Item" version="7.0">
                                    <group col="6" colspan="4">
                                        <field name="name"/>
                                        <field name="ref"/>
                                        <field name="partner_id" on_change="onchange_partner_id(False,partner_id,account_id,debit,credit,date)"/>

                                        <field name="journal_id"/>
                                        <field name="period_id"/>
                                        <field name="company_id" required="1" groups="base.group_multi_company"/>
                                    </group>
                                    <notebook colspan="4">
                                        <page string="Information">
                                            <group>
                                                <group string="Amount">
                                                    <field name="account_id" domain="[('company_id', '=', parent.company_id), ('type','&lt;&gt;','view'),('type','&lt;&gt;','consolidation')]"/>
                                                    <field name="debit"/>
                                                    <field name="credit"/>
                                                    <field name="quantity"/>
                                                </group>

                                                <group string="Accounting Documents">
                                                    <field name="invoice"/>
                                                    <field name="move_id" required="False"/>
                                                    <field name="statement_id"/>
                                                </group>

                                                <group string="Dates">
                                                    <field name="date"/>
                                                    <field name="date_maturity"/>
                                                    <field name="date_created"/>
                                                </group>

                                                <group string="Taxes">
                                                    <field name="tax_code_id"/>
                                                    <field name="tax_amount"/>
                                                    <field name="account_tax_id" domain="[('parent_id','=',False)]"/>
                                                </group>

                                                <group string="Currency">
                                                    <field name="currency_id"/>
                                                    <field name="amount_currency"/>
                                                </group>

                                                <group string="Reconciliation">
                                                    <field name="reconcile_id"/>
                                                    <field name="reconcile_partial_id"/>
                                                </group>

                                                <group string="States">
                                                    <field name="state"/>
                                                    <field name="blocked"/>
                                                </group>

                                                <group groups="analytic.group_analytic_accounting" string="Analytic">
                                                    <field name="analytic_account_id" domain="[('parent_id','!=',False)]"/>
                                                </group>
                                            </group>
                                            <separator string="Internal Note"/>
                                            <field name="narration"/>
                                        </page>
                                        <page string="Analytic Lines" groups="analytic.group_analytic_accounting">
                                            <field colspan="4" name="analytic_lines" nolabel="1" context="{'default_general_account_id':account_id, 'default_name': name, 'default_date':date, 'amount': (debit or 0.0)-(credit or 0.0)}"/>
                                        </page>
                                    </notebook>
                                </form>
                                <tree colors="blue:state == 'draft';black:state == 'posted'" editable="top" string="Journal Items">
                                    <field name="ref"/>
                                    <field name="invoice"/>
                                    <field name="name"/>
                                    <field name="partner_id" on_change="onchange_partner_id(False,partner_id,account_id,debit,credit,parent.date,parent.journal_id)"/>
                                    <field name="account_id" domain="[('journal_id','=',parent.journal_id),('company_id', '=', parent.company_id)]"/>
                                    <field name="date_maturity"/>
                                    <field name="debit" sum="Total Debit"/>
                                    <field name="credit" sum="Total Credit"/>
                                    <field name="analytic_account_id" domain="[('parent_id','!=',False)]" groups="analytic.group_analytic_accounting"/>
                                    <field name="amount_currency"/>
                                    <field name="currency_id"/>
                                    <field name="tax_code_id"/>
                                    <field name="tax_amount"/>
                                    <field name="state"/>
                                    <field name="reconcile_id"/>
                                    <field name="reconcile_partial_id"/>
                                </tree>
                            </field>
                            <field name="narration" colspan="4" placeholder="Add an internal note." nolabel="1" height="50"/>
                        </page>
                    </notebook>
                    </sheet>
                </form>
            </field>
        </record>

        <record id="view_account_move_filter" model="ir.ui.view">
            <field name="name">account.move.select</field>
            <field name="model">account.move</field>
            <field name="type">search</field>
            <field name="arch" type="xml">
                <search string="Search Move">
                    <group>
                        <field name="name" filter_domain="['|', ('name','ilike',self), ('ref','ilike',self)]" string="Move"/>
                        <separator orientation="vertical"/>
                        <field name="date"/>
                        <separator orientation="vertical"/>
                        <filter icon="terp-document-new" string="Unposted" domain="[('state','=','draft')]" help="Unposted Journal Entries"/>
                        <filter icon="terp-camera_test" string="Posted" domain="[('state','=','posted')]" help="Posted Journal Entries"/>
                        <separator orientation="vertical"/>
                        <filter icon="terp-gtk-jump-to-ltr" string="To Review" domain="[('to_check','=',True)]" help="Journal Entries to Review"/>
                        <separator orientation="vertical"/>
                        <field name="partner_id"/>
                        <field name="journal_id" widget="selection"/>
                        <field name="period_id"/>
                    </group>
                    <newline/>
                    <group expand="0" string="Group By...">
                        <filter string="Partner" icon="terp-partner" domain="[]" context="{'group_by':'partner_id'}"/>
                        <separator orientation="vertical"/>
                        <filter string="Journal" icon="terp-folder-orange" domain="[]" context="{'group_by':'journal_id'}"/>
                        <filter string="States" icon="terp-stock_effects-object-colorize" domain="[]" context="{'group_by':'state'}"/>
                        <separator orientation="vertical"/>
                        <filter string="Period" icon="terp-go-month" domain="[]" context="{'group_by':'period_id'}"/>
                        <filter string="Date" icon="terp-go-month" domain="[]" context="{'group_by':'date'}"/>
                    </group>
                </search>
            </field>
        </record>

        <record id="action_move_journal_line" model="ir.actions.act_window">
            <field name="name">Journal Entries</field>
            <field name="res_model">account.move</field>
            <field name="view_type">form</field>
            <field name="view_mode">tree,form,graph</field>
            <field name="view_id" ref="view_move_tree"/>
            <field name="search_view_id" ref="view_account_move_filter"/>
            <field name="help">A journal entry consists of several journal items, each of which is either a debit or a credit transaction. OpenERP automatically creates one journal entry per accounting document: invoice, refund, supplier payment, bank statements, etc.</field>
        </record>

        <menuitem
            icon="STOCK_JUSTIFY_FILL"
            action="action_move_journal_line"
            id="menu_action_move_journal_line_form"
            parent="account.menu_finance_entries"
            groups="group_account_user"
            sequence="5"/>

        <record id="action_move_line_form" model="ir.actions.act_window">
            <field name="name">Entries</field>
            <field name="type">ir.actions.act_window</field>
            <field name="res_model">account.move</field>
            <field name="view_type">form</field>
            <field name="view_id" ref="view_move_tree"/>
            <field name="search_view_id" ref="view_account_move_filter"/>
        </record>

        <act_window
            id="act_account_move_to_account_move_line_open"
            name="Journal Items"
            context="{'search_default_move_id':[active_id], 'default_move_id': active_id}"
            res_model="account.move.line"
            src_model="account.move"/>

        <record id="action_move_line_search" model="ir.actions.act_window">
            <field name="name">Journal Items</field>
            <field name="type">ir.actions.act_window</field>
            <field name="res_model">account.move.line</field>
            <field name="view_type">form</field>
            <field name="view_mode">tree,form</field>
            <field name="view_id" ref="view_move_line_tree"/>
            <field name="search_view_id" ref="view_account_move_line_filter"/>
        </record>
        <record id="action_move_line_search_view1" model="ir.actions.act_window.view">
            <field eval="10" name="sequence"/>
            <field name="view_mode">tree</field>
            <field name="view_id" ref="view_move_line_tree"/>
            <field name="act_window_id" ref="action_move_line_search"/>
        </record>
        <record id="action_move_line_search_view2" model="ir.actions.act_window.view">
            <field eval="11" name="sequence"/>
            <field name="view_mode">form</field>
            <field name="act_window_id" ref="action_move_line_search"/>
        </record>

        <act_window
            context="{'search_default_next_partner':1,'view_mode':True}"
            id="action_account_manual_reconcile" name="Journal Items"
            res_model="account.move.line"
            view_id="view_move_line_tree"/>


        <menuitem
             name="Manual Reconciliation" icon="STOCK_EXECUTE"
             action="action_account_manual_reconcile"
             id="menu_manual_reconcile"
             parent="account.periodical_processing_reconciliation"/>


        <act_window
            id="act_account_acount_move_line_open"
            name="Entries"
            context="{'search_default_account_id':[active_id], 'search_default_unreconciled':0, 'default_account_id': active_id}"
            res_model="account.move.line"
            src_model="account.account"/>

        <act_window
            id="act_account_acount_move_line_open_unreconciled"
            name="Unreconciled Entries"
            res_model="account.move.line"
            context="{'search_default_account_id':[active_id], 'search_default_unreconciled':1, 'default_account_id': active_id}"
            src_model="account.account"/>

        <act_window
            domain="[('reconcile_id', '=', active_id)]"
            id="act_account_acount_move_line_reconcile_open"
            name="Reconciled entries"
            res_model="account.move.line"
            src_model="account.move.reconcile"/>


        <!--
    TODO:
        Print Journal (and change state)
        Close Journal (and verify that there is no draft Entry Lines)
-->

        <record id="view_journal_period_tree" model="ir.ui.view">
            <field name="name">account.journal.period.tree</field>
            <field name="model">account.journal.period</field>
            <field name="type">tree</field>
            <field name="arch" type="xml">
                <tree colors="blue:state == 'draft';gray:state == 'done';black:state == 'printed'" string="Journals">
                    <field icon="icon" name="fiscalyear_id"/>
                    <field name="period_id"/>
                    <field name="journal_id"/>
                    <field name="state"/>
                    <field name="company_id" groups="base.group_multi_company"/>
                </tree>
            </field>
        </record>
        <record id="action_account_journal_period_tree" model="ir.actions.act_window">
            <field name="name">Journals</field>
            <field name="res_model">account.journal.period</field>
            <field name="view_type">tree</field>
            <field name="help">You can search for individual account entries through useful information. To search for account entries, open a journal, then select a record line.</field>
        </record>

        <!--
        # Account Models
        -->

        <record id="view_model_line_tree" model="ir.ui.view">
            <field name="name">account.model.line.tree</field>
            <field name="model">account.model.line</field>
            <field name="type">tree</field>
            <field name="arch" type="xml">
                <tree string="Journal Entry Model Line" editable="bottom">
                    <field name="sequence"/>
                    <field name="name"/>
                    <field name="account_id" domain="[('type','&lt;&gt;','view'),('type','&lt;&gt;','consolidation'), ('company_id', '=', parent.company_id)]"/>
                    <field name="analytic_account_id" groups="analytic.group_analytic_accounting"/>
                    <field name="partner_id"/>
                    <field name="debit"/>
                    <field name="credit"/>
                    <field name="date_maturity"/>
                </tree>
            </field>
        </record>


        <record id="view_model_line_form" model="ir.ui.view">
            <field name="name">account.model.line.form</field>
            <field name="model">account.model.line</field>
            <field name="type">form</field>
            <field name="arch" type="xml">
                <form string="Journal Entry Model Line" version="7.0">
                    <group col="4">
                        <field colspan="4" name="name"/>
                        <field name="sequence"/>
                        <field name="account_id" domain="[('type','&lt;&gt;','view'), ('type','&lt;&gt;','consolidation'), ('company_id', '=', parent.company_id)]"/>
                        <field name="analytic_account_id" groups="analytic.group_analytic_accounting"/>
                        <field name="partner_id"/>
                        <field name="debit"/>
                        <field name="credit"/>
                        <field name="quantity"/>
                        <field name="date_maturity"/>
                    </group>
                </form>
            </field>
        </record>

        <record id="view_model_form" model="ir.ui.view">
            <field name="name">account.model.form</field>
            <field name="model">account.model</field>
            <field name="type">form</field>
            <field name="arch" type="xml">
                <form string="Journal Entry Model" version="7.0">
                    <group col="4">
                        <field name="name"/>
                        <field name="journal_id"/>
                        <field name="company_id" widget='selection' groups="base.group_multi_company"/>
                    </group>

                    <field name="lines_id" widget="one2many_list"/>
                    <separator string="Legend"/>
                    <field name="legend"/>
                    <button name="%(action_account_use_model_create_entry)d" string="Create entries" type="action" icon="gtk-execute"/>
                </form>
            </field>
        </record>

        <record id="view_model_tree" model="ir.ui.view">
            <field name="name">account.model.tree</field>
            <field name="model">account.model</field>
            <field name="type">tree</field>
            <field name="arch" type="xml">
                <tree string="Journal Entry Model">
                    <field name="name"/>
                    <field name="journal_id"/>
                    <field name="company_id" groups="base.group_multi_company"/>
                </tree>
            </field>
        </record>

        <record id="view_model_search" model="ir.ui.view">
            <field name="name">account.model.search</field>
            <field name="model">account.model</field>
            <field name="type">search</field>
            <field name="arch" type="xml">
                <search string="Journal Entry Model">
                    <group>
                        <field name="name" string="Journal Entry Model"/>
                        <separator orientation="vertical"/>
                        <filter string="Sale" icon="terp-camera_test" domain="[('journal_id.type', '=', 'sale')]"/>
                        <filter string="Purchase" icon="terp-purchase" domain="[('journal_id.type', '=', 'purchase')]"/>
                        <separator orientation="vertical"/>
                        <field name="journal_id" widget="selection"/>
                        <field name="company_id" widget="selection" groups="base.group_multi_company"/>
                    </group>
                    <newline/>
                    <group expand="0" string="Group By...">
                        <filter string="Journal" icon="terp-folder-orange" domain="[]" context="{'group_by':'journal_id'}"/>
                    </group>
                </search>
            </field>
        </record>

        <record id="action_model_form" model="ir.actions.act_window">
            <field name="name">Recurring Models</field>
            <field name="res_model">account.model</field>
            <field name="view_type">form</field>
            <field name="view_mode">tree,form</field>
            <field name="search_view_id" ref="view_model_search"/>
        </record>
        <menuitem
            action="action_model_form" id="menu_action_model_form" sequence="5"
            parent="account.menu_configuration_misc"/>

        <!--
            # Payment Terms
        -->

        <record id="view_payment_term_line_tree" model="ir.ui.view">
            <field name="name">account.payment.term.line.tree</field>
            <field name="model">account.payment.term.line</field>
            <field name="type">tree</field>
            <field name="arch" type="xml">
                <tree string="Payment Term">
                    <field name="sequence"/>
                    <field name="name"/>
                    <field name="value"/>
                    <field name="value_amount"/>
                    <field name="days"/>
                    <field name="days2"/>
                </tree>
            </field>
        </record>


        <record id="view_payment_term_line_form" model="ir.ui.view">
            <field name="name">account.payment.term.line.form</field>
            <field name="model">account.payment.term.line</field>
            <field name="type">form</field>
            <field name="arch" type="xml">
                <form string="Payment Term" version="7.0">
                    <field name="name"/>
                    <field name="sequence"/>
                    <group>
                        <group string="Amount Computation">
                            <field name="value"/>
                            <field name="value_amount" attrs="{'readonly':[('value','=','balance')]}"/>
                        </group>
                        <group string="Due Date Computation">
                            <field name="days"/>
                            <field name="days2"/>
                        </group>
                    </group>

                    <separator string="Example"/>
                    <label string="At 14 net days 2 percent, remaining amount at 30 days end of month."/>
                    <group>
                        <label string="Line 1:" colspan="2"/>
                        <label string="  Valuation: Percent"/>
                        <label string="  Number of Days: 14"/>
                        <label string="  Value amount: 0.02"/>
                        <label string="  Day of the Month: 0"/>
                    </group>
                    <group>
                        <label string="Line 2:" colspan="2"/>
                        <label string="  Valuation: Balance"/>
                        <label string="  Number of Days: 30"/>
                        <label string="  Value amount: n.a"/>
                        <label string="  Day of the Month= -1"/>
                    </group>
                </form>
            </field>
        </record>

        <record id="view_payment_term_search" model="ir.ui.view">
            <field name="name">account.payment.term.search</field>
            <field name="model">account.payment.term</field>
            <field name="type">search</field>
            <field name="arch" type="xml">
                <search string="Payment Term">
                    <field name="name" string="Payment Term"/>
                    <field name="active"/>
                </search>
            </field>
        </record>

        <record id="view_payment_term_form" model="ir.ui.view">
            <field name="name">account.payment.term.form</field>
            <field name="model">account.payment.term</field>
            <field name="type">form</field>
            <field name="arch" type="xml">
                <form string="Payment Term" version="7.0">
                    <group>
                        <field name="name"/>
                        <field name="active"/>
                    </group>
                    <separator string="Description on Invoices"/>
                    <field name="note"/>
                    <separator string="Computation"/>
                    <field name="line_ids"/>
                </form>
            </field>
        </record>

        <record id="action_payment_term_form" model="ir.actions.act_window">
            <field name="name">Payment Terms</field>
            <field name="res_model">account.payment.term</field>
            <field name="view_type">form</field>
            <field name="view_mode">tree,form</field>
            <field name="search_view_id" ref="view_payment_term_search"/>
        </record>
        <menuitem action="action_payment_term_form"
            id="menu_action_payment_term_form" parent="menu_configuration_misc"/>

        <!--
        # Account Subscriptions
        -->

        <record id="view_subscription_line_form" model="ir.ui.view">
            <field name="name">account.subscription.line.form</field>
            <field name="model">account.subscription.line</field>
            <field name="type">form</field>
            <field name="arch" type="xml">
                <form string="Subscription lines" version="7.0">
                    <group>
                        <field name="date"/>
                        <field name="move_id"/>
                    </group>
                </form>
            </field>
        </record>

        <record id="view_subscription_line_tree" model="ir.ui.view">
            <field name="name">account.subscription.line.tree</field>
            <field name="model">account.subscription.line</field>
            <field name="type">tree</field>
            <field name="arch" type="xml">
                <tree string="Subscription lines">
                    <field name="date"/>
                    <field name="move_id"/>
                </tree>
            </field>
        </record>

        <record id="view_subscription_tree" model="ir.ui.view">
            <field name="name">account.subscription.tree</field>
            <field name="model">account.subscription</field>
            <field name="type">tree</field>
            <field name="arch" type="xml">
                <tree colors="blue:state == 'draft';gray:state == 'done';black:state == 'running'" string="Entry Subscription">
                    <field name="name"/>
                    <field name="model_id"/>
                    <field name="ref"/>
                    <field name="date_start"/>
                    <field name="state"/>
                </tree>
            </field>
        </record>

         <record id="view_subscription_search" model="ir.ui.view">
            <field name="name">account.subscription.search</field>
            <field name="model">account.subscription</field>
            <field name="type">search</field>
            <field name="arch" type="xml">
                <search string="Entry Subscription">
                    <group>
                        <field name="name" string="Account Subscription"/>
                        <separator orientation="vertical"/>
                        <field name="date_start"/>
                        <separator orientation="vertical"/>
                        <filter icon="terp-document-new" string="Draft" domain="[('state','=','draft')]" help="Draft Subscription"/>
                        <filter icon="terp-camera_test" string="Running" domain="[('state','=','running')]" help="Running Subscription"/>
                        <separator orientation="vertical"/>
                        <field name="model_id"/>
                    </group>
                    <newline/>
                    <group expand="0" string="Group By...">
                        <filter string="Model" icon="terp-folder-orange" domain="[]" context="{'group_by':'model_id'}"/>
                        <filter string="State" icon="terp-stock_effects-object-colorize" domain="[]" context="{'group_by':'state'}"/>
                    </group>
                </search>
            </field>
        </record>

        <record id="view_subscription_form" model="ir.ui.view">
            <field name="name">account.subscription.form</field>
            <field name="model">account.subscription</field>
            <field name="type">form</field>
            <field name="arch" type="xml">
                <form string="Recurring" version="7.0">
                    <header>
                        <button name="state_draft" states="done" string="Set to Draft" type="object"  icon="gtk-convert" />
                        <button name="compute" states="draft" string="Compute" type="object" icon="terp-stock_format-scientific" class="oe_highlight"/>
                        <button name="remove_line" states="running" string="Remove Lines" type="object" icon="gtk-remove" class="oe_highlight"/>
                        <field name="state" widget="statusbar" statusbar_visible="draft,running,done"/>
                    </header>
                    <sheet>
                        <group>
                            <group>
                                <field name="name"/>
                                <field name="model_id"/>
                                <field name="ref"/>
                            </group>
                            <group>
                                <field name="date_start"/>
                                <field name="period_type"/>
                                <field name="period_nbr"/>
                                <field name="period_total"/>
                            </group>
                        </group>
                        <separator string="Subscription Lines"/>
                        <field name="lines_id" widget="one2many_list"/>
                    </sheet>
                </form>
            </field>
        </record>
        <record id="action_subscription_form" model="ir.actions.act_window">
            <field name="name">Recurring Lines</field>
            <field name="res_model">account.subscription</field>
            <field name="view_type">form</field>
            <field name="view_mode">tree,form</field>
            <field name="search_view_id" ref="view_subscription_search"/>
            <field name="help">A recurring entry is a miscellaneous entry that occurs on a recurrent basis from a specific date, i.e. corresponding to the signature of a contract or an agreement with a customer or a supplier. With Define Recurring Entries, you can create such entries to automate the postings in the system.</field>
        </record>
        <menuitem
            name="Define Recurring Entries" action="action_subscription_form"
            id="menu_action_subscription_form" sequence="1"
            parent="account.menu_finance_recurrent_entries"/>

        <record id="action_subscription_form_running" model="ir.actions.act_window">
            <field name="name">Running Subscriptions</field>
            <field name="res_model">account.subscription</field>
            <field name="view_type">form</field>
            <field name="view_mode">tree,form</field>
            <field name="domain">[('state','=','running')]</field>
            <field name="filter" eval="True"/>
        </record>

        <record id="action_subscription_form_new" model="ir.actions.act_window">
            <field name="name">New Subscription</field>
            <field name="res_model">account.subscription</field>
            <field name="view_type">form</field>
            <field name="view_mode">form,tree</field>
            <field name="view_id" ref="view_subscription_form"/>
        </record>

        <record id="view_subscription_line_form_complete" model="ir.ui.view">
            <field name="name">account.subscription.line.form</field>
            <field name="model">account.subscription.line</field>
            <field name="type">form</field>
            <field eval="20" name="priority"/>
            <field name="arch" type="xml">
                <form string="Subscription lines" version="7.0">
                    <group col="4">
                        <field name="subscription_id"/>
                        <field name="date"/>
                        <field name="move_id"/>
                    </group>
                </form>
            </field>
        </record>

        <record id="action_move_line_tree1" model="ir.actions.act_window">
            <field name="name">Journal Items</field>
            <field name="res_model">account.move.line</field>
            <field name="view_type">form</field>
            <field name="view_mode">tree,form</field>
            <field name="domain">[('account_id','child_of', [active_id]),('state','&lt;&gt;','draft')]</field>
            <field name="context">{'account_id':active_id}</field>
        </record>

        <record id="view_move_line_tax_tree" model="ir.ui.view">
            <field name="name">account.move.line.tax.tree</field>
            <field name="model">account.move.line</field>
            <field name="type">tree</field>
            <field eval="4" name="priority"/>
            <field name="arch" type="xml">
                <tree colors="red:state == 'draft';black:state == 'valid'" string="Journal Items">
                    <field name="date"/>
                    <field name="move_id"/>
                    <field name="statement_id" string="St."/>
                    <field name="name"/>
                    <field name="partner_id"/>
                    <field name="account_id"/>
                    <field name="tax_code_id"/>
                    <field name="tax_amount"/>
                    <field name="debit" sum="Total debit"/>
                    <field name="credit" sum="Total credit"/>
                    <field name="account_tax_id"/>
                    <field name="analytic_account_id" domain="[('parent_id','!=',False)]" groups="analytic.group_analytic_accounting"/>
                    <field name="state"/>
                </tree>
            </field>
        </record>

        <record id="action_tax_code_line_open" model="ir.actions.act_window">
            <field name="name">Journal Items</field>
            <field name="res_model">account.move.line</field>
            <field name="view_type">form</field>
            <field name="view_mode">tree,form</field>
            <field name="view_id" ref="view_move_line_tax_tree"/>
            <field name="domain">[('tax_code_id','child_of',active_id),('state','&lt;&gt;','draft')]</field>
        </record>
        <record id="ir_open_tax_move_line" model="ir.values">
            <field name="key2">tree_but_open</field>
            <field name="model">account.tax.code</field>
            <field name="name">Tax Details</field>
            <field eval="'ir.actions.act_window,%d'%action_tax_code_line_open" name="value"/>
        </record>


        <!--
    # Admin config
    -->

        <act_window
           id="act_account_journal_2_account_bank_statement"
           name="Bank statements"
           context="{'search_default_journal_id': active_id, 'default_journal_id': active_id}"
           res_model="account.bank.statement"
           src_model="account.journal"/>

        <act_window
           id="act_account_journal_2_account_move_line"
           name="Journal Items"
           context="{'search_default_journal_id':active_id, 'default_journal_id': active_id}"
           res_model="account.move.line"
           src_model="account.journal"/>

        <act_window
            context="{'search_default_reconcile_id':False, 'search_default_partner_id':[active_id], 'default_partner_id': active_id}"
            domain="[('account_id.reconcile', '=', True),('account_id.type', 'in', ['receivable', 'payable'])]"
            id="act_account_partner_account_move_all"
            name="Receivables &amp; Payables"
            res_model="account.move.line"
            src_model="res.partner"/>

        <act_window context="{'search_default_partner_id':[active_id], 'default_partner_id': active_id}" id="act_account_partner_account_move" name="Journal Items" res_model="account.move.line" src_model="res.partner" groups="account.group_account_user"/>

        <record id="view_account_addtmpl_wizard_form" model="ir.ui.view">
            <field name="name">Create Account</field>
            <field name="model">account.addtmpl.wizard</field>
            <field name="type">form</field>
            <field name="arch" type="xml">
                <form string="Create Account" version="7.0">
                    <header>
                        <button icon="gtk-ok" name="action_create" string="Add" type="object" class="oe_highlight"  />
                    </header>
                    <separator col="4" colspan="4" string="Create an Account Based on this Template"/>
                    <field name="cparent_id"/>
                </form>
            </field>
        </record>

        <act_window domain="[]" id="action_account_addtmpl_wizard_form"
            name="Create Account"
            target="new"
            res_model="account.addtmpl.wizard"
            context="{'tmpl_ids': active_id}"
            src_model="account.account.template"
            view_type="form" view_mode="form"/>

        <!-- Account Templates -->
        <menuitem
            id="account_template_folder"
            name="Templates"
            parent="menu_finance_accounting"
            groups="base.group_multi_company"/>
        <menuitem
            id="account_template_taxes"
            name="Taxes"
            parent="account_template_folder"
            sequence="2"/>
        <menuitem
            id="account_template_accounts"
            name="Accounts"
            parent="account_template_folder"
            sequence="1"/>


        <record id="view_account_template_form" model="ir.ui.view">
            <field name="name">account.account.template.form</field>
            <field name="model">account.account.template</field>
            <field name="type">form</field>
            <field name="arch" type="xml">
                <form string="Account Template" version="7.0">
                    <notebook>
                        <page string="General Information">
                            <group col="4">
                                <field name="name"/>
                                <field name="code"/>
                                <newline/>
                                <field name="parent_id"/>
                                <field name="shortcut"/>
                                <field name="type"/>
                                <field name="user_type"/>

                                <field name="currency_id"/>
                                <field name="reconcile"/>
                                <field name="chart_template_id"/>
                            </group>
                            <separator string="Default Taxes"/>
                            <field name="tax_ids"/>
                        </page>
                        <page string="Notes">
                            <field name="note"/>
                        </page>
                    </notebook>
                </form>
            </field>
        </record>

        <record id="view_account_template_tree" model="ir.ui.view">
            <field name="name">account.account.template.tree</field>
            <field name="model">account.account.template</field>
            <field name="type">tree</field>
            <field name="arch" type="xml">
                <tree string="Account Template">
                    <field name="code"/>
                    <field name="name"/>
                    <field name="type" invisible="1"/>
                    <field name="user_type" invisible="1"/>
                </tree>
            </field>
        </record>

        <record id="view_account_template_search" model="ir.ui.view">
            <field name="name">account.account.template.search</field>
            <field name="model">account.account.template</field>
            <field name="type">search</field>
            <field name="arch" type="xml">
                <search string="Search Account Templates">
                    <group>
                        <field name="name" filter_domain="['|', ('name','ilike',self), ('code','ilike',self)]" string="Account Template"/>
                        <separator orientation="vertical"/>
                        <filter icon="terp-sale" string="Receivale Accounts" domain="[('type','=','receivable')]"/>
                        <filter icon="terp-purchase" string="Payable Accounts" domain="[('type','=','payable')]"/>
                        <separator orientation="vertical"/>
                        <field name="parent_id"/>
                        <field name="user_type"/>
                        <field name="type"/>
                    </group>
                    <newline/>
                    <group expand="0" string="Group By...">
                        <filter string="Internal Type" icon="terp-stock_symbol-selection" domain="[]" context="{'group_by':'type'}"/>
                        <filter string="Account Type" icon="terp-stock_symbol-selection" domain="[]" context="{'group_by':'user_type'}"/>
                   </group>
                </search>
            </field>
        </record>

        <record id="action_account_template_form" model="ir.actions.act_window">
            <field name="name">Account Templates</field>
            <field name="res_model">account.account.template</field>
            <field name="view_type">form</field>
            <field name="view_mode">tree,form</field>
            <field name="search_view_id" ref="view_account_template_search"/>
        </record>

        <menuitem action="action_account_template_form" id="menu_action_account_template_form" parent="account_template_accounts"/>

        <!-- Chart of Accounts Templates -->

        <record id="view_account_chart_template_form" model="ir.ui.view">
            <field name="name">account.chart.template.form</field>
            <field name="model">account.chart.template</field>
            <field name="type">form</field>
            <field name="arch" type="xml">
                <form string="Chart of Accounts Template" version="7.0">
                    <group col="4">
                        <field name="name"/>
                        <field name="account_root_id" attrs="{'required': [('parent_id', '=', False)]}"/>
                        <field name="bank_account_view_id" attrs="{'required': [('parent_id', '=', False)]}"/>
                        <field name="tax_code_root_id" attrs="{'required': [('parent_id', '=', False)]}"/>
                        <field name="parent_id" />
                        <!--<field name="code_digits" />-->
                        <field name="visible" />
                        <field name="complete_tax_set" />
                    </group>
                    <field name="tax_template_ids" colspan="4" readonly="1" nolabel="1"/>
                    <separator string="Properties" colspan="4"/>
                    <group col="4">
                        <field name="property_account_receivable" domain="[('id', 'child_of', [account_root_id])]"/>
                        <field name="property_account_payable" domain="[('id', 'child_of', [account_root_id])]"/>
                        <field name="property_account_expense_categ" domain="[('id', 'child_of', [account_root_id])]"/>
                        <field name="property_account_income_categ" domain="[('id', 'child_of', [account_root_id])]" />
                        <field name="property_account_expense" domain="[('id', 'child_of', [account_root_id])]"/>
                        <field name="property_account_income" domain="[('id', 'child_of', [account_root_id])]"/>
                        <field name="property_account_income_opening" domain="[('id', 'child_of', [account_root_id])]"/>
                        <field name="property_account_expense_opening" domain="[('id', 'child_of', [account_root_id])]"/>
                        <field name="property_reserve_and_surplus_account" />
                    </group>
                </form>
            </field>
        </record>
        <record id="view_account_chart_template_seacrh" model="ir.ui.view">
            <field name="name">account.chart.template.search</field>
            <field name="model">account.chart.template</field>
            <field name="type">search</field>
            <field name="arch" type="xml">
                <search string="Search Chart of Account Templates">
                    <group>
                        <field name="name" string="Account Template"/>
                        <separator orientation="vertical"/>
                        <field name="account_root_id"/>
                        <field name="bank_account_view_id"/>
                    </group>
                    <newline/>
                    <group expand="0" string="Group By...">
                        <filter string="Root Account" icon="terp-folder-orange" domain="[]" context="{'group_by':'account_root_id'}"/>
                        <filter string="Bank Account" icon="terp-folder-orange" domain="[]" context="{'group_by':'bank_account_view_id'}"/>
                        <separator orientation="vertical"/>
                        <filter string="Receivable Account" icon="terp-sale" domain="[]" context="{'group_by':'property_account_receivable'}"/>
                        <filter string="Payable Account" icon="terp-purchase" domain="[]" context="{'group_by':'property_account_payable'}"/>
                        <separator orientation="vertical"/>
                        <filter string="Income Account" icon="terp-sale" domain="[]" context="{'group_by':'property_account_income_categ'}"/>
                        <filter string="Expense Account" icon="terp-purchase" domain="[]" context="{'group_by':'property_account_expense_categ'}"/>
                    </group>
                </search>
            </field>
        </record>
        <record id="view_account_chart_template_tree" model="ir.ui.view">
            <field name="name">account.chart.template.tree</field>
            <field name="model">account.chart.template</field>
            <field name="type">tree</field>
            <field name="arch" type="xml">
                <tree string="Chart of Accounts Template">
                    <field name="name"/>
                    <field name="account_root_id"/>
                    <field name="tax_code_root_id"/>
                    <field name="bank_account_view_id"/>
                    <field name="property_account_receivable" invisible="1"/>
                    <field name="property_account_payable" invisible="1"/>
                    <field name="property_account_expense_categ" invisible="1"/>
                    <field name="property_account_income_categ" invisible="1"/>
                </tree>
            </field>
        </record>
        <record id="action_account_chart_template_form" model="ir.actions.act_window">
            <field name="name">Chart of Accounts Templates</field>
            <field name="res_model">account.chart.template</field>
            <field name="view_type">form</field>
            <field name="view_mode">tree,form</field>
        </record>

        <menuitem action="action_account_chart_template_form" id="menu_action_account_chart_template_form" parent="account_template_accounts" sequence="1"/>

        <!-- Account Tax Templates -->

        <record id="view_account_tax_template_form" model="ir.ui.view">
            <field name="name">account.tax.template.form</field>
            <field name="model">account.tax.template</field>
            <field name="type">form</field>
            <field name="arch" type="xml">
                <form string="Account Tax Template" version="7.0">
                    <group col="4">
                        <field name="name"/>
                        <field name="description"/>
                        <field name="chart_template_id"/>
                        <field name="type"/>
                        <field name="type_tax_use"/>
                        <field name="price_include"/>
                    </group>
                    <notebook>
                        <page string="Tax Definition">
                            <group col="4">
                                <field name="applicable_type"/>
                                <field name="amount" attrs="{'readonly':[('type','=','none'),('type','=','code')]}"/>
                                <field name="include_base_amount"/>
                                <field name="domain"/>
                                <newline/>
                                <field name="account_collected_id"/>
                                <label colspan="2" string="Keep empty to use the income account"/>
                                <field name="account_paid_id"/>
                                <label colspan="2" string="Keep empty to use the expense account"/>
                                <field name="child_depend"/>
                                <field name="sequence"/>
                            </group>
                        </page>
                        <page string="Tax Declaration">
                            <group col="4">
                                <separator colspan="4" string="Invoices"/>
                                <field name="base_code_id"/>
                                <field name="base_sign"/>
                                <field name="tax_code_id"/>
                                <field name="tax_sign"/>

                                <separator colspan="4" string="Credit Notes"/>
                                <field name="ref_base_code_id"/>
                                <field name="ref_base_sign"/>
                                <field name="ref_tax_code_id"/>
                                <field name="ref_tax_sign"/>
                            </group>
                        </page>
                        <page string="Special Computation">
                            <separator string="Compute Code (if type=code)"/>
                            <field name="python_compute" attrs="{'readonly':[('type','!=','code')]}"/>
                            <separator string="Compute Code for Taxes Included Prices"/>
                            <field name="python_compute_inv"/>
                            <separator string="Applicable Code (if type=code)"/>
                            <field name="python_applicable" attrs="{'readonly':[('applicable_type','=','true')]}"/>
                        </page>
                    </notebook>
                </form>
            </field>
        </record>
        <record id="view_account_tax_template_tree" model="ir.ui.view">
            <field name="name">account.tax.template.tree</field>
            <field name="model">account.tax.template</field>
            <field name="type">tree</field>
            <field name="arch" type="xml">
                <tree string="Account Tax Template">
                    <field name="name" />
                    <field name="description"/>
                </tree>
            </field>
        </record>
        <record id="view_account_tax_template_search" model="ir.ui.view">
            <field name="name">account.tax.template.search</field>
            <field name="model">account.tax.template</field>
            <field name="type">search</field>
            <field name="arch" type="xml">
                <search string="Search Tax Templates">
                    <group>
                        <field name="name" filter_domain="['|', ('name','ilike',self), ('description','ilike',self)]" string="Tax Template"/>
                        <separator orientation="vertical"/>
                        <filter icon="terp-sale" string="Sale" domain="[('type_tax_use','=','sale')]" help="Taxes used in Sales"/>
                        <filter icon="terp-purchase" string="Purchase" domain="[('type_tax_use','=','purchase')]" help="Taxes used in Purchases"/>
                        <separator orientation="vertical"/>
                        <field name="chart_template_id"/>
                    </group>
                </search>
            </field>
        </record>

        <record id="action_account_tax_template_form" model="ir.actions.act_window">
            <field name="name">Tax Templates</field>
            <field name="res_model">account.tax.template</field>
            <field name="view_type">form</field>
            <field name="view_mode">tree,form</field>
            <field name="search_view_id" ref="view_account_tax_template_search"/>
        </record>

        <menuitem action="action_account_tax_template_form" id="menu_action_account_tax_template_form" parent="account_template_taxes" sequence="13"/>

        <!-- Account Tax Code Templates -->
        <record id="view_tax_code_template_tree" model="ir.ui.view">
            <field name="name">account.tax.code.template.tree</field>
            <field name="model">account.tax.code.template</field>
            <field name="type">tree</field>
            <field name="field_parent">child_ids</field>
            <field name="arch" type="xml">
                <tree string="Account Tax Code Template" toolbar="1">
                    <field name="name"/>
                    <field name="code"/>
                    <field name="parent_id" invisible="1"/>
                </tree>
            </field>
        </record>

        <record id="view_tax_code_template_search" model="ir.ui.view">
            <field name="name">account.tax.code.template.search</field>
            <field name="model">account.tax.code.template</field>
            <field name="type">search</field>
            <field name="arch" type="xml">
                <search string="Search tax template">
                    <group>
                        <field name="name" filter_domain="['|', ('name','ilike',self), ('code','ilike',self)]" string="Tax Template"/>
                        <field name="parent_id"/>
                    </group>
                    <newline/>
                    <group expand="0" string="Group By...">
                        <filter string="Parent Code" icon="terp-folder-orange" domain="[]" context="{'group_by':'parent_id'}"/>
                    </group>
                </search>
            </field>
        </record>

        <record id="view_tax_code_template_form" model="ir.ui.view">
            <field name="name">account.tax.code.template.form</field>
            <field name="model">account.tax.code.template</field>
            <field name="type">form</field>
            <field name="arch" type="xml">
                <form string="Account Tax Code Template" version="7.0">
                    <group col="4">
                        <field name="name"/>
                        <field name="code"/>
                        <field name="parent_id"/>
                        <field name="sign"/>
                    </group>
                    <separator string="Description"/>
                    <field name="info"/>
                </form>
            </field>
        </record>

        <record id="action_account_tax_code_template_form" model="ir.actions.act_window">
            <field name="name">Tax Code Templates</field>
            <field name="res_model">account.tax.code.template</field>
            <field name="view_type">form</field>
            <field name="view_mode">tree,form</field>
            <field name="search_view_id" ref="view_tax_code_template_search"/>
        </record>
        <menuitem action="action_account_tax_code_template_form" id="menu_action_account_tax_code_template_form" parent="account_template_taxes" sequence="14"/>


        <!--  Wizard for Multi Charts of Accounts -->

        <record id="view_wizard_multi_chart" model="ir.ui.view">
            <field name="name">Set Your Accounting Options</field>
            <field name="model">wizard.multi.charts.accounts</field>
            <field name="type">form</field>
            <field name="inherit_id" ref="base.res_config_view_base"/>
            <field name="arch" type="xml">
                <form position="attributes" version="7.0">
                    <attribute name="string">Accounting Application Configuration</attribute>
                </form>
                <group string="res_config_contents" position="replace">
                    <field name="only_one_chart_template" invisible="1"/>
                    <field name="complete_tax_set" invisible="1"/>
                    <div groups="base.group_multi_company">
                        <label for="company_id"/>
                        <field name="company_id" widget="selection"/> <!-- we assume that this wizard will be run only by administrators and as this field may cause problem if hidden (because of the default company of the user removed from the selection because already configured), we simply choosed to remove the group "multi company" of it -->
                    </div>
                    <group>
                        <div attrs="{'invisible': [('only_one_chart_template','=',True)]}">
                            <label for="chart_template_id"/>
                            <field name="chart_template_id" widget="selection" on_change="onchange_chart_template_id(chart_template_id)" domain="[('visible','=', True)]"/>
                        </div>
                        <newline/>
                        <group groups="account.group_account_user">
                            <field name="code_digits"/>
                        </group>
                        <group>
                            <field name="sale_tax" attrs="{'invisible': [('complete_tax_set', '!=', True)]}" domain="[('chart_template_id', '=', chart_template_id),('parent_id','=',False),('type_tax_use','in',('sale','all'))]"/>
                            <label for="sale_tax_rate" string="Sale Tax" attrs="{'invisible': [('complete_tax_set', '=', True)]}"/>
                            <div attrs="{'invisible': [('complete_tax_set', '=', True)]}">
                                <field name="sale_tax_rate" class="oe_inline" on_change="onchange_tax_rate(sale_tax_rate)"/> %%
                            </div>
                            <field name="purchase_tax" attrs="{'invisible': [('complete_tax_set', '!=', True)]}" domain="[('chart_template_id', '=', chart_template_id),('parent_id','=',False),('type_tax_use','in',('purchase', 'all'))]"/>
                            <label for="purchase_tax_rate" string="Purchase Tax" attrs="{'invisible': [('complete_tax_set', '=', True)]}"/>
                            <div attrs="{'invisible': [('complete_tax_set', '=', True)]}">
                                <field name="purchase_tax_rate" class="oe_inline"/> %%
                            </div>
                        </group>
                    </group>
                    <div groups="account.group_account_user">
                        <label for="bank_accounts_id" string="Bank Information"/>
                        <field name="bank_accounts_id">
                            <tree editable="bottom">
                                <field name="acc_name"/>
                                <field name="account_type"/>
                                <field name="currency_id" widget="selection"/>
                            </tree>
                        </field>
                    </div>
                </group>
            </field>
        </record>

        <record id="action_wizard_multi_chart" model="ir.actions.act_window">
            <field name="name">Set Your Accounting Options</field>
            <field name="type">ir.actions.act_window</field>
            <field name="res_model">wizard.multi.charts.accounts</field>
            <field name="view_id" ref="view_wizard_multi_chart"/>
            <field name="view_type">form</field>
            <field name="view_mode">form</field>
            <field name="target">new</field>
        </record>
        <record id="ir_actions_server_action_wizard_multi_chart" model="ir.actions.server">
            <field name="type">ir.actions.server</field>
            <field name="condition">True</field>
            <field name="state">code</field>
            <field name="model_id" ref="base.model_ir_actions_todo"/>
            <field eval="5" name="sequence"/>
            <field name="code">
# check for unconfigured companies
account_installer_obj = self.pool.get('account.installer')
account_installer_obj.check_unconfigured_cmp(cr, uid, context=context)
action_ids = []
# fetch the act_window actions related to chart of account configuration
# we use ir.actions.todo to enable the possibility for other modules to insert their own
# wizards during the configuration process
ref = self.pool.get('ir.model.data').get_object_reference(cr, uid, 'account', 'action_wizard_multi_chart')
if ref:
    action_ids += [ref[1]]
ref = self.pool.get('ir.model.data').get_object_reference(cr, uid, 'account', 'action_account_configuration_installer')
if ref:
    action_ids += [ref[1]]
todo_ids = pool.get('ir.actions.todo').search(cr, uid, [('action_id', 'in', action_ids)], context=context)
pool.get('ir.actions.todo').write(cr, uid, todo_ids, {'state':'open'}, context=context)
action = pool.get('res.config').next(cr, uid, [], context)
</field>
           <field name="name">New Company Financial Setting</field>
        </record>

        <record id="account_account_graph" model="ir.ui.view">
            <field name="name">account.account.graph</field>
            <field name="model">account.account</field>
            <field name="type">graph</field>
            <field name="arch" type="xml">
                <graph string="Account Statistics" type="bar">
                    <field name="name"/>
                    <field name="balance" operator="+"/>
                </graph>
            </field>
         </record>

         <!-- Fiscal Position Templates -->

        <record id="view_account_position_template_search" model="ir.ui.view">
            <field name="name">account.fiscal.position.template.search</field>
            <field name="model">account.fiscal.position.template</field>
            <field name="type">search</field>
            <field name="arch" type="xml">
                <search string="Fiscal Position">
                    <field name="name" string="Fiscal Position Template"/>
                </search>
            </field>
        </record>

        <record id="view_account_position_template_form" model="ir.ui.view">
            <field name="name">account.fiscal.position.template.form</field>
            <field name="model">account.fiscal.position.template</field>
            <field name="type">form</field>
            <field name="arch" type="xml">
                <form string="Fiscal Position Template" version="7.0">
                    <group col="4">
                        <field name="name"/>
                        <field name="chart_template_id"/>
                    </group>
                    <field name="tax_ids">
                        <tree string="Taxes Mapping" editable="bottom">
                            <field name="tax_src_id" domain="[('parent_id','=',False)]"/>
                            <field name="tax_dest_id" domain="[('parent_id','=',False)]"/>
                        </tree>
                        <form string="Taxes Mapping" version="7.0">
                            <field name="tax_src_id" domain="[('parent_id','=',False)]"/>
                            <field name="tax_dest_id" domain="[('parent_id','=',False)]"/>
                        </form>
                    </field>
                    <field name="account_ids">
                        <tree string="Accounts Mapping" editable="bottom">
                            <field name="account_src_id"/>
                            <field name="account_dest_id"/>
                        </tree>
                        <form string="Accounts Mapping" version="7.0">
                            <field name="account_src_id"/>
                            <field name="account_dest_id"/>
                        </form>
                    </field>
                </form>
            </field>
        </record>
        <record id="view_account_position_template_tree" model="ir.ui.view">
            <field name="name">account.fiscal.position.template.tree</field>
            <field name="model">account.fiscal.position.template</field>
            <field name="type">tree</field>
            <field name="arch" type="xml">
                <tree string="Fiscal Position">
                    <field name="name"/>
                </tree>
            </field>
        </record>

        <record id="action_account_fiscal_position_template_form" model="ir.actions.act_window">
            <field name="name">Fiscal Position Templates</field>
            <field name="res_model">account.fiscal.position.template</field>
            <field name="view_type">form</field>
            <field name="view_mode">tree,form</field>
            <field name="search_view_id" ref="view_account_position_template_search"/>
        </record>

        <menuitem
            action="action_account_fiscal_position_template_form"
            id="menu_action_account_fiscal_position_form_template"
            parent="account_template_taxes" sequence="20"/>

        <!-- Cash Statement -->
        <record id="view_cash_statement_tree" model="ir.ui.view">
            <field name="name">account.bank.statement.tree</field>
            <field name="model">account.bank.statement</field>
            <field name="type">tree</field>
            <field name="arch" type="xml">
                <tree colors="red:balance_end_real!=balance_end;blue:state=='draft' and (balance_end_real==balance_end);black:state == 'open'" string="Statement">
                    <field name="name"/>
                    <field name="date"/>
                    <field name="period_id"/>
                    <field name="journal_id"/>
                    <field name="balance_start"/>
                    <field name="balance_end_real"/>
                    <field name="balance_end" invisible="1" />
                    <field name="state"/>
                </tree>
            </field>
        </record>

        <record id="view_bank_statement_form2" model="ir.ui.view">
            <field name="name">account.bank.statement.form</field>
            <field name="model">account.bank.statement</field>
            <field name="type">form</field>
            <field name="arch" type="xml">
                <form version="7.0">
                <header>
                    <button name="button_confirm_cash" states="open" string="Close CashBox" type="object" class="oe_highlight"/>
                    <button name="button_open" states="draft" string="Open CashBox" type="object" class="oe_highlight"/>
                    <button name="button_cancel" states="confirm,open" string="Cancel" type="object" groups="base.group_extended"/>
                    <field name="state" widget="statusbar" nolabel="1" statusbar_visible="draft,confirm"/>
                </header>
                <sheet string="Statement">
                    <label for="name" class="oe_edit_only"/>
                    <h1><field name="name" class="oe_inline"/>-<field name="period_id" class="oe_inline"/></h1>
                    <label for="journal_id" class="oe_edit_only"/>
                    <h2>
                        <field name="journal_id" on_change="onchange_journal_id(journal_id)" widget="selection"/>	
                    </h2>
                    <group>
                        <group>
                            <field name="user_id" readonly="1" string="Responsible"/>
                            <field name="total_entry_encoding"/>
                            <field name='company_id' widget="selection" groups="base.group_multi_company" />     
                        </group>
                        <group>
                            <field name="date" attrs="{'readonly':[('state','!=','draft')]}"  on_change="onchange_date(date, company_id)"/>
                            <field name="closing_date" readonly="1"/>
                            <field name="currency" invisible="1"/>
                        </group>
                    </group>
                    <notebook>
                        <page string="Cash Transactions" attrs="{'invisible': [('state','=','draft')]}">
                            <field name="line_ids" context="{'date':date}">
                                <tree editable="bottom" string="Statement lines">
                                    <field name="sequence" invisible="1"/>
                                    <field name="date"/>
                                    <field name="name"/>
                                    <field name="ref"/>
                                    <field name="partner_id" on_change="onchange_partner_id(partner_id)"/>
                                    <field name="type" on_change="onchange_type(partner_id, type)"/>
                                    <field domain="[('journal_id','=',parent.journal_id), ('company_id', '=', parent.company_id)]" name="account_id"/>
                                    <field name="analytic_account_id" domain="[('company_id', '=', parent.company_id), ('type', '&lt;&gt;', 'view')]" groups="analytic.group_analytic_accounting" />
                                    <field name="amount"/>
                                </tree>
                                <form string="Statement lines" version="7.0">
                                    <group col="4">
                                        <field name="date"/>
                                        <field name="name"/>
                                        <field name="ref"/>
                                        <field name="partner_id" on_change="onchange_partner_id(partner_id)"/>
                                        <field name="type" on_change="onchange_type(partner_id, type)"/>
                                        <field domain="[('journal_id', '=', parent.journal_id), ('type', '&lt;&gt;', 'view'), ('company_id', '=', parent.company_id)]" name="account_id"/>
                                        <field name="analytic_account_id" domain="[('company_id', '=', parent.company_id), ('type', '&lt;&gt;', 'view')]" groups="analytic.group_analytic_accounting" />
                                        <field name="amount"/>
                                        <field name="sequence"/>
                                    </group>
                                    <separator string="Notes"/>
                                    <field name="note"/>
                                </form>
                            </field>
                        </page>
<<<<<<< HEAD
                        <page string="CashBox">
                            <group>
                                <group>
                                    <group string="Opening Operations">
                                        <field name="starting_details_ids" attrs="{'readonly':[('state','!=','draft')]}" nolabel="1">
	                                        <tree string = "Opening Balance" editable="bottom">
	                                            <field name="pieces"/>
	                                            <field name="number" on_change="on_change_sub(pieces,number, parent.balance_end)"/>
	                                            <field name="subtotal" sum="Total"/>
	                                        </tree>
	                                        <form string = "Opening Balance" version="7.0">
	                                            <field name="pieces"/>
	                                            <field name="number" on_change="on_change_sub(pieces,number, parent.balance_end)"/>
	                                            <field name="subtotal"/>
	                                        </form>
                                        </field>
                                    </group> 
                                    <group class="oe_subtotal_footer oe_right">
                                        <field name="balance_start" readonly="1" string="Total"/>
                                        <field name="total_entry_encoding"/>
                                    </group>
                                </group>
                                <group>
                                    <group  string="Closing Operations">
                                        <field name="ending_details_ids" attrs="{'readonly':[('state','!=','open')]}" nolabel="1">
                                            <tree string = "Closing Balance" editable="bottom">
                                                <field name="pieces"/>
                                                <field name="number" on_change="on_change_sub(pieces,number, parent.balance_end)"/>
                                                <field name="subtotal" sum="Total"/>
                                            </tree>
		                                    <form string = "Closing Balance" version="7.0">
		                                        <field name="pieces"/>
		                                        <field name="number" on_change="on_change_sub(pieces,number, parent.balance_end)"/>
		                                        <field name="subtotal"/>
		                                    </form>
                                        </field>
                                    </group>  
	                                <group class="oe_subtotal_footer oe_right">
	                                    <field name="balance_end" />
	                                    <field name="balance_end_cash"/>
	                                </group>
                                </group> 
=======
                        <page string="Cash Control">
                            <group col="2" expand="1">
                                <field name="opening_details_ids" nolabel="1" colspan="4" attrs="{'invisible' : [('state', '!=', 'draft')]}">
                                    <tree string="Opening Cashbox Lines" editable="bottom">
                                        <field name="pieces"/>
                                        <field name="number_opening" string="Opening Unit Numbers" on_change="on_change_sub_opening(pieces, number_opening, parent.balance_end)"/>
                                        <field name="subtotal_opening" string="Opening Subtotal"/>
                                    </tree>
                                </field>
                                <field name="closing_details_ids" nolabel="1" colspan="4" attrs="{'invisible' : [('state', '=', 'draft')]}">
                                    <tree string="Closing Cashbox Lines" editable="bottom">
                                        <field name="pieces" readonly="1" />
                                        <field name="number_opening" string="Opening Unit Numbers" readonly="1" />
                                        <field name="subtotal_opening" string="Opening Subtotal" readonly="1" />

                                        <field name="number_closing" string="Closing Unit Numbers" on_change="on_change_sub_closing(pieces, number_closing, parent.balance_end)"/>
                                        <field name="subtotal_closing" string="Closing Subtotal"/>
                                    </tree>
                                </field>
>>>>>>> 2a89c607
                            </group>
                        </page>
                        <page string="Journal Entries" attrs="{'invisible': [('state','!=','confirm')]}">
                            <field name="move_line_ids" string="Journal Entries"/>
                        </page>
                    </notebook>
<<<<<<< HEAD
=======
                    <group col="6" colspan="4">
                        <group col="2" colspan="2">
                            <separator string="Opening Balance" colspan="4"/>
                            <field name="balance_start" readonly="1" string="Opening Cash Control"/>
                            <field name="last_closing_balance" readonly="1" string="Last Closing Balance" />
                            <field name="total_entry_encoding" />
                        </group>
                        <group string="Closing Balance">
                            <field name="balance_end"/>
                        </group>
                    </group>
>>>>>>> 2a89c607
                </sheet>
                </form>
            </field>
        </record>
        <record id="account_cash_statement_graph" model="ir.ui.view">
            <field name="name">account.bank.statement.graph</field>
            <field name="model">account.bank.statement</field>
            <field name="type">graph</field>
            <field name="arch" type="xml">
                <graph string="Account Statistics" type="bar">
                    <field name="date"/>
                    <field name="balance_start" operator="+"/>
                    <field name="balance_end" operator="+"/>
                </graph>
            </field>
         </record>
        <record id="action_view_bank_statement_tree" model="ir.actions.act_window">
            <field name="name">Cash Registers</field>
            <field name="type">ir.actions.act_window</field>
            <field name="res_model">account.bank.statement</field>
            <field name="view_type">form</field>
            <field name="view_mode">tree,form,graph</field>
            <field name="view_id" ref="view_cash_statement_tree"/>
            <field name="search_view_id" ref="view_account_bank_statement_filter"/>
            <field name="domain">[('journal_id.type', '=', 'cash')]</field>
            <field name="context">{'journal_type':'cash'}</field>
            <field name="help">A Cash Register allows you to manage cash entries in your cash journals. This feature provides an easy way to follow up cash payments on a daily basis. You can enter the coins that are in your cash box, and then post entries when money comes in or goes out of the cash box.</field>
        </record>
        <record model="ir.actions.act_window.view" id="act_cash_statement1_all">
            <field name="sequence" eval="1"/>
            <field name="view_mode">tree</field>
            <field name="view_id" ref="view_cash_statement_tree"/>
            <field name="act_window_id" ref="action_view_bank_statement_tree"/>
        </record>
        <record model="ir.actions.act_window.view" id="act_cash_statement2_all">
            <field name="sequence" eval="1"/>
            <field name="view_mode">form</field>
            <field name="view_id" ref="view_bank_statement_form2"/>
            <field name="act_window_id" ref="action_view_bank_statement_tree"/>
        </record>
        <record model="ir.actions.act_window.view" id="act_cash_statement3_all">
            <field name="sequence" eval="1"/>
            <field name="view_mode">graph</field>
            <field name="view_id" ref="account_cash_statement_graph"/>
            <field name="act_window_id" ref="action_view_bank_statement_tree"/>
        </record>
        <menuitem action="action_view_bank_statement_tree" id="journal_cash_move_lines"
            parent="menu_finance_bank_and_cash"/>

        <menuitem id="menu_account_customer" name="Customers"
            parent="menu_finance_receivables"
            action="base.action_partner_customer_form" sequence="100"/>

        <menuitem id="menu_account_supplier" name="Suppliers"
            parent="menu_finance_payables"
            action="base.action_partner_supplier_form" sequence="100"/>

        <!--
            Account Reports
        -->

        <record id="view_account_financial_report_form" model="ir.ui.view">
            <field name="name">account.financial.report.form</field>
            <field name="model">account.financial.report</field>
            <field name="type">form</field>
            <field name="arch" type="xml">
                <form string="Account Report" version="7.0">
                    <group col="4">
                        <field name="name"/>
                        <field name="parent_id"/>
                        <field name="sequence"/>
                        <field name="type"/>
                        <field name="sign"/>
                        <field name="style_overwrite"/>
                    </group>
                    <notebook>
                        <page string="Report">
                            <group>
                                <field name="display_detail" attrs="{'invisible': [('type','not in',['accounts','account_type'])]}"/>
                                <field name="account_report_id" attrs="{'invisible': [('type', '!=', 'account_report')]}"/>
                            </group>
                            <field name="account_ids" attrs="{'invisible': [('type', '!=', 'accounts')]}"/>
                            <field name="account_type_ids" attrs="{'invisible': [('type', '!=', 'account_type')]}"/>
                        </page>
                    </notebook>
                </form>
            </field>
        </record>

        <record id="view_account_financial_report_tree" model="ir.ui.view">
            <field name="name">account.financial.report.tree</field>
            <field name="model">account.financial.report</field>
            <field name="type">tree</field>
            <field name="arch" type="xml">
                <tree string="Account Report">
                    <field name="name"/>
                    <field name="parent_id" invisible="1"/>
                    <field name="type"/>
                    <field name="account_report_id"/>
                </tree>
            </field>
        </record>

        <record id="view_account_financial_report_search" model="ir.ui.view">
            <field name="name">account.financial.report.search</field>
            <field name="model">account.financial.report</field>
            <field name="type">search</field>
            <field name="arch" type="xml">
                <search string="Account Report">
                    <group>
                        <field name="name" string="Account Report"/>
                        <separator orientation="vertical"/>
                        <field name="account_report_id"/>
                        <field name="type"/>
                    </group>
                    <newline/>
                    <group expand="0" string="Group By...">
                        <filter string="Parent Report" icon="terp-folder-orange" domain="" context="{'group_by':'parent_id'}"/>
                        <separator orientation="vertical"/>
                        <filter string="Report Type" icon="terp-stock_symbol-selection" domain="[]" context="{'group_by':'type'}"/>
                    </group>
                </search>
            </field>
        </record>

        <record id="action_account_financial_report_tree" model="ir.actions.act_window">
            <field name="name">Financial Reports</field>
            <field name="type">ir.actions.act_window</field>
            <field name="res_model">account.financial.report</field>
            <field name="view_type">form</field>
            <field name="view_mode">tree,form</field>
            <field name="search_view_id" ref="view_account_financial_report_search"/>
            <field name="view_id" ref="view_account_financial_report_tree"/>
            <field name="help">Makes a generic system to draw financial reports easily.</field>
        </record>

        <menuitem id="menu_account_financial_reports_tree" name="Account Reports" parent="menu_account_reports" action="action_account_financial_report_tree"/>

        <record id="view_account_report_tree_hierarchy" model="ir.ui.view">
            <field name="name">account.report.hierarchy</field>
            <field name="model">account.financial.report</field>
            <field name="type">tree</field>
            <field name="field_parent">children_ids</field>
            <field name="arch" type="xml">
                <tree string="Account Reports Hierarchy">
                    <field name="name"/>
                    <field name="type"/>
                    <field name="parent_id" invisible="1"/>
                    <field name="account_report_id"/>
                </tree>
            </field>
        </record>
        <record id="action_account_report_tree_hierarchy" model="ir.actions.act_window">
            <field name="name">Financial Reports Hierarchy</field>
            <field name="res_model">account.financial.report</field>
            <field name="view_type">tree</field>
            <field name="view_id" ref="view_account_report_tree_hierarchy"/>
            <field name="domain">[('parent_id','=',False)]</field>
        </record>

        <menuitem id="menu_account_report_tree_hierarchy" name="Account Reports Hierarchy"
                  parent="menu_account_reports" action="action_account_report_tree_hierarchy"/>

    </data>
</openerp><|MERGE_RESOLUTION|>--- conflicted
+++ resolved
@@ -472,89 +472,58 @@
                         <field name="type" on_change="onchange_type(type, currency, context)"/>
                     </group>
                     <notebook>
-<<<<<<< HEAD
                         <page string="Journal Configuration">
-	                        <group>
-	                            <group>
-	                                <field name="code"/>
-	                                <field name="currency"/>
-	                            </group>
-	                            <group>
-	                                <field name="company_id" groups="base.group_multi_company"/>
-	                                <field name="user_id"/>
-	                            </group>
-	                            <group>
-	                                <field name="default_debit_account_id" attrs="{'required':[('type','in', ('cash', 'bank'))]}" domain="[('type','&lt;&gt;','view'),('type','&lt;&gt;','consolidation')]"/>
-	                                <field name="default_credit_account_id" attrs="{'required':[('type','in',('cash', 'bank'))]}" domain="[('type','&lt;&gt;','view'),('type','&lt;&gt;','consolidation')]"/>
-	                                <field name="view_id" widget="selection"/>
-	                                <field name="sequence_id" required="0"/>
-	                            </group>
-	                            <group>
-	                                <field name="centralisation"/>
-	                                <field name="entry_posted"/>
-	                                <field name="allow_date"/>
-	                                <field name="group_invoice_lines"/>
-	                            </group>
-	                            <group>
-	                                <field name="type_control_ids" widget="many2many_tags"/>
-	                                <field name="account_control_ids" widget="many2many_tags"/>
-	                            </group>
-	                        </group>
+                            <group>
+                                <group>
+                                    <field name="code"/>
+                                    <field name="currency"/>
+                                </group>
+                                <group>
+                                    <field name="company_id" groups="base.group_multi_company"/>
+                                    <field name="user_id"/>
+                                </group>
+                                <group>
+                                    <field name="default_debit_account_id" attrs="{'required':[('type','in', ('cash', 'bank'))]}" domain="[('type','&lt;&gt;','view'),('type','&lt;&gt;','consolidation')]"/>
+                                    <field name="default_credit_account_id" attrs="{'required':[('type','in',('cash', 'bank'))]}" domain="[('type','&lt;&gt;','view'),('type','&lt;&gt;','consolidation')]"/>
+                                    <field name="view_id" widget="selection"/>
+                                        <field name="sequence_id" required="0"/>
+                                </group>
+                                <group>
+                                    <field name="centralisation"/>
+                                    <field name="entry_posted"/>
+                                    <field name="with_last_closing_balance" />
+                                    <field name="allow_date"/>
+                                    <field name="group_invoice_lines"/>
+                                </group>
+                                <group>
+                                    <field name="type_control_ids" widget="many2many_tags"/>
+                                    <field name="account_control_ids" widget="many2many_tags"/>
+                                </group>
+                            </group>
+                            <page string="Entry Controls">
+                                <separator colspan="4" string="Accounts Type Allowed (empty for no control)"/>
+                                <field colspan="4" name="type_control_ids" nolabel="1"/>
+                                <separator colspan="4" string="Accounts Allowed (empty for no control)"/>
+                                <field colspan="4" name="account_control_ids" nolabel="1"/>
+                            </page>
+                            <page string="Cash">
+                                <group string="Profit &amp; Loss Accounts">
+                                    <field name="profit_account_id" />
+                                    <field name="loss_account_id" />
+                                </group>
+
+                                <group string="Internal Transfer Account">
+                                    <field name="internal_account_id" />
+                                </group>
+
+                                <separator string="Available Currencies" colspan="4" />
+                                <field name="cashbox_line_ids" nolabel="1" string="Unit Of Currency Definition" colspan="4">
+                                    <tree string="CashBox Lines" editable="bottom">
+                                        <field name="pieces" />
+                                    </tree>
+                                </field>
+                            </page>
                         </page>
-=======
-                    <page string="Journal Configuration">
-                        <group>
-                            <group>
-                                <field name="code"/>
-                                <field name="currency"/>
-                            </group>
-                            <group>
-                                <field name="company_id" groups="base.group_multi_company"/>
-                                <field name="user_id"/>
-                            </group>
-                            <group>
-                                <field name="default_debit_account_id" attrs="{'required':[('type','in', ('cash', 'bank'))]}" domain="[('type','&lt;&gt;','view'),('type','&lt;&gt;','consolidation')]"/>
-                                <field name="default_credit_account_id" attrs="{'required':[('type','in',('cash', 'bank'))]}" domain="[('type','&lt;&gt;','view'),('type','&lt;&gt;','consolidation')]"/>
-                                <field name="view_id" widget="selection"/>
-                                    <field name="sequence_id" required="0"/>
-                            </group>
-                            <group>
-                                <field name="centralisation"/>
-                                <field name="entry_posted"/>
-                                <field name="with_last_closing_balance" />
-                                <field name="allow_date"/>
-                                <field name="group_invoice_lines"/>
-                            </group>
-                            <group>
-                                <field name="type_control_ids" widget="many2many_tags"/>
-                                <field name="account_control_ids" widget="many2many_tags"/>
-                            </group>
-                        </group>
-                        <page string="Entry Controls">
-                            <separator colspan="4" string="Accounts Type Allowed (empty for no control)"/>
-                            <field colspan="4" name="type_control_ids" nolabel="1"/>
-                            <separator colspan="4" string="Accounts Allowed (empty for no control)"/>
-                            <field colspan="4" name="account_control_ids" nolabel="1"/>
-                        </page>
-                        <page string="Cash">
-                            <group string="Profit &amp; Loss Accounts">
-                                <field name="profit_account_id" />
-                                <field name="loss_account_id" />
-                            </group>
-
-                            <group string="Internal Transfer Account">
-                                <field name="internal_account_id" />
-                            </group>
-
-                            <separator string="Available Currencies" colspan="4" />
-                            <field name="cashbox_line_ids" nolabel="1" string="Unit Of Currency Definition" colspan="4">
-                                <tree string="CashBox Lines" editable="bottom">
-                                    <field name="pieces" />
-                                </tree>
-                            </field>
-                        </page>
-                    </page>
->>>>>>> 2a89c607
                     </notebook>
                 </form>
             </field>
@@ -668,13 +637,6 @@
                     </h2>
                     <group>
                         <group>
-<<<<<<< HEAD
-                            <field name="date" on_change="onchange_date(date, company_id)"/>
-                            <field name='company_id' widget="selection" groups="base.group_multi_company" />
-                        </group>
-                        <group>
-                            <field name="balance_start"/>
-=======
                             <field name="journal_id" domain="[('type', '=', 'bank')]" on_change="onchange_journal_id(journal_id)" widget="selection"/>
                             <label for="date" string="Date / Period"/>
                             <div>
@@ -689,7 +651,6 @@
                                 <field name="balance_start" class="oe_inline"/>
                                 <field name="currency" class="oe_inline"/>
                             </div>
->>>>>>> 2a89c607
                             <field name="balance_end_real"/>
                         </group>
                     </group>
@@ -2697,50 +2658,6 @@
                                 </form>
                             </field>
                         </page>
-<<<<<<< HEAD
-                        <page string="CashBox">
-                            <group>
-                                <group>
-                                    <group string="Opening Operations">
-                                        <field name="starting_details_ids" attrs="{'readonly':[('state','!=','draft')]}" nolabel="1">
-	                                        <tree string = "Opening Balance" editable="bottom">
-	                                            <field name="pieces"/>
-	                                            <field name="number" on_change="on_change_sub(pieces,number, parent.balance_end)"/>
-	                                            <field name="subtotal" sum="Total"/>
-	                                        </tree>
-	                                        <form string = "Opening Balance" version="7.0">
-	                                            <field name="pieces"/>
-	                                            <field name="number" on_change="on_change_sub(pieces,number, parent.balance_end)"/>
-	                                            <field name="subtotal"/>
-	                                        </form>
-                                        </field>
-                                    </group> 
-                                    <group class="oe_subtotal_footer oe_right">
-                                        <field name="balance_start" readonly="1" string="Total"/>
-                                        <field name="total_entry_encoding"/>
-                                    </group>
-                                </group>
-                                <group>
-                                    <group  string="Closing Operations">
-                                        <field name="ending_details_ids" attrs="{'readonly':[('state','!=','open')]}" nolabel="1">
-                                            <tree string = "Closing Balance" editable="bottom">
-                                                <field name="pieces"/>
-                                                <field name="number" on_change="on_change_sub(pieces,number, parent.balance_end)"/>
-                                                <field name="subtotal" sum="Total"/>
-                                            </tree>
-		                                    <form string = "Closing Balance" version="7.0">
-		                                        <field name="pieces"/>
-		                                        <field name="number" on_change="on_change_sub(pieces,number, parent.balance_end)"/>
-		                                        <field name="subtotal"/>
-		                                    </form>
-                                        </field>
-                                    </group>  
-	                                <group class="oe_subtotal_footer oe_right">
-	                                    <field name="balance_end" />
-	                                    <field name="balance_end_cash"/>
-	                                </group>
-                                </group> 
-=======
                         <page string="Cash Control">
                             <group col="2" expand="1">
                                 <field name="opening_details_ids" nolabel="1" colspan="4" attrs="{'invisible' : [('state', '!=', 'draft')]}">
@@ -2760,15 +2677,12 @@
                                         <field name="subtotal_closing" string="Closing Subtotal"/>
                                     </tree>
                                 </field>
->>>>>>> 2a89c607
                             </group>
                         </page>
                         <page string="Journal Entries" attrs="{'invisible': [('state','!=','confirm')]}">
                             <field name="move_line_ids" string="Journal Entries"/>
                         </page>
                     </notebook>
-<<<<<<< HEAD
-=======
                     <group col="6" colspan="4">
                         <group col="2" colspan="2">
                             <separator string="Opening Balance" colspan="4"/>
@@ -2780,7 +2694,6 @@
                             <field name="balance_end"/>
                         </group>
                     </group>
->>>>>>> 2a89c607
                 </sheet>
                 </form>
             </field>
