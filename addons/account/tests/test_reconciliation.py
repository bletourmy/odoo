--- conflicted
+++ resolved
@@ -2068,7 +2068,71 @@
         self.assertTrue(pay_receivable_line1.reconciled)
         self.assertEqual(pay_receivable_line1.matched_debit_ids, move_caba1.tax_cash_basis_rec_id)
 
-<<<<<<< HEAD
+    def test_reconciliation_with_currency(self):
+        #reconciliation on an account having a foreign currency being
+        #the same as the company one
+        account_rcv = self.account_rcv
+        account_rcv.currency_id = self.currency_euro_id
+        aml_obj = self.env['account.move.line'].with_context(
+            check_move_validity=False)
+        general_move1 = self.env['account.move'].create({
+            'name': 'general1',
+            'journal_id': self.general_journal.id,
+        })
+        aml_obj.create({
+            'name': 'debit1',
+            'account_id': account_rcv.id,
+            'debit': 11,
+            'move_id': general_move1.id,
+        })
+        aml_obj.create({
+            'name': 'credit1',
+            'account_id': self.account_rsa.id,
+            'credit': 11,
+            'move_id': general_move1.id,
+        })
+        general_move1.post()
+        general_move2 = self.env['account.move'].create({
+            'name': 'general2',
+            'journal_id': self.general_journal.id,
+        })
+        aml_obj.create({
+            'name': 'credit2',
+            'account_id': account_rcv.id,
+            'credit': 10,
+            'move_id': general_move2.id,
+        })
+        aml_obj.create({
+            'name': 'debit2',
+            'account_id': self.account_rsa.id,
+            'debit': 10,
+            'move_id': general_move2.id,
+        })
+        general_move2.post()
+        general_move3 = self.env['account.move'].create({
+            'name': 'general3',
+            'journal_id': self.general_journal.id,
+        })
+        aml_obj.create({
+            'name': 'credit3',
+            'account_id': account_rcv.id,
+            'credit': 1,
+            'move_id': general_move3.id,
+        })
+        aml_obj.create({
+            'name': 'debit3',
+            'account_id': self.account_rsa.id,
+            'debit': 1,
+            'move_id': general_move3.id,
+        })
+        general_move3.post()
+        to_reconcile = ((general_move1 + general_move2 + general_move3)
+            .mapped('line_ids')
+            .filtered(lambda l: l.account_id.id == account_rcv.id))
+        to_reconcile.reconcile()
+        for aml in to_reconcile:
+            self.assertEqual(aml.amount_residual, 0.0)
+
     def test_reconciliation_process_move_lines_with_mixed_currencies(self):
         # Delete any old rate - to make sure that we use the ones we need.
         old_rates = self.env['res.currency.rate'].search(
@@ -2147,70 +2211,4 @@
         }])
 
         writeoff_line = self.env['account.move.line'].search([('name', '=', 'writeoff')])
-        self.assertEquals(writeoff_line.credit, 15.0)
-=======
-    def test_reconciliation_with_currency(self):
-        #reconciliation on an account having a foreign currency being
-        #the same as the company one
-        account_rcv = self.account_rcv
-        account_rcv.currency_id = self.currency_euro_id
-        aml_obj = self.env['account.move.line'].with_context(
-            check_move_validity=False)
-        general_move1 = self.env['account.move'].create({
-            'name': 'general1',
-            'journal_id': self.general_journal.id,
-        })
-        aml_obj.create({
-            'name': 'debit1',
-            'account_id': account_rcv.id,
-            'debit': 11,
-            'move_id': general_move1.id,
-        })
-        aml_obj.create({
-            'name': 'credit1',
-            'account_id': self.account_rsa.id,
-            'credit': 11,
-            'move_id': general_move1.id,
-        })
-        general_move1.post()
-        general_move2 = self.env['account.move'].create({
-            'name': 'general2',
-            'journal_id': self.general_journal.id,
-        })
-        aml_obj.create({
-            'name': 'credit2',
-            'account_id': account_rcv.id,
-            'credit': 10,
-            'move_id': general_move2.id,
-        })
-        aml_obj.create({
-            'name': 'debit2',
-            'account_id': self.account_rsa.id,
-            'debit': 10,
-            'move_id': general_move2.id,
-        })
-        general_move2.post()
-        general_move3 = self.env['account.move'].create({
-            'name': 'general3',
-            'journal_id': self.general_journal.id,
-        })
-        aml_obj.create({
-            'name': 'credit3',
-            'account_id': account_rcv.id,
-            'credit': 1,
-            'move_id': general_move3.id,
-        })
-        aml_obj.create({
-            'name': 'debit3',
-            'account_id': self.account_rsa.id,
-            'debit': 1,
-            'move_id': general_move3.id,
-        })
-        general_move3.post()
-        to_reconcile = ((general_move1 + general_move2 + general_move3)
-            .mapped('line_ids')
-            .filtered(lambda l: l.account_id.id == account_rcv.id))
-        to_reconcile.reconcile()
-        for aml in to_reconcile:
-            self.assertEqual(aml.amount_residual, 0.0)
->>>>>>> 40967986
+        self.assertEquals(writeoff_line.credit, 15.0)