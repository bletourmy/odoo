--- conflicted
+++ resolved
@@ -143,13 +143,8 @@
             <field name="priority">2</field>
             <field name="arch" type="xml">
                 <form layout="manual">
-<<<<<<< HEAD
-                <div class="oe_form_topbar">
+                <header>
                     <button name="invoice_open" states="draft,proforma2" string="Validate" class="oe_form_button_hi"/>
-=======
-                <header>
-                    <button name="invoice_open" states="draft,proforma2" string="Validate"/>
->>>>>>> 3ba4a8bd
                     <button name="%(action_account_invoice_refund)d" type='action' string='Ask Refund' states='open,paid'/>
                     <button name="invoice_cancel" states="draft,proforma2,sale,open" string="Cancel" groups="base.group_no_one"/>
                     <button name="action_cancel_draft" states="cancel" string="Set to Draft" type="object"/>
@@ -158,13 +153,8 @@
                 </header>
                 <sheet string="Supplier Invoice" layout="auto">
                     <group col="8" colspan="4" class="oe_form_header">
-<<<<<<< HEAD
                         <field name="journal_id" on_change="onchange_journal_id(journal_id)" widget="selection" groups="account.group_account_user"/>
-                        <field name="number" readonly="1"/>
-=======
-                        <field name="journal_id" on_change="onchange_journal_id(journal_id)" widget="selection"/>
                         <field name="number" readonly="1" placeholder="PO0025"/>
->>>>>>> 3ba4a8bd
                         <field name="type" invisible="1"/>
                         <field name="currency_id" width="50"/>
                         <button name="%(action_account_change_currency)d" type="action" icon="terp-stock_effects-object-colorize" string="Change" attrs="{'invisible':[('state','!=','draft')]}" groups="account.group_account_user"/>
