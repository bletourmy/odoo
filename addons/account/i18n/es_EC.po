# Spanish (Ecuador) translation for openobject-addons
# Copyright (c) 2009 Rosetta Contributors and Canonical Ltd 2009
# This file is distributed under the same license as the openobject-addons package.
# FIRST AUTHOR <EMAIL@ADDRESS>, 2009.
#
msgid ""
msgstr ""
"Project-Id-Version: openobject-addons\n"
"Report-Msgid-Bugs-To: FULL NAME <EMAIL@ADDRESS>\n"
"POT-Creation-Date: 2010-11-18 16:11+0000\n"
"PO-Revision-Date: 2010-11-23 02:15+0000\n"
"Last-Translator: Cristian Salamea (Gnuthink) <ovnicraft@gmail.com>\n"
"Language-Team: Spanish (Ecuador) <es_EC@li.org>\n"
"MIME-Version: 1.0\n"
"Content-Type: text/plain; charset=UTF-8\n"
"Content-Transfer-Encoding: 8bit\n"
"X-Launchpad-Export-Date: 2010-11-23 05:02+0000\n"
"X-Generator: Launchpad (build Unknown)\n"

#. module: account
#: model:process.transition,name:account.process_transition_supplierreconcilepaid0
msgid "System payment"
msgstr ""

#. module: account
#: view:account.journal:0
msgid "Other Configuration"
msgstr ""

#. module: account
<<<<<<< HEAD
#: model:ir.ui.menu,name:account.next_id_22
msgid "Partners"
msgstr ""

#. module: account
#: field:account.partner.balance,display_partner:0
msgid "Display Partners"
=======
#: code:addons/account/wizard/account_open_closed_fiscalyear.py:0
#, python-format
msgid "No journal for ending writing has been defined for the fiscal year"
>>>>>>> 1db216cc
msgstr ""
"No se ha definido un diario para el asiento de cierre para el ejercicio "
"fiscal"

#. module: account
#: code:addons/account/account.py:0
#, python-format
msgid ""
"You cannot remove/deactivate an account which is set as a property to any "
"Partner."
msgstr ""

#. module: account
#: view:account.move.reconcile:0
msgid "Journal Entry Reconcile"
msgstr ""

#. module: account
#: field:account.installer.modules,account_voucher:0
msgid "Voucher Management"
msgstr ""

#. module: account
#: view:account.account:0
#: view:account.bank.statement:0
#: view:account.move:0
#: view:account.move.line:0
msgid "Account Statistics"
msgstr "Estadísticas de cuentas"

#. module: account
#: field:account.invoice,residual:0
#: field:report.invoice.created,residual:0
msgid "Residual"
msgstr "Pendiente"

#. module: account
#: code:addons/account/invoice.py:0
#, python-format
msgid "Please define sequence on invoice journal"
msgstr ""

#. module: account
#: constraint:account.period:0
msgid "Error ! The duration of the Period(s) is/are invalid. "
msgstr "¡Error! La duración del periodo o periodos es inválida. "

#. module: account
#: field:account.analytic.line,currency_id:0
msgid "Account currency"
msgstr ""

#. module: account
#: view:account.tax:0
msgid "Children Definition"
msgstr ""

#. module: account
#: model:ir.model,name:account.model_report_aged_receivable
msgid "Aged Receivable Till Today"
msgstr "Por cobrar vencido hasta hoy"

#. module: account
#: field:account.partner.ledger,reconcil:0
msgid "Include Reconciled Entries"
msgstr ""

#. module: account
#: model:process.transition,name:account.process_transition_invoiceimport0
msgid "Import from invoice or payment"
msgstr ""

#. module: account
#: model:ir.model,name:account.model_wizard_multi_charts_accounts
msgid "wizard.multi.charts.accounts"
msgstr "Plan de Cuentas Multiple"

#. module: account
#: view:account.move:0
msgid "Total Debit"
msgstr "Total debe"

#. module: account
#: view:account.unreconcile:0
msgid ""
"If you unreconciliate transactions, you must also verify all the actions "
"that are linked to those transactions because they will not be disabled"
msgstr ""

#. module: account
#: report:account.tax.code.entries:0
msgid "Accounting Entries-"
msgstr "Asientos contables"

#. module: account
#: code:addons/account/account.py:0
#, python-format
msgid "You can not delete posted movement: \"%s\"!"
msgstr "¡No puede eliminar el movimiento fijado: \"%s\"!"

#. module: account
#: field:account.invoice.line,origin:0
msgid "Origin"
msgstr "Origen"

#. module: account
#: view:account.account:0
#: field:account.account,reconcile:0
#: view:account.automatic.reconcile:0
#: field:account.move.line,reconcile_id:0
#: view:account.move.line.reconcile:0
#: view:account.move.line.reconcile.writeoff:0
msgid "Reconcile"
msgstr "Conciliar"

#. module: account
#: field:account.bank.statement.line,ref:0
#: field:account.entries.report,ref:0
#: field:account.move,ref:0
#: view:account.move.line:0
#: field:account.move.line,ref:0
#: field:account.subscription,ref:0
msgid "Reference"
msgstr "Referencia"

#. module: account
#: view:account.open.closed.fiscalyear:0
msgid "Choose Fiscal Year "
msgstr ""

#. module: account
#: field:account.fiscal.position.account,account_src_id:0
#: field:account.fiscal.position.account.template,account_src_id:0
msgid "Account Source"
msgstr "Origen cuenta"

#. module: account
#: model:ir.actions.act_window,name:account.act_acc_analytic_acc_5_report_hr_timesheet_invoice_journal
msgid "All Analytic Entries"
msgstr "Todos los asientos analíticos"

#. module: account
#: model:ir.actions.act_window,name:account.action_view_created_invoice_dashboard
msgid "Invoices Created Within Past 15 Days"
msgstr "Facturas creadas en los últimos 15 días"

#. module: account
#: selection:account.account.type,sign:0
msgid "Negative"
msgstr "Negativo"

#. module: account
#: help:account.analytic.journal,type:0
msgid ""
"Gives the type of the analytic journal. When it needs for a document (eg: an "
"invoice) to create analytic entries, OpenERP will look for a matching "
"journal of the same type."
msgstr ""

#. module: account
#: model:ir.actions.act_window,name:account.action_account_tax_template_form
#: model:ir.ui.menu,name:account.menu_action_account_tax_template_form
msgid "Tax Templates"
msgstr "Plantillas impuestos"

#. module: account
#: view:account.invoice.report:0
msgid "supplier"
msgstr ""

#. module: account
#: model:account.journal,name:account.refund_expenses_journal
msgid "Expenses Credit Notes Journal - (test)"
msgstr ""

#. module: account
#: model:ir.model,name:account.model_account_tax
msgid "account.tax"
msgstr "Impuesto"

#. module: account
#: code:addons/account/account.py:0
#, python-format
msgid ""
"No period defined for this date: %s !\n"
"Please create a fiscal year."
msgstr ""

#. module: account
#: model:ir.model,name:account.model_account_move_line_reconcile_select
msgid "Move line reconcile select"
msgstr ""

#. module: account
#: help:account.model.line,sequence:0
msgid ""
"The sequence field is used to order the resources from lower sequences to "
"higher ones"
msgstr ""
"El campo secuencia es usado para ordenar los recursos secuencialmente de "
"menor a mayor"

#. module: account
#: help:account.tax.code,notprintable:0
#: help:account.tax.code.template,notprintable:0
msgid ""
"Check this box if you don't want any VAT related to this Tax Code to appear "
"on invoices"
msgstr ""
"Marque esta opción si no desea que ningún IVA relacionado con este código de "
"impuesto aparezca en las facturas."

#. module: account
#: code:addons/account/invoice.py:0
#, python-format
msgid "Invoice '%s' is paid partially: %s%s of %s%s (%s%s remaining)"
msgstr ""

#. module: account
#: model:process.transition,note:account.process_transition_supplierentriesreconcile0
msgid "Accounting entries are an input of the reconciliation."
msgstr ""

#. module: account
#: model:ir.ui.menu,name:account.menu_finance_management_belgian_reports
msgid "Belgian Reports"
msgstr ""

#. module: account
#: code:addons/account/account_move_line.py:0
#, python-format
msgid "You can not add/modify entries in a closed journal."
msgstr "No puede añadir/modificar asientos en un diario cerrado."

#. module: account
#: view:account.bank.statement:0
msgid "Calculated Balance"
msgstr ""

#. module: account
#: model:ir.actions.act_window,name:account.action_account_use_model_create_entry
#: model:ir.actions.act_window,name:account.action_view_account_use_model
#: model:ir.ui.menu,name:account.menu_action_manual_recurring
msgid "Manual Recurring"
msgstr ""

#. module: account
#: view:account.fiscalyear.close.state:0
msgid "Close Fiscalyear"
msgstr ""

#. module: account
#: field:account.automatic.reconcile,allow_write_off:0
msgid "Allow write off"
msgstr ""

#. module: account
#: view:account.analytic.chart:0
msgid "Select the Period for Analysis"
msgstr "Seleccione el período de análisis"

#. module: account
#: view:account.move.line:0
msgid "St."
msgstr "Ext."

#. module: account
#: code:addons/account/invoice.py:0
#, python-format
msgid "Invoice line account company does not match with invoice company."
msgstr ""

#. module: account
#: field:account.journal.column,field:0
msgid "Field Name"
msgstr "Nombre del campo"

#. module: account
#: help:account.installer,charts:0
msgid ""
"Installs localized accounting charts to match as closely as possible the "
"accounting needs of your company based on your country."
msgstr ""

#. module: account
#: code:addons/account/wizard/account_move_journal.py:0
#, python-format
msgid ""
"Can't find any account journal of %s type for this company.\n"
"\n"
"You can create one in the menu: \n"
"Configuration/Financial Accounting/Accounts/Journals."
msgstr ""

#. module: account
#: model:ir.model,name:account.model_account_unreconcile
msgid "Account Unreconcile"
msgstr ""

#. module: account
#: view:product.product:0
#: view:product.template:0
msgid "Purchase Properties"
msgstr "Propiedades de compra"

#. module: account
#: help:account.account.type,sign:0
msgid ""
"Allows you to change the sign of the balance amount displayed in the "
"reports, so that you can see positive figures instead of negative ones in "
"expenses accounts."
msgstr ""
"Permite cambiar el signo del saldo que se muestra en los informes, para que "
"pueda ver cifras positivas en vez de negativas en cuentas de gastos."

#. module: account
#: selection:account.entries.report,month:0
#: selection:account.invoice.report,month:0
#: selection:analytic.entries.report,month:0
#: selection:report.account.sales,month:0
#: selection:report.account_type.sales,month:0
msgid "June"
msgstr ""

#. module: account
#: model:ir.actions.act_window,help:account.action_account_moves_bank
msgid ""
"This view is used by accountants in order to record entries massively in "
"OpenERP. Journal items are created by OpenERP if you use Bank Statements, "
"Cash Registers, or Customer/Supplier payments."
msgstr ""

#. module: account
#: model:ir.model,name:account.model_account_tax_template
msgid "account.tax.template"
msgstr "Plantilla de Impuestos"

#. module: account
#: model:ir.model,name:account.model_account_bank_accounts_wizard
msgid "account.bank.accounts.wizard"
msgstr "Cuentas de Banco"

#. module: account
#: field:account.move.line,date_created:0
#: field:account.move.reconcile,create_date:0
msgid "Creation date"
msgstr "Fecha de creación"

#. module: account
#: selection:account.journal,type:0
msgid "Purchase Refund"
msgstr ""

#. module: account
#: selection:account.journal,type:0
msgid "Opening/Closing Situation"
msgstr ""

#. module: account
#: help:account.journal,currency:0
msgid "The currency used to enter statement"
msgstr "Moneda usada para los asientos"

#. module: account
#: field:account.open.closed.fiscalyear,fyear_id:0
msgid "Fiscal Year to Open"
msgstr "Ejercicio fiscal a abrir"

#. module: account
#: help:account.journal,sequence_id:0
msgid ""
"This field contains the informatin related to the numbering of the journal "
"entries of this journal."
msgstr ""

#. module: account
#: field:account.journal,default_debit_account_id:0
msgid "Default Debit Account"
msgstr "Cuenta debe por defecto"

#. module: account
#: view:account.move:0
msgid "Total Credit"
msgstr "Total crédito"

#. module: account
#: selection:account.account.type,sign:0
msgid "Positive"
msgstr "Positivo"

#. module: account
#: view:account.move.line.unreconcile.select:0
msgid "Open For Unreconciliation"
msgstr ""

#. module: account
#: field:account.fiscal.position.template,chart_template_id:0
#: field:account.tax.template,chart_template_id:0
#: field:wizard.multi.charts.accounts,chart_template_id:0
msgid "Chart Template"
msgstr "Plantilla plan contable"

#. module: account
#: help:account.model.line,amount_currency:0
msgid "The amount expressed in an optional other currency."
msgstr "El importe expresado en otra divisa opcional."

#. module: account
#: model:ir.actions.act_window,help:account.action_move_journal_line
msgid ""
"A journal entry consists of several journal items, each of which is either a "
"debit or a credit. OpenERP creates automatically one journal entry per "
"accounting document: invoices, refund, supplier payment, bank statements, "
"etc."
msgstr ""

#. module: account
#: help:account.journal.period,state:0
msgid ""
"When journal period is created. The state is 'Draft'. If a report is printed "
"it comes to 'Printed' state. When all transactions are done, it comes in "
"'Done' state."
msgstr ""

#. module: account
#: model:ir.actions.act_window,help:account.action_account_tax_chart
msgid ""
"Chart of Taxes is a tree view reflecting the structure of the Tax Cases (or "
"tax codes) and shows the current tax situation. The tax chart represents the "
"amount of each area of the tax declaration for your country. It’s presented "
"in a hierarchical structure, which can be modified to fit your needs."
msgstr ""

#. module: account
#: view:account.analytic.line:0
#: field:account.automatic.reconcile,journal_id:0
#: view:account.bank.statement:0
#: field:account.bank.statement,journal_id:0
#: report:account.central.journal:0
#: view:account.entries.report:0
#: field:account.entries.report,journal_id:0
#: view:account.invoice:0
#: field:account.invoice,journal_id:0
#: view:account.invoice.report:0
#: field:account.invoice.report,journal_id:0
#: field:account.journal.period,journal_id:0
#: report:account.journal.period.print:0
#: view:account.model:0
#: field:account.model,journal_id:0
#: view:account.move:0
#: field:account.move,journal_id:0
#: field:account.move.bank.reconcile,journal_id:0
#: view:account.move.line:0
#: field:account.move.line,journal_id:0
#: report:account.third_party_ledger:0
#: report:account.third_party_ledger_other:0
#: view:analytic.entries.report:0
#: field:analytic.entries.report,journal_id:0
#: model:ir.model,name:account.model_account_journal
#: field:validate.account.move,journal_id:0
msgid "Journal"
msgstr "Diario"

#. module: account
#: model:ir.model,name:account.model_account_invoice_confirm
msgid "Confirm the selected invoices"
msgstr ""

#. module: account
#: field:account.addtmpl.wizard,cparent_id:0
msgid "Parent target"
msgstr ""

#. module: account
#: help:account.aged.trial.balance,chart_account_id:0
#: help:account.balance.report,chart_account_id:0
#: help:account.bs.report,chart_account_id:0
#: help:account.central.journal,chart_account_id:0
#: help:account.common.account.report,chart_account_id:0
#: help:account.common.journal.report,chart_account_id:0
#: help:account.common.partner.report,chart_account_id:0
#: help:account.common.report,chart_account_id:0
#: help:account.general.journal,chart_account_id:0
#: help:account.partner.balance,chart_account_id:0
#: help:account.partner.ledger,chart_account_id:0
#: help:account.pl.report,chart_account_id:0
#: help:account.print.journal,chart_account_id:0
#: help:account.report.general.ledger,chart_account_id:0
#: help:account.vat.declaration,chart_account_id:0
msgid "Select Charts of Accounts"
msgstr ""

#. module: account
#: view:product.product:0
msgid "Purchase Taxes"
msgstr "Impuestos de compras"

#. module: account
#: model:ir.model,name:account.model_account_invoice_refund
msgid "Invoice Refund"
msgstr ""

#. module: account
#: report:account.overdue:0
msgid "Li."
msgstr "Li."

#. module: account
#: field:account.automatic.reconcile,unreconciled:0
msgid "Not reconciled transactions"
msgstr "Transacciones no conciliadas"

#. module: account
#: code:addons/account/account_cash_statement.py:0
#, python-format
msgid "CashBox Balance is not matching with Calculated Balance !"
msgstr ""

#. module: account
#: view:account.fiscal.position:0
#: field:account.fiscal.position,tax_ids:0
#: field:account.fiscal.position.template,tax_ids:0
msgid "Tax Mapping"
msgstr "Mapeo de impuestos"

#. module: account
#: model:ir.model,name:account.model_account_installer_modules
msgid "account.installer.modules"
msgstr ""

#. module: account
#: model:ir.actions.act_window,name:account.action_account_fiscalyear_close_state
#: model:ir.ui.menu,name:account.menu_wizard_fy_close_state
msgid "Close a Fiscal Year"
msgstr "Cerrar un ejercicio fiscal"

#. module: account
#: model:process.transition,note:account.process_transition_confirmstatementfromdraft0
msgid "The accountant confirms the statement."
msgstr ""

#. module: account
#: selection:account.balance.report,display_account:0
#: selection:account.bs.report,display_account:0
#: selection:account.common.account.report,display_account:0
#: selection:account.pl.report,display_account:0
#: selection:account.report.general.ledger,display_account:0
#: selection:account.tax,type_tax_use:0
#: selection:account.tax.template,type_tax_use:0
msgid "All"
msgstr "Todas"

#. module: account
#: field:account.invoice.report,address_invoice_id:0
msgid "Invoice Address Name"
msgstr ""

#. module: account
#: selection:account.installer,period:0
msgid "3 Monthly"
msgstr ""

#. module: account
#: view:account.unreconcile.reconcile:0
msgid ""
"If you unreconciliate transactions, you must also verify all the actions "
"that are linked to those transactions because they will not be disable"
msgstr ""
"Si rompe una conciliación de transacciones, debe verificar también todas las "
"acciones relacionadas con esas transacciones debido a que no serán "
"deshabilitadas."

#. module: account
#: view:analytic.entries.report:0
msgid "   30 Days   "
msgstr ""

#. module: account
#: field:ir.sequence,fiscal_ids:0
msgid "Sequences"
msgstr "Secuencias"

#. module: account
#: view:account.fiscal.position.template:0
msgid "Taxes Mapping"
msgstr "Mapeo de impuestos"

#. module: account
#: report:account.central.journal:0
msgid "Centralized Journal"
msgstr ""

#. module: account
#: field:account.invoice.tax,tax_amount:0
msgid "Tax Code Amount"
msgstr "Importe código impuesto"

#. module: account
#: code:addons/account/account.py:0
#: code:addons/account/installer.py:0
#, python-format
msgid "SAJ"
msgstr ""

#. module: account
#: help:account.bank.statement,balance_end_real:0
msgid "closing balance entered by the cashbox verifier"
msgstr ""

#. module: account
#: view:account.period:0
#: view:account.period.close:0
msgid "Close Period"
msgstr "Cerrar período"

#. module: account
#: model:ir.model,name:account.model_account_common_partner_report
msgid "Account Common Partner Report"
msgstr ""

#. module: account
#: field:account.fiscalyear.close,period_id:0
msgid "Opening Entries Period"
msgstr "Período asientos de apertura"

#. module: account
#: model:ir.model,name:account.model_account_journal_period
msgid "Journal Period"
msgstr ""

#. module: account
#: code:addons/account/account_move_line.py:0
#, python-format
msgid "To reconcile the entries company should be the same for all entries"
msgstr ""

#. module: account
#: constraint:account.account:0
#: constraint:account.tax.code:0
msgid "Error ! You can not create recursive accounts."
msgstr "¡Error! No se pueden crear cuentas recursivas."

#. module: account
#: model:ir.model,name:account.model_account_report_general_ledger
msgid "General Ledger Report"
msgstr ""

#. module: account
#: view:account.invoice:0
msgid "Re-Open"
msgstr "Reabrir"

#. module: account
#: view:account.use.model:0
msgid "Are you sure you want to create entries?"
msgstr "¿Está seguro que desea crear los asientos?"

#. module: account
#: selection:account.bank.accounts.wizard,account_type:0
msgid "Check"
msgstr ""

#. module: account
#: field:account.partner.reconcile.process,today_reconciled:0
msgid "Partners Reconciled Today"
msgstr ""

#. module: account
#: code:addons/account/account_bank_statement.py:0
#, python-format
msgid "The statement balance is incorrect !\n"
msgstr ""

#. module: account
#: selection:account.payment.term.line,value:0
#: selection:account.tax.template,type:0
msgid "Percent"
msgstr "Porcentaje"

#. module: account
#: model:ir.ui.menu,name:account.menu_finance_charts
msgid "Charts"
msgstr "Planes contables"

#. module: account
#: code:addons/account/project/wizard/project_account_analytic_line.py:0
#: model:ir.model,name:account.model_project_account_analytic_line
#, python-format
msgid "Analytic Entries by line"
msgstr ""

#. module: account
#: code:addons/account/wizard/account_change_currency.py:0
#, python-format
msgid "You can only change currency for Draft Invoice !"
msgstr ""

#. module: account
#: view:account.analytic.journal:0
#: field:account.analytic.journal,type:0
#: field:account.bank.statement.line,type:0
#: field:account.invoice,type:0
#: view:account.invoice.report:0
#: field:account.invoice.report,type:0
#: view:account.journal:0
#: field:account.journal,type:0
#: field:account.move.reconcile,type:0
#: field:report.invoice.created,type:0
msgid "Type"
msgstr "Tipo"

#. module: account
#: model:ir.model,name:account.model_account_subscription_line
msgid "Account Subscription Line"
msgstr "Línea de subscripción de contabilidad"

#. module: account
#: help:account.invoice,reference:0
msgid "The partner reference of this invoice."
msgstr "La referencia de la empresa de esta factura."

#. module: account
#: view:account.move.line.unreconcile.select:0
#: view:account.unreconcile:0
#: view:account.unreconcile.reconcile:0
#: model:ir.model,name:account.model_account_move_line_unreconcile_select
msgid "Unreconciliation"
msgstr "Romper conciliación"

#. module: account
#: constraint:ir.ui.view:0
msgid "Invalid XML for View Architecture!"
msgstr "¡XML inválido para la definición de la vista!"

#. module: account
#: model:ir.model,name:account.model_account_analytic_Journal_report
msgid "Account Analytic Journal"
msgstr ""

#. module: account
#: model:ir.model,name:account.model_account_automatic_reconcile
msgid "Automatic Reconcile"
msgstr ""

#. module: account
#: view:account.payment.term.line:0
msgid "Due date Computation"
msgstr ""

#. module: account
#: report:account.analytic.account.quantity_cost_ledger:0
msgid "J.C./Move name"
msgstr "C.Diario / Nombre mov."

#. module: account
#: selection:account.entries.report,month:0
#: selection:account.invoice.report,month:0
#: selection:analytic.entries.report,month:0
#: selection:report.account.sales,month:0
#: selection:report.account_type.sales,month:0
msgid "September"
msgstr ""

#. module: account
#: selection:account.subscription,period_type:0
msgid "days"
msgstr "días"

#. module: account
#: help:account.account.template,nocreate:0
msgid ""
"If checked, the new chart of accounts will not contain this by default."
msgstr ""

#. module: account
#: code:addons/account/wizard/account_invoice_refund.py:0
#, python-format
msgid ""
"Can not %s invoice which is already reconciled, invoice should be "
"unreconciled first. You can only Refund this invoice"
msgstr ""

#. module: account
#: model:ir.actions.act_window,name:account.action_subscription_form_new
msgid "New Subscription"
msgstr "Nueva suscripción"

#. module: account
#: view:account.payment.term:0
msgid "Computation"
msgstr "Cálculo"

#. module: account
#: view:account.move.line:0
msgid "Next Partner to reconcile"
msgstr ""

#. module: account
#: code:addons/account/account_move_line.py:0
#, python-format
msgid ""
"You can not do this modification on a confirmed entry ! Please note that you "
"can just change some non important fields !"
msgstr ""
"¡No puede hacer esta modificación en un asiento confirmado! ¡Observe que "
"sólo puede cambiar algunos campos no importantes!"

#. module: account
#: view:account.invoice.report:0
#: field:account.invoice.report,delay_to_pay:0
msgid "Avg. Delay To Pay"
msgstr ""

#. module: account
#: model:ir.actions.act_window,name:account.action_account_tax_chart
#: model:ir.actions.act_window,name:account.action_tax_code_tree
#: model:ir.ui.menu,name:account.menu_action_tax_code_tree
msgid "Chart of Taxes"
msgstr "Tabla de impuestos"

#. module: account
#: view:account.fiscalyear:0
msgid "Create 3 Months Periods"
msgstr "Crear períodos trimestrales"

#. module: account
#: report:account.overdue:0
msgid "Due"
msgstr "Pendiente"

#. module: account
#: report:account.overdue:0
msgid ""
"Exception made of a mistake of our side, it seems that the following bills "
"stay unpaid. Please, take appropriate measures in order to carry out this "
"payment in the next 8 days."
msgstr ""
"A no ser que hubiera un error por nuestra parte, las facturas siguientes nos "
"constan como impagadas. Por favor, tome las medidas apropiadas para realizar "
"el pago de las mismas en los próximos 8 días."

#. module: account
#: view:account.invoice.report:0
#: field:account.invoice.report,price_total_tax:0
msgid "Total With Tax"
msgstr ""

#. module: account
#: view:account.invoice:0
#: view:account.move:0
#: view:validate.account.move:0
#: view:validate.account.move.lines:0
msgid "Approve"
msgstr ""

#. module: account
#: view:account.invoice:0
#: view:account.move:0
#: view:report.invoice.created:0
msgid "Total Amount"
msgstr "Monto total"

#. module: account
#: selection:account.account,type:0
#: selection:account.account.template,type:0
#: selection:account.entries.report,type:0
msgid "Consolidation"
msgstr "Consolidación"

#. module: account
#: view:account.analytic.line:0
#: view:account.entries.report:0
#: view:account.invoice.report:0
#: view:account.move.line:0
msgid "Extended Filters..."
msgstr ""

#. module: account
#: selection:account.journal,type:0
msgid "Sale Refund"
msgstr ""

#. module: account
#: model:process.node,note:account.process_node_accountingstatemententries0
msgid "Bank statement"
msgstr ""

#. module: account
#: field:account.analytic.line,move_id:0
msgid "Move Line"
msgstr "Línea de movimiento"

#. module: account
#: help:account.move.line,tax_amount:0
msgid ""
"If the Tax account is a tax code account, this field will contain the taxed "
"amount.If the tax account is base tax code, this field will contain the "
"basic amount(without tax)."
msgstr ""

#. module: account
#: view:account.analytic.line:0
msgid "Purchases"
msgstr ""

#. module: account
#: field:account.model,lines_id:0
msgid "Model Entries"
msgstr "Asientos del modelo"

#. module: account
#: field:account.account,code:0
#: report:account.account.balance:0
#: field:account.account.template,code:0
#: field:account.account.type,code:0
#: report:account.analytic.account.balance:0
#: report:account.analytic.account.inverted.balance:0
#: report:account.analytic.account.journal:0
#: field:account.analytic.line,code:0
#: field:account.fiscalyear,code:0
#: report:account.general.journal:0
#: field:account.journal,code:0
#: report:account.partner.balance:0
#: field:account.period,code:0
msgid "Code"
msgstr "Código"

#. module: account
#: code:addons/account/account.py:0
#: code:addons/account/account_bank_statement.py:0
#: code:addons/account/account_move_line.py:0
#: code:addons/account/invoice.py:0
#: code:addons/account/wizard/account_use_model.py:0
#, python-format
msgid "No Analytic Journal !"
msgstr ""

#. module: account
#: report:account.partner.balance:0
#: model:ir.actions.act_window,name:account.action_account_partner_balance
#: model:ir.actions.report.xml,name:account.account_3rdparty_account_balance
#: model:ir.ui.menu,name:account.menu_account_partner_balance_report
msgid "Partner Balance"
msgstr "Balance de empresa"

#. module: account
#: field:account.bank.accounts.wizard,acc_name:0
msgid "Account Name."
msgstr ""

#. module: account
#: field:account.chart.template,property_reserve_and_surplus_account:0
#: field:res.company,property_reserve_and_surplus_account:0
msgid "Reserve and Profit/Loss Account"
msgstr ""

#. module: account
#: field:report.account.receivable,name:0
msgid "Week of Year"
msgstr "Semana del Año"

#. module: account
#: field:account.bs.report,display_type:0
#: field:account.pl.report,display_type:0
#: field:account.report.general.ledger,landscape:0
msgid "Landscape Mode"
msgstr "Modo horizontal"

#. module: account
#: model:account.account.type,name:account.account_type_liability
msgid "Bilanzkonten - Passiva - Kapitalkonten"
msgstr ""

#. module: account
#: view:board.board:0
msgid "Customer Invoices to Approve"
msgstr ""

#. module: account
#: help:account.fiscalyear.close,fy_id:0
msgid "Select a Fiscal year to close"
msgstr ""

#. module: account
#: help:account.account,user_type:0
#: help:account.account.template,user_type:0
msgid ""
"These types are defined according to your country. The type contains more "
"information about the account and its specificities."
msgstr ""

#. module: account
#: view:account.tax:0
msgid "Applicability Options"
msgstr ""

#. module: account
#: report:account.partner.balance:0
msgid "In dispute"
msgstr "A cuadrar"

#. module: account
#: model:ir.actions.act_window,name:account.action_view_bank_statement_tree
#: model:ir.ui.menu,name:account.journal_cash_move_lines
msgid "Cash Registers"
msgstr ""

#. module: account
#: selection:account.account.type,report_type:0
msgid "Profit & Loss (Expense Accounts)"
msgstr ""

#. module: account
#: report:account.analytic.account.journal:0
#: report:account.journal.period.print:0
#: report:account.move.voucher:0
#: report:account.third_party_ledger:0
#: report:account.third_party_ledger_other:0
msgid "-"
msgstr "-"

#. module: account
#: view:account.analytic.account:0
msgid "Manager"
msgstr ""

#. module: account
#: view:account.subscription.generate:0
msgid "Generate Entries before:"
msgstr ""

#. module: account
#: selection:account.bank.accounts.wizard,account_type:0
msgid "Bank"
msgstr ""

#. module: account
#: field:account.period,date_start:0
msgid "Start of Period"
msgstr "Inicio de Periodo"

#. module: account
#: model:process.transition,name:account.process_transition_confirmstatementfromdraft0
msgid "Confirm statement"
msgstr ""

#. module: account
#: field:account.fiscal.position.tax,tax_dest_id:0
#: field:account.fiscal.position.tax.template,tax_dest_id:0
msgid "Replacement Tax"
msgstr "Reemplazo de impuesto"

#. module: account
#: selection:account.move.line,centralisation:0
msgid "Credit Centralisation"
msgstr "Centralización del haber"

#. module: account
#: view:account.invoice.cancel:0
msgid "Cancel Invoices"
msgstr ""

#. module: account
#: view:account.unreconcile.reconcile:0
msgid "Unreconciliation transactions"
msgstr "Transacciones no conciliadas"

#. module: account
#: field:account.invoice.tax,tax_code_id:0
#: field:account.tax,description:0
#: field:account.tax.template,tax_code_id:0
#: model:ir.model,name:account.model_account_tax_code
msgid "Tax Code"
msgstr "Código impuesto"

#. module: account
#: field:account.account,currency_mode:0
msgid "Outgoing Currencies Rate"
msgstr "Tasa de divisas de salida"

#. module: account
#: help:account.move.line,move_id:0
msgid "The move of this entry line."
msgstr "El asiento de este apunte."

#. module: account
#: field:account.move.line.reconcile,trans_nbr:0
msgid "# of Transaction"
msgstr "# de transacción"

#. module: account
#: report:account.general.ledger:0
#: report:account.tax.code.entries:0
#: report:account.third_party_ledger:0
#: report:account.third_party_ledger_other:0
msgid "Entry Label"
msgstr "Etiqueta asiento"

#. module: account
#: code:addons/account/account.py:0
#, python-format
msgid "You can not modify/delete a journal with entries for this period !"
msgstr ""

#. module: account
#: help:account.invoice,origin:0
#: help:account.invoice.line,origin:0
msgid "Reference of the document that produced this invoice."
msgstr "Referencia del documento que ha creado esta factura."

#. module: account
#: view:account.analytic.line:0
#: view:account.journal:0
msgid "Others"
msgstr "Otros"

#. module: account
#: code:addons/account/invoice.py:0
#, python-format
msgid "UnknownError"
msgstr ""

#. module: account
#: view:account.account:0
#: report:account.account.balance:0
#: view:account.analytic.line:0
#: field:account.automatic.reconcile,writeoff_acc_id:0
#: field:account.bank.statement.line,account_id:0
#: view:account.entries.report:0
#: field:account.entries.report,account_id:0
#: field:account.invoice,account_id:0
#: field:account.invoice.line,account_id:0
#: field:account.invoice.report,account_id:0
#: field:account.journal,account_control_ids:0
#: field:account.model.line,account_id:0
#: view:account.move.line:0
#: field:account.move.line,account_id:0
#: field:account.move.line.reconcile.select,account_id:0
#: field:account.move.line.unreconcile.select,account_id:0
#: report:account.third_party_ledger:0
#: report:account.third_party_ledger_other:0
#: view:analytic.entries.report:0
#: field:analytic.entries.report,account_id:0
#: model:ir.model,name:account.model_account_account
#: field:report.account.sales,account_id:0
msgid "Account"
msgstr "Cuenta"

#. module: account
#: field:account.tax,include_base_amount:0
msgid "Included in base amount"
msgstr ""

#. module: account
#: view:account.entries.report:0
#: model:ir.actions.act_window,name:account.action_account_entries_report_all
#: model:ir.ui.menu,name:account.menu_action_account_entries_report_all
msgid "Entries Analysis"
msgstr ""

#. module: account
#: field:account.account,level:0
msgid "Level"
msgstr ""

#. module: account
#: report:account.invoice:0
#: view:account.invoice:0
#: field:account.invoice.line,invoice_line_tax_id:0
#: view:account.move:0
#: view:account.move.line:0
#: model:ir.actions.act_window,name:account.action_tax_form
#: model:ir.ui.menu,name:account.account_template_taxes
#: model:ir.ui.menu,name:account.menu_action_tax_form
#: model:ir.ui.menu,name:account.menu_tax_report
#: model:ir.ui.menu,name:account.next_id_27
msgid "Taxes"
msgstr "Impuestos"

#. module: account
#: code:addons/account/wizard/account_report_common.py:0
#, python-format
msgid "Select a starting and an ending period"
msgstr ""

#. module: account
#: model:ir.model,name:account.model_account_account_template
msgid "Templates for Accounts"
msgstr "Plantillas para cuentas"

#. module: account
#: view:account.tax.code.template:0
msgid "Search tax template"
msgstr ""

#. module: account
#: view:account.move.reconcile:0
#: model:ir.actions.act_window,name:account.action_account_reconcile_select
#: model:ir.actions.act_window,name:account.action_view_account_move_line_reconcile
msgid "Reconcile Entries"
msgstr "Conciliar los asientos"

#. module: account
#: model:ir.actions.report.xml,name:account.account_overdue
#: view:res.company:0
msgid "Overdue Payments"
msgstr "Pagos fuera de plazo"

#. module: account
#: report:account.third_party_ledger:0
#: report:account.third_party_ledger_other:0
msgid "Initial Balance"
msgstr ""

#. module: account
#: view:account.invoice:0
msgid "Reset to Draft"
msgstr ""

#. module: account
#: view:wizard.multi.charts.accounts:0
msgid "Bank Information"
msgstr "Información bancaria"

#. module: account
#: view:account.aged.trial.balance:0
#: view:account.common.report:0
msgid "Report Options"
msgstr "Opciones de Reportes"

#. module: account
#: model:ir.model,name:account.model_account_entries_report
msgid "Journal Items Analysis"
msgstr ""

#. module: account
#: model:ir.ui.menu,name:account.next_id_22
msgid "Partners"
msgstr ""

#. module: account
#: view:account.bank.statement:0
#: model:ir.model,name:account.model_account_bank_statement
#: model:process.node,name:account.process_node_accountingstatemententries0
#: model:process.node,name:account.process_node_bankstatement0
#: model:process.node,name:account.process_node_supplierbankstatement0
msgid "Bank Statement"
msgstr "Extracto bancario"

#. module: account
#: view:res.partner:0
msgid "Bank account owner"
msgstr "Titular de la cuenta bancaria"

#. module: account
#: field:res.partner,property_account_receivable:0
msgid "Account Receivable"
msgstr "Cuenta a cobrar"

#. module: account
#: field:account.installer,config_logo:0
#: field:account.installer.modules,config_logo:0
#: field:wizard.multi.charts.accounts,config_logo:0
msgid "Image"
msgstr ""

#. module: account
#: code:addons/account/account_move_line.py:0
#, python-format
msgid "You can not use this general account in this journal !"
msgstr "¡No puede usar esta cuenta general en este diario!"

#. module: account
#: selection:account.balance.report,display_account:0
#: selection:account.bs.report,display_account:0
#: selection:account.common.account.report,display_account:0
#: selection:account.partner.balance,display_partner:0
#: selection:account.pl.report,display_account:0
#: selection:account.report.general.ledger,display_account:0
msgid "With balance is not equal to 0"
msgstr "Con saldo distinto a 0"

#. module: account
#: view:account.tax:0
msgid "Search Taxes"
msgstr ""

#. module: account
#: model:ir.model,name:account.model_account_analytic_cost_ledger
msgid "Account Analytic Cost Ledger"
msgstr ""

#. module: account
#: view:account.model:0
msgid "Create entries"
msgstr "Crear asientos"

#. module: account
#: field:account.entries.report,nbr:0
msgid "# of Items"
msgstr ""

#. module: account
#: field:account.automatic.reconcile,max_amount:0
msgid "Maximum write-off amount"
msgstr "Importe máximo de desajuste"

#. module: account
#: view:account.invoice:0
msgid "Compute Taxes"
msgstr "Calcular impuestos"

#. module: account
#: field:wizard.multi.charts.accounts,code_digits:0
msgid "# of Digits"
msgstr "Núm. de dígitos"

#. module: account
#: field:account.journal,entry_posted:0
msgid "Skip 'Draft' State for Manual Entries"
msgstr ""

#. module: account
#: view:account.bank.statement:0
msgid "Entry encoding"
msgstr "Codificación asiento"

#. module: account
#: view:account.invoice.report:0
#: field:account.invoice.report,price_total:0
msgid "Total Without Tax"
msgstr ""

#. module: account
#: view:account.entries.report:0
msgid "# of Entries "
msgstr ""

#. module: account
#: model:ir.model,name:account.model_temp_range
msgid "A Temporary table used for Dashboard view"
msgstr ""

#. module: account
#: model:ir.actions.act_window,name:account.action_invoice_tree4
#: model:ir.ui.menu,name:account.menu_action_invoice_tree4
msgid "Supplier Refunds"
msgstr "Nota de Debito"

#. module: account
#: view:account.payment.term.line:0
msgid ""
"Example: at 14 net days 2 percents, remaining amount at 30 days end of month."
msgstr ""

#. module: account
#: code:addons/account/invoice.py:0
#, python-format
msgid ""
"Cannot create the invoice !\n"
"The payment term defined gives a computed amount greater than the total "
"invoiced amount."
msgstr ""

#. module: account
#: model:ir.actions.act_window,help:account.action_invoice_tree1
msgid ""
"Customer Invoices allows you create and manage invoices issued to your "
"customers. OpenERP generates draft of invoices automatically so that you "
"only have to confirm them before sending them to your customers."
msgstr ""

#. module: account
#: field:account.installer.modules,account_anglo_saxon:0
msgid "Anglo-Saxon Accounting"
msgstr ""

#. module: account
#: selection:account.account,type:0
#: selection:account.account.template,type:0
#: selection:account.bank.statement,state:0
#: selection:account.entries.report,type:0
#: view:account.fiscalyear:0
#: selection:account.fiscalyear,state:0
#: selection:account.period,state:0
msgid "Closed"
msgstr "Cerrado"

#. module: account
#: model:ir.ui.menu,name:account.menu_finance_recurrent_entries
msgid "Recurring Entries"
msgstr ""

#. module: account
#: model:ir.model,name:account.model_account_fiscal_position_template
msgid "Template for Fiscal Position"
msgstr "Plantilla para posición fiscal"

#. module: account
#: model:account.tax.code,name:account.account_tax_code_0
msgid "Tax Code Test"
msgstr ""

#. module: account
#: field:account.automatic.reconcile,reconciled:0
msgid "Reconciled transactions"
msgstr "Transacciones conciliadas"

#. module: account
#: field:account.journal.view,columns_id:0
msgid "Columns"
msgstr "Columnas"

#. module: account
#: report:account.overdue:0
msgid "."
msgstr "."

#. module: account
#: view:account.analytic.cost.ledger.journal.report:0
msgid "and Journals"
msgstr "y diarios"

#. module: account
#: field:account.journal,groups_id:0
msgid "Groups"
msgstr "Grupos"

#. module: account
#: field:account.invoice,amount_untaxed:0
#: field:report.invoice.created,amount_untaxed:0
msgid "Untaxed"
msgstr "Base Imponible"

#. module: account
#: view:account.partner.reconcile.process:0
msgid "Go to next partner"
msgstr ""

#. module: account
#: view:account.bank.statement:0
msgid "Search Bank Statements"
msgstr ""

#. module: account
#: view:account.chart.template:0
#: field:account.chart.template,property_account_payable:0
msgid "Payable Account"
msgstr "Cuenta a pagar"

#. module: account
#: field:account.tax,account_paid_id:0
#: field:account.tax.template,account_paid_id:0
msgid "Refund Tax Account"
msgstr "Cuenta impuestos de reintegros"

#. module: account
#: view:account.bank.statement:0
#: field:account.bank.statement,line_ids:0
msgid "Statement lines"
msgstr "Líneas extracto"

#. module: account
#: report:account.analytic.account.cost_ledger:0
msgid "Date/Code"
msgstr ""

#. module: account
#: field:account.analytic.line,general_account_id:0
#: view:analytic.entries.report:0
#: field:analytic.entries.report,general_account_id:0
msgid "General Account"
msgstr "Cuenta general"

#. module: account
#: field:res.partner,debit_limit:0
msgid "Payable Limit"
msgstr "Límite a pagar"

#. module: account
#: report:account.invoice:0
#: view:account.invoice:0
#: view:account.invoice.report:0
#: field:account.move.line,invoice:0
#: model:ir.model,name:account.model_account_invoice
#: model:res.request.link,name:account.req_link_invoice
msgid "Invoice"
msgstr "Factura"

#. module: account
#: model:process.node,note:account.process_node_analytic0
#: model:process.node,note:account.process_node_analyticcost0
msgid "Analytic costs to invoice"
msgstr ""

#. module: account
#: view:ir.sequence:0
msgid "Fiscal Year Sequence"
msgstr ""

#. module: account
#: field:wizard.multi.charts.accounts,seq_journal:0
msgid "Separated Journal Sequences"
msgstr "Secuencias de diarios separadas"

#. module: account
#: constraint:ir.model:0
msgid ""
"The Object name must start with x_ and not contain any special character !"
msgstr ""
"¡El nombre del objeto debe empezar con x_ y no contener ningún carácter "
"especial!"

#. module: account
#: view:account.invoice:0
msgid "Responsible"
msgstr ""

#. module: account
#: report:account.overdue:0
msgid "Sub-Total :"
msgstr "Subtotal :"

#. module: account
#: model:ir.actions.act_window,name:account.action_report_account_type_sales_tree_all
msgid "Sales by Account Type"
msgstr ""

#. module: account
#: view:account.invoice.refund:0
msgid ""
"Cancel Invoice: Creates the refund invoice, validate and reconcile it to "
"cancel the current invoice."
msgstr ""

#. module: account
#: model:ir.ui.menu,name:account.periodical_processing_invoicing
msgid "Invoicing"
msgstr ""

#. module: account
#: field:account.chart.template,tax_code_root_id:0
msgid "Root Tax Code"
msgstr "Código impuesto raíz"

#. module: account
#: field:account.partner.ledger,initial_balance:0
#: field:account.report.general.ledger,initial_balance:0
msgid "Include initial balances"
msgstr "Incluir saldos iniciales"

#. module: account
#: field:account.tax.code,sum:0
msgid "Year Sum"
msgstr "Suma Anual"

#. module: account
#: model:ir.actions.report.xml,name:account.report_account_voucher_new
msgid "Print Voucher"
msgstr ""

#. module: account
#: view:account.change.currency:0
msgid "This wizard will change the currency of the invoice"
msgstr ""

#. module: account
#: model:ir.actions.act_window,help:account.action_account_chart
msgid ""
"Display your company chart of accounts per fiscal year and filter by period. "
"Have a complete tree view of all journal items per account code by clicking "
"on an account."
msgstr ""

#. module: account
#: constraint:account.fiscalyear:0
msgid "Error! You cannot define overlapping fiscal years"
msgstr ""

#. module: account
#: code:addons/account/account_move_line.py:0
#, python-format
msgid "The account is not defined to be reconciled !"
msgstr ""

#. module: account
#: field:account.cashbox.line,pieces:0
msgid "Values"
msgstr ""

#. module: account
#: view:res.partner:0
msgid "Supplier Debit"
msgstr "Debito de Proveedor"

#. module: account
#: help:account.model.line,quantity:0
msgid "The optional quantity on entries"
msgstr "Cantidad opcional en asientos"

#. module: account
#: model:ir.actions.act_window,name:account.act_account_partner_account_move_all
msgid "Receivables & Payables"
msgstr "Por Cobrar & Por Pagar"

#. module: account
#: code:addons/account/account_move_line.py:0
#, python-format
msgid "You have to provide an account for the write off entry !"
msgstr "¡Debe indicar una cuenta para el asiento de ajuste!"

#. module: account
#: model:ir.model,name:account.model_account_common_journal_report
msgid "Account Common Journal Report"
msgstr ""

#. module: account
#: selection:account.partner.balance,display_partner:0
msgid "All Partners"
msgstr ""

#. module: account
#: report:account.move.voucher:0
msgid "Ref. :"
msgstr ""

#. module: account
#: view:account.analytic.chart:0
msgid "Analytic Account Charts"
msgstr "Plan de cuentas de Costos"

#. module: account
#: view:account.analytic.line:0
msgid "My Entries"
msgstr ""

#. module: account
#: report:account.overdue:0
msgid "Customer Ref:"
msgstr "Ref. cliente:"

#. module: account
#: code:addons/account/account_cash_statement.py:0
#, python-format
msgid "User %s does not have rights to access %s journal !"
msgstr ""

#. module: account
#: help:account.period,special:0
msgid "These periods can overlap."
msgstr "Estos períodos se pueden solapar."

#. module: account
#: model:process.node,name:account.process_node_draftstatement0
msgid "Draft statement"
msgstr "Extractos en borrador"

#. module: account
#: view:account.tax:0
msgid "Tax Declaration: Credit Notes"
msgstr ""

#. module: account
#: code:addons/account/account.py:0
#, python-format
msgid "You cannot deactivate an account that contains account moves."
msgstr ""

#. module: account
#: field:account.move.line.reconcile,credit:0
msgid "Credit amount"
msgstr "Credito"

#. module: account
#: code:addons/account/account.py:0
#, python-format
msgid ""
"You cannot change the type of account from 'Closed' to any other type which "
"contains account entries!"
msgstr ""

#. module: account
#: view:res.company:0
msgid "Reserve And Profit/Loss Account"
msgstr ""

#. module: account
#: view:account.invoice.report:0
#: model:ir.actions.act_window,name:account.action_account_invoice_report_all
#: model:ir.ui.menu,name:account.menu_action_account_invoice_report_all
msgid "Invoices Analysis"
msgstr ""

#. module: account
#: report:account.journal.period.print:0
msgid "A/c No."
msgstr "A/c Num."

#. module: account
#: model:ir.model,name:account.model_account_period_close
msgid "period close"
msgstr ""

#. module: account
#: view:account.installer:0
msgid "Configure Fiscal Year"
msgstr ""

#. module: account
#: model:ir.actions.act_window,name:account.action_project_account_analytic_line_form
msgid "Entries By Line"
msgstr ""

#. module: account
#: report:account.tax.code.entries:0
msgid "A/c Code"
msgstr ""

#. module: account
#: field:account.invoice,move_id:0
#: field:account.invoice,move_name:0
msgid "Journal Entry"
msgstr ""

#. module: account
#: view:account.tax:0
msgid "Tax Declaration: Invoices"
msgstr ""

#. module: account
#: field:account.cashbox.line,subtotal:0
msgid "Sub Total"
msgstr ""

#. module: account
#: view:account.account:0
msgid "Treasury Analysis"
msgstr ""

#. module: account
#: view:account.analytic.account:0
msgid "Analytic account"
msgstr "Cuenta Analitica"

#. module: account
#: code:addons/account/account_bank_statement.py:0
#, python-format
msgid "Please verify that an account is defined in the journal."
msgstr ""

#. module: account
#: selection:account.entries.report,move_line_state:0
#: selection:account.move.line,state:0
msgid "Valid"
msgstr "Validado"

#. module: account
#: model:ir.actions.act_window,name:account.action_account_print_journal
#: model:ir.model,name:account.model_account_print_journal
msgid "Account Print Journal"
msgstr ""

#. module: account
#: model:ir.model,name:account.model_product_category
msgid "Product Category"
msgstr ""

#. module: account
#: selection:account.account.type,report_type:0
msgid "/"
msgstr "/"

#. module: account
#: field:account.bs.report,reserve_account_id:0
msgid "Reserve & Profit/Loss Account"
msgstr ""

#. module: account
#: help:account.bank.statement,balance_end:0
msgid "Closing balance based on Starting Balance and Cash Transactions"
msgstr ""

#. module: account
#: model:process.node,note:account.process_node_reconciliation0
#: model:process.node,note:account.process_node_supplierreconciliation0
msgid "Comparison between accounting and payment entries"
msgstr ""

#. module: account
#: view:account.tax:0
#: view:account.tax.template:0
msgid "Tax Definition"
msgstr "Definición de Impuesto"

#. module: account
#: help:wizard.multi.charts.accounts,seq_journal:0
msgid ""
"Check this box if you want to use a different sequence for each created "
"journal. Otherwise, all will use the same sequence."
msgstr ""
"Marque esta caja si desea utilizar una secuencia diferente para cada diario "
"creado. De lo contrario, todos utilizarán la misma secuencia."

#. module: account
#: help:account.partner.ledger,amount_currency:0
#: help:account.report.general.ledger,amount_currency:0
msgid ""
"It adds the currency column if the currency is different then the company "
"currency"
msgstr ""

#. module: account
#: help:account.journal,allow_date:0
msgid ""
"If set to True then do not accept the entry if the entry date is not into "
"the period dates"
msgstr ""

#. module: account
#: model:ir.actions.act_window,name:account.action_account_pl_report
msgid "Account Profit And Loss"
msgstr ""

#. module: account
#: view:account.account:0
#: view:account.account.template:0
#: selection:account.aged.trial.balance,result_selection:0
#: selection:account.common.partner.report,result_selection:0
#: selection:account.partner.balance,result_selection:0
#: selection:account.partner.ledger,result_selection:0
msgid "Payable Accounts"
msgstr "Cuentas por pagar"

#. module: account
#: view:account.account:0
#: selection:account.aged.trial.balance,result_selection:0
#: selection:account.common.partner.report,result_selection:0
#: selection:account.partner.balance,result_selection:0
#: selection:account.partner.ledger,result_selection:0
#: model:ir.actions.act_window,name:account.action_aged_receivable
msgid "Receivable Accounts"
msgstr "Cuentas por Cobrar"

#. module: account
#: report:account.move.voucher:0
msgid "Canceled"
msgstr ""

#. module: account
#: view:account.invoice:0
#: view:report.invoice.created:0
msgid "Untaxed Amount"
msgstr "Base Impnible"

#. module: account
#: help:account.bank.statement,name:0
msgid ""
"if you give the Name other then /, its created Accounting Entries Move will "
"be with same name as statement name. This allows the statement entries to "
"have the same references than the statement itself"
msgstr ""

#. module: account
#: model:ir.actions.act_window,name:account.action_account_unreconcile
#: model:ir.actions.act_window,name:account.action_account_unreconcile_reconcile
#: model:ir.actions.act_window,name:account.action_account_unreconcile_select
msgid "Unreconcile Entries"
msgstr "Romper conciliación de los asientos"

#. module: account
#: field:account.move.reconcile,line_partial_ids:0
msgid "Partial Entry lines"
msgstr "Entradas parciales"

#. module: account
#: view:account.fiscalyear:0
msgid "Fiscalyear"
msgstr "Ejercicio Fiscal"

#. module: account
#: view:account.journal.select:0
#: view:project.account.analytic.line:0
msgid "Open Entries"
msgstr "Abrir Entradas"

#. module: account
#: model:ir.actions.act_window,help:account.action_invoice_tree4
msgid ""
"A vendor refund is a credit note from your supplier indicating that he "
"refunds part or totality of the invoice sent to you."
msgstr ""

#. module: account
#: field:account.automatic.reconcile,account_ids:0
msgid "Accounts to Reconcile"
msgstr ""

#. module: account
#: model:process.transition,note:account.process_transition_filestatement0
msgid "Import of the statement in the system from an electronic file"
msgstr ""

#. module: account
#: model:process.node,name:account.process_node_importinvoice0
msgid "Import from invoice"
msgstr ""

#. module: account
#: selection:account.entries.report,month:0
#: selection:account.invoice.report,month:0
#: selection:analytic.entries.report,month:0
#: selection:report.account.sales,month:0
#: selection:report.account_type.sales,month:0
msgid "January"
msgstr ""

#. module: account
#: view:account.journal:0
msgid "Validations"
msgstr ""

#. module: account
#: model:account.journal,name:account.close_journal
msgid "End of Year"
msgstr ""

#. module: account
#: view:account.entries.report:0
msgid "This F.Year"
msgstr ""

#. module: account
#: view:account.tax.chart:0
msgid "Account tax charts"
msgstr ""

#. module: account
#: constraint:account.period:0
msgid ""
"Invalid period ! Some periods overlap or the date period is not in the scope "
"of the fiscal year. "
msgstr ""
"Período Inválido ! algunos períodos no estan dentro del alcance de este "
"ejercicio fiscal "

#. module: account
#: selection:account.invoice,state:0
#: view:account.invoice.report:0
#: selection:account.invoice.report,state:0
#: selection:report.invoice.created,state:0
msgid "Pro-forma"
msgstr "Proforma"

#. module: account
#: code:addons/account/installer.py:0
#, python-format
msgid " Journal"
msgstr ""

#. module: account
#: code:addons/account/account.py:0
#, python-format
msgid ""
"There is no default default debit account defined \n"
"on journal \"%s\""
msgstr ""

#. module: account
#: help:account.account,type:0
#: help:account.account.template,type:0
#: help:account.entries.report,type:0
msgid ""
"This type is used to differentiate types with special effects in OpenERP: "
"view can not have entries, consolidation are accounts that can have children "
"accounts for multi-company consolidations, payable/receivable are for "
"partners accounts (for debit/credit computations), closed for depreciated "
"accounts."
msgstr ""

#. module: account
#: view:account.chart.template:0
msgid "Search Chart of Account Templates"
msgstr ""

#. module: account
#: view:account.account.type:0
#: field:account.account.type,note:0
#: view:account.analytic.account:0
#: report:account.invoice:0
#: field:account.invoice,name:0
#: field:account.invoice.line,name:0
#: field:account.invoice.refund,description:0
#: report:account.overdue:0
#: field:account.payment.term,note:0
#: view:account.tax.code:0
#: field:account.tax.code,info:0
#: view:account.tax.code.template:0
#: field:account.tax.code.template,info:0
#: field:analytic.entries.report,name:0
#: field:report.invoice.created,name:0
msgid "Description"
msgstr "Descripción"

#. module: account
#: code:addons/account/account.py:0
#: code:addons/account/installer.py:0
#, python-format
msgid "ECNJ"
msgstr ""

#. module: account
#: view:account.subscription:0
#: selection:account.subscription,state:0
msgid "Running"
msgstr "En Ejecución"

#. module: account
#: view:account.chart.template:0
#: field:product.category,property_account_income_categ:0
#: field:product.template,property_account_income:0
msgid "Income Account"
msgstr "Cuenta de Ingreso"

#. module: account
#: code:addons/account/invoice.py:0
#, python-format
msgid "There is no Accounting Journal of type Sale/Purchase defined!"
msgstr ""

#. module: account
#: view:product.category:0
msgid "Accounting Properties"
msgstr "Propiedades Contables"

#. module: account
#: report:account.general.ledger:0
#: report:account.journal.period.print:0
#: field:account.print.journal,sort_selection:0
msgid "Entries Sorted By"
msgstr "Asientos ordenados por"

#. module: account
#: field:account.change.currency,currency_id:0
msgid "Change to"
msgstr ""

#. module: account
#: view:account.entries.report:0
msgid "# of Products Qty "
msgstr ""

#. module: account
#: model:ir.model,name:account.model_product_template
msgid "Product Template"
msgstr ""

#. module: account
#: report:account.account.balance:0
#: report:account.central.journal:0
#: view:account.entries.report:0
#: field:account.entries.report,fiscalyear_id:0
#: field:account.fiscalyear,name:0
#: report:account.general.journal:0
#: report:account.general.ledger:0
#: field:account.journal.period,fiscalyear_id:0
#: report:account.journal.period.print:0
#: report:account.partner.balance:0
#: field:account.period,fiscalyear_id:0
#: field:account.sequence.fiscalyear,fiscalyear_id:0
#: report:account.third_party_ledger:0
#: report:account.third_party_ledger_other:0
#: report:account.vat.declaration:0
#: model:ir.model,name:account.model_account_fiscalyear
msgid "Fiscal Year"
msgstr "Ejercicio Fiscal"

#. module: account
#: help:account.aged.trial.balance,fiscalyear_id:0
#: help:account.balance.report,fiscalyear_id:0
#: help:account.bs.report,fiscalyear_id:0
#: help:account.central.journal,fiscalyear_id:0
#: help:account.common.account.report,fiscalyear_id:0
#: help:account.common.journal.report,fiscalyear_id:0
#: help:account.common.partner.report,fiscalyear_id:0
#: help:account.common.report,fiscalyear_id:0
#: help:account.general.journal,fiscalyear_id:0
#: help:account.partner.balance,fiscalyear_id:0
#: help:account.partner.ledger,fiscalyear_id:0
#: help:account.pl.report,fiscalyear_id:0
#: help:account.print.journal,fiscalyear_id:0
#: help:account.report.general.ledger,fiscalyear_id:0
#: help:account.vat.declaration,fiscalyear_id:0
msgid "Keep empty for all open fiscal year"
msgstr "Dejar vacío para todo el ejercicio fiscal"

#. module: account
#: model:ir.model,name:account.model_account_move
msgid "Account Entry"
msgstr "Entrada de cuenta"

#. module: account
#: field:account.sequence.fiscalyear,sequence_main_id:0
msgid "Main Sequence"
msgstr "Secuencia principal"

#. module: account
#: field:account.invoice,payment_term:0
#: field:account.invoice.report,payment_term:0
#: view:account.payment.term:0
#: field:account.payment.term,name:0
#: view:account.payment.term.line:0
#: field:account.payment.term.line,payment_id:0
#: model:ir.model,name:account.model_account_payment_term
#: field:res.partner,property_payment_term:0
msgid "Payment Term"
msgstr "Término de pago"

#. module: account
#: model:ir.actions.act_window,name:account.action_account_fiscal_position_form
#: model:ir.ui.menu,name:account.menu_action_account_fiscal_position_form
msgid "Fiscal Positions"
msgstr ""

#. module: account
#: field:account.period.close,sure:0
msgid "Check this box"
msgstr "Revisar este cuadro"

#. module: account
#: view:account.common.report:0
msgid "Filters"
msgstr "Filtros"

#. module: account
#: view:account.bank.statement:0
#: selection:account.bank.statement,state:0
#: view:account.fiscalyear:0
#: selection:account.fiscalyear,state:0
#: selection:account.invoice,state:0
#: selection:account.invoice.report,state:0
#: view:account.open.closed.fiscalyear:0
#: selection:account.period,state:0
#: selection:report.invoice.created,state:0
msgid "Open"
msgstr "Abrir"

#. module: account
#: model:process.node,note:account.process_node_draftinvoices0
#: model:process.node,note:account.process_node_supplierdraftinvoices0
msgid "Draft state of an invoice"
msgstr ""

#. module: account
#: help:account.account,reconcile:0
msgid ""
"Check this if the user is allowed to reconcile entries in this account."
msgstr ""
"Revisar si usuario esta permitido para conciliar entradas en esta cuenta"

#. module: account
#: view:account.partner.reconcile.process:0
msgid "Partner Reconciliation"
msgstr ""

#. module: account
#: field:account.tax,tax_code_id:0
#: view:account.tax.code:0
msgid "Account Tax Code"
msgstr "Código impuesto contable"

#. module: account
#: code:addons/account/invoice.py:0
#, python-format
msgid ""
"Can't find any account journal of %s type for this company.\n"
"\n"
"You can create one in the menu: \n"
"Configuration\\Financial Accounting\\Accounts\\Journals."
msgstr ""

#. module: account
#: field:account.invoice.tax,base_code_id:0
#: field:account.tax.template,base_code_id:0
msgid "Base Code"
msgstr "Código base"

#. module: account
#: help:account.invoice.tax,sequence:0
msgid "Gives the sequence order when displaying a list of invoice tax."
msgstr ""

#. module: account
#: field:account.tax,base_sign:0
#: field:account.tax,ref_base_sign:0
#: field:account.tax.template,base_sign:0
#: field:account.tax.template,ref_base_sign:0
msgid "Base Code Sign"
msgstr "Signo código base"

#. module: account
#: view:account.vat.declaration:0
msgid ""
"This menu prints a VAT declaration based on invoices or payments. Select one "
"or several periods of the fiscal year. The information required for a tax "
"declaration is automatically generated by OpenERP from invoices (or "
"payments, in some countries). This data is updated in real time. That’s very "
"useful because it enables you to preview at any time the tax that you owe at "
"the start and end of the month or quarter."
msgstr ""

#. module: account
#: selection:account.move.line,centralisation:0
msgid "Debit Centralisation"
msgstr "Centralización del debe"

#. module: account
#: view:account.invoice.confirm:0
#: model:ir.actions.act_window,name:account.action_account_invoice_confirm
msgid "Confirm Draft Invoices"
msgstr ""

#. module: account
#: field:account.entries.report,day:0
#: view:account.invoice.report:0
#: field:account.invoice.report,day:0
#: view:analytic.entries.report:0
#: field:analytic.entries.report,day:0
msgid "Day"
msgstr ""

#. module: account
#: model:ir.actions.act_window,name:account.act_account_renew_view
msgid "Accounts to Renew"
msgstr ""

#. module: account
#: model:ir.model,name:account.model_account_model_line
msgid "Account Model Entries"
msgstr "Línea de modelo de asiento"

#. module: account
#: code:addons/account/account.py:0
#: code:addons/account/installer.py:0
#, python-format
msgid "EXJ"
msgstr ""

#. module: account
#: field:product.template,supplier_taxes_id:0
msgid "Supplier Taxes"
msgstr "Impuestos proveedor"

#. module: account
#: help:account.invoice,date_due:0
#: help:account.invoice,payment_term:0
msgid ""
"If you use payment terms, the due date will be computed automatically at the "
"generation of accounting entries. If you keep the payment term and the due "
"date empty, it means direct payment. The payment term may compute several "
"due dates, for example 50% now, 50% in one month."
msgstr ""
"Si utiliza los plazos de pago, la fecha de vencimiento será calculada "
"automáticamente en la generación de los asientos contables. Si se mantiene "
"el plazo de pago y la fecha de vencimiento vacía, significa que es un pago "
"directo. El plazo de pago podrá calcular varias fechas de vencimiento, por "
"ejemplo, 50% ahora, 50% en un mes."

#. module: account
#: view:account.analytic.cost.ledger.journal.report:0
msgid "Select period"
msgstr "Seleccionar período"

#. module: account
#: model:ir.ui.menu,name:account.menu_account_pp_statements
msgid "Statements"
msgstr ""

#. module: account
#: report:account.analytic.account.journal:0
msgid "Move Name"
msgstr "Nombre de Movimiento"

#. module: account
#: help:res.partner,property_account_position:0
msgid ""
"The fiscal position will determine taxes and the accounts used for the "
"partner."
msgstr ""

#. module: account
#: model:account.account.type,name:account.account_type_tax
#: report:account.invoice:0
#: field:account.invoice,amount_tax:0
#: field:account.move.line,account_tax_id:0
msgid "Tax"
msgstr "Impuesto"

#. module: account
#: view:account.analytic.account:0
#: field:account.bank.statement.line,analytic_account_id:0
#: field:account.entries.report,analytic_account_id:0
#: field:account.invoice.line,account_analytic_id:0
#: field:account.model.line,analytic_account_id:0
#: field:account.move.line,analytic_account_id:0
#: field:account.move.line.reconcile.writeoff,analytic_id:0
msgid "Analytic Account"
msgstr "Cuenta analítica"

#. module: account
#: view:account.account:0
#: view:account.journal:0
#: model:ir.actions.act_window,name:account.action_account_form
#: model:ir.ui.menu,name:account.account_account_menu
#: model:ir.ui.menu,name:account.account_template_accounts
#: model:ir.ui.menu,name:account.menu_action_account_form
#: model:ir.ui.menu,name:account.menu_analytic
msgid "Accounts"
msgstr ""

#. module: account
#: code:addons/account/invoice.py:0
#, python-format
msgid "Configuration Error!"
msgstr ""

#. module: account
#: view:account.invoice.report:0
#: field:account.invoice.report,price_average:0
msgid "Average Price"
msgstr ""

#. module: account
#: report:account.move.voucher:0
#: report:account.overdue:0
msgid "Date:"
msgstr "Fecha:"

#. module: account
#: code:addons/account/account.py:0
#, python-format
msgid ""
"You cannot modify company of this journal as its related record exist in "
"Entry Lines"
msgstr ""

#. module: account
#: view:account.tax:0
msgid "Accounting Information"
msgstr ""

#. module: account
#: view:account.tax:0
#: view:account.tax.template:0
msgid "Special Computation"
msgstr "Cálculo especial"

#. module: account
#: view:account.move.bank.reconcile:0
#: model:ir.actions.act_window,name:account.action_account_bank_reconcile_tree
msgid "Bank reconciliation"
msgstr "Conciliación bancaria"

#. module: account
#: report:account.invoice:0
msgid "Disc.(%)"
msgstr "Desc.(%)"

#. module: account
#: report:account.general.ledger:0
#: report:account.overdue:0
msgid "Ref"
msgstr "Ref."

#. module: account
#: help:account.move.line,tax_code_id:0
msgid "The Account can either be a base tax code or a tax code account."
msgstr ""

#. module: account
#: sql_constraint:ir.module.module:0
msgid "The certificate ID of the module must be unique !"
msgstr ""

#. module: account
#: model:ir.ui.menu,name:account.menu_automatic_reconcile
msgid "Automatic Reconciliation"
msgstr ""

#. module: account
#: field:account.invoice,reconciled:0
msgid "Paid/Reconciled"
msgstr "Pagado/Conciliado"

#. module: account
#: field:account.tax,ref_base_code_id:0
#: field:account.tax.template,ref_base_code_id:0
msgid "Refund Base Code"
msgstr "Código base reembolso"

#. module: account
#: model:ir.actions.act_window,name:account.action_bank_statement_periodic_tree
#: model:ir.actions.act_window,name:account.action_bank_statement_tree
#: model:ir.ui.menu,name:account.menu_bank_statement_tree
msgid "Bank Statements"
msgstr ""

#. module: account
#: selection:account.tax.template,applicable_type:0
msgid "True"
msgstr "Verdadero"

#. module: account
#: view:account.bank.statement:0
#: view:account.common.report:0
#: view:account.move:0
#: view:account.move.line:0
msgid "Dates"
msgstr ""

#. module: account
#: field:account.tax,parent_id:0
#: field:account.tax.template,parent_id:0
msgid "Parent Tax Account"
msgstr "Cuenta impuestos padre"

#. module: account
#: view:account.subscription.generate:0
msgid ""
"Automatically generate entries based on what has been entered in the  system "
"before a specific date."
msgstr ""

#. module: account
#: view:account.aged.trial.balance:0
#: model:ir.actions.act_window,name:account.action_account_aged_balance_view
#: model:ir.ui.menu,name:account.menu_aged_trial_balance
msgid "Aged Partner Balance"
msgstr "Balance de empresa anterior"

#. module: account
#: model:process.transition,name:account.process_transition_entriesreconcile0
#: model:process.transition,name:account.process_transition_supplierentriesreconcile0
msgid "Accounting entries"
msgstr ""

#. module: account
#: field:account.invoice.line,discount:0
msgid "Discount (%)"
msgstr "Descuento (%)"

#. module: account
#: help:account.journal,entry_posted:0
msgid ""
"Check this box if you don't want new journal entries to pass through the "
"'draft' state and instead goes directly to the 'posted state' without any "
"manual validation. \n"
"Note that journal entries that are automatically created by the system are "
"always skipping that state."
msgstr ""

#. module: account
#: model:ir.actions.server,name:account.ir_actions_server_action_wizard_multi_chart
#: model:ir.ui.menu,name:account.menu_act_ir_actions_bleble
msgid "New Company Financial Setting"
msgstr ""

#. module: account
#: model:ir.actions.act_window,name:account.action_report_account_sales_tree_all
#: view:report.account.sales:0
#: view:report.account_type.sales:0
msgid "Sales by Account"
msgstr ""

#. module: account
#: view:account.use.model:0
msgid "This wizard will create recurring accounting entries"
msgstr ""

#. module: account
#: code:addons/account/account.py:0
#, python-format
msgid "No sequence defined on the journal !"
msgstr ""

#. module: account
#: report:account.invoice:0
msgid "Cancelled Invoice"
msgstr ""

#. module: account
#: code:addons/account/account.py:0
#: code:addons/account/account_bank_statement.py:0
#: code:addons/account/account_move_line.py:0
#: code:addons/account/invoice.py:0
#: code:addons/account/wizard/account_use_model.py:0
#, python-format
msgid "You have to define an analytic journal on the '%s' journal!"
msgstr ""

#. module: account
#: view:account.invoice.tax:0
#: model:ir.actions.act_window,name:account.action_tax_code_list
#: model:ir.ui.menu,name:account.menu_action_tax_code_list
msgid "Tax codes"
msgstr "Códigos de impuestos"

#. module: account
#: model:ir.ui.menu,name:account.menu_finance_receivables
msgid "Customers"
msgstr ""

#. module: account
#: report:account.analytic.account.cost_ledger:0
#: report:account.analytic.account.journal:0
#: report:account.analytic.account.quantity_cost_ledger:0
msgid "Period to"
msgstr "Periodo hasta"

#. module: account
#: selection:account.entries.report,month:0
#: selection:account.invoice.report,month:0
#: selection:analytic.entries.report,month:0
#: selection:report.account.sales,month:0
#: selection:report.account_type.sales,month:0
msgid "August"
msgstr ""

#. module: account
#: code:addons/account/account_bank_statement.py:0
#, python-format
msgid ""
"The expected balance (%.2f) is different than the computed one. (%.2f)"
msgstr "El balance previsto (%.2f) es diferente del calculado. (%.2f)"

#. module: account
#: model:process.transition,note:account.process_transition_paymentreconcile0
msgid "Payment entries are the second input of the reconciliation."
msgstr ""

#. module: account
#: report:account.move.voucher:0
msgid "Number:"
msgstr ""

#. module: account
#: selection:account.print.journal,sort_selection:0
msgid "Reference Number"
msgstr "Núm. Referencia"

#. module: account
#: selection:account.entries.report,month:0
#: selection:account.invoice.report,month:0
#: selection:analytic.entries.report,month:0
#: selection:report.account.sales,month:0
#: selection:report.account_type.sales,month:0
msgid "October"
msgstr ""

#. module: account
#: help:account.move.line,quantity:0
msgid ""
"The optional quantity expressed by this line, eg: number of product sold. "
"The quantity is not a legal requirement but is very useful for some reports."
msgstr ""

#. module: account
#: view:account.payment.term.line:0
msgid "Line 2:"
msgstr ""

#. module: account
#: field:account.journal.column,required:0
msgid "Required"
msgstr "Requerido"

#. module: account
#: view:account.chart.template:0
#: field:product.category,property_account_expense_categ:0
#: field:product.template,property_account_expense:0
msgid "Expense Account"
msgstr "Cuenta de gastos"

#. module: account
#: help:account.invoice,period_id:0
msgid "Keep empty to use the period of the validation(invoice) date."
msgstr ""
"Dejar vacío para utilizar el período de la fecha de validación (factura)."

#. module: account
#: field:account.invoice.tax,base_amount:0
msgid "Base Code Amount"
msgstr "Importe código base"

#. module: account
#: model:account.account.type,name:account.account_type_view
msgid "Ansicht"
msgstr ""

#. module: account
#: field:wizard.multi.charts.accounts,sale_tax:0
msgid "Default Sale Tax"
msgstr ""

#. module: account
#: help:account.model.line,date_maturity:0
msgid ""
"The maturity date of the generated entries for this model. You can choose "
"between the creation date or the creation date of the entries plus the "
"partner payment terms."
msgstr ""

#. module: account
#: model:ir.ui.menu,name:account.menu_finance_accounting
msgid "Financial Accounting"
msgstr "Contabilidad financiera"

#. module: account
#: model:ir.ui.menu,name:account.menu_account_pl_report
msgid "Profit And Loss"
msgstr ""

#. module: account
#: view:account.fiscal.position:0
#: field:account.fiscal.position,name:0
#: field:account.fiscal.position.account,position_id:0
#: field:account.fiscal.position.tax,position_id:0
#: field:account.fiscal.position.tax.template,position_id:0
#: view:account.fiscal.position.template:0
#: field:account.invoice,fiscal_position:0
#: field:account.invoice.report,fiscal_position:0
#: model:ir.model,name:account.model_account_fiscal_position
#: field:res.partner,property_account_position:0
msgid "Fiscal Position"
msgstr "Posición fiscal"

#. module: account
#: help:account.partner.ledger,initial_balance:0
#: help:account.report.general.ledger,initial_balance:0
msgid ""
"It adds initial balance row on report which display previous sum amount of "
"debit/credit/balance"
msgstr ""

#. module: account
#: view:account.analytic.line:0
#: model:ir.actions.act_window,name:account.action_account_analytic_line_form
#: model:ir.actions.act_window,name:account.action_account_tree1
msgid "Analytic Entries"
msgstr "Asientos analíticos"

#. module: account
#: code:addons/account/account.py:0
#, python-format
msgid ""
"No fiscal year defined for this date !\n"
"Please create one."
msgstr ""

#. module: account
#: selection:account.invoice,type:0
#: selection:account.invoice.report,type:0
#: model:process.process,name:account.process_process_invoiceprocess0
#: selection:report.invoice.created,type:0
msgid "Customer Invoice"
msgstr "Factura de cliente"

#. module: account
#: help:account.tax.template,include_base_amount:0
msgid ""
"Set if the amount of tax must be included in the base amount before "
"computing the next taxes."
msgstr ""
"Indica si el importe del impuesto deberá incluirse en el importe base antes "
"de calcular los siguientes impuestos."

#. module: account
#: help:account.journal,user_id:0
msgid "The user responsible for this journal"
msgstr "El usuario responsable de este diario"

#. module: account
#: view:account.period:0
msgid "Search Period"
msgstr ""

#. module: account
#: view:account.change.currency:0
msgid "Invoice Currency"
msgstr ""

#. module: account
#: field:account.payment.term,line_ids:0
msgid "Terms"
msgstr "Plazos de pago"

#. module: account
#: field:account.bank.statement,total_entry_encoding:0
msgid "Cash Transaction"
msgstr ""

#. module: account
#: view:res.partner:0
msgid "Bank account"
msgstr "Cuenta bancaria"

#. module: account
#: field:account.chart.template,tax_template_ids:0
msgid "Tax Template List"
msgstr "Lista plantilla impuestos"

#. module: account
#: help:account.account,currency_mode:0
msgid ""
"This will select how the current currency rate for outgoing transactions is "
"computed. In most countries the legal method is \"average\" but only a few "
"software systems are able to manage this. So if you import from another "
"software system you may have to use the rate at date. Incoming transactions "
"always use the rate at date."
msgstr ""
"Permite seleccionar la forma en que la tasa de la divisa actual de las "
"transacciones de salida se calcula. En la mayoría de los países el método "
"legal es \"promedio\", pero sólo unos pocos sistemas de software son capaces "
"de gestionarlo. Por lo tanto, si la importación procede de otro sistema de "
"software, es posible que tenga que utilizar la tasa a una fecha. "
"Transacciones de entrada siempre utilizan la tasa a una fecha."

#. module: account
#: help:wizard.multi.charts.accounts,code_digits:0
msgid "No. of Digits to use for account code"
msgstr "Núm. de dígitos a usar para código de cuenta"

#. module: account
#: field:account.payment.term.line,name:0
msgid "Line Name"
msgstr "Nombre línea"

#. module: account
#: view:account.fiscalyear:0
msgid "Search Fiscalyear"
msgstr ""

#. module: account
#: selection:account.tax,applicable_type:0
msgid "Always"
msgstr ""

#. module: account
#: view:account.analytic.line:0
msgid "Total Quantity"
msgstr ""

#. module: account
#: field:account.move.line.reconcile.writeoff,writeoff_acc_id:0
msgid "Write-Off account"
msgstr "Cuenta de desajuste"

#. module: account
#: field:account.model.line,model_id:0
#: view:account.subscription:0
#: field:account.subscription,model_id:0
msgid "Model"
msgstr "Modelo"

#. module: account
#: help:account.invoice.tax,base_code_id:0
msgid "The account basis of the tax declaration."
msgstr "La cuenta base de la declaración de impuestos."

#. module: account
#: selection:account.account,type:0
#: selection:account.account.template,type:0
#: model:account.account.type,name:account.account_type_root
#: selection:account.entries.report,type:0
msgid "View"
msgstr "Vista"

#. module: account
#: code:addons/account/account.py:0
#: code:addons/account/installer.py:0
#, python-format
msgid "BNK"
msgstr ""

#. module: account
#: field:account.move.line,analytic_lines:0
msgid "Analytic lines"
msgstr "Líneas analíticas"

#. module: account
#: model:process.node,name:account.process_node_electronicfile0
msgid "Electronic File"
msgstr "Archivo electrónico"

#. module: account
#: view:res.partner:0
msgid "Customer Credit"
msgstr "Haber del cliente"

#. module: account
#: model:ir.model,name:account.model_account_tax_code_template
msgid "Tax Code Template"
msgstr "Plantilla códigos de impuestos"

#. module: account
#: view:account.subscription:0
msgid "Starts on"
msgstr ""

#. module: account
#: model:ir.model,name:account.model_account_partner_ledger
msgid "Account Partner Ledger"
msgstr ""

#. module: account
#: help:account.journal.column,sequence:0
msgid "Gives the sequence order to journal column."
msgstr ""

#. module: account
#: view:account.tax.template:0
msgid "Tax Declaration"
msgstr "Declaración de Impuestos"

#. module: account
#: help:account.account,currency_id:0
#: help:account.account.template,currency_id:0
#: help:account.bank.accounts.wizard,currency_id:0
msgid "Forces all moves for this account to have this secondary currency."
msgstr ""

#. module: account
#: model:ir.actions.act_window,help:account.action_validate_account_move_line
msgid ""
"This wizard will validate all journal entries of a particular journal and "
"period. Once journal entries are validated, you can not update them anymore."
msgstr ""

#. module: account
#: model:ir.actions.act_window,name:account.action_account_chart_template_form
#: model:ir.ui.menu,name:account.menu_action_account_chart_template_form
msgid "Chart of Accounts Templates"
msgstr "Plantillas para el plan contable"

#. module: account
#: model:ir.actions.act_window,name:account.action_wizard_multi_chart
msgid "Generate Chart of Accounts from a Chart Template"
msgstr "Generar plan contable a partir de una plantilla de plan contable"

#. module: account
#: model:ir.model,name:account.model_account_unreconcile_reconcile
msgid "Account Unreconcile Reconcile"
msgstr ""

#. module: account
#: help:account.account.type,close_method:0
msgid ""
"Set here the method that will be used to generate the end of year journal "
"entries for all the accounts of this type.\n"
"\n"
" 'None' means that nothing will be done.\n"
" 'Balance' will generally be used for cash accounts.\n"
" 'Detail' will copy each existing journal item of the previous year, even "
"the reconciled ones.\n"
" 'Unreconciled' will copy only the journal items that were unreconciled on "
"the first day of the new fiscal year."
msgstr ""

#. module: account
#: view:account.tax:0
#: view:account.tax.template:0
msgid "Keep empty to use the expense account"
msgstr "Dejar vacío para la cuenta de gastos"

#. module: account
#: field:account.aged.trial.balance,journal_ids:0
#: field:account.analytic.cost.ledger.journal.report,journal:0
#: field:account.balance.report,journal_ids:0
#: field:account.bs.report,journal_ids:0
#: field:account.central.journal,journal_ids:0
#: field:account.common.account.report,journal_ids:0
#: field:account.common.journal.report,journal_ids:0
#: field:account.common.partner.report,journal_ids:0
#: view:account.common.report:0
#: field:account.common.report,journal_ids:0
#: report:account.general.journal:0
#: field:account.general.journal,journal_ids:0
#: report:account.general.ledger:0
#: view:account.journal.period:0
#: report:account.partner.balance:0
#: field:account.partner.balance,journal_ids:0
#: field:account.partner.ledger,journal_ids:0
#: field:account.pl.report,journal_ids:0
#: field:account.print.journal,journal_ids:0
#: field:account.report.general.ledger,journal_ids:0
#: field:account.vat.declaration,journal_ids:0
#: model:ir.actions.act_window,name:account.action_account_journal_form
#: model:ir.actions.act_window,name:account.action_account_journal_period_tree
#: model:ir.actions.report.xml,name:account.account_journal
#: model:ir.ui.menu,name:account.menu_account_print_journal
#: model:ir.ui.menu,name:account.menu_action_account_journal_form
#: model:ir.ui.menu,name:account.menu_journals_report
msgid "Journals"
msgstr "Diarios"

#. module: account
#: field:account.partner.reconcile.process,to_reconcile:0
msgid "Remaining Partners"
msgstr ""

#. module: account
#: view:account.subscription:0
#: field:account.subscription,lines_id:0
msgid "Subscription Lines"
msgstr "Líneas de asientos periódicos"

#. module: account
#: selection:account.analytic.journal,type:0
#: view:account.journal:0
#: selection:account.journal,type:0
#: view:account.model:0
#: selection:account.tax,type_tax_use:0
#: view:account.tax.template:0
#: selection:account.tax.template,type_tax_use:0
msgid "Purchase"
msgstr "Compra"

#. module: account
#: model:ir.actions.act_window,name:account.action_account_installer
msgid "Accounting Application Configuration"
msgstr ""

#. module: account
#: model:ir.actions.act_window,name:account.open_board_account
#: model:ir.ui.menu,name:account.menu_board_account
msgid "Accounting Dashboard"
msgstr "Tablero de Contabilidad"

#. module: account
#: field:account.bank.statement,balance_start:0
msgid "Starting Balance"
msgstr "Saldo inicial"

#. module: account
#: code:addons/account/invoice.py:0
#, python-format
msgid "No Partner Defined !"
msgstr "¡No se ha definido empresa!"

#. module: account
#: model:ir.actions.act_window,name:account.action_account_period_close
#: model:ir.actions.act_window,name:account.action_account_period_tree
#: model:ir.ui.menu,name:account.menu_action_account_period_close_tree
msgid "Close a Period"
msgstr "Cerrar un periodo"

#. module: account
#: field:account.analytic.balance,empty_acc:0
msgid "Empty Accounts ? "
msgstr ""

#. module: account
#: report:account.overdue:0
msgid "VAT:"
msgstr "Impuesto"

#. module: account
#: help:account.analytic.line,amount_currency:0
msgid ""
"The amount expressed in the related account currency if not equal to the "
"company one."
msgstr ""

#. module: account
#: report:account.move.voucher:0
msgid "Journal:"
msgstr ""

#. module: account
#: view:account.bank.statement:0
#: selection:account.bank.statement,state:0
#: view:account.invoice:0
#: selection:account.invoice,state:0
#: view:account.invoice.report:0
#: selection:account.invoice.report,state:0
#: selection:account.journal.period,state:0
#: report:account.move.voucher:0
#: view:account.subscription:0
#: selection:account.subscription,state:0
#: selection:report.invoice.created,state:0
msgid "Draft"
msgstr "Borrador"

#. module: account
#: model:ir.actions.act_window,name:account.action_account_configuration_installer
msgid "Accounting Chart Configuration"
msgstr ""

#. module: account
#: field:account.tax.code,notprintable:0
#: field:account.tax.code.template,notprintable:0
msgid "Not Printable in Invoice"
msgstr "No se imprime en factura"

#. module: account
#: report:account.vat.declaration:0
#: field:account.vat.declaration,chart_tax_id:0
msgid "Chart of Tax"
msgstr ""

#. module: account
#: view:account.journal:0
msgid "Search Account Journal"
msgstr ""

#. module: account
#: model:ir.actions.act_window,name:account.action_invoice_tree_pending_invoice
msgid "Pending Invoice"
msgstr ""

#. module: account
#: selection:account.subscription,period_type:0
msgid "year"
msgstr "año"

#. module: account
#: report:account.move.voucher:0
msgid "Authorised Signatory"
msgstr ""

#. module: account
#: view:validate.account.move.lines:0
msgid ""
"All selected journal entries will be validated and posted. It means you "
"won't be able to modify their accounting fields anymore."
msgstr ""

#. module: account
#: code:addons/account/invoice.py:0
#, python-format
msgid "Cannot delete invoice(s) that are already opened or paid !"
msgstr ""

#. module: account
#: report:account.account.balance.landscape:0
msgid "Total :"
msgstr "Total :"

#. module: account
#: model:ir.actions.report.xml,name:account.account_transfers
msgid "Transfers"
msgstr "Transferencias"

#. module: account
#: view:account.payment.term.line:0
msgid "  value amount: n.a"
msgstr ""

#. module: account
#: view:account.chart:0
msgid "Account charts"
msgstr "Planes contables"

#. module: account
#: report:account.vat.declaration:0
msgid "Tax Amount"
msgstr "Importe impuesto"

#. module: account
#: view:account.installer:0
msgid "Your bank and cash accounts"
msgstr ""

#. module: account
#: view:account.move:0
msgid "Search Move"
msgstr ""

#. module: account
#: field:account.tax.code,name:0
#: field:account.tax.code.template,name:0
msgid "Tax Case Name"
msgstr "Nombre código de impuesto"

#. module: account
#: report:account.invoice:0
#: model:process.node,name:account.process_node_draftinvoices0
msgid "Draft Invoice"
msgstr "Factura borrador"

#. module: account
#: code:addons/account/wizard/account_invoice_state.py:0
#, python-format
msgid ""
"Selected Invoice(s) cannot be cancelled as they are already in 'Cancelled' "
"or 'Done' state!"
msgstr ""

#. module: account
#: code:addons/account/account.py:0
#, python-format
msgid ""
"You cannot change the type of account from '%s' to '%s' type as it contains "
"account entries!"
msgstr ""

#. module: account
#: field:account.invoice.report,state:0
msgid "Invoice State"
msgstr ""

#. module: account
#: view:account.invoice.report:0
#: field:account.invoice.report,categ_id:0
msgid "Category of Product"
msgstr ""

#. module: account
#: view:account.move:0
#: field:account.move,narration:0
#: view:account.move.line:0
#: field:account.move.line,narration:0
msgid "Narration"
msgstr ""

#. module: account
#: view:account.addtmpl.wizard:0
#: model:ir.actions.act_window,name:account.action_account_addtmpl_wizard_form
msgid "Create Account"
msgstr ""

#. module: account
#: model:ir.model,name:account.model_report_account_type_sales
msgid "Report of the Sales by Account Type"
msgstr ""

#. module: account
#: selection:account.account.type,close_method:0
msgid "Detail"
msgstr "Detalle"

#. module: account
#: model:ir.actions.act_window,help:account.action_invoice_tree2
msgid ""
"Supplier Invoices allows you to enter and manage invoices issued by your "
"suppliers. OpenERP generates draft of supplier invoices automatically so "
"that you can control what you received from your supplier according to what "
"you purchased or received."
msgstr ""

#. module: account
#: report:account.invoice:0
msgid "VAT :"
msgstr "IVA"

#. module: account
#: field:account.installer,charts:0
#: model:ir.actions.act_window,name:account.action_account_chart
#: model:ir.actions.act_window,name:account.action_account_tree
#: model:ir.ui.menu,name:account.menu_action_account_tree2
msgid "Chart of Accounts"
msgstr "Plan contable"

#. module: account
#: view:account.tax.chart:0
msgid "(If you do not select period it will take all open periods)"
msgstr ""

#. module: account
#: field:account.journal,centralisation:0
msgid "Centralised counterpart"
msgstr "Homólogo centralizado"

#. module: account
#: model:ir.model,name:account.model_account_partner_reconcile_process
msgid "Reconcilation Process partner by partner"
msgstr ""

#. module: account
#: selection:account.automatic.reconcile,power:0
msgid "2"
msgstr "error de sintaxis"

#. module: account
#: view:account.chart:0
msgid "(If you do not select Fiscal year it will take all open fiscal years)"
msgstr ""
"(Si no selecciona un ejercicio fiscal se tendrán en cuenta todos los "
"ejercicios fiscales)"

#. module: account
#: selection:account.aged.trial.balance,filter:0
#: report:account.analytic.account.journal:0
#: selection:account.balance.report,filter:0
#: field:account.bank.statement,date:0
#: field:account.bank.statement.line,date:0
#: selection:account.bs.report,filter:0
#: selection:account.central.journal,filter:0
#: selection:account.common.account.report,filter:0
#: selection:account.common.journal.report,filter:0
#: selection:account.common.partner.report,filter:0
#: selection:account.common.report,filter:0
#: view:account.entries.report:0
#: field:account.entries.report,date:0
#: selection:account.general.journal,filter:0
#: report:account.general.ledger:0
#: field:account.invoice.report,date:0
#: report:account.journal.period.print:0
#: view:account.move:0
#: field:account.move,date:0
#: field:account.move.line.reconcile.writeoff,date_p:0
#: report:account.overdue:0
#: selection:account.partner.balance,filter:0
#: selection:account.partner.ledger,filter:0
#: selection:account.pl.report,filter:0
#: selection:account.print.journal,filter:0
#: selection:account.print.journal,sort_selection:0
#: selection:account.report.general.ledger,filter:0
#: selection:account.report.general.ledger,sortby:0
#: field:account.subscription.generate,date:0
#: field:account.subscription.line,date:0
#: report:account.tax.code.entries:0
#: report:account.third_party_ledger:0
#: report:account.third_party_ledger_other:0
#: selection:account.vat.declaration,filter:0
#: field:analytic.entries.report,date:0
msgid "Date"
msgstr "Fecha"

#. module: account
#: view:account.unreconcile:0
#: view:account.unreconcile.reconcile:0
msgid "Unreconcile"
msgstr "Romper conciliación"

#. module: account
#: code:addons/account/wizard/account_fiscalyear_close.py:0
#, python-format
msgid "The journal must have default credit and debit account"
msgstr ""

#. module: account
#: view:account.chart.template:0
msgid "Chart of Accounts Template"
msgstr "Plantilla del plan contable"

#. module: account
#: code:addons/account/account.py:0
#, python-format
msgid ""
"Maturity date of entry line generated by model line '%s' of model '%s' is "
"based on partner payment term!\n"
"Please define partner on it!"
msgstr ""

#. module: account
#: code:addons/account/account_move_line.py:0
#, python-format
msgid "Some entries are already reconciled !"
msgstr ""

#. module: account
#: code:addons/account/account.py:0
#, python-format
msgid ""
"You cannot validate a Journal Entry unless all journal items are in same "
"chart of accounts !"
msgstr ""

#. module: account
#: view:account.tax:0
msgid "Account Tax"
msgstr "Cuenta de impuestos"

#. module: account
#: model:ir.ui.menu,name:account.menu_finance_reporting_budgets
msgid "Budgets"
msgstr ""

#. module: account
#: selection:account.aged.trial.balance,filter:0
#: selection:account.balance.report,filter:0
#: selection:account.bs.report,filter:0
#: selection:account.central.journal,filter:0
#: selection:account.common.account.report,filter:0
#: selection:account.common.journal.report,filter:0
#: selection:account.common.partner.report,filter:0
#: selection:account.common.report,filter:0
#: selection:account.general.journal,filter:0
#: selection:account.partner.balance,filter:0
#: selection:account.partner.ledger,filter:0
#: selection:account.pl.report,filter:0
#: selection:account.print.journal,filter:0
#: selection:account.report.general.ledger,filter:0
#: selection:account.vat.declaration,filter:0
msgid "No Filters"
msgstr ""

#. module: account
#: selection:account.analytic.journal,type:0
msgid "Situation"
msgstr "Situación"

#. module: account
#: view:res.partner:0
msgid "History"
msgstr ""

#. module: account
#: help:account.tax,applicable_type:0
#: help:account.tax.template,applicable_type:0
msgid ""
"If not applicable (computed through a Python code), the tax won't appear on "
"the invoice."
msgstr ""
"Si no es aplicable (calculado a través de un código Python), el impuesto no "
"aparecerá en la factura."

#. module: account
#: view:account.tax:0
#: view:account.tax.template:0
msgid "Applicable Code (if type=code)"
msgstr "Código aplicable (si tipo=código)"

#. module: account
#: view:account.invoice.report:0
#: field:account.invoice.report,product_qty:0
msgid "Qty"
msgstr ""

#. module: account
#: report:account.journal.period.print:0
msgid "Move/Entry label"
msgstr ""

#. module: account
#: field:account.invoice.report,address_contact_id:0
msgid "Contact Address Name"
msgstr ""

#. module: account
#: field:account.move.line,blocked:0
msgid "Litigation"
msgstr "Desacuerdo"

#. module: account
#: view:account.analytic.line:0
msgid "Search Analytic Lines"
msgstr ""

#. module: account
#: field:res.partner,property_account_payable:0
msgid "Account Payable"
msgstr "Cuenta a pagar"

#. module: account
#: constraint:account.move:0
msgid ""
"You cannot create entries on different periods/journals in the same move"
msgstr ""

#. module: account
#: model:process.node,name:account.process_node_supplierpaymentorder0
msgid "Payment Order"
msgstr "Orden de pago"

#. module: account
#: help:account.account.template,reconcile:0
msgid ""
"Check this option if you want the user to reconcile entries in this account."
msgstr ""
"Marque esta opción si desea que el usuario concilie asientos en esta cuenta."

#. module: account
#: model:ir.actions.report.xml,name:account.account_account_balance_landscape
msgid "Account balance"
msgstr "Saldo de cuenta"

#. module: account
#: report:account.invoice:0
#: field:account.invoice.line,price_unit:0
msgid "Unit Price"
msgstr "Precio unitario"

#. module: account
#: code:addons/account/account_move_line.py:0
#, python-format
msgid "Unable to change tax !"
msgstr ""

#. module: account
#: field:analytic.entries.report,nbr:0
msgid "#Entries"
msgstr ""

#. module: account
#: view:account.account:0
#: field:account.account,user_type:0
#: view:account.account.template:0
#: field:account.account.template,user_type:0
#: view:account.account.type:0
#: field:account.bank.accounts.wizard,account_type:0
#: field:account.entries.report,user_type:0
#: model:ir.model,name:account.model_account_account_type
#: field:report.account.receivable,type:0
#: field:report.account_type.sales,user_type:0
msgid "Account Type"
msgstr "Tipo de cuenta"

#. module: account
#: view:account.state.open:0
msgid "Open Invoice"
msgstr "Abrir Factura"

#. module: account
#: field:account.invoice.tax,factor_tax:0
msgid "Multipication factor Tax code"
msgstr ""

#. module: account
#: view:account.fiscal.position:0
msgid "Mapping"
msgstr ""

#. module: account
#: field:account.account,name:0
#: field:account.account.template,name:0
#: report:account.analytic.account.inverted.balance:0
#: field:account.bank.statement,name:0
#: field:account.chart.template,name:0
#: field:account.model.line,name:0
#: field:account.move.line,name:0
#: field:account.move.reconcile,name:0
#: field:account.subscription,name:0
msgid "Name"
msgstr "Nombre"

#. module: account
#: model:ir.model,name:account.model_account_aged_trial_balance
msgid "Account Aged Trial balance Report"
msgstr ""

#. module: account
#: field:account.move.line,date:0
msgid "Effective date"
msgstr "Fecha vigencia"

#. module: account
#: code:addons/account/wizard/account_move_bank_reconcile.py:0
#, python-format
msgid "Standard Encoding"
msgstr ""

#. module: account
#: help:account.journal,analytic_journal_id:0
msgid "Journal for analytic entries"
msgstr ""

#. module: account
#: model:ir.actions.act_window,help:account.action_invoice_tree3
msgid ""
"Customer Refunds helps you manage the credit notes issued/to be issued for "
"your customers. A refund invoice is a document that cancels an invoice or a "
"part of it. You can easily generate refunds and reconcile them from the "
"invoice form."
msgstr ""

#. module: account
#: model:ir.ui.menu,name:account.menu_finance
#: model:process.node,name:account.process_node_accountingentries0
#: model:process.node,name:account.process_node_supplieraccountingentries0
#: view:product.product:0
#: view:product.template:0
#: view:res.partner:0
msgid "Accounting"
msgstr "Contabilidad"

#. module: account
#: help:account.central.journal,amount_currency:0
#: help:account.common.journal.report,amount_currency:0
#: help:account.general.journal,amount_currency:0
#: help:account.print.journal,amount_currency:0
msgid ""
"Print Report with the currency column if the currency is different then the "
"company currency"
msgstr ""

#. module: account
#: report:account.journal.period.print:0
msgid "Entry No"
msgstr ""

#. module: account
#: view:account.analytic.line:0
msgid "General Accounting"
msgstr ""

#. module: account
#: report:account.overdue:0
msgid "Balance :"
msgstr "Saldo :"

#. module: account
#: help:account.fiscalyear.close,journal_id:0
msgid ""
"The best practice here is to use a journal dedicated to contain the opening "
"entries of all fiscal years. Note that you should define it with default "
"debit/credit accounts, of type 'situation' and with a centralized "
"counterpart."
msgstr ""

#. module: account
#: view:account.installer:0
#: view:account.installer.modules:0
#: view:wizard.multi.charts.accounts:0
msgid "title"
msgstr ""

#. module: account
#: view:account.invoice:0
#: view:account.period:0
#: view:account.subscription:0
msgid "Set to Draft"
msgstr "Cambiar a borrador"

#. module: account
#: model:ir.actions.act_window,name:account.action_subscription_form
msgid "Recurring Lines"
msgstr ""

#. module: account
#: field:account.partner.balance,display_partner:0
msgid "Display Partners"
msgstr ""

#. module: account
#: view:account.invoice:0
msgid "Validate"
msgstr "Validar"

#. module: account
#: model:ir.actions.act_window,help:account.action_account_invoice_report_all
msgid ""
"From this report, you can have an overview of the amount invoiced to your "
"customer as well as payment delays. The tool search can also be used to "
"personalise your Invoices reports and so, match this analysis to your needs."
msgstr ""

#. module: account
#: view:account.invoice.confirm:0
msgid "Confirm Invoices"
msgstr ""

#. module: account
#: selection:account.account,currency_mode:0
msgid "Average Rate"
msgstr "Tasa promedio"

#. module: account
#: view:account.state.open:0
msgid "(Invoice should be unreconciled if you want to open it)"
msgstr "(debería romper la conciliación si desea abrir la factura)"

#. module: account
#: field:account.aged.trial.balance,period_from:0
#: field:account.balance.report,period_from:0
#: field:account.bs.report,period_from:0
#: field:account.central.journal,period_from:0
#: field:account.chart,period_from:0
#: field:account.common.account.report,period_from:0
#: field:account.common.journal.report,period_from:0
#: field:account.common.partner.report,period_from:0
#: field:account.common.report,period_from:0
#: field:account.general.journal,period_from:0
#: field:account.partner.balance,period_from:0
#: field:account.partner.ledger,period_from:0
#: field:account.pl.report,period_from:0
#: field:account.print.journal,period_from:0
#: field:account.report.general.ledger,period_from:0
#: field:account.vat.declaration,period_from:0
msgid "Start period"
msgstr ""

#. module: account
#: field:account.tax,name:0
#: field:account.tax.template,name:0
#: report:account.vat.declaration:0
msgid "Tax Name"
msgstr "Nombre impuesto"

#. module: account
#: model:ir.ui.menu,name:account.menu_finance_configuration
#: view:res.company:0
msgid "Configuration"
msgstr "Configuración"

#. module: account
#: model:account.payment.term,name:account.account_payment_term
msgid "30 Days End of Month"
msgstr "30 días fin de mes"

#. module: account
#: model:ir.actions.act_window,name:account.action_account_analytic_balance
#: model:ir.actions.report.xml,name:account.account_analytic_account_balance
msgid "Analytic Balance"
msgstr "Saldo analítico"

#. module: account
#: code:addons/account/report/account_balance_sheet.py:0
#: code:addons/account/report/account_profit_loss.py:0
#, python-format
msgid "Net Loss"
msgstr ""

#. module: account
#: view:account.tax.template:0
msgid "Search Tax Templates"
msgstr ""

#. module: account
#: model:ir.ui.menu,name:account.periodical_processing_journal_entries_validation
msgid "Draft Entries"
msgstr ""

#. module: account
#: field:account.account,shortcut:0
#: field:account.account.template,shortcut:0
msgid "Shortcut"
msgstr "Abreviación"

#. module: account
#: code:addons/account/invoice.py:0
#, python-format
msgid ""
"The Payment Term of Supplier does not have Payment Term Lines(Computation) "
"defined !"
msgstr ""

#. module: account
#: report:account.account.balance:0
#: model:ir.actions.act_window,name:account.action_account_balance_menu
#: model:ir.actions.report.xml,name:account.account_account_balance
#: model:ir.ui.menu,name:account.menu_general_Balance_report
msgid "Trial Balance"
msgstr ""

#. module: account
#: model:ir.model,name:account.model_account_invoice_cancel
msgid "Cancel the Selected Invoices"
msgstr ""

#. module: account
#: selection:account.automatic.reconcile,power:0
msgid "3"
msgstr "3"

#. module: account
#: model:process.transition,note:account.process_transition_supplieranalyticcost0
msgid ""
"Analytic costs (timesheets, some purchased products, ...) come from analytic "
"accounts. These generate draft supplier invoices."
msgstr ""

#. module: account
#: view:account.bank.statement:0
msgid "Close CashBox"
msgstr ""

#. module: account
#: view:account.invoice.report:0
#: field:account.invoice.report,due_delay:0
msgid "Avg. Due Delay"
msgstr ""

#. module: account
#: view:account.entries.report:0
msgid "Acc.Type"
msgstr ""

#. module: account
#: code:addons/account/invoice.py:0
#, python-format
msgid "Global taxes defined, but are not in invoice lines !"
msgstr ""

#. module: account
#: field:account.entries.report,month:0
#: view:account.invoice.report:0
#: field:account.invoice.report,month:0
#: view:analytic.entries.report:0
#: field:analytic.entries.report,month:0
#: field:report.account.sales,month:0
#: field:report.account_type.sales,month:0
msgid "Month"
msgstr "Mes"

#. module: account
#: field:account.account,note:0
#: field:account.account.template,note:0
msgid "Note"
msgstr "Nota"

#. module: account
#: view:account.analytic.account:0
msgid "Overdue Account"
msgstr ""

#. module: account
#: selection:account.invoice,state:0
#: report:account.overdue:0
msgid "Paid"
msgstr "Pagado"

#. module: account
#: field:account.invoice,tax_line:0
msgid "Tax Lines"
msgstr "Líneas de impuestos"

#. module: account
#: field:account.tax,base_code_id:0
msgid "Account Base Code"
msgstr ""

#. module: account
#: help:account.move,state:0
msgid ""
"All manually created new journal entry are usually in the state 'Unposted', "
"but you can set the option to skip that state on the related journal. In "
"that case, they will be behave as journal entries automatically created by "
"the system on document validation (invoices, bank statements...) and will be "
"created in 'Posted' state."
msgstr ""

#. module: account
#: code:addons/account/account_analytic_line.py:0
#, python-format
msgid "There is no expense account defined for this product: \"%s\" (id:%d)"
msgstr ""

#. module: account
#: view:res.partner:0
msgid "Customer Accounting Properties"
msgstr "Propiedades de contabilidad del cliente"

#. module: account
#: field:account.invoice.tax,name:0
msgid "Tax Description"
msgstr "Descripción de Impuesto"

#. module: account
#: selection:account.aged.trial.balance,target_move:0
#: selection:account.balance.report,target_move:0
#: selection:account.bs.report,target_move:0
#: selection:account.central.journal,target_move:0
#: selection:account.chart,target_move:0
#: selection:account.common.account.report,target_move:0
#: selection:account.common.journal.report,target_move:0
#: selection:account.common.partner.report,target_move:0
#: selection:account.common.report,target_move:0
#: selection:account.general.journal,target_move:0
#: selection:account.partner.balance,target_move:0
#: selection:account.partner.ledger,target_move:0
#: selection:account.pl.report,target_move:0
#: selection:account.print.journal,target_move:0
#: selection:account.report.general.ledger,target_move:0
#: selection:account.tax.chart,target_move:0
#: selection:account.vat.declaration,target_move:0
msgid "All Posted Entries"
msgstr "Todos los asientos fijados"

#. module: account
#: code:addons/account/account_bank_statement.py:0
#, python-format
msgid "Statement %s is confirmed, journal items are created."
msgstr ""

#. module: account
#: constraint:account.fiscalyear:0
msgid "Error! The duration of the Fiscal Year is invalid. "
msgstr ""

#. module: account
#: field:report.aged.receivable,name:0
msgid "Month Range"
msgstr "Rango Mensual"

#. module: account
#: help:account.analytic.balance,empty_acc:0
msgid "Check if you want to display Accounts with 0 balance too."
msgstr ""

#. module: account
#: view:account.account.template:0
msgid "Default taxes"
msgstr ""

#. module: account
#: code:addons/account/invoice.py:0
#, python-format
msgid "Free Reference"
msgstr "Referencia libre"

#. module: account
#: model:ir.ui.menu,name:account.menu_finance_periodical_processing
msgid "Periodical Processing"
msgstr "Procesamiento periódico"

#. module: account
#: help:account.move.line,state:0
msgid ""
"When new move line is created the state will be 'Draft'.\n"
"* When all the payments are done it will be in 'Valid' state."
msgstr ""

#. module: account
#: field:account.journal,view_id:0
msgid "Display Mode"
msgstr ""

#. module: account
#: model:process.node,note:account.process_node_importinvoice0
msgid "Statement from invoice or payment"
msgstr ""

#. module: account
#: view:account.payment.term.line:0
msgid "  day of the month: 0"
msgstr ""

#. module: account
#: model:ir.model,name:account.model_account_chart
msgid "Account chart"
msgstr ""

#. module: account
#: report:account.account.balance.landscape:0
#: report:account.analytic.account.balance:0
#: report:account.central.journal:0
msgid "Account Name"
msgstr "Nombre de Cuenta"

#. module: account
#: help:account.fiscalyear.close,report_name:0
msgid "Give name of the new entries"
msgstr ""

#. module: account
#: model:ir.model,name:account.model_account_invoice_report
msgid "Invoices Statistics"
msgstr ""

#. module: account
#: model:process.transition,note:account.process_transition_paymentorderreconcilation0
msgid "Bank statements are entered in the system."
msgstr ""

#. module: account
#: code:addons/account/wizard/account_reconcile.py:0
#, python-format
msgid "Reconcile Writeoff"
msgstr ""

#. module: account
#: code:addons/account/invoice.py:0
#, python-format
msgid ""
"Tax base different !\n"
"Click on compute to update tax base"
msgstr ""

#. module: account
#: view:account.account.template:0
msgid "Account Template"
msgstr "Plantilla de cuentas"

#. module: account
#: view:account.bank.statement:0
#: field:account.bank.statement,balance_end_real:0
msgid "Closing Balance"
msgstr ""

#. module: account
#: code:addons/account/report/common_report_header.py:0
#, python-format
msgid "Not implemented"
msgstr ""

#. module: account
#: model:ir.model,name:account.model_account_journal_select
msgid "Account Journal Select"
msgstr ""

#. module: account
#: view:account.tax.template:0
msgid "Credit Notes"
msgstr "Notas de Crédito"

#. module: account
#: code:addons/account/account.py:0
#: code:addons/account/wizard/account_use_model.py:0
#, python-format
msgid "Unable to find a valid period !"
msgstr ""

#. module: account
#: report:account.tax.code.entries:0
msgid "Voucher No"
msgstr "Núm. de bono"

#. module: account
#: view:wizard.multi.charts.accounts:0
msgid "res_config_contents"
msgstr ""

#. module: account
#: view:account.unreconcile:0
msgid "Unreconciliate transactions"
msgstr ""

#. module: account
#: view:account.use.model:0
msgid "Create Entries From Models"
msgstr "Crear entradas desde modelo"

#. module: account
#: field:account.account.template,reconcile:0
msgid "Allow Reconciliation"
msgstr "Permitir conciliación"

#. module: account
#: model:ir.actions.act_window,help:account.action_subscription_form
msgid ""
"A recurring entry is a payment related entry that occurs on a recurrent "
"basis from a specific date corresponding to the signature of a contract or "
"an agreement with a customer or a supplier. With Define Recurring Entries, "
"you can create them in the system in order to automate their entries in the "
"system."
msgstr ""

#. module: account
#: view:account.analytic.account:0
msgid "Analytic Account Statistics"
msgstr "Estadisticas de Cuentas de Costos"

#. module: account
#: report:account.vat.declaration:0
#: field:account.vat.declaration,based_on:0
msgid "Based On"
msgstr ""

#. module: account
#: field:account.tax,price_include:0
msgid "Tax Included in Price"
msgstr "Impuesto Incl. en Precio"

#. module: account
#: model:ir.model,name:account.model_account_analytic_cost_ledger_journal_report
msgid "Account Analytic Cost Ledger For Journal Report"
msgstr ""

#. module: account
#: model:ir.actions.act_window,name:account.action_model_form
#: model:ir.ui.menu,name:account.menu_action_model_form
msgid "Recurring Models"
msgstr ""

#. module: account
#: selection:account.automatic.reconcile,power:0
msgid "4"
msgstr "4"

#. module: account
#: view:account.invoice:0
msgid "Change"
msgstr "Cambiar"

#. module: account
#: code:addons/account/account.py:0
#: code:addons/account/account_move_line.py:0
#: code:addons/account/invoice.py:0
#: code:addons/account/wizard/account_automatic_reconcile.py:0
#: code:addons/account/wizard/account_fiscalyear_close.py:0
#: code:addons/account/wizard/account_move_journal.py:0
#: code:addons/account/wizard/account_report_aged_partner_balance.py:0
#, python-format
msgid "UserError"
msgstr ""

#. module: account
#: field:account.journal,type_control_ids:0
msgid "Type Controls"
msgstr "Controles de tipo"

#. module: account
#: help:account.journal,default_credit_account_id:0
msgid "It acts as a default account for credit amount"
msgstr ""

#. module: account
#: help:account.partner.ledger,reconcil:0
msgid "Consider reconciled entries"
msgstr ""

#. module: account
#: model:ir.actions.act_window,name:account.action_validate_account_move_line
#: model:ir.ui.menu,name:account.menu_validate_account_moves
#: view:validate.account.move:0
#: view:validate.account.move.lines:0
msgid "Post Journal Entries"
msgstr ""

#. module: account
#: selection:account.invoice,state:0
#: selection:account.invoice.report,state:0
#: selection:report.invoice.created,state:0
msgid "Cancelled"
msgstr "Cancelado"

#. module: account
#: help:account.bank.statement,balance_end_cash:0
msgid "Closing balance based on cashBox"
msgstr ""

#. module: account
#: code:addons/account/invoice.py:0
#, python-format
msgid ""
"Please verify the price of the invoice !\n"
"The real total does not match the computed total."
msgstr ""
"¡Compruebe el importe de la factura!\n"
"El total real no concuerda con el total calculado."

#. module: account
#: view:account.subscription.generate:0
#: model:ir.actions.act_window,name:account.action_account_subscription_generate
#: model:ir.ui.menu,name:account.menu_generate_subscription
msgid "Generate Entries"
msgstr ""

#. module: account
#: help:account.vat.declaration,chart_tax_id:0
msgid "Select Charts of Taxes"
msgstr ""

#. module: account
#: view:account.fiscal.position:0
#: field:account.fiscal.position,account_ids:0
#: field:account.fiscal.position.template,account_ids:0
msgid "Account Mapping"
msgstr "Reemplazo de cuentas"

#. module: account
#: selection:account.bank.statement.line,type:0
#: view:account.invoice:0
#: view:account.invoice.report:0
#: code:addons/account/invoice.py:0
#, python-format
msgid "Customer"
msgstr "Cliente"

#. module: account
#: view:account.bank.statement:0
msgid "Confirmed"
msgstr ""

#. module: account
#: constraint:ir.ui.menu:0
msgid "Error ! You can not create recursive Menu."
msgstr ""

#. module: account
#: code:addons/account/invoice.py:0
#, python-format
msgid "You must define an analytic journal of type '%s' !"
msgstr ""

#. module: account
#: code:addons/account/account.py:0
#, python-format
msgid ""
"Couldn't create move with currency different from the secondary currency of "
"the account \"%s - %s\". Clear the secondary currency field of the account "
"definition if you want to accept all currencies."
msgstr ""

#. module: account
#: help:account.payment.term,active:0
msgid ""
"If the active field is set to true, it will allow you to hide the payment "
"term without removing it."
msgstr ""

#. module: account
#: field:account.invoice.refund,date:0
msgid "Operation date"
msgstr "Fecha de realizacion"

#. module: account
#: field:account.tax,ref_tax_code_id:0
#: field:account.tax.template,ref_tax_code_id:0
msgid "Refund Tax Code"
msgstr "Codigo de Impuesto para devolucion"

#. module: account
#: view:validate.account.move:0
msgid ""
"All draft account entries in this journal and period will be validated. It "
"means you won't be able to modify their accounting fields anymore."
msgstr ""

#. module: account
#: report:account.account.balance.landscape:0
msgid "Account Balance -"
msgstr "Saldo de cuenta -"

#. module: account
#: code:addons/account/invoice.py:0
#, python-format
msgid "Invoice "
msgstr ""

#. module: account
#: field:account.automatic.reconcile,date1:0
msgid "Starting Date"
msgstr ""

#. module: account
#: field:account.chart.template,property_account_income:0
msgid "Income Account on Product Template"
msgstr "Cuentas de ingreso en platilla de productos"

#. module: account
#: help:res.partner,last_reconciliation_date:0
msgid ""
"Date on which the partner accounting entries were reconciled last time"
msgstr ""

#. module: account
#: field:account.fiscalyear.close,fy2_id:0
msgid "New Fiscal Year"
msgstr "Nuevo ejercicio fiscal"

#. module: account
#: view:account.invoice:0
#: view:account.tax.template:0
#: selection:account.vat.declaration,based_on:0
#: model:ir.actions.act_window,name:account.act_res_partner_2_account_invoice_opened
#: model:ir.actions.act_window,name:account.action_invoice_tree
#: model:ir.actions.report.xml,name:account.account_invoices
#: view:report.invoice.created:0
#: field:res.partner,invoice_ids:0
msgid "Invoices"
msgstr "Facturas"

#. module: account
#: view:account.invoice:0
#: field:account.invoice,user_id:0
#: view:account.invoice.report:0
#: field:account.invoice.report,user_id:0
msgid "Salesman"
msgstr ""

#. module: account
#: view:account.invoice.report:0
msgid "Invoiced"
msgstr ""

#. module: account
#: view:account.use.model:0
msgid "Use Model"
msgstr "Usar modelo"

#. module: account
#: view:account.state.open:0
msgid "No"
msgstr "No"

#. module: account
#: help:account.invoice.tax,tax_code_id:0
msgid "The tax basis of the tax declaration."
msgstr "El impuesto basico para declaracion"

#. module: account
#: view:account.addtmpl.wizard:0
msgid "Add"
msgstr ""

#. module: account
#: help:account.invoice,date_invoice:0
msgid "Keep empty to use the current date"
msgstr "Dejarlo vacío para utilizar la fecha actual."

#. module: account
#: selection:account.journal,type:0
msgid "Bank and Cheques"
msgstr ""

#. module: account
#: view:account.period.close:0
msgid "Are you sure ?"
msgstr "Esta seguro ?"

#. module: account
#: help:account.move.line,statement_id:0
msgid "The bank statement used for bank reconciliation"
msgstr "El estado de cuenta usado para conciliacion bancaria"

#. module: account
#: model:process.transition,note:account.process_transition_suppliercustomerinvoice0
msgid "Draft invoices are validated. "
msgstr ""

#. module: account
#: view:account.bank.statement:0
#: view:account.subscription:0
msgid "Compute"
msgstr "Calcular"

#. module: account
#: field:account.tax,type_tax_use:0
msgid "Tax Application"
msgstr "Aplicacion de impuesto"

#. module: account
#: view:account.move:0
#: view:account.move.line:0
#: code:addons/account/wizard/account_move_journal.py:0
#: model:ir.actions.act_window,name:account.act_account_journal_2_account_move_line
#: model:ir.actions.act_window,name:account.act_account_move_to_account_move_line_open
#: model:ir.actions.act_window,name:account.act_account_partner_account_move
#: model:ir.actions.act_window,name:account.action_account_manual_reconcile
#: model:ir.actions.act_window,name:account.action_account_moves_all_a
#: model:ir.actions.act_window,name:account.action_account_moves_bank
#: model:ir.actions.act_window,name:account.action_account_moves_purchase
#: model:ir.actions.act_window,name:account.action_account_moves_sale
#: model:ir.actions.act_window,name:account.action_move_line_search
#: model:ir.actions.act_window,name:account.action_move_line_select
#: model:ir.actions.act_window,name:account.action_move_line_tree1
#: model:ir.actions.act_window,name:account.action_tax_code_line_open
#: model:ir.model,name:account.model_account_move_line
#: model:ir.ui.menu,name:account.menu_action_account_moves_all
#: model:ir.ui.menu,name:account.menu_action_account_moves_bank
#: model:ir.ui.menu,name:account.menu_eaction_account_moves_purchase
#: model:ir.ui.menu,name:account.menu_eaction_account_moves_sale
#, python-format
msgid "Journal Items"
msgstr ""

#. module: account
#: selection:account.account.type,report_type:0
msgid "Balance Sheet (Assets Accounts)"
msgstr ""

#. module: account
#: report:account.tax.code.entries:0
msgid "Third Party (Country)"
msgstr ""

#. module: account
#: code:addons/account/account.py:0
#: code:addons/account/account_move_line.py:0
#: code:addons/account/report/common_report_header.py:0
#: code:addons/account/wizard/account_change_currency.py:0
#: code:addons/account/wizard/account_move_bank_reconcile.py:0
#: code:addons/account/wizard/account_open_closed_fiscalyear.py:0
#: code:addons/account/wizard/account_report_common.py:0
#, python-format
msgid "Error"
msgstr ""

#. module: account
#: field:account.analytic.Journal.report,date2:0
#: field:account.analytic.balance,date2:0
#: field:account.analytic.cost.ledger,date2:0
#: field:account.analytic.cost.ledger.journal.report,date2:0
#: field:account.analytic.inverted.balance,date2:0
msgid "End of period"
msgstr "Fin de periodo"

#. module: account
#: view:res.partner:0
msgid "Bank Details"
msgstr "Detalles de banco"

#. module: account
#: code:addons/account/invoice.py:0
#, python-format
msgid "Taxes missing !"
msgstr ""

#. module: account
#: model:ir.actions.act_window,help:account.action_account_analytic_journal_tree
msgid ""
"To print an analytics (or costs) journal for a given period. The report give "
"code, move name, account number, general amount and analytic amount."
msgstr ""

#. module: account
#: help:account.journal,refund_journal:0
msgid "Fill this if the journal is to be used for refunds of invoices."
msgstr ""

#. module: account
#: view:account.fiscalyear.close:0
msgid "Generate Fiscal Year Opening Entries"
msgstr "Generar asientos apertura ejercicio fiscal"

#. module: account
#: field:account.journal,group_invoice_lines:0
msgid "Group Invoice Lines"
msgstr ""

#. module: account
#: view:account.invoice.cancel:0
#: view:account.invoice.confirm:0
msgid "Close"
msgstr "Cerrado"

#. module: account
#: field:account.bank.statement.line,move_ids:0
msgid "Moves"
msgstr "Asientos contables"

#. module: account
#: model:ir.actions.act_window,name:account.action_account_vat_declaration
#: model:ir.model,name:account.model_account_vat_declaration
msgid "Account Vat Declaration"
msgstr ""

#. module: account
#: view:account.period:0
msgid "To Close"
msgstr ""

#. module: account
#: field:account.journal,allow_date:0
msgid "Check Date not in the Period"
msgstr ""

#. module: account
#: code:addons/account/account.py:0
#, python-format
msgid ""
"You can not modify a posted entry of this journal !\n"
"You should set the journal to allow cancelling entries if you want to do "
"that."
msgstr ""
"¡No se puede modificar un asiento fijado de este diario!\n"
"Debe configurar el diario para permitir la cancelación de los asientos si "
"quiere hacerlo."

#. module: account
#: model:ir.ui.menu,name:account.account_template_folder
msgid "Templates"
msgstr "Plantillas"

#. module: account
#: field:account.tax,child_ids:0
msgid "Child Tax Accounts"
msgstr "Cuentas de impuesto hijas"

#. module: account
#: code:addons/account/account.py:0
#, python-format
msgid "Start period should be smaller then End period"
msgstr ""

#. module: account
#: selection:account.automatic.reconcile,power:0
msgid "5"
msgstr "5"

#. module: account
#: report:account.analytic.account.balance:0
msgid "Analytic Balance -"
msgstr "Saldo analitico -"

#. module: account
#: report:account.account.balance:0
#: field:account.aged.trial.balance,target_move:0
#: field:account.balance.report,target_move:0
#: field:account.bs.report,target_move:0
#: report:account.central.journal:0
#: field:account.central.journal,target_move:0
#: field:account.chart,target_move:0
#: field:account.common.account.report,target_move:0
#: field:account.common.journal.report,target_move:0
#: field:account.common.partner.report,target_move:0
#: field:account.common.report,target_move:0
#: report:account.general.journal:0
#: field:account.general.journal,target_move:0
#: report:account.general.ledger:0
#: report:account.journal.period.print:0
#: report:account.partner.balance:0
#: field:account.partner.balance,target_move:0
#: field:account.partner.ledger,target_move:0
#: field:account.pl.report,target_move:0
#: field:account.print.journal,target_move:0
#: field:account.report.general.ledger,target_move:0
#: field:account.tax.chart,target_move:0
#: report:account.third_party_ledger:0
#: report:account.third_party_ledger_other:0
#: field:account.vat.declaration,target_move:0
msgid "Target Moves"
msgstr "Movimientos destino"

#. module: account
#: field:account.subscription,period_type:0
msgid "Period Type"
msgstr "Tipo de Período"

#. module: account
#: view:account.invoice:0
#: field:account.invoice,payment_ids:0
#: selection:account.vat.declaration,based_on:0
msgid "Payments"
msgstr "Pagos"

#. module: account
#: field:account.subscription.line,move_id:0
msgid "Entry"
msgstr "Entrada Contable"

#. module: account
#: field:account.tax,python_compute_inv:0
#: field:account.tax.template,python_compute_inv:0
msgid "Python Code (reverse)"
msgstr "Código Python"

#. module: account
#: view:account.journal.column:0
#: model:ir.model,name:account.model_account_journal_column
msgid "Journal Column"
msgstr "Columna diario"

#. module: account
#: model:ir.actions.act_window,help:account.action_account_fiscalyear_form
msgid ""
"Define your company's fiscal year depending on the period you have chosen to "
"follow. A fiscal year is a 1 year period over which a company budgets its "
"spending. It may run over any period of 12 months. The fiscal year is "
"referred to by the date in which it ends. For example, if a company's fiscal "
"year ends November 30, 2011, then everything between December 1, 2010 and "
"November 30, 2011  would be referred to as FY 2011. Not using the actual "
"calendar year gives many companies an advantage, allowing them to close "
"their books at a time which is most convenient for them."
msgstr ""

#. module: account
#: model:ir.actions.act_window,name:account.action_payment_term_form
#: model:ir.ui.menu,name:account.menu_action_payment_term_form
msgid "Payment Terms"
msgstr "Términos de Pago"

#. module: account
#: field:account.journal.column,name:0
msgid "Column Name"
msgstr "Nombre de Columna"

#. module: account
#: field:account.entries.report,year:0
#: view:account.invoice.report:0
#: field:account.invoice.report,year:0
#: view:analytic.entries.report:0
#: field:analytic.entries.report,year:0
#: field:report.account.sales,name:0
#: field:report.account_type.sales,name:0
msgid "Year"
msgstr ""

#. module: account
#: field:account.bank.statement,starting_details_ids:0
msgid "Opening Cashbox"
msgstr ""

#. module: account
#: view:account.payment.term.line:0
msgid "Line 1:"
msgstr ""

#. module: account
#: code:addons/account/account.py:0
#, python-format
msgid "Integrity Error !"
msgstr "¡Error de integridad!"

#. module: account
#: field:account.tax.template,description:0
msgid "Internal Name"
msgstr "Nombre interno"

#. module: account
#: selection:account.subscription,period_type:0
msgid "month"
msgstr "mes"

#. module: account
#: code:addons/account/account_bank_statement.py:0
#, python-format
msgid "Journal Item \"%s\" is not valid"
msgstr ""

#. module: account
#: view:account.payment.term:0
msgid "Description on invoices"
msgstr "Descripción en facturas"

#. module: account
#: constraint:ir.actions.act_window:0
msgid "Invalid model name in the action definition."
msgstr "Nombre de modelo inválido en definición de acción"

#. module: account
#: field:account.partner.reconcile.process,next_partner_id:0
msgid "Next Partner to Reconcile"
msgstr ""

#. module: account
#: field:account.invoice.tax,account_id:0
#: field:account.move.line,tax_code_id:0
msgid "Tax Account"
msgstr "Cuenta impuesto"

#. module: account
#: view:account.automatic.reconcile:0
msgid "Reconciliation result"
msgstr "Resultado de conciliación"

#. module: account
#: model:ir.actions.act_window,name:account.action_account_bs_report
#: model:ir.ui.menu,name:account.menu_account_bs_report
msgid "Balance Sheet"
msgstr ""

#. module: account
#: model:ir.ui.menu,name:account.final_accounting_reports
msgid "Accounting Reports"
msgstr ""

#. module: account
#: field:account.move,line_id:0
#: view:analytic.entries.report:0
#: model:ir.actions.act_window,name:account.act_account_acount_move_line_open
#: model:ir.actions.act_window,name:account.action_move_line_form
msgid "Entries"
msgstr "Asientos"

#. module: account
#: view:account.entries.report:0
msgid "This Period"
msgstr ""

#. module: account
#: field:account.analytic.line,product_uom_id:0
#: field:account.move.line,product_uom_id:0
msgid "UoM"
msgstr "UdM"

#. module: account
#: code:addons/account/wizard/account_invoice_refund.py:0
#, python-format
msgid "No Period found on Invoice!"
msgstr "¡No se encontro un periodo en la factura!"

#. module: account
#: view:account.tax:0
#: view:account.tax.template:0
msgid "Compute Code (if type=code)"
msgstr "Código para calcular (si tipo=código)"

#. module: account
#: selection:account.analytic.journal,type:0
#: view:account.journal:0
#: selection:account.journal,type:0
#: view:account.model:0
#: selection:account.tax,type_tax_use:0
#: view:account.tax.template:0
#: selection:account.tax.template,type_tax_use:0
msgid "Sale"
msgstr "Venta"

#. module: account
#: view:account.analytic.line:0
#: field:account.bank.statement.line,amount:0
#: report:account.invoice:0
#: field:account.invoice.tax,amount:0
#: view:account.move:0
#: field:account.move,amount:0
#: view:account.move.line:0
#: field:account.tax,amount:0
#: field:account.tax.template,amount:0
#: view:analytic.entries.report:0
#: field:analytic.entries.report,amount:0
msgid "Amount"
msgstr "Importe"

#. module: account
#: code:addons/account/wizard/account_fiscalyear_close.py:0
#, python-format
msgid "End of Fiscal Year Entry"
msgstr ""

#. module: account
#: model:process.transition,name:account.process_transition_customerinvoice0
#: model:process.transition,name:account.process_transition_paymentorderreconcilation0
#: model:process.transition,name:account.process_transition_statemententries0
#: model:process.transition,name:account.process_transition_suppliercustomerinvoice0
#: model:process.transition,name:account.process_transition_suppliervalidentries0
#: model:process.transition,name:account.process_transition_validentries0
msgid "Validation"
msgstr ""

#. module: account
#: help:account.invoice,reconciled:0
msgid ""
"The Journal Entry of the invoice have been totally reconciled with one or "
"several Journal Entries of payment."
msgstr ""

#. module: account
#: field:account.tax,child_depend:0
#: field:account.tax.template,child_depend:0
msgid "Tax on Children"
msgstr "Impuesto en hijos"

#. module: account
#: code:addons/account/account.py:0
#: code:addons/account/wizard/account_use_model.py:0
#, python-format
msgid "No period found !"
msgstr "¡No se ha encontrado periodo!"

#. module: account
#: field:account.journal,update_posted:0
msgid "Allow Cancelling Entries"
msgstr "Permitir cancelación de asientos"

#. module: account
#: field:account.tax.code,sign:0
msgid "Coefficent for parent"
msgstr ""

#. module: account
#: report:account.partner.balance:0
msgid "(Account/Partner) Name"
msgstr "Nombre de Cuenta/Empresa"

#. module: account
#: view:account.bank.statement:0
msgid "Transaction"
msgstr ""

#. module: account
#: help:account.tax,base_code_id:0
#: help:account.tax,ref_base_code_id:0
#: help:account.tax,ref_tax_code_id:0
#: help:account.tax,tax_code_id:0
#: help:account.tax.template,base_code_id:0
#: help:account.tax.template,ref_base_code_id:0
#: help:account.tax.template,ref_tax_code_id:0
#: help:account.tax.template,tax_code_id:0
msgid "Use this code for the VAT declaration."
msgstr "Utilice este código para la declaración del IVA."

#. module: account
#: view:account.move.line:0
msgid "Debit/Credit"
msgstr ""

#. module: account
#: view:report.hr.timesheet.invoice.journal:0
msgid "Analytic Entries Stats"
msgstr "Estadística de asientos analíticos"

#. module: account
#: model:ir.actions.act_window,name:account.action_account_tax_code_template_form
#: model:ir.ui.menu,name:account.menu_action_account_tax_code_template_form
msgid "Tax Code Templates"
msgstr "Plantillas códigos de impuestos"

#. module: account
#: model:ir.model,name:account.model_account_installer
msgid "account.installer"
msgstr ""

#. module: account
#: field:account.tax.template,include_base_amount:0
msgid "Include in Base Amount"
msgstr "Incluir en importe base"

#. module: account
#: help:account.payment.term.line,days:0
msgid ""
"Number of days to add before computation of the day of month.If Date=15/01, "
"Number of Days=22, Day of Month=-1, then the due date is 28/02."
msgstr ""
"Número de días a añadir antes del cálculo del día de mes. Si fecha=15/01, "
"Número de días=22, Día de mes=-1, entonces la fecha de vencimiento es 28/02."

#. module: account
#: code:addons/account/account.py:0
#: code:addons/account/installer.py:0
#, python-format
msgid "Bank Journal "
msgstr "Diario bancario "

#. module: account
#: sql_constraint:ir.rule:0
msgid "Rule must have at least one checked access right !"
msgstr ""

#. module: account
#: view:account.journal:0
msgid "Entry Controls"
msgstr "Controles de asiento"

#. module: account
#: view:account.analytic.chart:0
#: view:project.account.analytic.line:0
msgid "(Keep empty to open the current situation)"
msgstr "(dejarlo vacío para abrir la situación actual)"

#. module: account
#: field:account.analytic.Journal.report,date1:0
#: field:account.analytic.balance,date1:0
#: field:account.analytic.cost.ledger,date1:0
#: field:account.analytic.cost.ledger.journal.report,date1:0
#: field:account.analytic.inverted.balance,date1:0
msgid "Start of period"
msgstr "Inicio de Período"

#. module: account
#: code:addons/account/account_move_line.py:0
#, python-format
msgid ""
"You can not do this modification on a reconciled entry ! Please note that "
"you can just change some non important fields !"
msgstr ""
"﻿¡No puede hacer esta modificación en un asiento conciliado! ¡Observe que "
"sólo puede cambiar algunos campos no importantes!"

#. module: account
#: model:ir.model,name:account.model_account_common_account_report
msgid "Account Common Account Report"
msgstr ""

#. module: account
#: field:account.bank.statement.line,name:0
msgid "Communication"
msgstr ""

#. module: account
#: model:ir.ui.menu,name:account.menu_analytic_accounting
msgid "Analytic Accounting"
msgstr "Contabilidad analítica"

#. module: account
#: help:product.template,property_account_expense:0
msgid ""
"This account will be used for invoices instead of the default one to value "
"expenses for the current product"
msgstr ""

#. module: account
#: selection:account.invoice,type:0
#: selection:account.invoice.report,type:0
#: selection:report.invoice.created,type:0
msgid "Customer Refund"
msgstr "Nota de Debito"

#. module: account
#: view:account.account:0
#: field:account.account,tax_ids:0
#: field:account.account.template,tax_ids:0
msgid "Default Taxes"
msgstr "Impuestos por defecto"

#. module: account
#: field:account.tax,ref_tax_sign:0
#: field:account.tax,tax_sign:0
#: field:account.tax.template,ref_tax_sign:0
#: field:account.tax.template,tax_sign:0
msgid "Tax Code Sign"
msgstr "Signo código impuesto"

#. module: account
#: model:ir.model,name:account.model_report_invoice_created
msgid "Report of Invoices Created within Last 15 days"
msgstr "Reporte de facturas creadas en los útimos 15 días"

#. module: account
#: field:account.fiscalyear,end_journal_period_id:0
msgid "End of Year Entries Journal"
msgstr "Diario asientos cierre del ejercicio"

#. module: account
#: code:addons/account/account_bank_statement.py:0
#: code:addons/account/invoice.py:0
#: code:addons/account/wizard/account_move_journal.py:0
#, python-format
msgid "Configuration Error !"
msgstr ""

#. module: account
#: help:account.partner.reconcile.process,to_reconcile:0
msgid ""
"This is the remaining partners for who you should check if there is "
"something to reconcile or not. This figure already count the current partner "
"as reconciled."
msgstr ""

#. module: account
#: view:account.subscription.line:0
msgid "Subscription lines"
msgstr "Detalle de suscripcion"

#. module: account
#: field:account.entries.report,quantity:0
msgid "Products Quantity"
msgstr ""

#. module: account
#: view:account.entries.report:0
#: selection:account.entries.report,move_state:0
#: view:account.move:0
#: selection:account.move,state:0
#: view:account.move.line:0
msgid "Unposted"
msgstr ""

#. module: account
#: view:account.change.currency:0
#: model:ir.actions.act_window,name:account.action_account_change_currency
#: model:ir.model,name:account.model_account_change_currency
msgid "Change Currency"
msgstr ""

#. module: account
#: model:process.node,note:account.process_node_accountingentries0
#: model:process.node,note:account.process_node_supplieraccountingentries0
msgid "Accounting entries."
msgstr ""

#. module: account
#: view:account.invoice:0
msgid "Payment Date"
msgstr ""

#. module: account
#: selection:account.automatic.reconcile,power:0
msgid "6"
msgstr "6"

#. module: account
#: view:account.analytic.account:0
#: model:ir.actions.act_window,name:account.action_account_analytic_account_form
#: model:ir.actions.act_window,name:account.action_analytic_open
#: model:ir.ui.menu,name:account.account_analytic_def_account
msgid "Analytic Accounts"
msgstr "Cuentas analíticas"

#. module: account
#: help:account.account.type,report_type:0
msgid ""
"According value related accounts will be display on respective reports "
"(Balance Sheet Profit & Loss Account)"
msgstr ""

#. module: account
#: field:account.report.general.ledger,sortby:0
msgid "Sort By"
msgstr ""

#. module: account
#: code:addons/account/account.py:0
#, python-format
msgid ""
"There is no default default credit account defined \n"
"on journal \"%s\""
msgstr ""

#. module: account
#: field:account.entries.report,amount_currency:0
#: field:account.model.line,amount_currency:0
#: field:account.move.line,amount_currency:0
msgid "Amount Currency"
msgstr "Importe de Moneda"

#. module: account
#: code:addons/account/wizard/account_validate_account_move.py:0
#, python-format
msgid ""
"Specified Journal does not have any account move entries in draft state for "
"this period"
msgstr ""
"El diario indicado no tiene asientos contables en estado de borrador para "
"este periodo"

#. module: account
#: model:ir.actions.act_window,name:account.action_view_move_line
msgid "Lines to reconcile"
msgstr ""

#. module: account
#: report:account.analytic.account.balance:0
#: report:account.analytic.account.inverted.balance:0
#: report:account.analytic.account.quantity_cost_ledger:0
#: report:account.invoice:0
#: field:account.invoice.line,quantity:0
#: field:account.model.line,quantity:0
#: field:account.move.line,quantity:0
#: view:analytic.entries.report:0
#: field:analytic.entries.report,unit_amount:0
#: field:report.account.sales,quantity:0
#: field:report.account_type.sales,quantity:0
msgid "Quantity"
msgstr "Cantidad"

#. module: account
#: view:account.move.line:0
msgid "Number (Move)"
msgstr ""

#. module: account
#: view:account.invoice.refund:0
msgid "Refund Invoice Options"
msgstr ""

#. module: account
#: help:account.automatic.reconcile,power:0
msgid ""
"Number of partial amounts that can be combined to find a balance point can "
"be chosen as the power of the automatic reconciliation"
msgstr ""

#. module: account
#: help:account.payment.term.line,sequence:0
msgid ""
"The sequence field is used to order the payment term lines from the lowest "
"sequences to the higher ones"
msgstr ""
"El campo secuencia es usado para ordenar las líneas de plazos de pago de "
"menor a mayor secuencia."

#. module: account
#: view:account.fiscal.position.template:0
#: field:account.fiscal.position.template,name:0
msgid "Fiscal Position Template"
msgstr "Plantilla de Tipo de Contribuyente"

#. module: account
#: view:account.analytic.chart:0
#: view:account.chart:0
#: view:account.tax.chart:0
msgid "Open Charts"
msgstr "Abrir plan contable"

#. module: account
#: view:account.fiscalyear.close.state:0
msgid ""
"If no additional entries should be recorded on a fiscal year, you can close "
"it from here. It will close all opened periods in this year that will make "
"impossible any new entry record. Close a fiscal year when you need to "
"finalize your end of year results definitive "
msgstr ""

#. module: account
#: field:account.central.journal,amount_currency:0
#: field:account.common.journal.report,amount_currency:0
#: field:account.general.journal,amount_currency:0
#: field:account.partner.ledger,amount_currency:0
#: field:account.print.journal,amount_currency:0
#: field:account.report.general.ledger,amount_currency:0
msgid "With Currency"
msgstr "Con divisa"

#. module: account
#: view:account.bank.statement:0
msgid "Open CashBox"
msgstr ""

#. module: account
#: view:account.move.line.reconcile:0
msgid "Reconcile With Write-Off"
msgstr "Conciliación con desfase"

#. module: account
#: selection:account.payment.term.line,value:0
#: selection:account.tax,type:0
msgid "Fixed Amount"
msgstr "Importe fijo"

#. module: account
#: view:account.subscription:0
msgid "Valid Up to"
msgstr ""

#. module: account
#: view:account.journal:0
msgid "Invoicing Data"
msgstr ""

#. module: account
#: model:ir.actions.act_window,name:account.action_account_automatic_reconcile
msgid "Account Automatic Reconcile"
msgstr ""

#. module: account
#: view:account.move:0
#: view:account.move.line:0
msgid "Journal Item"
msgstr ""

#. module: account
#: model:ir.model,name:account.model_account_move_journal
msgid "Move journal"
msgstr ""

#. module: account
#: model:ir.actions.act_window,name:account.action_account_fiscalyear_close
#: model:ir.ui.menu,name:account.menu_wizard_fy_close
msgid "Generate Opening Entries"
msgstr ""

#. module: account
#: code:addons/account/account_move_line.py:0
#, python-format
msgid "Already Reconciled!"
msgstr ""

#. module: account
#: help:account.tax,type:0
msgid "The computation method for the tax amount."
msgstr "El método de cálculo del importe del impuesto."

#. module: account
#: help:account.installer.modules,account_anglo_saxon:0
msgid ""
"This module will support the Anglo-Saxons accounting methodology by changing "
"the accounting logic with stock transactions."
msgstr ""

#. module: account
#: field:report.invoice.created,create_date:0
msgid "Create Date"
msgstr "Fecha de Creación"

#. module: account
#: view:account.analytic.journal:0
#: model:ir.actions.act_window,name:account.action_account_analytic_journal_form
#: model:ir.ui.menu,name:account.account_def_analytic_journal
msgid "Analytic Journals"
msgstr ""

#. module: account
#: field:account.account,child_id:0
msgid "Child Accounts"
msgstr "Cuentas hijas"

#. module: account
#: view:account.move.line.reconcile:0
msgid "Write-Off"
msgstr "Desajuste"

#. module: account
#: field:res.partner,debit:0
msgid "Total Payable"
msgstr "Total a pagar"

#. module: account
#: model:ir.actions.act_window,name:account.action_account_analytic_account_line_extended_form
msgid "account.analytic.line.extended"
msgstr "account.analytic.line.extended"

#. module: account
#: selection:account.bank.statement.line,type:0
#: view:account.invoice:0
#: code:addons/account/invoice.py:0
#, python-format
msgid "Supplier"
msgstr "Proveedor"

#. module: account
#: model:account.account.type,name:account.account_type_asset
msgid "Bilanzkonten - Aktiva - Vermögenskonten"
msgstr ""

#. module: account
#: selection:account.entries.report,month:0
#: selection:account.invoice.report,month:0
#: selection:analytic.entries.report,month:0
#: selection:report.account.sales,month:0
#: selection:report.account_type.sales,month:0
msgid "March"
msgstr ""

#. module: account
#: view:report.account.receivable:0
msgid "Accounts by type"
msgstr "Cuentas por tipo"

#. module: account
#: report:account.analytic.account.journal:0
msgid "Account n°"
msgstr "Cuenta n°"

#. module: account
#: help:account.installer.modules,account_payment:0
msgid ""
"Streamlines invoice payment and creates hooks to plug automated payment "
"systems in."
msgstr ""

#. module: account
#: field:account.payment.term.line,value:0
msgid "Valuation"
msgstr ""

#. module: account
#: selection:account.aged.trial.balance,result_selection:0
#: selection:account.common.partner.report,result_selection:0
#: selection:account.partner.balance,result_selection:0
#: selection:account.partner.ledger,result_selection:0
msgid "Receivable and Payable Accounts"
msgstr "Cuentas a cobrar y pagar"

#. module: account
#: field:account.fiscal.position.account.template,position_id:0
msgid "Fiscal Mapping"
msgstr "Tipos de Contribuyente"

#. module: account
#: model:ir.actions.act_window,name:account.action_account_state_open
#: model:ir.model,name:account.model_account_state_open
msgid "Account State Open"
msgstr ""

#. module: account
#: report:account.analytic.account.quantity_cost_ledger:0
msgid "Max Qty:"
msgstr "Ctdad máx."

#. module: account
#: view:account.invoice.refund:0
msgid "Refund Invoice"
msgstr "Reembolsar Factura"

#. module: account
#: field:account.invoice,address_invoice_id:0
msgid "Invoice Address"
msgstr "Dirección de facturación"

#. module: account
#: model:ir.actions.act_window,help:account.action_account_entries_report_all
msgid ""
"From this view, have an analysis of your different financial accounts. The "
"document shows your debit and credit taking in consideration some criteria "
"you can choose by using the search tool."
msgstr ""

#. module: account
#: help:account.partner.reconcile.process,progress:0
msgid ""
"Shows you the progress made today on the reconciliation process. Given by \n"
"Partners Reconciled Today \\ (Remaining Partners + Partners Reconciled Today)"
msgstr ""

#. module: account
#: help:account.payment.term.line,value:0
msgid ""
"Select here the kind of valuation related to this payment term line. Note "
"that you should have your last line with the type 'Balance' to ensure that "
"the whole amount will be threated."
msgstr ""

#. module: account
#: field:account.invoice,period_id:0
#: field:account.invoice.report,period_id:0
#: field:report.account.sales,period_id:0
#: field:report.account_type.sales,period_id:0
msgid "Force Period"
msgstr "Forzar período"

#. module: account
#: view:account.invoice.report:0
#: field:account.invoice.report,nbr:0
msgid "# of Lines"
msgstr ""

#. module: account
#: code:addons/account/wizard/account_change_currency.py:0
#, python-format
msgid "New currency is not confirured properly !"
msgstr ""

#. module: account
#: field:account.aged.trial.balance,filter:0
#: field:account.balance.report,filter:0
#: field:account.bs.report,filter:0
#: field:account.central.journal,filter:0
#: field:account.common.account.report,filter:0
#: field:account.common.journal.report,filter:0
#: field:account.common.partner.report,filter:0
#: field:account.common.report,filter:0
#: field:account.general.journal,filter:0
#: field:account.partner.balance,filter:0
#: field:account.partner.ledger,filter:0
#: field:account.pl.report,filter:0
#: field:account.print.journal,filter:0
#: field:account.report.general.ledger,filter:0
#: field:account.vat.declaration,filter:0
msgid "Filter by"
msgstr ""

#. module: account
#: code:addons/account/account_move_line.py:0
#, python-format
msgid "You can not use an inactive account!"
msgstr ""

#. module: account
#: code:addons/account/account_move_line.py:0
#, python-format
msgid "Entries are not of the same account or already reconciled ! "
msgstr "¡Asientos no son de la misma cuenta o ya están conciliados! "

#. module: account
#: help:account.tax,active:0
msgid ""
"If the active field is set to true, it will allow you to hide the tax "
"without removing it."
msgstr ""

#. module: account
#: field:account.tax,account_collected_id:0
#: field:account.tax.template,account_collected_id:0
msgid "Invoice Tax Account"
msgstr "Cuenta impuestos de facturas"

#. module: account
#: model:ir.actions.act_window,name:account.action_account_general_journal
#: model:ir.model,name:account.model_account_general_journal
msgid "Account General Journal"
msgstr ""

#. module: account
#: field:account.payment.term.line,days:0
msgid "Number of Days"
msgstr "Número de días"

#. module: account
#: selection:account.automatic.reconcile,power:0
msgid "7"
msgstr "7"

#. module: account
#: code:addons/account/account_bank_statement.py:0
#: code:addons/account/invoice.py:0
#, python-format
msgid "Invalid action !"
msgstr ""

#. module: account
#: model:ir.model,name:account.model_account_fiscal_position_tax_template
msgid "Template Tax Fiscal Position"
msgstr ""

#. module: account
#: help:account.tax,name:0
msgid "This name will be displayed on reports"
msgstr "Este nombre se mostrará en los informes"

#. module: account
#: report:account.analytic.account.cost_ledger:0
#: report:account.analytic.account.quantity_cost_ledger:0
msgid "Printing date"
msgstr "Fecha de impresión"

#. module: account
#: selection:account.account.type,close_method:0
#: selection:account.tax,type:0
#: selection:account.tax.template,type:0
msgid "None"
msgstr "Ninguno"

#. module: account
#: view:analytic.entries.report:0
msgid "  365 Days  "
msgstr ""

#. module: account
#: model:ir.actions.act_window,name:account.action_invoice_tree3
#: model:ir.ui.menu,name:account.menu_action_invoice_tree3
msgid "Customer Refunds"
msgstr "Reembolso de Clientes"

#. module: account
#: view:account.payment.term.line:0
msgid "Amount Computation"
msgstr ""

#. module: account
#: field:account.journal.period,name:0
msgid "Journal-Period Name"
msgstr "Nombre diario-período"

#. module: account
#: field:account.invoice.tax,factor_base:0
msgid "Multipication factor for Base code"
msgstr ""

#. module: account
#: code:addons/account/wizard/account_report_common.py:0
#, python-format
msgid "not implemented"
msgstr ""

#. module: account
#: help:account.journal,company_id:0
msgid "Company related to this journal"
msgstr ""

#. module: account
#: code:addons/account/wizard/account_invoice_state.py:0
#, python-format
msgid ""
"Selected Invoice(s) cannot be confirmed as they are not in 'Draft' or 'Pro-"
"Forma' state!"
msgstr ""

#. module: account
#: report:account.invoice:0
msgid "Fiscal Position Remark :"
msgstr "Observación posición fiscal :"

#. module: account
#: view:analytic.entries.report:0
#: model:ir.actions.act_window,name:account.action_analytic_entries_report
#: model:ir.ui.menu,name:account.menu_action_analytic_entries_report
msgid "Analytic Entries Analysis"
msgstr ""

#. module: account
#: model:ir.actions.act_window,help:account.action_bank_statement_tree
msgid ""
"A bank statement is a summary of all financial transactions occurring over a "
"given period of time on a deposit account, a credit card, or any other type "
"of account. Start by encoding the starting and closing balance, then record "
"all lines of your statement. When you are in the Payment column of the a "
"line, you can press F1 to open the reconciliation form."
msgstr ""

#. module: account
#: selection:account.aged.trial.balance,direction_selection:0
msgid "Past"
msgstr "Anterior"

#. module: account
#: model:ir.actions.act_window,name:account.action_bank_statement_reconciliation_form
msgid "Statements reconciliation"
msgstr "Conciliación de extractos bancarios"

#. module: account
#: view:account.analytic.line:0
msgid "Analytic Entry"
msgstr "Asiento analítico"

#. module: account
#: view:res.company:0
#: field:res.company,overdue_msg:0
msgid "Overdue Payments Message"
msgstr "Mensaje pagos vencidos"

#. module: account
#: field:account.entries.report,date_created:0
msgid "Date Created"
msgstr ""

#. module: account
#: field:account.payment.term.line,value_amount:0
msgid "Value Amount"
msgstr "Valor importe"

#. module: account
#: help:account.journal,code:0
msgid ""
"The code will be used to generate the numbers of the journal entries of this "
"journal."
msgstr ""

#. module: account
#: view:account.invoice:0
msgid "(keep empty to use the current period)"
msgstr "(vacío para período actual)"

#. module: account
#: model:process.transition,note:account.process_transition_supplierreconcilepaid0
msgid ""
"As soon as the reconciliation is done, the invoice's state turns to “done” "
"(i.e. paid) in the system."
msgstr ""

#. module: account
#: code:addons/account/invoice.py:0
#, python-format
msgid "is validated."
msgstr ""

#. module: account
#: view:account.chart.template:0
#: field:account.chart.template,account_root_id:0
msgid "Root Account"
msgstr "Cuenta principal"

#. module: account
#: field:res.partner,last_reconciliation_date:0
msgid "Latest Reconciliation Date"
msgstr ""

#. module: account
#: model:ir.model,name:account.model_account_analytic_line
msgid "Analytic Line"
msgstr ""

#. module: account
#: field:product.template,taxes_id:0
msgid "Customer Taxes"
msgstr "Impuestos cliente"

#. module: account
#: view:account.addtmpl.wizard:0
msgid "Create an Account based on this template"
msgstr ""

#. module: account
#: view:account.account.type:0
#: view:account.tax.code:0
msgid "Reporting Configuration"
msgstr ""

#. module: account
#: field:account.tax,type:0
#: field:account.tax.template,type:0
msgid "Tax Type"
msgstr "Tipo impuesto"

#. module: account
#: model:ir.actions.act_window,name:account.action_account_template_form
#: model:ir.ui.menu,name:account.menu_action_account_template_form
msgid "Account Templates"
msgstr "Plantillas de cuentas"

#. module: account
#: report:account.vat.declaration:0
msgid "Tax Statement"
msgstr ""

#. module: account
#: model:ir.model,name:account.model_res_company
msgid "Companies"
msgstr ""

#. module: account
#: code:addons/account/account.py:0
#, python-format
msgid ""
"You cannot modify Company of account as its related record exist in Entry "
"Lines"
msgstr ""

#. module: account
#: help:account.fiscalyear.close.state,fy_id:0
msgid "Select a fiscal year to close"
msgstr ""

#. module: account
#: help:account.chart.template,tax_template_ids:0
msgid "List of all the taxes that have to be installed by the wizard"
msgstr ""
"Lista de todos los impuestos que deben ser instalados por el asistente"

#. module: account
#: model:ir.actions.report.xml,name:account.account_intracom
msgid "IntraCom"
msgstr "IntraCom"

#. module: account
#: view:account.move.line.reconcile.writeoff:0
msgid "Information addendum"
msgstr "Información adicional"

#. module: account
#: field:account.aged.trial.balance,fiscalyear_id:0
#: field:account.balance.report,fiscalyear_id:0
#: field:account.bs.report,fiscalyear_id:0
#: field:account.central.journal,fiscalyear_id:0
#: field:account.chart,fiscalyear:0
#: field:account.common.account.report,fiscalyear_id:0
#: field:account.common.journal.report,fiscalyear_id:0
#: field:account.common.partner.report,fiscalyear_id:0
#: field:account.common.report,fiscalyear_id:0
#: field:account.general.journal,fiscalyear_id:0
#: field:account.partner.balance,fiscalyear_id:0
#: field:account.partner.ledger,fiscalyear_id:0
#: field:account.pl.report,fiscalyear_id:0
#: field:account.print.journal,fiscalyear_id:0
#: field:account.report.general.ledger,fiscalyear_id:0
#: field:account.vat.declaration,fiscalyear_id:0
msgid "Fiscal year"
msgstr "Ejercicio fiscal"

#. module: account
#: view:account.move.reconcile:0
msgid "Partial Reconcile Entries"
msgstr ""

#. module: account
#: view:account.addtmpl.wizard:0
#: view:account.aged.trial.balance:0
#: view:account.analytic.Journal.report:0
#: view:account.analytic.balance:0
#: view:account.analytic.chart:0
#: view:account.analytic.cost.ledger:0
#: view:account.analytic.cost.ledger.journal.report:0
#: view:account.analytic.inverted.balance:0
#: view:account.automatic.reconcile:0
#: view:account.bank.statement:0
#: view:account.change.currency:0
#: view:account.chart:0
#: view:account.common.report:0
#: view:account.fiscalyear.close:0
#: view:account.fiscalyear.close.state:0
#: view:account.invoice:0
#: view:account.invoice.refund:0
#: selection:account.invoice.refund,filter_refund:0
#: view:account.journal.select:0
#: view:account.move:0
#: view:account.move.bank.reconcile:0
#: view:account.move.line.reconcile:0
#: view:account.move.line.reconcile.select:0
#: view:account.move.line.reconcile.writeoff:0
#: view:account.move.line.unreconcile.select:0
#: view:account.open.closed.fiscalyear:0
#: view:account.partner.reconcile.process:0
#: view:account.period.close:0
#: view:account.subscription.generate:0
#: view:account.tax.chart:0
#: view:account.unreconcile:0
#: view:account.unreconcile.reconcile:0
#: view:account.use.model:0
#: view:account.vat.declaration:0
#: view:project.account.analytic.line:0
#: view:validate.account.move:0
#: view:validate.account.move.lines:0
msgid "Cancel"
msgstr "Cancelar"

#. module: account
#: field:account.account.type,name:0
msgid "Acc. Type Name"
msgstr "Nombre tipo cuenta"

#. module: account
#: selection:account.account,type:0
#: selection:account.account.template,type:0
#: model:account.account.type,name:account.account_type_receivable
#: selection:account.entries.report,type:0
msgid "Receivable"
msgstr "Por cobrar"

#. module: account
#: view:account.invoice:0
msgid "Other Info"
msgstr "Otra información"

#. module: account
#: field:account.journal,default_credit_account_id:0
msgid "Default Credit Account"
msgstr "Cuenta haber por defecto"

#. module: account
#: view:account.payment.term.line:0
msgid "  number of days: 30"
msgstr ""

#. module: account
#: help:account.analytic.line,currency_id:0
msgid "The related account currency if not equal to the company one."
msgstr ""

#. module: account
#: view:account.analytic.account:0
msgid "Current"
msgstr ""

#. module: account
#: view:account.bank.statement:0
msgid "CashBox"
msgstr ""

#. module: account
#: model:account.account.type,name:account.account_type_cash_equity
msgid "Equity"
msgstr "Patrimonio"

#. module: account
#: selection:account.tax,type:0
msgid "Percentage"
msgstr "Porcentaje"

#. module: account
#: selection:account.report.general.ledger,sortby:0
msgid "Journal & Partner"
msgstr ""

#. module: account
#: field:account.automatic.reconcile,power:0
msgid "Power"
msgstr "Fuerza"

#. module: account
#: field:account.invoice.refund,filter_refund:0
msgid "Refund Type"
msgstr ""

#. module: account
#: report:account.invoice:0
msgid "Price"
msgstr "Precio"

#. module: account
#: view:project.account.analytic.line:0
msgid "View Account Analytic Lines"
msgstr "Ver líneas contables analíticas"

#. module: account
#: selection:account.account.type,report_type:0
msgid "Balance Sheet (Liability Accounts)"
msgstr ""

#. module: account
#: field:account.invoice,internal_number:0
#: field:report.invoice.created,number:0
msgid "Invoice Number"
msgstr "Número factura"

#. module: account
#: help:account.tax,include_base_amount:0
msgid ""
"Indicates if the amount of tax must be included in the base amount for the "
"computation of the next taxes"
msgstr ""

#. module: account
#: model:ir.actions.act_window,name:account.action_account_partner_reconcile
msgid "Reconciliation: Go to Next Partner"
msgstr ""

#. module: account
#: model:ir.actions.act_window,name:account.action_account_analytic_invert_balance
#: model:ir.actions.report.xml,name:account.account_analytic_account_inverted_balance
msgid "Inverted Analytic Balance"
msgstr "Saldo analítico invertido"

#. module: account
#: field:account.tax.template,applicable_type:0
msgid "Applicable Type"
msgstr "Tipo aplicable"

#. module: account
#: field:account.invoice,reference:0
#: field:account.invoice.line,invoice_id:0
msgid "Invoice Reference"
msgstr "Referencia factura"

#. module: account
#: help:account.tax.template,sequence:0
msgid ""
"The sequence field is used to order the taxes lines from lower sequences to "
"higher ones. The order is important if you have a tax that has several tax "
"children. In this case, the evaluation order is important."
msgstr ""
"El campo secuencia es usado para ordenar las líneas de impuestos de menor a "
"mayor secuencia. El orden es importante si tiene un impuesto que tiene "
"varios impuesto hijos. En este caso, el orden de evaluación es importante."

#. module: account
#: selection:account.account,type:0
#: selection:account.account.template,type:0
#: view:account.journal:0
msgid "Liquidity"
msgstr ""

#. module: account
#: model:ir.actions.act_window,name:account.action_account_analytic_journal_open_form
#: model:ir.ui.menu,name:account.account_analytic_journal_entries
msgid "Analytic Journal Items"
msgstr ""

#. module: account
#: view:account.fiscalyear.close:0
msgid ""
"This wizard will generate the end of year journal entries of selected fiscal "
"year. Note that you can run this wizard many times for the same fiscal year: "
"it will simply replace the old opening entries with the new ones."
msgstr ""

#. module: account
#: model:ir.ui.menu,name:account.menu_finance_bank_and_cash
msgid "Bank and Cash"
msgstr ""

#. module: account
#: model:ir.actions.act_window,help:account.action_analytic_entries_report
msgid ""
"From this view, have an analysis of your different analytic entries "
"following the analytic account you defined matching your business need. Use "
"the tool search to analyse information about analytic entries generated in "
"the system."
msgstr ""

#. module: account
#: sql_constraint:account.journal:0
msgid "The name of the journal must be unique per company !"
msgstr ""

#. module: account
#: field:account.account.template,nocreate:0
msgid "Optional create"
msgstr ""

#. module: account
#: code:addons/account/invoice.py:0
#, python-format
msgid "Can not find account chart for this company, Please Create account."
msgstr ""

#. module: account
#: code:addons/account/wizard/account_report_aged_partner_balance.py:0
#, python-format
msgid "Enter a Start date !"
msgstr ""

#. module: account
#: report:account.invoice:0
#: selection:account.invoice,type:0
#: selection:account.invoice.report,type:0
#: selection:report.invoice.created,type:0
msgid "Supplier Refund"
msgstr "Nota de Credito"

#. module: account
#: model:ir.ui.menu,name:account.menu_dashboard_acc
msgid "Dashboard"
msgstr ""

#. module: account
#: help:account.journal.period,active:0
msgid ""
"If the active field is set to true, it will allow you to hide the journal "
"period without removing it."
msgstr ""

#. module: account
#: field:account.bank.statement,move_line_ids:0
msgid "Entry lines"
msgstr "Líneas de asiento"

#. module: account
#: field:account.move.line,centralisation:0
msgid "Centralisation"
msgstr "Centralización"

#. module: account
#: view:account.account:0
#: view:account.account.template:0
#: view:account.analytic.account:0
#: view:account.analytic.journal:0
#: view:account.analytic.line:0
#: view:account.bank.statement:0
#: view:account.chart.template:0
#: view:account.entries.report:0
#: view:account.fiscalyear:0
#: view:account.invoice:0
#: view:account.invoice.report:0
#: view:account.journal:0
#: view:account.model:0
#: view:account.move:0
#: view:account.move.line:0
#: view:account.subscription:0
#: view:account.tax.code.template:0
#: view:analytic.entries.report:0
msgid "Group By..."
msgstr ""

#. module: account
#: field:account.journal.column,readonly:0
msgid "Readonly"
msgstr "Sólo lectura"

#. module: account
#: model:ir.model,name:account.model_account_pl_report
msgid "Account Profit And Loss Report"
msgstr ""

#. module: account
#: field:account.invoice.line,uos_id:0
msgid "Unit of Measure"
msgstr "Unidad de medida"

#. module: account
#: constraint:account.payment.term.line:0
#: code:addons/account/account.py:0
#, python-format
msgid ""
"Percentages for Payment Term Line must be between 0 and 1, Example: 0.02 for "
"2% "
msgstr ""

#. module: account
#: model:ir.model,name:account.model_account_sequence_fiscalyear
msgid "account.sequence.fiscalyear"
msgstr "Ejercicio Fiscal"

#. module: account
#: report:account.analytic.account.journal:0
#: view:account.analytic.journal:0
#: field:account.analytic.line,journal_id:0
#: field:account.journal,analytic_journal_id:0
#: model:ir.actions.act_window,name:account.action_account_analytic_journal
#: model:ir.actions.report.xml,name:account.analytic_journal_print
msgid "Analytic Journal"
msgstr "Diario analítico"

#. module: account
#: view:account.entries.report:0
msgid "Reconciled"
msgstr ""

#. module: account
#: report:account.invoice:0
#: field:account.invoice.tax,base:0
msgid "Base"
msgstr "Base"

#. module: account
#: field:account.model,name:0
msgid "Model Name"
msgstr "Nombre modelo"

#. module: account
#: field:account.chart.template,property_account_expense_categ:0
msgid "Expense Category Account"
msgstr "Cuenta categoría gastos"

#. module: account
#: view:account.bank.statement:0
msgid "Cash Transactions"
msgstr ""

#. module: account
#: code:addons/account/wizard/account_state_open.py:0
#, python-format
msgid "Invoice is already reconciled"
msgstr ""

#. module: account
#: view:board.board:0
msgid "Aged receivables"
msgstr "Por cobar vencidas"

#. module: account
#: view:account.account:0
#: view:account.account.template:0
#: view:account.bank.statement:0
#: field:account.bank.statement.line,note:0
#: view:account.fiscal.position:0
#: field:account.fiscal.position,note:0
#: view:account.invoice.line:0
#: field:account.invoice.line,note:0
msgid "Notes"
msgstr "Notas"

#. module: account
#: model:ir.model,name:account.model_analytic_entries_report
msgid "Analytic Entries Statistics"
msgstr ""

#. module: account
#: code:addons/account/account_analytic_line.py:0
#: code:addons/account/account_move_line.py:0
#, python-format
msgid "Entries: "
msgstr ""

#. module: account
#: view:account.use.model:0
msgid "Create manual recurring entries in a chosen journal."
msgstr ""

#. module: account
#: code:addons/account/account.py:0
#, python-format
msgid "Couldn't create move between different companies"
msgstr ""

#. module: account
#: model:ir.actions.act_window,help:account.action_account_bank_reconcile_tree
msgid ""
"Bank Reconciliation consists of verifying that your bank statement "
"corresponds with the entries (or records) of that account in your accounting "
"system."
msgstr ""

#. module: account
#: model:process.node,note:account.process_node_draftstatement0
msgid "State is draft"
msgstr ""

#. module: account
#: view:account.move.line:0
msgid "Total debit"
msgstr "Total debe"

#. module: account
#: code:addons/account/account_move_line.py:0
#, python-format
msgid "Entry \"%s\" is not valid !"
msgstr ""

#. module: account
#: report:account.invoice:0
msgid "Fax :"
msgstr "Fax :"

#. module: account
#: help:res.partner,property_account_receivable:0
msgid ""
"This account will be used instead of the default one as the receivable "
"account for the current partner"
msgstr ""
"Esta cuenta se utilizará en lugar de la cuenta por defecto como la cuenta a "
"cobrar para la empresa actual."

#. module: account
#: field:account.tax,python_applicable:0
#: field:account.tax,python_compute:0
#: selection:account.tax,type:0
#: selection:account.tax.template,applicable_type:0
#: field:account.tax.template,python_applicable:0
#: field:account.tax.template,python_compute:0
#: selection:account.tax.template,type:0
msgid "Python Code"
msgstr "Código Python"

#. module: account
#: code:addons/account/wizard/account_report_balance_sheet.py:0
#, python-format
msgid ""
"Please define the Reserve and Profit/Loss account for current user company !"
msgstr ""

#. module: account
#: help:account.journal,update_posted:0
msgid ""
"Check this box if you want to allow the cancellation the entries related to "
"this journal or of the invoice related to this journal"
msgstr ""

#. module: account
#: view:account.fiscalyear.close:0
msgid "Create"
msgstr "Crear"

#. module: account
#: model:process.transition.action,name:account.process_transition_action_createentries0
msgid "Create entry"
msgstr "Crear asiento"

#. module: account
#: view:account.payment.term.line:0
msgid "  valuation: percent"
msgstr ""

#. module: account
#: field:account.installer,bank_accounts_id:0
msgid "Your Bank and Cash Accounts"
msgstr ""

#. module: account
#: code:addons/account/account.py:0
#: code:addons/account/account_analytic_line.py:0
#: code:addons/account/account_bank_statement.py:0
#: code:addons/account/account_cash_statement.py:0
#: code:addons/account/account_move_line.py:0
#: code:addons/account/invoice.py:0
#: code:addons/account/wizard/account_invoice_refund.py:0
#: code:addons/account/wizard/account_use_model.py:0
#, python-format
msgid "Error !"
msgstr ""

#. module: account
#: view:account.vat.declaration:0
#: model:ir.actions.report.xml,name:account.account_vat_declaration
#: model:ir.ui.menu,name:account.menu_account_vat_declaration
msgid "Taxes Report"
msgstr "Informe impuestos"

#. module: account
#: selection:account.journal.period,state:0
msgid "Printed"
msgstr "Impreso"

#. module: account
#: view:account.analytic.line:0
msgid "Project line"
msgstr "Línea de proyecto"

#. module: account
#: field:account.invoice.tax,manual:0
msgid "Manual"
msgstr "Manual"

#. module: account
#: view:account.automatic.reconcile:0
msgid ""
"For an invoice to be considered as paid, the invoice entries must be "
"reconciled with counterparts, usually payments. With the automatic "
"reconciliation functionality, OpenERP makes its own search for entries to "
"reconcile in a series of accounts. It finds entries for each partner where "
"the amounts correspond."
msgstr ""

#. module: account
#: view:account.move:0
#: field:account.move,to_check:0
msgid "To Review"
msgstr ""

#. module: account
#: view:account.bank.statement:0
#: view:account.move:0
#: model:ir.actions.act_window,name:account.action_move_journal_line
#: model:ir.ui.menu,name:account.menu_action_move_journal_line_form
#: model:ir.ui.menu,name:account.menu_finance_entries
msgid "Journal Entries"
msgstr ""

#. module: account
#: help:account.partner.ledger,page_split:0
msgid "Display Ledger Report with One partner per page"
msgstr ""

#. module: account
#: view:account.state.open:0
msgid "Yes"
msgstr "Si"

#. module: account
#: code:addons/account/wizard/account_validate_account_move.py:0
#, python-format
msgid ""
"Selected Entry Lines does not have any account move enties in draft state"
msgstr ""

#. module: account
#: selection:account.aged.trial.balance,target_move:0
#: selection:account.balance.report,target_move:0
#: selection:account.bs.report,target_move:0
#: selection:account.central.journal,target_move:0
#: selection:account.chart,target_move:0
#: selection:account.common.account.report,target_move:0
#: selection:account.common.journal.report,target_move:0
#: selection:account.common.partner.report,target_move:0
#: selection:account.common.report,target_move:0
#: selection:account.general.journal,target_move:0
#: selection:account.partner.balance,target_move:0
#: selection:account.partner.ledger,target_move:0
#: selection:account.pl.report,target_move:0
#: selection:account.print.journal,target_move:0
#: selection:account.report.general.ledger,target_move:0
#: selection:account.tax.chart,target_move:0
#: selection:account.vat.declaration,target_move:0
#: model:ir.actions.report.xml,name:account.account_move_line_list
msgid "All Entries"
msgstr "Todos los asientos"

#. module: account
#: view:account.journal.select:0
msgid "Journal Select"
msgstr ""

#. module: account
#: code:addons/account/wizard/account_change_currency.py:0
#, python-format
msgid "Currnt currency is not confirured properly !"
msgstr ""

#. module: account
#: model:ir.model,name:account.model_account_move_reconcile
msgid "Account Reconciliation"
msgstr "Cuenta de conciliacion"

#. module: account
#: model:ir.model,name:account.model_account_fiscal_position_tax
msgid "Taxes Fiscal Position"
msgstr ""

#. module: account
#: report:account.general.ledger:0
#: model:ir.actions.act_window,name:account.action_account_general_ledger_menu
#: model:ir.actions.report.xml,name:account.account_general_ledger
#: model:ir.ui.menu,name:account.menu_general_ledger
msgid "General Ledger"
msgstr "Libro mayor"

#. module: account
#: model:process.transition,note:account.process_transition_paymentorderbank0
msgid "The payment order is sent to the bank."
msgstr ""

#. module: account
#: help:account.move,to_check:0
msgid ""
"Check this box if you are unsure of that journal entry and if you want to "
"note it as 'to be reviewed' by an accounting expert."
msgstr ""

#. module: account
#: help:account.installer.modules,account_voucher:0
msgid ""
"Account Voucher module includes all the basic requirements of Voucher "
"Entries for Bank, Cash, Sales, Purchase, Expenses, Contra, etc... "
msgstr ""

#. module: account
#: view:account.chart.template:0
msgid "Properties"
msgstr "Propiedades"

#. module: account
#: model:ir.model,name:account.model_account_tax_chart
msgid "Account tax chart"
msgstr ""

#. module: account
#: view:account.bank.statement:0
msgid "Select entries"
msgstr "Seleccionar los asientos"

#. module: account
#: code:addons/account/account.py:0
#, python-format
msgid ""
"You can specify year, month and date in the name of the model using the "
"following labels:\n"
"\n"
"%(year)s: To Specify Year \n"
"%(month)s: To Specify Month \n"
"%(date)s: Current Date\n"
"\n"
"e.g. My model on %(date)s"
msgstr ""

#. module: account
#: model:ir.actions.act_window,name:account.action_aged_income
msgid "Income Accounts"
msgstr "Cuentas de ingresos"

#. module: account
#: help:report.invoice.created,origin:0
msgid "Reference of the document that generated this invoice report."
msgstr ""

#. module: account
#: field:account.tax.code,child_ids:0
#: field:account.tax.code.template,child_ids:0
msgid "Child Codes"
msgstr "Códigos hijos"

#. module: account
#: model:account.journal,name:account.refund_sales_journal
msgid "Sales Credit Note Journal - (test)"
msgstr ""

#. module: account
#: code:addons/account/invoice.py:0
#: code:addons/account/wizard/account_invoice_refund.py:0
#, python-format
msgid "Data Insufficient !"
msgstr ""

#. module: account
#: model:ir.actions.act_window,name:account.action_invoice_tree1
#: model:ir.ui.menu,name:account.menu_action_invoice_tree1
msgid "Customer Invoices"
msgstr "Facturas de Cliente"

#. module: account
#: field:account.move.line.reconcile,writeoff:0
msgid "Write-Off amount"
msgstr "Importe desajuste"

#. module: account
#: view:account.analytic.line:0
msgid "Sales"
msgstr ""

#. module: account
#: model:account.journal,name:account.cash_journal
msgid "Cash Journal - (test)"
msgstr ""

#. module: account
#: selection:account.invoice.report,state:0
#: selection:account.journal.period,state:0
#: selection:account.subscription,state:0
#: selection:report.invoice.created,state:0
msgid "Done"
msgstr "Realizado"

#. module: account
#: model:process.transition,note:account.process_transition_invoicemanually0
msgid "A statement with manual entries becomes a draft statement."
msgstr ""

#. module: account
#: view:account.aged.trial.balance:0
msgid ""
"Aged Partner Balance is a more detailed report of your receivables by "
"intervals. When opening that report, OpenERP asks for the name of the "
"company, the fiscal period and the size of the interval to be analyzed (in "
"days). OpenERP then calculates a table of credit balance by period. So if "
"you request an interval of 30 days OpenERP generates an analysis of "
"creditors for the past month, past two months, and so on. "
msgstr ""

#. module: account
#: model:ir.actions.act_window,help:account.action_account_journal_view
msgid ""
"Here you can personalize and create each view of your financial journals by "
"selecting the fields you want to appear and the sequence they will appear."
msgstr ""

#. module: account
#: field:account.invoice,origin:0
#: field:report.invoice.created,origin:0
msgid "Source Document"
msgstr ""

#. module: account
#: model:ir.actions.act_window,help:account.action_account_period_form
msgid ""
"Here, you can define a period, an interval of time between successive "
"closings of the books of your company. An accounting period typically is a "
"month or a quarter, corresponding to the tax year used by the business. "
"Create and manage them from here and decide whether a period should be left "
"open or closed depending on your company's activities over a specific period."
msgstr ""

#. module: account
#: model:ir.actions.act_window,name:account.act_account_acount_move_line_open_unreconciled
msgid "Unreconciled Entries"
msgstr ""

#. module: account
#: model:ir.ui.menu,name:account.menu_menu_Bank_process
msgid "Statements Reconciliation"
msgstr ""

#. module: account
#: report:account.invoice:0
msgid "Taxes:"
msgstr "Impuestos:"

#. module: account
#: help:account.tax,amount:0
msgid "For taxes of type percentage, enter % ratio between 0-1."
msgstr ""

#. module: account
#: field:account.entries.report,product_uom_id:0
#: view:analytic.entries.report:0
#: field:analytic.entries.report,product_uom_id:0
msgid "Product UOM"
msgstr ""

#. module: account
#: selection:account.automatic.reconcile,power:0
msgid "9"
msgstr "9"

#. module: account
#: help:account.invoice.refund,date:0
msgid ""
"This date will be used as the invoice date for Refund Invoice and Period "
"will be chosen accordingly!"
msgstr ""

#. module: account
#: field:account.aged.trial.balance,period_length:0
msgid "Period length (days)"
msgstr "Longitud del período (días)"

#. module: account
#: model:ir.actions.act_window,name:account.act_account_invoice_partner_relation
msgid "Monthly Turnover"
msgstr ""

#. module: account
#: view:account.move:0
#: view:account.move.line:0
msgid "Analytic Lines"
msgstr "Líneas analíticas"

#. module: account
#: model:ir.actions.act_window,help:account.action_account_analytic_account_tree2
msgid ""
"The normal chart of accounts has a structure defined by the legal "
"requirement of the country. The analytic chart of account structure should "
"reflect your own business needs in term of costs/revenues reporting. They "
"are usually structured by contracts, projects, products or departements. "
"Most of the OpenERP operations (invoices, timesheets, expenses, etc) "
"generate analytic entries on the related account."
msgstr ""

#. module: account
#: field:account.analytic.journal,line_ids:0
#: field:account.tax.code,line_ids:0
msgid "Lines"
msgstr "Detalle"

#. module: account
#: model:account.journal,name:account.bank_journal
msgid "Bank Journal - (test)"
msgstr ""

#. module: account
#: code:addons/account/invoice.py:0
#, python-format
msgid ""
"Can not find account chart for this company in invoice line account, Please "
"Create account."
msgstr ""

#. module: account
#: view:account.tax.template:0
msgid "Account Tax Template"
msgstr "Plantiall de cuentas de impuesto"

#. module: account
#: view:account.journal.select:0
msgid "Are you sure you want to open Journal Entries?"
msgstr ""

#. module: account
#: view:account.state.open:0
msgid "Are you sure you want to open this invoice ?"
msgstr "Esta seguro de abrir esta factura ?"

#. module: account
#: model:ir.actions.report.xml,name:account.account_central_journal
#: model:ir.ui.menu,name:account.menu_account_central_journal
msgid "Central Journals"
msgstr ""

#. module: account
#: field:account.account.template,parent_id:0
msgid "Parent Account Template"
msgstr "Plantilla de cuenta padre"

#. module: account
#: model:account.account.type,name:account.account_type_income
msgid "Erfolgskonten - Erlöse"
msgstr ""

#. module: account
#: view:account.bank.statement:0
#: field:account.bank.statement.line,statement_id:0
#: field:account.move.line,statement_id:0
#: model:process.process,name:account.process_process_statementprocess0
msgid "Statement"
msgstr "Extracto"

#. module: account
#: help:account.journal,default_debit_account_id:0
msgid "It acts as a default account for debit amount"
msgstr ""

#. module: account
#: model:ir.module.module,description:account.module_meta_information
msgid ""
"Financial and accounting module that covers:\n"
"    General accountings\n"
"    Cost / Analytic accounting\n"
"    Third party accounting\n"
"    Taxes management\n"
"    Budgets\n"
"    Customer and Supplier Invoices\n"
"    Bank statements\n"
"    Reconciliation process by partner\n"
"    Creates a dashboard for accountants that includes:\n"
"    * List of uninvoiced quotations\n"
"    * Graph of aged receivables\n"
"    * Graph of aged incomes\n"
"\n"
"The processes like maintaining of general ledger is done through the defined "
"financial Journals (entry move line or\n"
"grouping is maintained through journal) for a particular financial year and "
"for preparation of vouchers there is a\n"
"module named account_voucher.\n"
"    "
msgstr ""

#. module: account
#: report:account.invoice:0
#: view:account.invoice:0
#: field:account.invoice,date_invoice:0
#: view:account.invoice.report:0
#: field:report.invoice.created,date_invoice:0
msgid "Invoice Date"
msgstr "Fecha factura"

#. module: account
#: help:res.partner,credit:0
msgid "Total amount this customer owes you."
msgstr "Importe total que este cliente debe."

#. module: account
#: model:ir.model,name:account.model_ir_sequence
msgid "ir.sequence"
msgstr ""

#. module: account
#: field:account.journal.period,icon:0
msgid "Icon"
msgstr "Icono"

#. module: account
#: model:ir.actions.act_window,help:account.action_view_bank_statement_tree
msgid ""
"Cash Register allows you to manage cash entries in your cash journals."
msgstr ""

#. module: account
#: view:account.automatic.reconcile:0
#: view:account.use.model:0
msgid "Ok"
msgstr "Aceptar"

#. module: account
#: code:addons/account/report/account_partner_balance.py:0
#, python-format
msgid "Unknown Partner"
msgstr ""

#. module: account
#: view:account.bank.statement:0
msgid "Opening Balance"
msgstr ""

#. module: account
#: help:account.journal,centralisation:0
msgid ""
"Check this box to determine that each entry of this journal won't create a "
"new counterpart but will share the same counterpart. This is used in fiscal "
"year closing."
msgstr ""
"Revise aquí para determinar que cada asiento en el diario no creará la "
"contraparte pero compartira la misma. Esto es usado en el cierre del "
"ejercicio fiscal"

#. module: account
#: field:account.bank.statement,closing_date:0
msgid "Closed On"
msgstr ""

#. module: account
#: model:ir.model,name:account.model_account_bank_statement_line
msgid "Bank Statement Line"
msgstr "Detalle de Extracto"

#. module: account
#: field:account.automatic.reconcile,date2:0
msgid "Ending Date"
msgstr ""

#. module: account
#: field:account.invoice.report,uom_name:0
msgid "Default UoM"
msgstr ""

#. module: account
#: field:wizard.multi.charts.accounts,purchase_tax:0
msgid "Default Purchase Tax"
msgstr ""

#. module: account
#: view:account.bank.statement:0
msgid "Confirm"
msgstr "Confirmado"

#. module: account
#: help:account.invoice,partner_bank_id:0
msgid ""
"Bank Account Number, Company bank account if Invoice is customer or supplier "
"refund, otherwise Partner bank account number."
msgstr ""

#. module: account
#: help:account.tax,domain:0
#: help:account.tax.template,domain:0
msgid ""
"This field is only used if you develop your own module allowing developers "
"to create specific taxes in a custom domain."
msgstr ""
"Este campo es usado solo si desarrollas tu modulo y permitir a los "
"desarrolladores para crear impuestos especificos con una clausula "
"personalizada."

#. module: account
#: code:addons/account/account.py:0
#, python-format
msgid "You should have chosen periods that belongs to the same company"
msgstr ""

#. module: account
#: field:account.fiscalyear.close,report_name:0
msgid "Name of new entries"
msgstr "Nombre de nuevas entradas"

#. module: account
#: view:account.use.model:0
msgid "Create Entries"
msgstr "Crear Entradas"

#. module: account
#: model:ir.ui.menu,name:account.menu_finance_reporting
msgid "Reporting"
msgstr "Informes"

#. module: account
#: sql_constraint:account.journal:0
msgid "The code of the journal must be unique per company !"
msgstr ""

#. module: account
#: field:account.bank.statement,ending_details_ids:0
msgid "Closing Cashbox"
msgstr ""

#. module: account
#: view:account.journal:0
msgid "Account Journal"
msgstr "Cuenta de Diario"

#. module: account
#: model:process.node,name:account.process_node_paidinvoice0
#: model:process.node,name:account.process_node_supplierpaidinvoice0
msgid "Paid invoice"
msgstr "Factura Pagada"

#. module: account
#: help:account.partner.reconcile.process,next_partner_id:0
msgid ""
"This field shows you the next partner that will be automatically chosen by "
"the system to go through the reconciliation process, based on the latest day "
"it have been reconciled."
msgstr ""

#. module: account
#: field:account.move.line.reconcile.writeoff,comment:0
msgid "Comment"
msgstr ""

#. module: account
#: field:account.tax,domain:0
#: field:account.tax.template,domain:0
msgid "Domain"
msgstr "Dominio"

#. module: account
#: model:ir.model,name:account.model_account_use_model
msgid "Use model"
msgstr ""

#. module: account
#: model:ir.actions.act_window,help:account.action_account_moves_all_a
#: model:ir.actions.act_window,help:account.action_account_moves_purchase
msgid ""
"This view is used by accountants in order to record entries massively in "
"OpenERP. If you want to record a supplier invoice, start by recording the "
"line of the expense account, OpenERP will propose to you automatically the "
"Tax related to this account and the counter-part \"Account Payable\"."
msgstr ""

#. module: account
#: help:res.company,property_reserve_and_surplus_account:0
msgid ""
"This Account is used for transferring Profit/Loss(If It is Profit: Amount "
"will be added, Loss : Amount will be deducted.), Which is calculated from "
"Profit & Loss Report"
msgstr ""

#. module: account
#: view:account.invoice.line:0
#: field:account.invoice.tax,invoice_id:0
#: model:ir.model,name:account.model_account_invoice_line
msgid "Invoice Line"
msgstr "Detalle de Factura"

#. module: account
#: field:account.balance.report,display_account:0
#: field:account.bs.report,display_account:0
#: field:account.common.account.report,display_account:0
#: field:account.pl.report,display_account:0
#: field:account.report.general.ledger,display_account:0
msgid "Display accounts"
msgstr ""

#. module: account
#: field:account.account.type,sign:0
msgid "Sign on Reports"
msgstr "Signo en Reporte"

#. module: account
#: code:addons/account/account_cash_statement.py:0
#, python-format
msgid "You can not have two open register for the same journal"
msgstr ""

#. module: account
#: view:account.payment.term.line:0
msgid "  day of the month= -1"
msgstr ""

#. module: account
#: help:account.journal,type:0
msgid ""
"Select 'Sale' for Sale journal to be used at the time of making invoice. "
"Select 'Purchase' for Purchase Journal to be used at the time of approving "
"purchase order. Select 'Cash' to be used at the time of making payment. "
"Select 'General' for miscellaneous operations. Select 'Opening/Closing "
"Situation' to be used at the time of new fiscal year creation or end of year "
"entries generation."
msgstr ""

#. module: account
#: report:account.invoice:0
#: view:account.invoice:0
#: report:account.move.voucher:0
msgid "PRO-FORMA"
msgstr "PRO-FORMA"

#. module: account
#: help:account.installer.modules,account_followup:0
msgid ""
"Helps you generate reminder letters for unpaid invoices, including multiple "
"levels of reminding and customized per-partner policies."
msgstr ""

#. module: account
#: selection:account.entries.report,move_line_state:0
#: view:account.move.line:0
#: selection:account.move.line,state:0
msgid "Unbalanced"
msgstr ""

#. module: account
#: selection:account.move.line,centralisation:0
msgid "Normal"
msgstr "Normal"

#. module: account
#: view:account.move.line:0
msgid "Optional Information"
msgstr "Información Opcional"

#. module: account
#: view:account.analytic.line:0
#: field:account.bank.statement,user_id:0
#: view:account.journal:0
#: field:account.journal,user_id:0
#: view:analytic.entries.report:0
#: field:analytic.entries.report,user_id:0
msgid "User"
msgstr "Usuario"

#. module: account
#: report:account.general.journal:0
msgid ":"
msgstr ":"

#. module: account
#: selection:account.account,currency_mode:0
msgid "At Date"
msgstr "A la fecha"

#. module: account
#: help:account.move.line,date_maturity:0
msgid ""
"This field is used for payable and receivable journal entries. You can put "
"the limit date for the payment of this line."
msgstr ""

#. module: account
#: code:addons/account/account_move_line.py:0
#, python-format
msgid "Bad account !"
msgstr ""

#. module: account
#: code:addons/account/account.py:0
#: code:addons/account/installer.py:0
#, python-format
msgid "Sales Journal"
msgstr ""

#. module: account
#: model:ir.model,name:account.model_account_invoice_tax
msgid "Invoice Tax"
msgstr "Impuestos de factura"

#. module: account
#: code:addons/account/account_move_line.py:0
#, python-format
msgid "No piece number !"
msgstr ""

#. module: account
#: model:account.journal,name:account.expenses_journal
msgid "Expenses Journal - (test)"
msgstr ""

#. module: account
#: sql_constraint:ir.model.fields:0
msgid "Size of the field can never be less than 1 !"
msgstr ""

#. module: account
#: view:product.product:0
#: view:product.template:0
msgid "Sales Properties"
msgstr "Propiedades de Venta"

#. module: account
#: model:ir.ui.menu,name:account.menu_manual_reconcile
msgid "Manual Reconciliation"
msgstr ""

#. module: account
#: report:account.overdue:0
msgid "Total amount due:"
msgstr "Monto vencido"

#. module: account
#: field:account.analytic.chart,to_date:0
#: field:project.account.analytic.line,to_date:0
msgid "To"
msgstr "Para"

#. module: account
#: field:account.fiscalyear.close,fy_id:0
#: field:account.fiscalyear.close.state,fy_id:0
msgid "Fiscal Year to close"
msgstr "Ejercicio fiscal a cerrar"

#. module: account
#: view:account.invoice.cancel:0
#: model:ir.actions.act_window,name:account.action_account_invoice_cancel
msgid "Cancel Selected Invoices"
msgstr ""

#. module: account
#: selection:account.entries.report,month:0
#: selection:account.invoice.report,month:0
#: selection:analytic.entries.report,month:0
#: selection:report.account.sales,month:0
#: selection:report.account_type.sales,month:0
msgid "May"
msgstr ""

#. module: account
#: model:ir.model,name:account.model_account_chart_template
msgid "Templates for Account Chart"
msgstr "Plantilla de plan de cuentas"

#. module: account
#: field:account.tax.code,code:0
#: field:account.tax.code.template,code:0
msgid "Case Code"
msgstr "Codigo de caso"

#. module: account
#: view:validate.account.move:0
msgid "Post Journal Entries of a Journal"
msgstr ""

#. module: account
#: view:product.product:0
msgid "Sale Taxes"
msgstr "Impuestos en venta"

#. module: account
#: model:account.journal,name:account.sales_journal
msgid "Sales Journal - (test)"
msgstr ""

#. module: account
#: model:account.account.type,name:account.account_type_cash_moves
#: selection:account.analytic.journal,type:0
#: selection:account.bank.accounts.wizard,account_type:0
#: selection:account.entries.report,type:0
#: selection:account.journal,type:0
msgid "Cash"
msgstr "Efectivo"

#. module: account
#: field:account.fiscal.position.account,account_dest_id:0
#: field:account.fiscal.position.account.template,account_dest_id:0
msgid "Account Destination"
msgstr "Cuenta de destino"

#. module: account
#: model:process.node,note:account.process_node_supplierpaymentorder0
msgid "Payment of invoices"
msgstr ""

#. module: account
#: field:account.bank.statement.line,sequence:0
#: field:account.invoice.tax,sequence:0
#: view:account.journal:0
#: field:account.journal.column,sequence:0
#: field:account.model.line,sequence:0
#: field:account.payment.term.line,sequence:0
#: field:account.sequence.fiscalyear,sequence_id:0
#: field:account.tax,sequence:0
#: field:account.tax.template,sequence:0
msgid "Sequence"
msgstr "Secuencia"

#. module: account
#: model:ir.model,name:account.model_account_bs_report
msgid "Account Balance Sheet Report"
msgstr ""

#. module: account
#: help:account.tax,price_include:0
msgid ""
"Check this if the price you use on the product and invoices includes this "
"tax."
msgstr ""
"Revisar si el precio que usas en el producto y la factura incluey impuesto."

#. module: account
#: view:report.account_type.sales:0
msgid "Sales by Account type"
msgstr ""

#. module: account
#: help:account.invoice,move_id:0
msgid "Link to the automatically generated Journal Items."
msgstr ""

#. module: account
#: selection:account.installer,period:0
msgid "Monthly"
msgstr ""

#. module: account
#: view:account.payment.term.line:0
msgid "  number of days: 14"
msgstr ""

#. module: account
#: field:account.partner.reconcile.process,progress:0
msgid "Progress"
msgstr ""

#. module: account
#: field:account.account,parent_id:0
#: view:account.analytic.account:0
msgid "Parent"
msgstr "Padre"

#. module: account
#: field:account.installer.modules,account_analytic_plans:0
msgid "Multiple Analytic Plans"
msgstr ""

#. module: account
#: help:account.payment.term.line,days2:0
msgid ""
"Day of the month, set -1 for the last day of the current month. If it's "
"positive, it gives the day of the next month. Set 0 for net days (otherwise "
"it's based on the beginning of the month)."
msgstr ""
"Día del mes, introduzca -1 para el último día del mes actual. Si es "
"positivo, indica el día del próximo mes. Introduzca 0 para días netos (de lo "
"contrario se calcula desde principio del mes)."

#. module: account
#: model:ir.ui.menu,name:account.menu_finance_legal_statement
msgid "Legal Reports"
msgstr ""

#. module: account
#: field:account.tax.code,sum_period:0
msgid "Period Sum"
msgstr "Suma del período"

#. module: account
#: help:account.tax,sequence:0
msgid ""
"The sequence field is used to order the tax lines from the lowest sequences "
"to the higher ones. The order is important if you have a tax with several "
"tax children. In this case, the evaluation order is important."
msgstr ""
"El campo secuencia es usado para ordenar los impuestos, del mas bajo al mas "
"alto. El orden es importante cuando se tiene impuestos con varios hijos. En "
"este caso el orden de evaluación es importante."

#. module: account
#: model:ir.model,name:account.model_account_cashbox_line
msgid "CashBox Line"
msgstr ""

#. module: account
#: report:account.third_party_ledger:0
#: report:account.third_party_ledger_other:0
#: model:ir.actions.report.xml,name:account.account_3rdparty_ledger
#: model:ir.ui.menu,name:account.menu_account_partner_ledger
msgid "Partner Ledger"
msgstr "Libro mayor de empresa"

#. module: account
#: report:account.account.balance.landscape:0
msgid "Year :"
msgstr "Año :"

#. module: account
#: selection:account.tax.template,type:0
msgid "Fixed"
msgstr "Fijo"

#. module: account
#: code:addons/account/account.py:0
#: code:addons/account/account_move_line.py:0
#: code:addons/account/invoice.py:0
#, python-format
msgid "Warning !"
msgstr "¡Atención!"

#. module: account
#: field:account.entries.report,move_line_state:0
msgid "State of Move Line"
msgstr ""

#. module: account
#: model:ir.model,name:account.model_account_move_line_reconcile
#: model:ir.model,name:account.model_account_move_line_reconcile_writeoff
msgid "Account move line reconcile"
msgstr ""

#. module: account
#: view:account.subscription.generate:0
#: model:ir.model,name:account.model_account_subscription_generate
msgid "Subscription Compute"
msgstr "Calcular asientos periódicos"

#. module: account
#: report:account.move.voucher:0
msgid "Amount (in words) :"
msgstr ""

#. module: account
#: model:account.account.type,name:account.account_type_other
msgid "Jahresabschlusskonten u. Statistik"
msgstr ""

#. module: account
#: field:account.bank.statement.line,partner_id:0
#: view:account.entries.report:0
#: field:account.entries.report,partner_id:0
#: report:account.general.ledger:0
#: view:account.invoice:0
#: field:account.invoice,partner_id:0
#: field:account.invoice.line,partner_id:0
#: view:account.invoice.report:0
#: field:account.invoice.report,partner_id:0
#: report:account.journal.period.print:0
#: field:account.model.line,partner_id:0
#: view:account.move:0
#: field:account.move,partner_id:0
#: view:account.move.line:0
#: field:account.move.line,partner_id:0
#: view:analytic.entries.report:0
#: field:analytic.entries.report,partner_id:0
#: model:ir.model,name:account.model_res_partner
#: field:report.invoice.created,partner_id:0
msgid "Partner"
msgstr "Empresa"

#. module: account
#: constraint:account.analytic.account:0
msgid "Error! You can not create recursive analytic accounts."
msgstr "¡Error! No puede crear cuentas analíticas recursivas."

#. module: account
#: help:account.change.currency,currency_id:0
msgid "Select a currency to apply on the invoice"
msgstr ""

#. module: account
#: code:addons/account/wizard/account_invoice_refund.py:0
#, python-format
msgid "Can not %s draft/proforma/cancel invoice."
msgstr "No se puede %s factura borrador/proforma/cancelada."

#. module: account
#: code:addons/account/invoice.py:0
#, python-format
msgid "No Invoice Lines !"
msgstr ""

#. module: account
#: view:account.bank.statement:0
#: field:account.bank.statement,state:0
#: field:account.entries.report,move_state:0
#: view:account.fiscalyear:0
#: field:account.fiscalyear,state:0
#: view:account.invoice:0
#: field:account.invoice,state:0
#: view:account.invoice.report:0
#: field:account.journal.period,state:0
#: field:account.move,state:0
#: view:account.move.line:0
#: field:account.move.line,state:0
#: field:account.period,state:0
#: view:account.subscription:0
#: field:account.subscription,state:0
#: field:report.invoice.created,state:0
msgid "State"
msgstr "Estado"

#. module: account
#: help:account.open.closed.fiscalyear,fyear_id:0
msgid ""
"Select Fiscal Year which you want to remove entries for its End of year "
"entries journal"
msgstr ""

#. module: account
#: field:account.tax.template,type_tax_use:0
msgid "Tax Use In"
msgstr "Impuesto usado en"

#. module: account
#: model:ir.actions.act_window,help:account.action_account_journal_form
msgid ""
"Create and manage your company's financial journals from this menu. A "
"journal is a business diary in which all financial data related to the day "
"to day business transactions of your company is recorded using double-entry "
"book keeping system. Depending on the nature of its activities and number of "
"daily transactions, a company may keep several  types of specialized "
"journals such as a cash journal, purchases journal, and sales journal."
msgstr ""

#. module: account
#: code:addons/account/account_bank_statement.py:0
#, python-format
msgid "The account entries lines are not in valid state."
msgstr ""

#. module: account
#: field:account.account.type,close_method:0
msgid "Deferral Method"
msgstr "Método cierre"

#. module: account
#: code:addons/account/invoice.py:0
#, python-format
msgid "Invoice '%s' is paid."
msgstr ""

#. module: account
#: model:process.node,note:account.process_node_electronicfile0
msgid "Automatic entry"
msgstr ""

#. module: account
#: view:account.invoice.line:0
msgid "Line"
msgstr "Línea"

#. module: account
#: help:product.template,property_account_income:0
msgid ""
"This account will be used for invoices instead of the default one to value "
"sales for the current product"
msgstr ""

#. module: account
#: help:account.journal,group_invoice_lines:0
msgid ""
"If this box is checked, the system will try to group the accounting lines "
"when generating them from invoices."
msgstr ""
"Si esta opción está marcada, el sistema tratará de agrupar las líneas del "
"asiento cuando se generen desde facturas."

#. module: account
#: help:account.period,state:0
msgid ""
"When monthly periods are created. The state is 'Draft'. At the end of "
"monthly period it is in 'Done' state."
msgstr ""

#. module: account
#: report:account.analytic.account.inverted.balance:0
msgid "Inverted Analytic Balance -"
msgstr "Balance de Costos Invertido -"

#. module: account
#: view:account.move.bank.reconcile:0
msgid "Open for bank reconciliation"
msgstr "Abrir para la conciliación bancaria"

#. module: account
#: field:account.partner.ledger,page_split:0
msgid "One Partner Per Page"
msgstr "Una empresa por página"

#. module: account
#: field:account.account,child_parent_ids:0
#: field:account.account.template,child_parent_ids:0
msgid "Children"
msgstr "Hijos"

#. module: account
#: view:account.analytic.account:0
msgid "Associated Partner"
msgstr "Empresa asociada"

#. module: account
#: code:addons/account/invoice.py:0
#, python-format
msgid "You must first select a partner !"
msgstr "¡Primero debe seleccionar una empresa!"

#. module: account
#: view:account.invoice:0
#: field:account.invoice,comment:0
msgid "Additional Information"
msgstr "Información adicional"

#. module: account
#: view:account.installer:0
msgid "Bank and Cash Accounts"
msgstr ""

#. module: account
#: view:account.invoice.report:0
#: field:account.invoice.report,residual:0
msgid "Total Residual"
msgstr ""

#. module: account
#: model:process.node,note:account.process_node_invoiceinvoice0
#: model:process.node,note:account.process_node_supplierinvoiceinvoice0
msgid "Invoice's state is Open"
msgstr ""

#. module: account
#: report:account.analytic.account.cost_ledger:0
#: report:account.analytic.account.quantity_cost_ledger:0
#: model:ir.actions.act_window,name:account.action_account_analytic_cost
#: model:ir.actions.report.xml,name:account.account_analytic_account_cost_ledger
msgid "Cost Ledger"
msgstr "Diario de Costos"

#. module: account
#: sql_constraint:res.groups:0
msgid "The name of the group must be unique !"
msgstr ""

#. module: account
#: view:account.invoice:0
msgid "Proforma"
msgstr ""

#. module: account
#: report:account.analytic.account.cost_ledger:0
msgid "J.C. /Move name"
msgstr ""

#. module: account
#: model:ir.model,name:account.model_account_open_closed_fiscalyear
msgid "Choose Fiscal Year"
msgstr "Escoja el ejercicio fiscal"

#. module: account
#: code:addons/account/account.py:0
#: code:addons/account/installer.py:0
#, python-format
msgid "Purchase Refund Journal"
msgstr ""

#. module: account
#: help:account.tax.template,amount:0
msgid "For Tax Type percent enter % ratio between 0-1."
msgstr ""

#. module: account
#: selection:account.automatic.reconcile,power:0
msgid "8"
msgstr "8"

#. module: account
#: view:account.invoice.refund:0
msgid ""
"Modify Invoice: Cancels the current invoice and creates a new copy of it "
"ready for editing."
msgstr ""

#. module: account
#: model:ir.module.module,shortdesc:account.module_meta_information
msgid "Accounting and Financial Management"
msgstr ""

#. module: account
#: model:process.node,name:account.process_node_manually0
msgid "Manually"
msgstr "Manualmente"

#. module: account
#: field:account.automatic.reconcile,period_id:0
#: view:account.bank.statement:0
#: field:account.bank.statement,period_id:0
#: view:account.entries.report:0
#: field:account.entries.report,period_id:0
#: view:account.fiscalyear:0
#: view:account.invoice:0
#: view:account.invoice.report:0
#: field:account.journal.period,period_id:0
#: view:account.move:0
#: field:account.move,period_id:0
#: view:account.move.line:0
#: field:account.move.line,period_id:0
#: view:account.period:0
#: field:account.subscription,period_nbr:0
#: field:account.tax.chart,period_id:0
#: field:validate.account.move,period_id:0
msgid "Period"
msgstr "Período"

#. module: account
#: report:account.invoice:0
msgid "Net Total:"
msgstr "Total neto:"

#. module: account
#: model:ir.ui.menu,name:account.menu_finance_generic_reporting
msgid "Generic Reporting"
msgstr ""

#. module: account
#: field:account.move.line.reconcile.writeoff,journal_id:0
msgid "Write-Off Journal"
msgstr "Diario de desajuste"

#. module: account
#: help:res.partner,property_payment_term:0
msgid ""
"This payment term will be used instead of the default one for the current "
"partner"
msgstr ""
"Este plazo de pago se utilizará en lugar del plazo por defecto para la "
"empresa actual."

#. module: account
#: view:account.tax.template:0
msgid "Compute Code for Taxes included prices"
msgstr "Código para el cálculo de precios con impuestos incluidos"

#. module: account
#: field:account.chart.template,property_account_income_categ:0
msgid "Income Category Account"
msgstr "Cuenta de la categoría de ingresos"

#. module: account
#: model:ir.actions.act_window,name:account.action_account_fiscal_position_template_form
#: model:ir.ui.menu,name:account.menu_action_account_fiscal_position_form_template
msgid "Fiscal Position Templates"
msgstr "Plantillas de Tipos de Contribuyentes"

#. module: account
#: view:account.entries.report:0
msgid "Int.Type"
msgstr ""

#. module: account
#: field:account.move.line,tax_amount:0
msgid "Tax/Base Amount"
msgstr "Importe impuestos/base"

#. module: account
#: model:ir.actions.act_window,help:account.action_account_vat_declaration
msgid ""
"This menu print a VAT declaration based on invoices or payments. You can "
"select one or several periods of the fiscal year. Information required for a "
"tax declaration is automatically generated by OpenERP from invoices (or "
"payments, in some countries). This data is updated in real time. That’s very "
"useful because it enables you to preview at any time the tax that you owe at "
"the start and end of the month or quarter."
msgstr ""

#. module: account
#: report:account.invoice:0
msgid "Tel. :"
msgstr "Tel. :"

#. module: account
#: field:account.account,company_currency_id:0
msgid "Company Currency"
msgstr "Moneda de la compañía"

#. module: account
#: report:account.general.ledger:0
#: report:account.partner.balance:0
#: report:account.third_party_ledger:0
#: report:account.third_party_ledger_other:0
msgid "Chart of Account"
msgstr ""

#. module: account
#: model:process.node,name:account.process_node_paymententries0
#: model:process.transition,name:account.process_transition_reconcilepaid0
msgid "Payment"
msgstr ""

#. module: account
#: model:ir.actions.act_window,help:account.action_account_journal_period_tree
msgid ""
"You can look up individual account entries by searching for useful "
"information. To search for account entries, open a journal, then select a "
"record line."
msgstr ""

#. module: account
#: help:product.category,property_account_income_categ:0
msgid ""
"This account will be used for invoices to value sales for the current "
"product category"
msgstr ""

#. module: account
#: field:account.move.line,reconcile_partial_id:0
#: view:account.move.line.reconcile:0
msgid "Partial Reconcile"
msgstr "Conciliación parcial"

#. module: account
#: model:ir.model,name:account.model_account_analytic_inverted_balance
msgid "Account Analytic Inverted Balance"
msgstr ""

#. module: account
#: model:ir.model,name:account.model_account_common_report
msgid "Account Common Report"
msgstr ""

#. module: account
#: model:process.transition,name:account.process_transition_filestatement0
msgid "Automatic import of the bank sta"
msgstr ""

#. module: account
#: model:ir.actions.act_window,name:account.action_account_journal_view
#: model:ir.ui.menu,name:account.menu_action_account_journal_view
msgid "Journal Views"
msgstr ""

#. module: account
#: model:ir.model,name:account.model_account_move_bank_reconcile
msgid "Move bank reconcile"
msgstr ""

#. module: account
#: model:ir.actions.act_window,name:account.action_account_type_form
#: model:ir.ui.menu,name:account.menu_action_account_type_form
msgid "Account Types"
msgstr "Tipos de cuentas"

#. module: account
#: code:addons/account/invoice.py:0
#, python-format
msgid "Cannot create invoice move on centralised journal"
msgstr "No se puede crear asiento factura en el diario centralizado"

#. module: account
#: field:account.account.type,report_type:0
msgid "P&L / BS Category"
msgstr ""

#. module: account
#: view:account.automatic.reconcile:0
#: view:account.move:0
#: view:account.move.line:0
#: view:account.move.line.reconcile:0
#: view:account.move.line.reconcile.select:0
#: code:addons/account/wizard/account_move_line_reconcile_select.py:0
#: model:ir.ui.menu,name:account.periodical_processing_reconciliation
#: model:process.node,name:account.process_node_reconciliation0
#: model:process.node,name:account.process_node_supplierreconciliation0
#, python-format
msgid "Reconciliation"
msgstr "Conciliación"

#. module: account
#: view:account.chart.template:0
#: field:account.chart.template,property_account_receivable:0
msgid "Receivable Account"
msgstr "Cuenta a cobrar"

#. module: account
#: view:account.bank.statement:0
msgid "CashBox Balance"
msgstr ""

#. module: account
#: model:ir.model,name:account.model_account_fiscalyear_close_state
msgid "Fiscalyear Close state"
msgstr ""

#. module: account
#: field:account.invoice.refund,journal_id:0
#: field:account.journal,refund_journal:0
msgid "Refund Journal"
msgstr "Diario de Reembolsos"

#. module: account
#: report:account.account.balance:0
#: report:account.central.journal:0
#: report:account.general.journal:0
#: report:account.general.ledger:0
#: report:account.partner.balance:0
#: report:account.third_party_ledger:0
#: report:account.third_party_ledger_other:0
msgid "Filter By"
msgstr ""

#. module: account
#: view:account.entries.report:0
#: view:board.board:0
#: model:ir.actions.act_window,name:account.action_company_analysis_tree
msgid "Company Analysis"
msgstr ""

#. module: account
#: help:account.invoice,account_id:0
msgid "The partner account used for this invoice."
msgstr "La cuenta de la empresa utilizada para esta factura."

#. module: account
#: field:account.tax.code,parent_id:0
#: view:account.tax.code.template:0
#: field:account.tax.code.template,parent_id:0
msgid "Parent Code"
msgstr "Código padre"

#. module: account
#: model:ir.model,name:account.model_account_payment_term_line
msgid "Payment Term Line"
msgstr "Línea de plazo de pago"

#. module: account
#: code:addons/account/account.py:0
#: code:addons/account/installer.py:0
#, python-format
msgid "Purchase Journal"
msgstr "Diario de compras"

#. module: account
#: view:account.invoice.refund:0
msgid "Refund Invoice: Creates the refund invoice, ready for editing."
msgstr ""

#. module: account
#: field:account.invoice.line,price_subtotal:0
msgid "Subtotal"
msgstr ""

#. module: account
#: report:account.invoice:0
msgid "Partner Ref."
msgstr "Ref. empresa"

#. module: account
#: view:account.vat.declaration:0
msgid "Print Tax Statement"
msgstr ""

#. module: account
#: view:account.model.line:0
msgid "Journal Entry Model Line"
msgstr ""

#. module: account
#: view:account.invoice:0
#: field:account.invoice,date_due:0
#: view:account.invoice.report:0
#: field:account.invoice.report,date_due:0
#: field:report.invoice.created,date_due:0
msgid "Due Date"
msgstr "Fecha vencimiento"

#. module: account
#: model:ir.ui.menu,name:account.menu_finance_payables
msgid "Suppliers"
msgstr ""

#. module: account
#: constraint:account.move:0
msgid ""
"You cannot create more than one move per period on centralized journal"
msgstr ""

#. module: account
#: view:account.journal:0
msgid "Accounts Type Allowed (empty for no control)"
msgstr "Tipo de cuentas permitidas (vacío para ningún control)"

#. module: account
#: view:res.partner:0
msgid "Supplier Accounting Properties"
msgstr "Propiedades Contables de Proveedor"

#. module: account
#: view:account.payment.term.line:0
msgid "  valuation: balance"
msgstr ""

#. module: account
#: view:account.tax.code:0
msgid "Statistics"
msgstr ""

#. module: account
#: field:account.analytic.chart,from_date:0
#: field:project.account.analytic.line,from_date:0
msgid "From"
msgstr "Desde"

#. module: account
#: model:ir.model,name:account.model_account_fiscalyear_close
msgid "Fiscalyear Close"
msgstr ""

#. module: account
#: model:ir.actions.act_window,help:account.action_account_type_form
msgid ""
"An account type is a name or code given to an account that indicates its "
"purpose. For example, the account type could be linked to an asset account, "
"expense account or payable account. From this view, you can create and "
"manage the account types you need to be used for your company management."
msgstr ""

#. module: account
#: model:ir.actions.act_window,name:account.act_account_journal_2_account_invoice_opened
msgid "Unpaid Invoices"
msgstr ""

#. module: account
#: field:account.move.line.reconcile,debit:0
msgid "Debit amount"
msgstr "Importe debe"

#. module: account
#: view:board.board:0
#: model:ir.actions.act_window,name:account.action_treasory_graph
msgid "Treasury"
msgstr ""

#. module: account
#: view:account.aged.trial.balance:0
#: view:account.analytic.Journal.report:0
#: view:account.analytic.balance:0
#: view:account.analytic.cost.ledger:0
#: view:account.analytic.cost.ledger.journal.report:0
#: view:account.analytic.inverted.balance:0
#: view:account.common.report:0
msgid "Print"
msgstr "Imprimir"

#. module: account
#: view:account.journal:0
msgid "Accounts Allowed (empty for no control)"
msgstr "Cuentas permitidas (vacío para ningún control)"

#. module: account
#: model:ir.actions.act_window,name:account.action_account_analytic_account_tree2
#: model:ir.actions.act_window,name:account.action_account_analytic_chart
#: model:ir.ui.menu,name:account.menu_action_analytic_account_tree2
msgid "Chart of Analytic Accounts"
msgstr ""

#. module: account
#: model:ir.ui.menu,name:account.menu_configuration_misc
msgid "Miscellaneous"
msgstr ""

#. module: account
#: help:res.partner,debit:0
msgid "Total amount you have to pay to this supplier."
msgstr "Importe total que debe pagar a este proveedor."

#. module: account
#: model:process.node,name:account.process_node_analytic0
#: model:process.node,name:account.process_node_analyticcost0
msgid "Analytic Costs"
msgstr ""

#. module: account
#: field:account.analytic.journal,name:0
#: report:account.general.journal:0
#: field:account.journal,name:0
msgid "Journal Name"
msgstr "Nombre del diario"

#. module: account
#: help:account.move.line,blocked:0
msgid ""
"You can check this box to mark this journal item as a litigation with the "
"associated partner"
msgstr ""

#. module: account
#: help:account.invoice,internal_number:0
msgid ""
"Unique number of the invoice, computed automatically when the invoice is "
"created."
msgstr ""
"Número único de la factura, calculado automáticamente cuando se valida la "
"factura."

#. module: account
#: code:addons/account/account_move_line.py:0
#, python-format
msgid "Bad account!"
msgstr ""

#. module: account
#: help:account.chart,fiscalyear:0
msgid "Keep empty for all open fiscal years"
msgstr ""

#. module: account
#: code:addons/account/account_move_line.py:0
#, python-format
msgid "The account move (%s) for centralisation has been confirmed!"
msgstr ""

#. module: account
#: help:account.move.line,amount_currency:0
msgid ""
"The amount expressed in an optional other currency if it is a multi-currency "
"entry."
msgstr ""
"El importe expresado en una otra divisa opcional si se trata de un asiento "
"multi-divisa."

#. module: account
#: view:account.account:0
#: report:account.analytic.account.journal:0
#: field:account.bank.statement,currency:0
#: report:account.central.journal:0
#: view:account.entries.report:0
#: field:account.entries.report,currency_id:0
#: report:account.general.journal:0
#: report:account.general.ledger:0
#: field:account.invoice,currency_id:0
#: field:account.invoice.report,currency_id:0
#: field:account.journal,currency:0
#: report:account.journal.period.print:0
#: field:account.model.line,currency_id:0
#: view:account.move:0
#: view:account.move.line:0
#: field:account.move.line,currency_id:0
#: report:account.third_party_ledger:0
#: report:account.third_party_ledger_other:0
#: field:analytic.entries.report,currency_id:0
#: field:report.account.sales,currency_id:0
#: field:report.account_type.sales,currency_id:0
#: field:report.invoice.created,currency_id:0
msgid "Currency"
msgstr "Moneda"

#. module: account
#: help:account.bank.statement.line,sequence:0
msgid ""
"Gives the sequence order when displaying a list of bank statement lines."
msgstr ""

#. module: account
#: model:process.transition,note:account.process_transition_validentries0
msgid "Accountant validates the accounting entries coming from the invoice."
msgstr ""

#. module: account
#: model:ir.actions.act_window,name:account.act_account_acount_move_line_reconcile_open
msgid "Reconciled entries"
msgstr "Asientos conciliados"

#. module: account
#: field:account.invoice,address_contact_id:0
msgid "Contact Address"
msgstr "Dirección contacto"

#. module: account
#: help:account.invoice,state:0
msgid ""
" * The 'Draft' state is used when a user is encoding a new and unconfirmed "
"Invoice.             \n"
"* The 'Pro-forma' when invoice is in Pro-forma state,invoice does not have "
"an invoice number.             \n"
"* The 'Open' state is used when user create invoice,a invoice number is "
"generated.Its in open state till user does not pay invoice.             \n"
"* The 'Paid' state is set automatically when invoice is paid.            \n"
"* The 'Cancelled' state is used when user cancel invoice."
msgstr ""

#. module: account
#: field:account.invoice.refund,period:0
msgid "Force period"
msgstr "Forzar período"

#. module: account
#: model:ir.model,name:account.model_account_partner_balance
msgid "Print Account Partner Balance"
msgstr ""

#. module: account
#: field:res.partner,contract_ids:0
msgid "Contracts"
msgstr ""

#. module: account
#: field:account.cashbox.line,ending_id:0
#: field:account.cashbox.line,starting_id:0
#: field:account.entries.report,reconcile_id:0
msgid "unknown"
msgstr ""

#. module: account
#: field:account.fiscalyear.close,journal_id:0
msgid "Opening Entries Journal"
msgstr "Diario asientos de apertura"

#. module: account
#: model:process.transition,note:account.process_transition_customerinvoice0
msgid "Draft invoices are checked, validated and printed."
msgstr ""

#. module: account
#: help:account.chart.template,property_reserve_and_surplus_account:0
msgid ""
"This Account is used for transferring Profit/Loss(If It is Profit: Amount "
"will be added, Loss: Amount will be deducted.), Which is calculated from "
"Profilt & Loss Report"
msgstr ""

#. module: account
#: field:account.invoice,reference_type:0
msgid "Reference Type"
msgstr "Tipo de referencia"

#. module: account
#: help:account.bs.report,reserve_account_id:0
msgid ""
"This Account is used for trasfering Profit/Loss(If It is Profit: Amount will "
"be added, Loss : Amount will be duducted.), Which is calculated from Profilt "
"& Loss Report"
msgstr ""

#. module: account
#: view:account.analytic.cost.ledger.journal.report:0
msgid "Cost Ledger for period"
msgstr ""

#. module: account
#: help:account.tax,child_depend:0
#: help:account.tax.template,child_depend:0
msgid ""
"Set if the tax computation is based on the computation of child taxes rather "
"than on the total amount."
msgstr ""
"Indica si el cálculo de impuestos se basa en el cálculo de los impuestos "
"hijos en lugar del importe total."

#. module: account
#: selection:account.tax,applicable_type:0
msgid "Given by Python Code"
msgstr ""

#. module: account
#: field:account.analytic.journal,code:0
msgid "Journal Code"
msgstr "Código diario"

#. module: account
#: help:account.tax.code,sign:0
msgid ""
"You can specify here the coefficient that will be used when consolidating "
"the amount of this case into its parent. For example, set 1/-1 if you want "
"to add/substract it."
msgstr ""

#. module: account
#: view:account.invoice:0
msgid "Residual Amount"
msgstr ""

#. module: account
#: view:account.bank.statement:0
#: field:account.invoice,move_lines:0
#: field:account.move.reconcile,line_id:0
msgid "Entry Lines"
msgstr "Líneas de asiento"

#. module: account
#: model:ir.actions.act_window,name:account.action_open_journal_button
#: model:ir.actions.act_window,name:account.action_validate_account_move
msgid "Open Journal"
msgstr "Abrir diario"

#. module: account
#: report:account.analytic.account.journal:0
msgid "KI"
msgstr "KI"

#. module: account
#: report:account.analytic.account.cost_ledger:0
#: report:account.analytic.account.journal:0
#: report:account.analytic.account.quantity_cost_ledger:0
msgid "Period from"
msgstr "Período desde"

#. module: account
#: code:addons/account/account.py:0
#: code:addons/account/installer.py:0
#, python-format
msgid "Sales Refund Journal"
msgstr ""

#. module: account
#: code:addons/account/account.py:0
#, python-format
msgid ""
"You cannot modify company of this period as its related record exist in "
"Entry Lines"
msgstr ""

#. module: account
#: view:account.move:0
#: view:account.move.line:0
#: view:account.payment.term:0
msgid "Information"
msgstr "Información"

#. module: account
#: model:process.node,note:account.process_node_bankstatement0
msgid "Registered payment"
msgstr ""

#. module: account
#: view:account.fiscalyear.close.state:0
msgid "Close states of Fiscal year and periods"
msgstr ""

#. module: account
#: view:account.analytic.line:0
msgid "Product Information"
msgstr ""

#. module: account
#: report:account.analytic.account.journal:0
#: view:account.move:0
#: view:account.move.line:0
#: model:ir.ui.menu,name:account.next_id_40
msgid "Analytic"
msgstr "Analítico"

#. module: account
#: model:process.node,name:account.process_node_invoiceinvoice0
#: model:process.node,name:account.process_node_supplierinvoiceinvoice0
msgid "Create Invoice"
msgstr "Crear factura"

#. module: account
#: field:account.installer,purchase_tax:0
msgid "Purchase Tax(%)"
msgstr ""

#. module: account
#: code:addons/account/invoice.py:0
#, python-format
msgid "Please create some invoice lines."
msgstr ""

#. module: account
#: model:ir.actions.act_window,help:account.action_tax_code_list
msgid ""
"A tax code is a reference of a tax that will be taken out of a gross income "
"depending on the country and sometimes industry sector. OpenERP allows you "
"to define and manage them from this menu."
msgstr ""

#. module: account
#: report:account.overdue:0
msgid "Dear Sir/Madam,"
msgstr "Estimado Sr./ Sra."

#. module: account
#: model:ir.actions.act_window,help:account.action_account_form
msgid ""
"Create and manage accounts you will need to record financial entries in. "
"Accounts are financial records of your company that register all financial "
"transactions. Companies present their annual accounts in two main parts: the "
"balance sheet and the income statement (profit and loss account). The annual "
"accounts of a company are required by law to disclose a certain amount of "
"information. They have to be certified by an external auditor yearly."
msgstr ""

#. module: account
#: code:addons/account/account.py:0
#: code:addons/account/installer.py:0
#, python-format
msgid "SCNJ"
msgstr ""

#. module: account
#: model:process.transition,note:account.process_transition_analyticinvoice0
msgid ""
"Analytic costs (timesheets, some purchased products, ...) come from analytic "
"accounts. These generate draft invoices."
msgstr ""

#. module: account
#: help:account.journal,view_id:0
msgid ""
"Gives the view used when writing or browsing entries in this journal. The "
"view tells OpenERP which fields should be visible, required or readonly and "
"in which order. You can create your own view for a faster encoding in each "
"journal."
msgstr ""

#. module: account
#: field:account.period,date_stop:0
#: model:ir.ui.menu,name:account.menu_account_end_year_treatments
msgid "End of Period"
msgstr "Fin de período"

#. module: account
#: field:account.installer.modules,account_followup:0
msgid "Followups Management"
msgstr ""

#. module: account
#: report:account.account.balance:0
#: report:account.central.journal:0
#: report:account.general.journal:0
#: report:account.general.ledger:0
#: report:account.journal.period.print:0
#: report:account.partner.balance:0
#: report:account.third_party_ledger:0
#: report:account.third_party_ledger_other:0
#: report:account.vat.declaration:0
msgid "Start Period"
msgstr ""

#. module: account
#: code:addons/account/account.py:0
#, python-format
msgid "Cannot locate parent code for template account!"
msgstr ""

#. module: account
#: field:account.aged.trial.balance,direction_selection:0
msgid "Analysis Direction"
msgstr "Dirección análisis"

#. module: account
#: field:res.partner,ref_companies:0
msgid "Companies that refers to partner"
msgstr "Compañías que se refieren a la empresa"

#. module: account
#: view:account.journal:0
#: field:account.journal.column,view_id:0
#: view:account.journal.view:0
#: field:account.journal.view,name:0
#: model:ir.model,name:account.model_account_journal_view
msgid "Journal View"
msgstr "Vista de diario"

#. module: account
#: view:account.move.line:0
msgid "Total credit"
msgstr "Total haber"

#. module: account
#: model:process.transition,note:account.process_transition_suppliervalidentries0
msgid "Accountant validates the accounting entries coming from the invoice. "
msgstr ""

#. module: account
#: code:addons/account/invoice.py:0
#, python-format
msgid ""
"You cannot cancel the Invoice which is Partially Paid! You need to "
"unreconcile concerned payment entries!"
msgstr ""

#. module: account
#: report:account.overdue:0
msgid "Best regards."
msgstr "Atentamente,"

#. module: account
#: constraint:ir.rule:0
msgid "Rules are not supported for osv_memory objects !"
msgstr ""

#. module: account
#: view:account.invoice:0
msgid "Unpaid"
msgstr ""

#. module: account
#: model:ir.actions.act_window,help:account.action_tax_code_tree
msgid ""
"The chart of taxes is used to generate your periodic tax statement. You will "
"see here the taxes with codes related to your legal statement according to "
"your country."
msgstr ""

#. module: account
#: report:account.overdue:0
msgid "Document: Customer account statement"
msgstr "Documento: Estado contable del cliente"

#. module: account
#: code:addons/account/wizard/account_change_currency.py:0
#, python-format
msgid "Current currency is not confirured properly !"
msgstr ""

#. module: account
#: view:account.account.template:0
msgid "Receivale Accounts"
msgstr ""

#. module: account
#: report:account.move.voucher:0
msgid "Particulars"
msgstr ""

#. module: account
#: report:account.invoice:0
msgid "Document"
msgstr "Documento"

#. module: account
#: selection:account.account.type,report_type:0
msgid "Profit & Loss (Income Accounts)"
msgstr ""

#. module: account
#: view:account.tax:0
#: view:account.tax.template:0
msgid "Keep empty to use the income account"
msgstr "Dejarlo vacío para usar la cuenta de ingresos"

#. module: account
#: field:account.account,balance:0
#: report:account.account.balance:0
#: report:account.account.balance.landscape:0
#: selection:account.account.type,close_method:0
#: report:account.analytic.account.balance:0
#: report:account.analytic.account.cost_ledger:0
#: report:account.analytic.account.inverted.balance:0
#: field:account.bank.statement,balance_end:0
#: field:account.bank.statement,balance_end_cash:0
#: report:account.central.journal:0
#: field:account.entries.report,balance:0
#: report:account.general.journal:0
#: report:account.general.ledger:0
#: report:account.journal.period.print:0
#: field:account.move.line,balance:0
#: report:account.partner.balance:0
#: selection:account.payment.term.line,value:0
#: selection:account.tax,type:0
#: report:account.third_party_ledger:0
#: report:account.third_party_ledger_other:0
#: field:report.account.receivable,balance:0
#: field:report.aged.receivable,balance:0
msgid "Balance"
msgstr "Saldo"

#. module: account
#: model:process.node,note:account.process_node_supplierbankstatement0
msgid "Manually or automatically entered in the system"
msgstr ""

#. module: account
#: report:account.account.balance:0
#: report:account.general.ledger:0
msgid "Display Account"
msgstr ""

#. module: account
#: report:account.tax.code.entries:0
msgid "("
msgstr "("

#. module: account
#: selection:account.invoice.refund,filter_refund:0
msgid "Modify"
msgstr ""

#. module: account
#: view:account.account.type:0
msgid "Closing Method"
msgstr ""

#. module: account
#: model:ir.actions.act_window,help:account.action_account_partner_balance
msgid ""
"This report is analysis by partner. It is a PDF report containing one line "
"per partner representing the cumulative credit balance."
msgstr ""

#. module: account
#: selection:account.account,type:0
#: selection:account.account.template,type:0
#: model:account.account.type,name:account.account_type_payable
#: selection:account.entries.report,type:0
msgid "Payable"
msgstr "A pagar"

#. module: account
#: view:report.account.sales:0
#: view:report.account_type.sales:0
#: view:report.hr.timesheet.invoice.journal:0
msgid "This Year"
msgstr ""

#. module: account
#: view:board.board:0
msgid "Account Board"
msgstr "Tablero Contable"

#. module: account
#: view:account.model:0
#: field:account.model,legend:0
msgid "Legend"
msgstr "Leyenda"

#. module: account
#: model:ir.actions.act_window,help:account.action_account_moves_sale
msgid ""
"This view is used by accountants in order to record entries massively in "
"OpenERP. If you want to record a customer invoice, select the journal and "
"the period in the search toolbar. Then, start by recording the entry line of "
"the income account. OpenERP will propose to you automatically the Tax "
"related to this account and the counter-part \"Account receivable\"."
msgstr ""

#. module: account
#: code:addons/account/account_bank_statement.py:0
#, python-format
msgid "Cannot delete bank statement(s) which are already confirmed !"
msgstr ""

#. module: account
#: code:addons/account/wizard/account_automatic_reconcile.py:0
#, python-format
msgid "You must select accounts to reconcile"
msgstr ""

#. module: account
#: model:ir.actions.act_window,name:account.action_account_receivable_graph
msgid "Balance by Type of Account"
msgstr "Saldo por tipo de cuenta"

#. module: account
#: model:process.transition,note:account.process_transition_entriesreconcile0
msgid "Accounting entries are the first input of the reconciliation."
msgstr ""

#. module: account
#: report:account.move.voucher:0
msgid "Receiver's Signature"
msgstr ""

#. module: account
#: report:account.journal.period.print:0
msgid "Filters By"
msgstr ""

#. module: account
#: model:process.node,note:account.process_node_manually0
#: model:process.transition,name:account.process_transition_invoicemanually0
msgid "Manual entry"
msgstr ""

#. module: account
#: report:account.general.ledger:0
#: field:account.move.line,move_id:0
#: field:analytic.entries.report,move_id:0
msgid "Move"
msgstr "Asiento"

#. module: account
#: code:addons/account/account_move_line.py:0
#, python-format
msgid "You can not change the tax, you should remove and recreate lines !"
msgstr ""

#. module: account
#: report:account.central.journal:0
msgid "A/C No."
msgstr ""

#. module: account
#: model:ir.actions.act_window,name:account.act_account_journal_2_account_bank_statement
msgid "Bank statements"
msgstr "Extractos bancarios"

#. module: account
#: help:account.addtmpl.wizard,cparent_id:0
msgid ""
"Creates an account with the selected template under this existing parent."
msgstr ""

#. module: account
#: sql_constraint:ir.module.module:0
msgid "The name of the module must be unique !"
msgstr ""

#. module: account
#: selection:account.model.line,date_maturity:0
msgid "Date of the day"
msgstr "Fecha del día"

#. module: account
#: code:addons/account/wizard/account_move_bank_reconcile.py:0
#, python-format
msgid ""
"You have to define the bank account\n"
"in the journal definition for reconciliation."
msgstr ""

#. module: account
#: view:account.move.line.reconcile:0
msgid "Reconciliation transactions"
msgstr "Conciliación de transacciones"

#. module: account
#: model:ir.actions.act_window,name:account.action_account_common_menu
msgid "Common Report"
msgstr ""

#. module: account
#: view:account.account:0
#: field:account.account,child_consol_ids:0
msgid "Consolidated Children"
msgstr "Hijos consolidados"

#. module: account
#: code:addons/account/wizard/account_fiscalyear_close.py:0
#, python-format
msgid ""
"The journal must have centralised counterpart without the Skipping draft "
"state option checked!"
msgstr ""

#. module: account
#: model:process.node,note:account.process_node_paymententries0
#: model:process.transition,name:account.process_transition_paymentorderbank0
#: model:process.transition,name:account.process_transition_paymentreconcile0
msgid "Payment entries"
msgstr ""

#. module: account
#: selection:account.entries.report,month:0
#: selection:account.invoice.report,month:0
#: selection:analytic.entries.report,month:0
#: selection:report.account.sales,month:0
#: selection:report.account_type.sales,month:0
msgid "July"
msgstr ""

#. module: account
#: view:account.account:0
msgid "Chart of accounts"
msgstr "Plan contable"

#. module: account
#: field:account.subscription.line,subscription_id:0
msgid "Subscription"
msgstr "Subscripción"

#. module: account
#: model:ir.model,name:account.model_account_analytic_balance
msgid "Account Analytic Balance"
msgstr ""

#. module: account
#: report:account.account.balance:0
#: report:account.central.journal:0
#: report:account.general.journal:0
#: report:account.general.ledger:0
#: report:account.journal.period.print:0
#: report:account.partner.balance:0
#: report:account.third_party_ledger:0
#: report:account.third_party_ledger_other:0
#: report:account.vat.declaration:0
msgid "End Period"
msgstr ""

#. module: account
#: field:account.aged.trial.balance,chart_account_id:0
#: field:account.balance.report,chart_account_id:0
#: field:account.bs.report,chart_account_id:0
#: field:account.central.journal,chart_account_id:0
#: field:account.common.account.report,chart_account_id:0
#: field:account.common.journal.report,chart_account_id:0
#: field:account.common.partner.report,chart_account_id:0
#: field:account.common.report,chart_account_id:0
#: field:account.general.journal,chart_account_id:0
#: field:account.partner.balance,chart_account_id:0
#: field:account.partner.ledger,chart_account_id:0
#: field:account.pl.report,chart_account_id:0
#: field:account.print.journal,chart_account_id:0
#: field:account.report.general.ledger,chart_account_id:0
#: field:account.vat.declaration,chart_account_id:0
msgid "Chart of account"
msgstr ""

#. module: account
#: field:account.move.line,date_maturity:0
msgid "Due date"
msgstr ""

#. module: account
#: view:account.move.journal:0
msgid "Standard entries"
msgstr "Asientos estándares"

#. module: account
#: model:ir.model,name:account.model_account_subscription
msgid "Account Subscription"
msgstr "Asiento periódico"

#. module: account
#: field:account.model.line,date_maturity:0
#: report:account.overdue:0
msgid "Maturity date"
msgstr "Fecha vencimiento"

#. module: account
#: view:account.subscription:0
msgid "Entry Subscription"
msgstr "Asiento periódico"

#. module: account
#: report:account.account.balance:0
#: field:account.aged.trial.balance,date_from:0
#: field:account.balance.report,date_from:0
#: field:account.bs.report,date_from:0
#: report:account.central.journal:0
#: field:account.central.journal,date_from:0
#: field:account.common.account.report,date_from:0
#: field:account.common.journal.report,date_from:0
#: field:account.common.partner.report,date_from:0
#: field:account.common.report,date_from:0
#: field:account.fiscalyear,date_start:0
#: report:account.general.journal:0
#: field:account.general.journal,date_from:0
#: report:account.general.ledger:0
#: field:account.installer,date_start:0
#: report:account.journal.period.print:0
#: report:account.partner.balance:0
#: field:account.partner.balance,date_from:0
#: field:account.partner.ledger,date_from:0
#: field:account.pl.report,date_from:0
#: field:account.print.journal,date_from:0
#: field:account.report.general.ledger,date_from:0
#: field:account.subscription,date_start:0
#: report:account.third_party_ledger:0
#: report:account.third_party_ledger_other:0
#: field:account.vat.declaration,date_from:0
msgid "Start Date"
msgstr "Fecha inicial"

#. module: account
#: model:process.node,name:account.process_node_supplierdraftinvoices0
msgid "Draft Invoices"
msgstr "Facturas borrador"

#. module: account
#: selection:account.account.type,close_method:0
#: view:account.entries.report:0
#: view:account.move.line:0
msgid "Unreconciled"
msgstr "No conciliado"

#. module: account
#: code:addons/account/invoice.py:0
#, python-format
msgid "Bad total !"
msgstr ""

#. module: account
#: field:account.journal,sequence_id:0
msgid "Entry Sequence"
msgstr "Secuencia del asiento"

#. module: account
#: model:ir.actions.act_window,help:account.action_account_period_tree
msgid ""
"A period is a fiscal period of time during which accounting entries should "
"be recorded for accounting related activities. Monthly period is the norm "
"but depending on your countries or company needs, you could also have "
"quarterly periods. Closing a period will make it impossible to record new "
"accounting entries, all new entries should then be made on the following "
"open period. Close a period when you do not want to record new entries and "
"want to lock this period for tax related calculation."
msgstr ""

#. module: account
#: view:account.analytic.account:0
msgid "Pending"
msgstr "Pendiente"

#. module: account
#: model:process.transition,name:account.process_transition_analyticinvoice0
#: model:process.transition,name:account.process_transition_supplieranalyticcost0
msgid "From analytic accounts"
msgstr ""

#. module: account
#: field:account.installer.modules,account_payment:0
msgid "Suppliers Payment Management"
msgstr ""

#. module: account
#: help:account.analytic.journal,active:0
msgid ""
"If the active field is set to true, it will allow you to hide the analytic "
"journal without removing it."
msgstr ""

#. module: account
#: field:account.period,name:0
msgid "Period Name"
msgstr "Nombre de período"

#. module: account
#: report:account.analytic.account.quantity_cost_ledger:0
msgid "Code/Date"
msgstr "Código/Fecha"

#. module: account
#: field:account.account,active:0
#: field:account.analytic.journal,active:0
#: field:account.journal.period,active:0
#: field:account.payment.term,active:0
#: field:account.tax,active:0
msgid "Active"
msgstr "Activo"

#. module: account
#: code:addons/account/account.py:0
#, python-format
msgid ""
"You cannot validate a non-balanced entry !\n"
"Make sure you have configured Payment Term properly !\n"
"It should contain atleast one Payment Term Line with type \"Balance\" !"
msgstr ""

#. module: account
#: help:res.partner,property_account_payable:0
msgid ""
"This account will be used instead of the default one as the payable account "
"for the current partner"
msgstr ""
"Esta cuenta será usada en vez de la cuenta por pagar por defecto para la "
"empresa relacionada actual."

#. module: account
#: field:account.period,special:0
msgid "Opening/Closing Period"
msgstr "Período de Cierre / Apertura"

#. module: account
#: field:account.account,currency_id:0
#: field:account.account.template,currency_id:0
#: field:account.bank.accounts.wizard,currency_id:0
msgid "Secondary Currency"
msgstr "Divisa secundaria"

#. module: account
#: model:ir.model,name:account.model_validate_account_move
msgid "Validate Account Move"
msgstr ""

#. module: account
#: field:account.account,credit:0
#: report:account.account.balance:0
#: report:account.account.balance.landscape:0
#: report:account.analytic.account.balance:0
#: report:account.analytic.account.cost_ledger:0
#: report:account.analytic.account.inverted.balance:0
#: report:account.central.journal:0
#: field:account.entries.report,credit:0
#: report:account.general.journal:0
#: report:account.general.ledger:0
#: report:account.journal.period.print:0
#: field:account.model.line,credit:0
#: field:account.move.line,credit:0
#: report:account.move.voucher:0
#: report:account.partner.balance:0
#: report:account.tax.code.entries:0
#: report:account.third_party_ledger:0
#: report:account.third_party_ledger_other:0
#: report:account.vat.declaration:0
#: field:report.account.receivable,credit:0
msgid "Credit"
msgstr "Haber"

#. module: account
#: help:account.invoice.refund,journal_id:0
msgid ""
"You can select here the journal to use for the refund invoice that will be "
"created. If you leave that field empty, it will use the same journal as the "
"current invoice."
msgstr ""

#. module: account
#: report:account.move.voucher:0
msgid "Through :"
msgstr ""

#. module: account
#: model:ir.actions.report.xml,name:account.account_general_journal
#: model:ir.ui.menu,name:account.menu_account_general_journal
msgid "General Journals"
msgstr ""

#. module: account
#: view:account.model:0
msgid "Journal Entry Model"
msgstr ""

#. module: account
#: code:addons/account/wizard/account_use_model.py:0
#, python-format
msgid ""
"Maturity date of entry line generated by model line '%s' is based on partner "
"payment term!\n"
"Please define partner on it!"
msgstr ""

#. module: account
#: field:account.cashbox.line,number:0
#: field:account.invoice,number:0
#: field:account.move,name:0
msgid "Number"
msgstr ""

#. module: account
#: report:account.analytic.account.journal:0
#: selection:account.analytic.journal,type:0
#: selection:account.bank.statement.line,type:0
#: selection:account.journal,type:0
msgid "General"
msgstr "General"

#. module: account
#: selection:account.aged.trial.balance,filter:0
#: selection:account.balance.report,filter:0
#: selection:account.bs.report,filter:0
#: selection:account.central.journal,filter:0
#: view:account.chart:0
#: selection:account.common.account.report,filter:0
#: selection:account.common.journal.report,filter:0
#: selection:account.common.partner.report,filter:0
#: view:account.common.report:0
#: selection:account.common.report,filter:0
#: view:account.fiscalyear:0
#: field:account.fiscalyear,period_ids:0
#: selection:account.general.journal,filter:0
#: field:account.installer,period:0
#: selection:account.partner.balance,filter:0
#: selection:account.partner.ledger,filter:0
#: selection:account.pl.report,filter:0
#: selection:account.print.journal,filter:0
#: selection:account.report.general.ledger,filter:0
#: report:account.vat.declaration:0
#: view:account.vat.declaration:0
#: selection:account.vat.declaration,filter:0
#: model:ir.actions.act_window,name:account.action_account_period_form
#: model:ir.ui.menu,name:account.menu_action_account_period_form
#: model:ir.ui.menu,name:account.next_id_23
msgid "Periods"
msgstr "Periodos"

#. module: account
#: field:account.invoice.report,currency_rate:0
msgid "Currency Rate"
msgstr ""

#. module: account
#: help:account.payment.term.line,value_amount:0
msgid "For Value percent enter % ratio between 0-1."
msgstr ""

#. module: account
#: selection:account.entries.report,month:0
#: selection:account.invoice.report,month:0
#: selection:analytic.entries.report,month:0
#: selection:report.account.sales,month:0
#: selection:report.account_type.sales,month:0
msgid "April"
msgstr ""

#. module: account
#: view:account.move.line.reconcile.select:0
msgid "Open for Reconciliation"
msgstr ""

#. module: account
#: field:account.account,parent_left:0
msgid "Parent Left"
msgstr "Padre izquierdo"

#. module: account
#: help:account.invoice.refund,filter_refund:0
msgid ""
"Refund invoice base on this type. You can not Modify and Cancel if the "
"invoice is already reconciled"
msgstr ""

#. module: account
#: help:account.installer.modules,account_analytic_plans:0
msgid ""
"Allows invoice lines to impact multiple analytic accounts simultaneously."
msgstr ""

#. module: account
#: field:account.installer,sale_tax:0
msgid "Sale Tax(%)"
msgstr ""

#. module: account
#: model:ir.actions.act_window,name:account.action_invoice_tree2
#: model:ir.ui.menu,name:account.menu_action_invoice_tree2
msgid "Supplier Invoices"
msgstr "Facturas de Proveedor"

#. module: account
#: view:account.analytic.line:0
#: field:account.analytic.line,product_id:0
#: view:account.entries.report:0
#: field:account.entries.report,product_id:0
#: field:account.invoice.line,product_id:0
#: view:account.invoice.report:0
#: field:account.invoice.report,product_id:0
#: field:account.move.line,product_id:0
#: view:analytic.entries.report:0
#: field:analytic.entries.report,product_id:0
#: field:report.account.sales,product_id:0
#: field:report.account_type.sales,product_id:0
msgid "Product"
msgstr "Producto"

#. module: account
#: model:ir.actions.act_window,help:account.action_validate_account_move
msgid ""
"The validation of journal entries process is also called 'ledger posting' "
"and is the process of transferring debit and credit amounts from a journal "
"of original entry to a ledger book."
msgstr ""

#. module: account
#: report:account.tax.code.entries:0
msgid ")"
msgstr ")"

#. module: account
#: model:ir.model,name:account.model_account_period
msgid "Account period"
msgstr "Período contable"

#. module: account
#: view:account.subscription:0
msgid "Remove Lines"
msgstr "Borra Detalle"

#. module: account
#: selection:account.account,type:0
#: selection:account.account.template,type:0
#: selection:account.entries.report,type:0
msgid "Regular"
msgstr ""

#. module: account
#: view:account.account:0
#: field:account.account,type:0
#: view:account.account.template:0
#: field:account.account.template,type:0
#: field:account.entries.report,type:0
msgid "Internal Type"
msgstr "Tipo interno"

#. module: account
#: report:account.move.voucher:0
msgid "State:"
msgstr ""

#. module: account
#: model:ir.actions.act_window,name:account.action_subscription_form_running
msgid "Running Subscriptions"
msgstr "Suscripciones en ejecución"

#. module: account
#: view:report.account.sales:0
#: view:report.account_type.sales:0
#: view:report.hr.timesheet.invoice.journal:0
msgid "This Month"
msgstr "Este mes"

#. module: account
#: view:account.analytic.Journal.report:0
#: view:account.analytic.balance:0
#: view:account.analytic.cost.ledger:0
#: view:account.analytic.inverted.balance:0
#: model:ir.actions.act_window,name:account.action_account_partner_ledger
msgid "Select Period"
msgstr "Seleccionar periodo"

#. module: account
#: view:account.entries.report:0
#: selection:account.entries.report,move_state:0
#: view:account.move:0
#: selection:account.move,state:0
#: view:account.move.line:0
#: report:account.move.voucher:0
msgid "Posted"
msgstr "Fijado"

#. module: account
#: report:account.account.balance:0
#: field:account.aged.trial.balance,date_to:0
#: field:account.balance.report,date_to:0
#: field:account.bs.report,date_to:0
#: report:account.central.journal:0
#: field:account.central.journal,date_to:0
#: field:account.common.account.report,date_to:0
#: field:account.common.journal.report,date_to:0
#: field:account.common.partner.report,date_to:0
#: field:account.common.report,date_to:0
#: field:account.fiscalyear,date_stop:0
#: report:account.general.journal:0
#: field:account.general.journal,date_to:0
#: report:account.general.ledger:0
#: field:account.installer,date_stop:0
#: report:account.journal.period.print:0
#: report:account.partner.balance:0
#: field:account.partner.balance,date_to:0
#: field:account.partner.ledger,date_to:0
#: field:account.pl.report,date_to:0
#: field:account.print.journal,date_to:0
#: field:account.report.general.ledger,date_to:0
#: report:account.third_party_ledger:0
#: report:account.third_party_ledger_other:0
#: field:account.vat.declaration,date_to:0
msgid "End Date"
msgstr "Fecha final"

#. module: account
#: model:ir.actions.act_window,name:account.action_account_open_closed_fiscalyear
msgid "Cancel Opening Entries"
msgstr "Cancelar entradas abiertas"

#. module: account
#: field:account.payment.term.line,days2:0
msgid "Day of the Month"
msgstr "Dia del mes"

#. module: account
#: field:account.fiscal.position.tax,tax_src_id:0
#: field:account.fiscal.position.tax.template,tax_src_id:0
msgid "Tax Source"
msgstr "Origen impuesto"

#. module: account
#: code:addons/account/report/account_balance_sheet.py:0
#: code:addons/account/report/account_profit_loss.py:0
#, python-format
msgid "Net Profit"
msgstr ""

#. module: account
#: view:ir.sequence:0
msgid "Fiscal Year Sequences"
msgstr "Secuencias de ejercicio fiscal"

#. module: account
#: help:account.model,name:0
msgid "This is a model for recurring accounting entries"
msgstr "Este es el modelo para asiento recurrentes"

#. module: account
#: code:addons/account/account_analytic_line.py:0
#, python-format
msgid "There is no income account defined for this product: \"%s\" (id:%d)"
msgstr ""

#. module: account
#: model:ir.actions.report.xml,name:account.account_3rdparty_ledger_other
msgid "Partner Other Ledger"
msgstr "Mayor por Empresas"

#. module: account
#: report:account.third_party_ledger:0
#: report:account.third_party_ledger_other:0
msgid "JNRL"
msgstr "JNRL"

#. module: account
#: view:account.payment.term.line:0
msgid "  value amount: 0.02"
msgstr ""

#. module: account
#: view:account.fiscalyear:0
#: view:account.move:0
#: view:account.move.line:0
#: view:account.period:0
msgid "States"
msgstr "Estados"

#. module: account
#: report:account.analytic.account.balance:0
#: report:account.analytic.account.inverted.balance:0
#: report:account.analytic.account.quantity_cost_ledger:0
#: view:account.analytic.line:0
#: view:account.bank.statement:0
#: field:account.invoice,amount_total:0
#: field:account.invoice,check_total:0
#: field:report.account.sales,amount_total:0
#: field:report.account_type.sales,amount_total:0
#: field:report.invoice.created,amount_total:0
msgid "Total"
msgstr "Total"

#. module: account
#: help:account.account,active:0
msgid ""
"If the active field is set to true, it will allow you to hide the account "
"without removing it."
msgstr ""

#. module: account
#: field:account.account,company_id:0
#: field:account.analytic.journal,company_id:0
#: field:account.bank.statement,company_id:0
#: field:account.bank.statement.line,company_id:0
#: view:account.entries.report:0
#: field:account.entries.report,company_id:0
#: field:account.fiscal.position,company_id:0
#: field:account.fiscalyear,company_id:0
#: field:account.installer,company_id:0
#: field:account.invoice,company_id:0
#: field:account.invoice.line,company_id:0
#: view:account.invoice.report:0
#: field:account.invoice.report,company_id:0
#: field:account.invoice.tax,company_id:0
#: view:account.journal:0
#: field:account.journal,company_id:0
#: field:account.journal.period,company_id:0
#: field:account.model,company_id:0
#: field:account.move,company_id:0
#: field:account.move.line,company_id:0
#: field:account.period,company_id:0
#: field:account.tax,company_id:0
#: field:account.tax.code,company_id:0
#: view:analytic.entries.report:0
#: field:analytic.entries.report,company_id:0
#: field:wizard.multi.charts.accounts,company_id:0
msgid "Company"
msgstr "Compañía"

#. module: account
#: model:ir.ui.menu,name:account.menu_action_subscription_form
msgid "Define Recurring Entries"
msgstr ""

#. module: account
#: field:account.entries.report,date_maturity:0
msgid "Date Maturity"
msgstr ""

#. module: account
#: help:account.bank.statement,total_entry_encoding:0
msgid "Total cash transactions"
msgstr ""

#. module: account
#: help:account.partner.reconcile.process,today_reconciled:0
msgid ""
"This figure depicts the total number of partners that have gone throught the "
"reconciliation process today. The current partner is counted as already "
"processed."
msgstr ""

#. module: account
#: view:account.fiscalyear:0
msgid "Create Monthly Periods"
msgstr "Crear Periodos Mensuales"

#. module: account
#: field:account.tax.code.template,sign:0
msgid "Sign For Parent"
msgstr ""

#. module: account
#: model:ir.model,name:account.model_account_balance_report
msgid "Trial Balance Report"
msgstr ""

#. module: account
#: model:ir.actions.act_window,name:account.action_bank_statement_draft_tree
msgid "Draft statements"
msgstr "Extractos en Borrador"

#. module: account
#: model:process.transition,note:account.process_transition_statemententries0
msgid ""
"Manual or automatic creation of payment entries according to the statements"
msgstr ""

#. module: account
#: view:account.invoice:0
msgid "Invoice lines"
msgstr "Detalle de Facturas"

#. module: account
#: field:account.aged.trial.balance,period_to:0
#: field:account.balance.report,period_to:0
#: field:account.bs.report,period_to:0
#: field:account.central.journal,period_to:0
#: field:account.chart,period_to:0
#: field:account.common.account.report,period_to:0
#: field:account.common.journal.report,period_to:0
#: field:account.common.partner.report,period_to:0
#: field:account.common.report,period_to:0
#: field:account.general.journal,period_to:0
#: field:account.partner.balance,period_to:0
#: field:account.partner.ledger,period_to:0
#: field:account.pl.report,period_to:0
#: field:account.print.journal,period_to:0
#: field:account.report.general.ledger,period_to:0
#: field:account.vat.declaration,period_to:0
msgid "End period"
msgstr ""

#. module: account
#: code:addons/account/account_move_line.py:0
#: code:addons/account/wizard/account_invoice_state.py:0
#: code:addons/account/wizard/account_report_balance_sheet.py:0
#: code:addons/account/wizard/account_state_open.py:0
#: code:addons/account/wizard/account_validate_account_move.py:0
#, python-format
msgid "Warning"
msgstr ""

#. module: account
#: model:ir.model,name:account.model_account_analytic_journal
msgid "account.analytic.journal"
msgstr "Diario de Costos"

#. module: account
#: report:account.move.voucher:0
msgid "On Account of :"
msgstr ""

#. module: account
#: view:account.automatic.reconcile:0
#: view:account.move.line.reconcile.writeoff:0
msgid "Write-Off Move"
msgstr "Movimiento de desajuste"

#. module: account
#: model:process.node,note:account.process_node_paidinvoice0
msgid "Invoice's state is Done"
msgstr ""

#. module: account
#: model:ir.model,name:account.model_report_account_sales
msgid "Report of the Sales by Account"
msgstr ""

#. module: account
#: model:ir.model,name:account.model_account_fiscal_position_account
msgid "Accounts Fiscal Position"
msgstr ""

#. module: account
#: report:account.invoice:0
#: view:account.invoice:0
#: selection:account.invoice,type:0
#: selection:account.invoice.report,type:0
#: model:process.process,name:account.process_process_supplierinvoiceprocess0
#: selection:report.invoice.created,type:0
msgid "Supplier Invoice"
msgstr "Factura de Proveedor"

#. module: account
#: field:account.account,debit:0
#: report:account.account.balance:0
#: report:account.account.balance.landscape:0
#: report:account.analytic.account.balance:0
#: report:account.analytic.account.cost_ledger:0
#: report:account.analytic.account.inverted.balance:0
#: report:account.central.journal:0
#: field:account.entries.report,debit:0
#: report:account.general.journal:0
#: report:account.general.ledger:0
#: report:account.journal.period.print:0
#: field:account.model.line,debit:0
#: field:account.move.line,debit:0
#: report:account.move.voucher:0
#: report:account.partner.balance:0
#: report:account.tax.code.entries:0
#: report:account.third_party_ledger:0
#: report:account.third_party_ledger_other:0
#: report:account.vat.declaration:0
#: field:report.account.receivable,debit:0
msgid "Debit"
msgstr "Débito"

#. module: account
#: field:account.invoice,invoice_line:0
msgid "Invoice Lines"
msgstr "Detalle de factura"

#. module: account
#: help:product.category,property_account_expense_categ:0
msgid ""
"This account will be used for invoices to value expenses for the current "
"product category"
msgstr ""

#. module: account
#: view:account.subscription:0
msgid "Recurring"
msgstr ""

#. module: account
#: code:addons/account/account_move_line.py:0
#, python-format
msgid "Entry is already reconciled"
msgstr ""

#. module: account
#: model:ir.model,name:account.model_report_account_receivable
msgid "Receivable accounts"
msgstr "Cuentas por Cobrar"

#. module: account
#: selection:account.model.line,date_maturity:0
msgid "Partner Payment Term"
msgstr "Terminos de Pago"

#. module: account
#: field:temp.range,name:0
msgid "Range"
msgstr "Rango"

#. module: account
#: code:addons/account/account_move_line.py:0
#, python-format
msgid ""
"Can not create an automatic sequence for this piece !\n"
"\n"
"Put a sequence in the journal definition for automatic numbering or create a "
"sequence manually for this piece."
msgstr ""

#. module: account
#: selection:account.balance.report,display_account:0
#: selection:account.bs.report,display_account:0
#: selection:account.common.account.report,display_account:0
#: selection:account.pl.report,display_account:0
#: selection:account.report.general.ledger,display_account:0
msgid "With movements"
msgstr "Con movimientos"

#. module: account
#: view:account.analytic.account:0
msgid "Account Data"
msgstr "Datos de Cuenta"

#. module: account
#: view:account.tax.code.template:0
msgid "Account Tax Code Template"
msgstr "Plantilla de Codigo de Impuesto"

#. module: account
#: model:account.account.type,name:account.account_type_expense
msgid "Erfolgskonten - Aufwendungen"
msgstr ""

#. module: account
#: selection:account.entries.report,month:0
#: selection:account.invoice.report,month:0
#: selection:analytic.entries.report,month:0
#: selection:report.account.sales,month:0
#: selection:report.account_type.sales,month:0
msgid "December"
msgstr ""

#. module: account
#: model:ir.actions.act_window,name:account.action_account_analytic_journal_tree
#: model:ir.ui.menu,name:account.account_analytic_journal_print
msgid "Print Analytic Journals"
msgstr "Imprimir diarios analíticos"

#. module: account
#: view:account.analytic.line:0
msgid "Fin.Account"
msgstr ""

#. module: account
#: model:ir.actions.act_window,name:account.action_aged_receivable_graph
#: view:report.aged.receivable:0
msgid "Aged Receivable"
msgstr "Por cobrar vencidos"

#. module: account
#: field:account.tax,applicable_type:0
msgid "Applicability"
msgstr ""

#. module: account
#: code:addons/account/wizard/account_move_journal.py:0
#, python-format
msgid "This period is already closed !"
msgstr ""

#. module: account
#: help:account.move.line,currency_id:0
msgid "The optional other currency if it is a multi-currency entry."
msgstr "La moneda opcional si el asiento es multimoneda"

#. module: account
#: model:process.transition,note:account.process_transition_invoiceimport0
msgid ""
"Import of the statement in the system from a supplier or customer invoice"
msgstr ""

#. module: account
#: model:ir.ui.menu,name:account.menu_finance_periodical_processing_billing
msgid "Billing"
msgstr ""

#. module: account
#: model:account.journal,name:account.check_journal
msgid "Checks Journal - (test)"
msgstr ""

#. module: account
#: view:account.account:0
msgid "Parent Account"
msgstr ""

#. module: account
#: model:ir.model,name:account.model_account_analytic_chart
msgid "Account Analytic Chart"
msgstr ""

#. module: account
#: help:account.invoice,residual:0
msgid "Remaining amount due."
msgstr "Saldo Pendiente Vencido"

#. module: account
#: model:ir.ui.menu,name:account.menu_finance_statistic_report_statement
msgid "Statistic Reports"
msgstr ""

#. module: account
#: field:account.installer,progress:0
#: field:account.installer.modules,progress:0
#: field:wizard.multi.charts.accounts,progress:0
msgid "Configuration Progress"
msgstr ""

#. module: account
#: view:account.fiscal.position.template:0
msgid "Accounts Mapping"
msgstr "Intercambio de Cuentas"

#. module: account
#: code:addons/account/invoice.py:0
#, python-format
msgid "Invoice '%s' is waiting for validation."
msgstr ""

#. module: account
#: selection:account.entries.report,month:0
#: selection:account.invoice.report,month:0
#: selection:analytic.entries.report,month:0
#: selection:report.account.sales,month:0
#: selection:report.account_type.sales,month:0
msgid "November"
msgstr ""

#. module: account
#: sql_constraint:account.account:0
msgid "The code of the account must be unique per company !"
msgstr ""

#. module: account
#: help:account.invoice.line,account_id:0
msgid "The income or expense account related to the selected product."
msgstr "La cuenta de ingreso o egreso relacionada al producto seleccionado"

#. module: account
#: code:addons/account/account_move_line.py:0
#, python-format
msgid "The date of your Journal Entry is not in the defined period!"
msgstr ""

#. module: account
#: field:account.subscription,period_total:0
msgid "Number of Periods"
msgstr "Número de Períodos"

#. module: account
#: report:account.general.journal:0
msgid "General Journal"
msgstr "Diario General"

#. module: account
#: view:account.invoice:0
msgid "Search Invoice"
msgstr ""

#. module: account
#: report:account.invoice:0
#: view:account.invoice:0
#: view:account.invoice.refund:0
#: selection:account.invoice.refund,filter_refund:0
#: view:account.invoice.report:0
#: model:ir.actions.act_window,name:account.action_account_invoice_refund
msgid "Refund"
msgstr "Devolución"

#. module: account
#: field:wizard.multi.charts.accounts,bank_accounts_id:0
msgid "Bank Accounts"
msgstr "Cuentas de banco"

#. module: account
#: field:res.partner,credit:0
msgid "Total Receivable"
msgstr "Total Por Cobrar"

#. module: account
#: view:account.account:0
#: view:account.account.template:0
#: view:account.journal:0
#: view:account.move.line:0
msgid "General Information"
msgstr "Información General"

#. module: account
#: view:account.move:0
#: view:account.move.line:0
msgid "Accounting Documents"
msgstr ""

#. module: account
#: model:ir.model,name:account.model_validate_account_move_lines
msgid "Validate Account Move Lines"
msgstr ""

#. module: account
#: model:ir.actions.act_window,name:account.action_account_analytic_cost_ledger_journal
#: model:ir.actions.report.xml,name:account.account_analytic_account_quantity_cost_ledger
msgid "Cost Ledger (Only quantities)"
msgstr "Mayor de costos (Solo cantidades)"

#. module: account
#: model:process.node,note:account.process_node_supplierpaidinvoice0
msgid "Invoice's state is Done."
msgstr ""

#. module: account
#: model:process.transition,note:account.process_transition_reconcilepaid0
msgid "As soon as the reconciliation is done, the invoice can be paid."
msgstr ""

#. module: account
#: view:account.account.template:0
msgid "Search Account Templates"
msgstr ""

#. module: account
#: view:account.invoice.tax:0
msgid "Manual Invoice Taxes"
msgstr "Impuestos Manuales"

#. module: account
#: model:ir.ui.menu,name:account.menu_low_level
msgid "Low Level"
msgstr ""

#. module: account
#: report:account.analytic.account.cost_ledger:0
#: report:account.analytic.account.quantity_cost_ledger:0
#: report:account.central.journal:0
#: report:account.general.journal:0
#: report:account.invoice:0
#: report:account.partner.balance:0
msgid "Total:"
msgstr "Total:"

#. module: account
#: field:account.account,parent_right:0
msgid "Parent Right"
msgstr "Padre derecho"

#. module: account
#: model:ir.model,name:account.model_account_addtmpl_wizard
msgid "account.addtmpl.wizard"
msgstr ""

#. module: account
#: field:account.aged.trial.balance,result_selection:0
#: field:account.common.partner.report,result_selection:0
#: report:account.partner.balance:0
#: field:account.partner.balance,result_selection:0
#: field:account.partner.ledger,result_selection:0
#: report:account.third_party_ledger:0
#: report:account.third_party_ledger_other:0
msgid "Partner's"
msgstr ""

#. module: account
#: model:ir.actions.act_window,name:account.action_account_fiscalyear_form
#: view:ir.sequence:0
#: model:ir.ui.menu,name:account.menu_action_account_fiscalyear_form
msgid "Fiscal Years"
msgstr "Ejercicio Fiscal"

#. module: account
#: field:account.analytic.line,ref:0
#: report:account.third_party_ledger:0
#: report:account.third_party_ledger_other:0
msgid "Ref."
msgstr "Ref."

#. module: account
#: field:account.use.model,model:0
#: model:ir.model,name:account.model_account_model
msgid "Account Model"
msgstr "Modelo de asiento"

#. module: account
#: selection:account.entries.report,month:0
#: selection:account.invoice.report,month:0
#: selection:analytic.entries.report,month:0
#: selection:report.account.sales,month:0
#: selection:report.account_type.sales,month:0
msgid "February"
msgstr ""

#. module: account
#: field:account.bank.accounts.wizard,bank_account_id:0
#: view:account.chart.template:0
#: field:account.chart.template,bank_account_view_id:0
#: field:account.invoice,partner_bank_id:0
#: field:account.invoice.report,partner_bank_id:0
msgid "Bank Account"
msgstr "Cuenta de Banco"

#. module: account
#: model:ir.actions.act_window,name:account.action_account_central_journal
#: model:ir.model,name:account.model_account_central_journal
msgid "Account Central Journal"
msgstr ""

#. module: account
#: report:account.overdue:0
msgid "Maturity"
msgstr "Vencimiento"

#. module: account
#: selection:account.aged.trial.balance,direction_selection:0
msgid "Future"
msgstr "Futuro"

#. module: account
#: view:account.move.line:0
msgid "Search Journal Items"
msgstr ""

#. module: account
#: help:account.tax,base_sign:0
#: help:account.tax,ref_base_sign:0
#: help:account.tax,ref_tax_sign:0
#: help:account.tax,tax_sign:0
#: help:account.tax.template,base_sign:0
#: help:account.tax.template,ref_base_sign:0
#: help:account.tax.template,ref_tax_sign:0
#: help:account.tax.template,tax_sign:0
msgid "Usually 1 or -1."
msgstr "Usualmente 1 o -1"

#. module: account
#: model:ir.model,name:account.model_account_fiscal_position_account_template
msgid "Template Account Fiscal Mapping"
msgstr "Plantillas de Mapeo de Cuentas"

#. module: account
#: field:account.chart.template,property_account_expense:0
msgid "Expense Account on Product Template"
msgstr "Cuenta de Egresos para Plantilla de Producto"

#. module: account
#: field:account.analytic.line,amount_currency:0
msgid "Amount currency"
msgstr ""

#. module: account
#: code:addons/account/wizard/account_report_aged_partner_balance.py:0
#, python-format
msgid "You must enter a period length that cannot be 0 or below !"
msgstr ""

#. module: account
#: code:addons/account/account.py:0
#, python-format
msgid "You cannot remove an account which has account entries!. "
msgstr ""<|MERGE_RESOLUTION|>--- conflicted
+++ resolved
@@ -28,19 +28,9 @@
 msgstr ""
 
 #. module: account
-<<<<<<< HEAD
-#: model:ir.ui.menu,name:account.next_id_22
-msgid "Partners"
-msgstr ""
-
-#. module: account
-#: field:account.partner.balance,display_partner:0
-msgid "Display Partners"
-=======
 #: code:addons/account/wizard/account_open_closed_fiscalyear.py:0
 #, python-format
 msgid "No journal for ending writing has been defined for the fiscal year"
->>>>>>> 1db216cc
 msgstr ""
 "No se ha definido un diario para el asiento de cierre para el ejercicio "
 "fiscal"
