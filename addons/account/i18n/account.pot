# Translation of Odoo Server.
# This file contains the translation of the following modules:
# 	* account
#
msgid ""
msgstr ""
"Project-Id-Version: Odoo Server saas~12.4\n"
"Report-Msgid-Bugs-To: \n"
"POT-Creation-Date: 2019-08-12 12:26+0000\n"
"PO-Revision-Date: 2019-08-12 12:26+0000\n"
"Last-Translator: \n"
"Language-Team: \n"
"MIME-Version: 1.0\n"
"Content-Type: text/plain; charset=UTF-8\n"
"Content-Transfer-Encoding: \n"
"Plural-Forms: \n"

#. module: account
#: code:addons/account/models/account_move.py:1324
#, python-format
msgid ""
"\n"
"                The operation is refused as it would impact an already issued tax statement.\n"
"                Please change the journal entry date or the tax lock date set in the settings (%s) to proceed\n"
"            "
msgstr ""

#. module: account
#: model:ir.model.fields,help:account.field_account_tax__amount_type
msgid ""
"\n"
"    - Group of Taxes: The tax is a set of sub taxes.\n"
"    - Fixed: The tax amount stays the same whatever the price.\n"
"    - Percentage of Price: The tax amount is a % of the price:\n"
"        e.g 100 * 10% = 110 (not price included)\n"
"        e.g 110 / (1 + 10%) = 100 (price included)\n"
"    - Percentage of Price Tax Included: The tax amount is a division of the price:\n"
"        e.g 180 / (1 - 10%) = 200 (not price included)\n"
"        e.g 200 * (1 - 10%) = 180 (price included)\n"
"        "
msgstr ""

#. module: account
#: model:ir.model.fields,field_description:account.field_account_chart_template__code_digits
msgid "# of Digits"
msgstr ""

#. module: account
#: model:mail.template,report_name:account.mail_template_data_payment_receipt
msgid "${(object.name or '').replace('/','-')}"
msgstr ""

#. module: account
#: model:mail.template,subject:account.email_template_edi_invoice
msgid "${object.company_id.name} Invoice (Ref ${object.name or 'n/a'})"
msgstr ""

#. module: account
#: model:mail.template,subject:account.mail_template_data_payment_receipt
msgid ""
"${object.company_id.name} Payment Receipt (Ref ${object.name or 'n/a' })"
msgstr ""

#. module: account
#: code:addons/account/models/account.py:1132
#, python-format
msgid "%s (Copy)"
msgstr ""

#. module: account
#: code:addons/account/models/account.py:366
#: code:addons/account/models/account.py:370
#: code:addons/account/models/account.py:372
#: code:addons/account/models/account.py:736
#: code:addons/account/models/account.py:737
#, python-format
msgid "%s (copy)"
msgstr ""

#. module: account
#: code:addons/account/models/account_move.py:619
#, python-format
msgid "%s (rounding)"
msgstr ""

#. module: account
#: code:addons/account/models/account.py:827
#, python-format
msgid "%s Sequence"
msgstr ""

#. module: account
#: model_terms:ir.ui.view,arch_db:account.report_invoice_document
msgid "&amp;nbsp;<span>on</span>"
msgstr ""

#. module: account
#: model_terms:ir.ui.view,arch_db:account.portal_invoice_chatter
msgid "&amp;times;"
msgstr ""

#. module: account
#: model:ir.actions.report,print_report_name:account.account_invoices
#: model:ir.actions.report,print_report_name:account.account_invoices_without_payment
msgid "(object._get_report_base_filename())"
msgstr ""

#. module: account
#: model_terms:ir.ui.view,arch_db:account.view_account_form
msgid "-> Reconcile"
msgstr ""

#. module: account
#: model_terms:ir.ui.view,arch_db:account.view_move_line_form
msgid "-> View partially reconciled entries"
msgstr ""

#. module: account
#: model:account.payment.term,name:account.account_payment_term_15days
msgid "15 Days"
msgstr ""

#. module: account
#: model:account.payment.term,name:account.account_payment_term_2months
msgid "2 Months"
msgstr ""

#. module: account
#: model:account.payment.term,name:account.account_payment_term_net
msgid "30 Net Days"
msgstr ""

#. module: account
#: model:account.payment.term,name:account.account_payment_term_45days
msgid "45 Days"
msgstr ""

#. module: account
#: code:addons/account/models/account.py:825
#, python-format
msgid ": Refund"
msgstr ""

#. module: account
#: model:mail.template,body_html:account.mail_template_data_payment_receipt
msgid ""
"<?xml version=\"1.0\"?>\n"
"<div style=\"margin: 0px; padding: 0px;\">\n"
"    <p style=\"margin: 0px; padding: 0px; font-size: 13px;\">\n"
"        Dear ${object.partner_id.name}<br/><br/>\n"
"        Thank you for your payment.\n"
"        Here is your payment receipt <strong>${(object.name or '').replace('/','-')}</strong> amounting\n"
"        to <strong>${format_amount(object.amount, object.currency_id)}</strong> from ${object.company_id.name}.\n"
"        <br/><br/>\n"
"        Do not hesitate to contact us if you have any question.\n"
"        <br/><br/>\n"
"        Best regards,<br/>\n"
"        % if user and user.signature:\n"
"        ${user.signature | safe}\n"
"        % endif\n"
"    </p>\n"
"</div>\n"
msgstr ""

#. module: account
#: model:mail.template,body_html:account.email_template_edi_invoice
msgid ""
"<div style=\"margin: 0px; padding: 0px;\">\n"
"    <p style=\"margin: 0px; padding: 0px; font-size: 13px;\">\n"
"        Dear\n"
"        % if object.partner_id.parent_id:\n"
"            ${object.partner_id.name} (${object.partner_id.parent_id.name}),\n"
"        % else:\n"
"            ${object.partner_id.name},\n"
"        % endif\n"
"        <br/><br/>\n"
"        Here is your\n"
"        % if object.name:\n"
"            invoice <strong>${object.name}</strong>\n"
"        % else:\n"
"            invoice\n"
"        %endif\n"
"        % if object.invoice_origin:\n"
"            (with reference: ${object.invoice_origin})\n"
"        % endif\n"
"        amounting in <strong>${format_amount(object.amount_total, object.currency_id)}</strong>\n"
"        from ${object.company_id.name}.\n"
"        % if object.invoice_payment_state == 'paid':\n"
"            This invoice is already paid.\n"
"        % else:\n"
"            Please remit payment at your earliest convenience.\n"
"        % endif\n"
"        <br/><br/>\n"
"        Do not hesitate to contact us if you have any question.\n"
"    </p>\n"
"</div>\n"
"            "
msgstr ""

#. module: account
#: model_terms:ir.ui.view,arch_db:account.portal_my_home_menu_invoice
msgid "<em>Draft Invoice</em>"
msgstr ""

#. module: account
#: model_terms:ir.ui.view,arch_db:account.account_move_line_view_kanban
#: model_terms:ir.ui.view,arch_db:account.view_account_move_kanban
msgid "<i class=\"fa fa-clock-o\" aria-label=\"Date\" role=\"img\" title=\"Date\"/>"
msgstr ""

#. module: account
#: model_terms:ir.ui.view,arch_db:account.view_account_payment_kanban
msgid "<i class=\"fa fa-clock-o\" role=\"img\" aria-label=\"Date\" title=\"Date\"/>"
msgstr ""

#. module: account
#: model_terms:ir.ui.view,arch_db:account.portal_invoice_page
msgid "<i class=\"fa fa-download\"/> Download"
msgstr ""

#. module: account
#: model_terms:ir.ui.view,arch_db:account.account_journal_dashboard_kanban_view
msgid ""
"<i class=\"fa fa-ellipsis-v\" aria-label=\"Selection\" role=\"img\" "
"title=\"Selection\"/>"
msgstr ""

#. module: account
#: model_terms:ir.ui.view,arch_db:account.portal_invoice_page
msgid "<i class=\"fa fa-fw fa-comments\"/><b>Send message</b>"
msgstr ""

#. module: account
#: model_terms:ir.ui.view,arch_db:account.view_account_journal_form
msgid ""
"<i class=\"fa fa-fw o_button_icon fa-arrow-right\"/> Configure Email Servers"
msgstr ""

#. module: account
#: model_terms:ir.ui.view,arch_db:account.portal_invoice_page
msgid "<i class=\"fa fa-print\"/> Print"
msgstr ""

#. module: account
#: model_terms:ir.ui.view,arch_db:account.account_invoice_send_wizard_form
msgid ""
"<span attrs=\"{'invisible': [('composition_mode', '!=', 'mass_mail')]}\">\n"
"                                        <strong>Email mass mailing</strong> on\n"
"                                        <span>the selected records</span>\n"
"                                    </span>\n"
"                                    <span>Followers of the document and</span>"
msgstr ""

#. module: account
#: model_terms:ir.ui.view,arch_db:account.portal_my_invoices
msgid ""
"<span class=\"badge badge-pill badge-info\"><i class=\"fa fa-fw fa-clock-o\""
" aria-label=\"Opened\" title=\"Opened\" role=\"img\"/><span class=\"d-none "
"d-md-inline\"> Waiting for Payment</span></span>"
msgstr ""

#. module: account
#: model_terms:ir.ui.view,arch_db:account.portal_my_invoices
msgid ""
"<span class=\"badge badge-pill badge-success\"><i class=\"fa fa-fw fa-"
"check\" aria-label=\"Paid\" title=\"Paid\" role=\"img\"/><span "
"class=\"d-none d-md-inline\"> Paid</span></span>"
msgstr ""

#. module: account
#: model_terms:ir.ui.view,arch_db:account.portal_my_invoices
msgid ""
"<span class=\"badge badge-pill badge-warning\"><i class=\"fa fa-fw fa-"
"remove\" aria-label=\"Cancelled\" title=\"Cancelled\" role=\"img\"/><span "
"class=\"d-none d-md-inline\"> Cancelled</span></span>"
msgstr ""

#. module: account
#: model_terms:ir.ui.view,arch_db:account.account_journal_dashboard_kanban_view
msgid ""
"<span class=\"badge badge-warning text-uppercase "
"o_sample_data_label\">Sample data</span>"
msgstr ""

#. module: account
#: model_terms:ir.ui.view,arch_db:account.res_config_settings_view_form
msgid ""
"<span class=\"fa fa-lg fa-building-o\" title=\"Values set here are company-"
"specific.\" aria-label=\"Values set here are company-specific.\" "
"groups=\"base.group_multi_company\" role=\"img\"/>"
msgstr ""

#. module: account
#: model_terms:ir.ui.view,arch_db:account.res_config_settings_view_form
msgid ""
"<span class=\"fa fa-lg fa-building-o\" title=\"Values set here are company-"
"specific.\"/>"
msgstr ""

#. module: account
#: model_terms:ir.ui.view,arch_db:account.view_move_form
msgid ""
"<span class=\"o_form_label oe_edit_only\" attrs=\"{'invisible': ['|', "
"('invoice_payment_term_id', '!=', False), ('type', 'not in', ('out_invoice',"
" 'out_refund', 'in_invoice', 'in_refund', 'out_receipt', 'in_receipt'))]}\">"
" or </span>"
msgstr ""

#. module: account
#: model_terms:ir.ui.view,arch_db:account.view_move_form
msgid ""
"<span class=\"o_form_label\" attrs=\"{'invisible': ['|', '|', ('type', '!=', 'out_invoice'), ('state', '!=', 'draft'), ('name', '!=', '/')]}\">Draft Invoice</span>\n"
"                            <span class=\"o_form_label\" attrs=\"{'invisible': ['|', '|', ('type', '!=', 'out_refund'), ('state', '!=', 'draft'), ('name', '!=', '/')]}\">Draft Credit Note</span>\n"
"                            <span class=\"o_form_label\" attrs=\"{'invisible': ['|', '|', ('type', '!=', 'in_invoice'), ('state', '!=', 'draft'), ('name', '!=', '/')]}\">Draft Bill</span>\n"
"                            <span class=\"o_form_label\" attrs=\"{'invisible': ['|', '|', ('type', '!=', 'in_refund'), ('state', '!=', 'draft'), ('name', '!=', '/')]}\">Draft Refund</span>\n"
"                            <span class=\"o_form_label\" attrs=\"{'invisible': ['|', '|', ('type', '!=', 'out_receipt'), ('state', '!=', 'draft'), ('name', '!=', '/')]}\">Draft Sales Receipt</span>\n"
"                            <span class=\"o_form_label\" attrs=\"{'invisible': ['|', '|', ('type', '!=', 'in_receipt'), ('state', '!=', 'draft'), ('name', '!=', '/')]}\">Draft Purchase Receipt</span>"
msgstr ""

#. module: account
#: model_terms:ir.ui.view,arch_db:account.view_move_form
msgid ""
"<span class=\"o_form_label\" attrs=\"{'invisible': "
"[('invoice_sequence_number_next_prefix', '=', False)]}\">- First "
"Number:</span>"
msgstr ""

#. module: account
#: model_terms:ir.ui.view,arch_db:account.view_account_reconcile_model_form
msgid ""
"<span class=\"o_form_label\" attrs=\"{'invisible': [('match_amount', '!=', "
"'between')]}\">and</span>"
msgstr ""

#. module: account
#: model_terms:ir.ui.view,arch_db:account.validate_account_move_view
msgid ""
"<span class=\"o_form_label\">All selected journal entries will be validated "
"and posted. You won't be able to modify them afterwards.</span>"
msgstr ""

#. module: account
#: model_terms:ir.ui.view,arch_db:account.res_config_settings_view_form
msgid "<span class=\"o_form_label\">Default Incoterm</span>"
msgstr ""

#. module: account
#: model_terms:ir.ui.view,arch_db:account.res_config_settings_view_form
msgid "<span class=\"o_form_label\">Default Sending Options</span>"
msgstr ""

#. module: account
#: model_terms:ir.ui.view,arch_db:account.res_config_settings_view_form
msgid ""
"<span class=\"o_form_label\">Default Taxes</span>\n"
"                                    <span class=\"fa fa-lg fa-building-o\" title=\"Values set here are company-specific.\" aria-label=\"Values set here are company-specific.\" groups=\"base.group_multi_company\" role=\"img\"/>"
msgstr ""

#. module: account
#: model_terms:ir.ui.view,arch_db:account.res_config_settings_view_form
msgid ""
"<span class=\"o_form_label\">Fiscal Localization</span>\n"
"                                    <span class=\"fa fa-lg fa-building-o\" title=\"Values set here are company-specific.\" aria-label=\"Values set here are company-specific.\" groups=\"base.group_multi_company\" role=\"img\"/>"
msgstr ""

#. module: account
#: model_terms:ir.ui.view,arch_db:account.res_config_settings_view_form
msgid ""
"<span class=\"o_form_label\">Main Currency</span>\n"
"                                    <span class=\"fa fa-lg fa-building-o\" title=\"Values set here are company-specific.\" aria-label=\"Values set here are company-specific.\" groups=\"base.group_multi_company\" role=\"img\"/>"
msgstr ""

#. module: account
#: model_terms:ir.ui.view,arch_db:account.res_config_settings_view_form
msgid ""
"<span class=\"o_form_label\">Rounding Method</span>\n"
"                                    <span class=\"fa fa-lg fa-building-o\" title=\"Values set here are company-specific.\" aria-label=\"Values set here are company-specific.\" groups=\"base.group_multi_company\" role=\"img\"/>"
msgstr ""

#. module: account
#: model_terms:ir.ui.view,arch_db:account.view_payment_term_line_form
msgid "<span class=\"o_form_label\">of the month</span>"
msgstr ""

#. module: account
#: model_terms:ir.ui.view,arch_db:account.partner_view_buttons
msgid "<span class=\"o_stat_text\">Invoiced</span>"
msgstr ""

#. module: account
#: model_terms:ir.ui.view,arch_db:account.view_move_form
msgid ""
"<span class=\"pull-right badge badge-success\" attrs=\"{'invisible': ['|', ('invoice_payment_state', '!=', 'paid'), ('type', 'not in', ('out_invoice', 'out_refund', 'in_invoice', 'in_refund', 'out_receipt', 'in_receipt'))]}\">Paid</span>\n"
"                            <span class=\"pull-right badge badge-success\" attrs=\"{'invisible': ['|', ('invoice_payment_state', '!=', 'in_payment'), ('type', 'not in', ('out_invoice', 'out_refund', 'in_invoice', 'in_refund', 'out_receipt', 'in_receipt'))]}\">In Payment</span>"
msgstr ""

#. module: account
#: model_terms:ir.ui.view,arch_db:account.setup_bank_account_wizard
msgid ""
"<span class=\"text-muted\">Only journals not yet linked to a bank account "
"are proposed</span>"
msgstr ""

#. module: account
#: model_terms:ir.ui.view,arch_db:account.report_invoice_document
msgid ""
"<span groups=\"account.group_show_line_subtotals_tax_excluded\">Amount</span>\n"
"                                    <span groups=\"account.group_show_line_subtotals_tax_included\">Total Price</span>"
msgstr ""

#. module: account
#: model_terms:ir.ui.view,arch_db:account.account_journal_dashboard_kanban_view
msgid "<span name=\"button_import_placeholder\"/> Statements"
msgstr ""

#. module: account
#: model_terms:ir.ui.view,arch_db:account.account_journal_dashboard_kanban_view
msgid "<span role=\"separator\">New</span>"
msgstr ""

#. module: account
#: model_terms:ir.ui.view,arch_db:account.account_journal_dashboard_kanban_view
msgid "<span role=\"separator\">Reconciliation</span>"
msgstr ""

#. module: account
#: model_terms:ir.ui.view,arch_db:account.account_journal_dashboard_kanban_view
msgid "<span role=\"separator\">View</span>"
msgstr ""

#. module: account
#: model_terms:ir.ui.view,arch_db:account.account_journal_dashboard_kanban_view
msgid "<span title=\"Balance in General Ledger\">Balance in GL</span>"
msgstr ""

#. module: account
#: model_terms:ir.ui.view,arch_db:account.account_journal_dashboard_kanban_view
msgid "<span title=\"Latest Statement\">Latest Statement</span>"
msgstr ""

#. module: account
#: model_terms:ir.ui.view,arch_db:account.view_account_position_form
msgid "<span> From </span>"
msgstr ""

#. module: account
#: model_terms:ir.ui.view,arch_db:account.view_account_position_form
msgid "<span> To </span>"
msgstr ""

#. module: account
#: model_terms:ir.ui.view,arch_db:account.report_payment_receipt_document
msgid "<span>Amount Paid</span>"
msgstr ""

#. module: account
#: model_terms:ir.ui.view,arch_db:account.report_payment_receipt_document
msgid "<span>Balance</span>"
msgstr ""

#. module: account
#: model_terms:ir.ui.view,arch_db:account.report_invoice_document
msgid "<span>Description</span>"
msgstr ""

#. module: account
#: model_terms:ir.ui.view,arch_db:account.report_invoice_document
msgid "<span>Disc.%</span>"
msgstr ""

#. module: account
#: model_terms:ir.ui.view,arch_db:account.report_payment_receipt_document
msgid "<span>Invoice Date</span>"
msgstr ""

#. module: account
#: model_terms:ir.ui.view,arch_db:account.report_payment_receipt_document
msgid "<span>Invoice Number</span>"
msgstr ""

#. module: account
#: model_terms:ir.ui.view,arch_db:account.account_journal_dashboard_kanban_view
msgid "<span>New Entry</span>"
msgstr ""

#. module: account
#: model_terms:ir.ui.view,arch_db:account.account_journal_dashboard_kanban_view
msgid "<span>New Invoice</span>"
msgstr ""

#. module: account
#: model_terms:ir.ui.view,arch_db:account.account_journal_dashboard_kanban_view
msgid "<span>New</span>"
msgstr ""

#. module: account
#: model_terms:ir.ui.view,arch_db:account.account_journal_dashboard_kanban_view
msgid "<span>Operations</span>"
msgstr ""

#. module: account
#: model_terms:ir.ui.view,arch_db:account.report_payment_receipt_document
msgid "<span>Original Amount</span>"
msgstr ""

#. module: account
#: model_terms:ir.ui.view,arch_db:account.report_invoice_document
msgid "<span>Quantity</span>"
msgstr ""

#. module: account
#: model_terms:ir.ui.view,arch_db:account.account_journal_dashboard_kanban_view
msgid "<span>Reporting</span>"
msgstr ""

#. module: account
#: model_terms:ir.ui.view,arch_db:account.report_invoice_document
msgid "<span>Source Document</span>"
msgstr ""

#. module: account
#: model_terms:ir.ui.view,arch_db:account.report_invoice_document
msgid "<span>Taxes</span>"
msgstr ""

#. module: account
#: model_terms:ir.ui.view,arch_db:account.report_invoice_document
msgid "<span>Unit Price</span>"
msgstr ""

#. module: account
#: model_terms:ir.ui.view,arch_db:account.account_journal_dashboard_kanban_view
msgid "<span>Upload Bills</span>"
msgstr ""

#. module: account
#: model_terms:ir.ui.view,arch_db:account.account_journal_dashboard_kanban_view
msgid "<span>View</span>"
msgstr ""

#. module: account
#: model_terms:ir.ui.view,arch_db:account.report_invoice_document
msgid "<strong class=\"mr16\">Subtotal</strong>"
msgstr ""

#. module: account
#: model_terms:ir.ui.view,arch_db:account.report_invoice_document
msgid ""
"<strong class=\"text-center\">Scan me with your banking "
"app.</strong><br/><br/>"
msgstr ""

#. module: account
#: model_terms:ir.ui.view,arch_db:account.report_invoice_document
msgid ""
"<strong class=\"text-center\">The SEPA QR Code informations are not set "
"correctly.</strong><br/>"
msgstr ""

#. module: account
#: model_terms:ir.ui.view,arch_db:account.portal_invoice_page
msgid "<strong class=\"text-muted\">Salesperson</strong>"
msgstr ""

#. module: account
#: model_terms:ir.ui.view,arch_db:account.report_invoice_document_with_payments
msgid "<strong>Amount Due</strong>"
msgstr ""

#. module: account
#: model_terms:ir.ui.view,arch_db:account.report_journal
msgid "<strong>Company:</strong>"
msgstr ""

#. module: account
#: model_terms:ir.ui.view,arch_db:account.report_invoice_document
msgid "<strong>Customer Code:</strong>"
msgstr ""

#. module: account
#: model_terms:ir.ui.view,arch_db:account.report_payment_receipt_document
msgid "<strong>Customer: </strong>"
msgstr ""

#. module: account
#: model_terms:ir.ui.view,arch_db:account.report_invoice_document
msgid "<strong>Description:</strong>"
msgstr ""

#. module: account
#: model_terms:ir.ui.view,arch_db:account.report_invoice_document
msgid "<strong>Due Date:</strong>"
msgstr ""

#. module: account
#: model_terms:ir.ui.view,arch_db:account.report_journal
msgid "<strong>Entries Sorted By:</strong>"
msgstr ""

#. module: account
#: model_terms:ir.ui.view,arch_db:account.setup_financial_year_opening_form
msgid "<strong>Fiscal Year End</strong>"
msgstr ""

#. module: account
#: model_terms:ir.ui.view,arch_db:account.report_invoice_document
msgid "<strong>Invoice Date:</strong>"
msgstr ""

#. module: account
#: model_terms:ir.ui.view,arch_db:account.report_journal
msgid "<strong>Journal:</strong>"
msgstr ""

#. module: account
#: model_terms:ir.ui.view,arch_db:account.report_payment_receipt_document
msgid "<strong>Memo: </strong>"
msgstr ""

#. module: account
#: model_terms:ir.ui.view,arch_db:account.report_payment_receipt_document
msgid "<strong>Payment Amount: </strong>"
msgstr ""

#. module: account
#: model_terms:ir.ui.view,arch_db:account.report_payment_receipt_document
msgid "<strong>Payment Date: </strong>"
msgstr ""

#. module: account
#: model_terms:ir.ui.view,arch_db:account.report_payment_receipt_document
msgid "<strong>Payment Method: </strong>"
msgstr ""

#. module: account
#: model_terms:ir.ui.view,arch_db:account.report_invoice_document
msgid "<strong>Source:</strong>"
msgstr ""

#. module: account
#: model_terms:ir.ui.view,arch_db:account.report_invoice_document
msgid "<strong>Subtotal</strong>"
msgstr ""

#. module: account
#: model_terms:ir.ui.view,arch_db:account.report_journal
msgid "<strong>Target Moves:</strong>"
msgstr ""

#. module: account
#: model_terms:ir.ui.view,arch_db:account.report_invoice_document
#: model_terms:ir.ui.view,arch_db:account.report_journal
msgid "<strong>Total</strong>"
msgstr ""

#. module: account
#: model_terms:ir.ui.view,arch_db:account.view_account_account_kanban
msgid "<strong>Type: </strong>"
msgstr ""

#. module: account
#: model_terms:ir.ui.view,arch_db:account.report_payment_receipt_document
msgid "<strong>Vendor: </strong>"
msgstr ""

#. module: account
#: model_terms:ir.actions.act_window,help:account.action_view_bank_statement_tree
msgid ""
"A Cash Register allows you to manage cash entries in your cash\n"
"                journals. This feature provides an easy way to follow up cash\n"
"                payments on a daily basis. You can enter the coins that are in\n"
"                your cash box, and then post entries when money comes in or\n"
"                goes out of the cash box."
msgstr ""

#. module: account
#: code:addons/account/models/account_payment_term.py:33
#, python-format
msgid "A Payment Term should have only one line of type Balance."
msgstr ""

#. module: account
#: code:addons/account/models/account.py:994
#, python-format
msgid "A bank account can belong to only one journal."
msgstr ""

#. module: account
#: model_terms:ir.actions.act_window,help:account.action_bank_statement_tree
msgid ""
"A bank statement is a summary of all financial transactions\n"
"                occurring over a given period of time on a bank account. You\n"
"                should receive this periodicaly from your bank."
msgstr ""

#. module: account
#: model_terms:ir.actions.act_window,help:account.action_bank_statement_line
msgid "A bank statement line is a financial transaction on a bank account"
msgstr ""

#. module: account
#: model_terms:ir.actions.act_window,help:account.action_move_journal_line
msgid ""
"A journal entry consists of several journal items, each of\n"
"                which is either a debit or a credit transaction."
msgstr ""

#. module: account
#: model_terms:ir.actions.act_window,help:account.action_account_journal_form
msgid ""
"A journal is used to record transactions of all accounting data\n"
"                related to the day-to-day business."
msgstr ""

#. module: account
#: code:addons/account/models/account_move.py:1933
#, python-format
msgid ""
"A payment journal entry generated in a journal configured to post entries "
"only when payments are reconciled with a bank statement cannot be manually "
"posted. Those will be posted automatically after performing the bank "
"reconciliation."
msgstr ""

#. module: account
#: code:addons/account/models/reconciliation_widget.py:765
#, python-format
msgid "A reconciliation must involve at least 2 move lines."
msgstr ""

#. module: account
#: model_terms:ir.ui.view,arch_db:account.res_config_settings_view_form
msgid ""
"A rounding per line is advised if your prices are tax-included. That way, "
"the sum of line subtotals equals the total with taxes."
msgstr ""

#. module: account
#: code:addons/account/models/account_bank_statement.py:645
#: code:addons/account/models/account_bank_statement.py:648
#, python-format
msgid "A selected move line was already reconciled."
msgstr ""

#. module: account
#: code:addons/account/models/account_bank_statement.py:666
#, python-format
msgid "A selected statement line was already reconciled with an account move."
msgstr ""

#. module: account
#: sql_constraint:account.fiscal.position.tax:0
msgid "A tax fiscal position could be defined only one time on same taxes."
msgstr ""

#. module: account
#: code:addons/account/models/res_users.py:22
#, python-format
<<<<<<< HEAD
msgid ""
"A user cannot have both Tax B2B and Tax B2C.\n"
"Problematic user(s): %s\n"
=======
msgid "A user cannot have both Tax B2B and Tax B2C.\n"
>>>>>>> d8ce7546
"You should go in General Settings, and choose to display Product Prices\n"
"either in 'Tax-Included' or in 'Tax-Excluded' mode\n"
"(or switch twice the mode if you are already in the desired one)."
msgstr ""

#. module: account
#: model:res.groups,name:account.group_warning_account
msgid "A warning can be set on a partner (Account)"
msgstr ""

#. module: account
#: model:ir.model.fields,field_description:account.field_account_move__access_warning
msgid "Access warning"
msgstr ""

#. module: account
#. openerp-web
#: code:addons/account/static/src/js/reconciliation/reconciliation_renderer.js:587
#: code:addons/account/static/src/js/reconciliation/reconciliation_renderer.js:591
#: code:addons/account/static/src/xml/account_reconciliation.xml:187
#: code:addons/account/static/src/xml/account_reconciliation.xml:298
#: code:addons/account/static/src/xml/account_reconciliation.xml:323
#: model:ir.model,name:account.model_account_account
#: model:ir.model.fields,field_description:account.field_account_cash_rounding__account_id
#: model:ir.model.fields,field_description:account.field_account_move_line__account_id
#: model:ir.model.fields,field_description:account.field_account_reconcile_model__account_id
#: model:ir.model.fields,field_description:account.field_account_reconcile_model_template__account_id
#: model:ir.model.fields,field_description:account.field_account_tax_repartition_line__account_id
#: model:ir.model.fields,field_description:account.field_account_tax_repartition_line_template__account_id
#: model_terms:ir.ui.view,arch_db:account.report_journal
#: model_terms:ir.ui.view,arch_db:account.view_account_form
#: model_terms:ir.ui.view,arch_db:account.view_account_move_line_filter
#: model_terms:ir.ui.view,arch_db:account.view_account_reconcile_model_form
#: model_terms:ir.ui.view,arch_db:account.view_account_search
#, python-format
msgid "Account"
msgstr ""

#. module: account
#: code:addons/account/models/account_move.py:3228
#, python-format
msgid ""
"Account %s (%s) does not allow reconciliation. First change the "
"configuration of this account to allow it."
msgstr ""

#. module: account
#: model:ir.model,name:account.model_account_cash_rounding
msgid "Account Cash Rounding"
msgstr ""

#. module: account
#: model:ir.model,name:account.model_account_chart_template
msgid "Account Chart Template"
msgstr ""

#. module: account
#: model:ir.model,name:account.model_account_common_report
msgid "Account Common Report"
msgstr ""

#. module: account
#: model:ir.model.fields,field_description:account.field_account_account__currency_id
#: model:ir.model.fields,field_description:account.field_account_account_template__currency_id
msgid "Account Currency"
msgstr ""

#. module: account
#: model:ir.model.fields,field_description:account.field_account_fiscal_position_account_template__account_dest_id
msgid "Account Destination"
msgstr ""

#. module: account
#: model_terms:ir.ui.view,arch_db:account.view_move_form
msgid "Account Entry"
msgstr ""

#. module: account
#: model:ir.model,name:account.model_account_group
#: model_terms:ir.ui.view,arch_db:account.view_account_group_form
#: model_terms:ir.ui.view,arch_db:account.view_account_group_tree
msgid "Account Group"
msgstr ""

#. module: account
#: model:ir.actions.act_window,name:account.action_account_group_tree
msgid "Account Groups"
msgstr ""

#. module: account
#: model:ir.model.fields,field_description:account.field_account_journal__company_partner_id
#: model:ir.model.fields,field_description:account.field_account_setup_bank_manual_config__partner_id
msgid "Account Holder"
msgstr ""

#. module: account
#: model:ir.model.fields,field_description:account.field_account_setup_bank_manual_config__acc_holder_name
msgid "Account Holder Name"
msgstr ""

#. module: account
#: model:ir.model,name:account.model_account_invoice_send
msgid "Account Invoice Send"
msgstr ""

#. module: account
#: model:ir.model.fields,field_description:account.field_account_setup_bank_manual_config__journal_id
#: model:ir.model.fields,field_description:account.field_res_partner_bank__journal_id
#: model_terms:ir.ui.view,arch_db:account.view_account_journal_form
#: model_terms:ir.ui.view,arch_db:account.view_account_journal_tree
msgid "Account Journal"
msgstr ""

#. module: account
#: model:ir.model,name:account.model_account_journal_group
msgid "Account Journal Group"
msgstr ""

#. module: account
#: model:ir.model,name:account.model_report_account_report_journal
msgid "Account Journal Report"
msgstr ""

#. module: account
#: model:ir.model.fields,field_description:account.field_account_fiscal_position__account_ids
#: model:ir.model.fields,field_description:account.field_account_fiscal_position_template__account_ids
#: model_terms:ir.ui.view,arch_db:account.view_account_position_form
msgid "Account Mapping"
msgstr ""

#. module: account
#: model:ir.model,name:account.model_account_move_reversal
msgid "Account Move Reversal"
msgstr ""

#. module: account
#: model:ir.model.fields,field_description:account.field_account_journal__bank_acc_number
#: model:ir.model.fields,field_description:account.field_account_setup_bank_manual_config__acc_number
msgid "Account Number"
msgstr ""

#. module: account
#: model:ir.model.fields,field_description:account.field_res_partner__property_account_payable_id
#: model:ir.model.fields,field_description:account.field_res_users__property_account_payable_id
msgid "Account Payable"
msgstr ""

#. module: account
#: model:ir.model,name:account.model_account_print_journal
msgid "Account Print Journal"
msgstr ""

#. module: account
#: model_terms:ir.ui.view,arch_db:account.view_category_property_form
msgid "Account Properties"
msgstr ""

#. module: account
#: model:ir.model.fields,field_description:account.field_res_partner__property_account_receivable_id
#: model:ir.model.fields,field_description:account.field_res_users__property_account_receivable_id
msgid "Account Receivable"
msgstr ""

#. module: account
#: model:ir.model,name:account.model_account_reconciliation_widget
msgid "Account Reconciliation widget"
msgstr ""

#. module: account
#: model:ir.model.fields,field_description:account.field_account_fiscal_position_account_template__account_src_id
msgid "Account Source"
msgstr ""

#. module: account
#: model_terms:ir.ui.view,arch_db:account.account_bank_statement_graph
#: model_terms:ir.ui.view,arch_db:account.account_bank_statement_pivot
#: model_terms:ir.ui.view,arch_db:account.account_move_line_graph_date
msgid "Account Statistics"
msgstr ""

#. module: account
#: model:ir.model,name:account.model_account_account_tag
msgid "Account Tag"
msgstr ""

#. module: account
#: model:ir.actions.act_window,name:account.account_tag_action
msgid "Account Tags"
msgstr ""

#. module: account
#: model_terms:ir.ui.view,arch_db:account.account_tax_view_tree
#: model_terms:ir.ui.view,arch_db:account.view_tax_form
#: model_terms:ir.ui.view,arch_db:account.view_tax_tree
msgid "Account Tax"
msgstr ""

#. module: account
#: model_terms:ir.ui.view,arch_db:account.view_tax_group_tree
msgid "Account Tax Group"
msgstr ""

#. module: account
#: model:ir.model,name:account.model_account_tax_report_line
msgid "Account Tax Report Line"
msgstr ""

#. module: account
#: model_terms:ir.ui.view,arch_db:account.view_account_tax_template_form
#: model_terms:ir.ui.view,arch_db:account.view_account_tax_template_tree
msgid "Account Tax Template"
msgstr ""

#. module: account
#: model:ir.model.fields,field_description:account.field_res_config_settings__module_account_taxcloud
msgid "Account TaxCloud"
msgstr ""

#. module: account
#: model_terms:ir.ui.view,arch_db:account.view_account_chart_template_seacrh
#: model_terms:ir.ui.view,arch_db:account.view_account_template_form
#: model_terms:ir.ui.view,arch_db:account.view_account_template_search
#: model_terms:ir.ui.view,arch_db:account.view_account_template_tree
msgid "Account Template"
msgstr ""

#. module: account
#: model:ir.model.fields,field_description:account.field_account_chart_template__property_stock_valuation_account_id
#: model:ir.model.fields,field_description:account.field_res_company__property_stock_valuation_account_id
msgid "Account Template for Stock Valuation"
msgstr ""

#. module: account
#: model:ir.actions.act_window,name:account.action_account_template_form
msgid "Account Templates"
msgstr ""

#. module: account
#: model:ir.model,name:account.model_account_account_type
#: model:ir.model.fields,field_description:account.field_account_account_type__name
#: model:ir.model.fields,field_description:account.field_account_setup_bank_manual_config__related_acc_type
#: model_terms:ir.ui.view,arch_db:account.view_account_search
#: model_terms:ir.ui.view,arch_db:account.view_account_template_search
#: model_terms:ir.ui.view,arch_db:account.view_account_type_form
#: model_terms:ir.ui.view,arch_db:account.view_account_type_search
#: model_terms:ir.ui.view,arch_db:account.view_account_type_tree
msgid "Account Type"
msgstr ""

#. module: account
#: model:ir.model.fields,help:account.field_account_account__user_type_id
msgid ""
"Account Type is used for information purpose, to generate country-specific "
"legal reports, and set the rules to close a fiscal year and generate opening"
" entries."
msgstr ""

#. module: account
#: model:ir.actions.act_window,name:account.action_account_type_form
msgid "Account Types"
msgstr ""

#. module: account
#: model:ir.model.fields,field_description:account.field_account_journal__type_control_ids
msgid "Account Types Allowed"
msgstr ""

#. module: account
#: model:ir.model,name:account.model_account_unreconcile
msgid "Account Unreconcile"
msgstr ""

#. module: account
#: model_terms:ir.ui.view,arch_db:account.view_account_group_search
msgid "Account group"
msgstr ""

#. module: account
#: model_terms:ir.ui.view,arch_db:account.view_account_group_search
msgid "Account groups"
msgstr ""

#. module: account
#: model:ir.model.fields,help:account.field_account_setup_bank_manual_config__acc_holder_name
msgid ""
"Account holder name, in case it is different than the name of the Account "
"Holder"
msgstr ""

#. module: account
#: model:ir.model.fields,field_description:account.field_account_fiscal_position_account__account_src_id
msgid "Account on Product"
msgstr ""

#. module: account
#: model:ir.model.fields,help:account.field_account_tax_repartition_line__account_id
#: model:ir.model.fields,help:account.field_account_tax_repartition_line_template__account_id
msgid "Account on which to post the tax amount"
msgstr ""

#. module: account
#: model:ir.model,name:account.model_report_account_report_invoice_with_payments
msgid "Account report with payment lines"
msgstr ""

#. module: account
#: model:ir.model.fields,field_description:account.field_account_account_template__tag_ids
msgid "Account tag"
msgstr ""

#. module: account
#: model:ir.model.fields,help:account.field_account_tax__cash_basis_base_account_id
#: model:ir.model.fields,help:account.field_account_tax_template__cash_basis_base_account_id
msgid ""
"Account that will be set on lines created in cash basis journal entry and "
"used to keep track of the tax base amount."
msgstr ""

#. module: account
#: model:ir.model.fields,field_description:account.field_account_fiscal_position_account__account_dest_id
msgid "Account to Use Instead"
msgstr ""

#. module: account
#: model:ir.model.fields,help:account.field_account_tax__cash_basis_transition_account_id
#: model:ir.model.fields,help:account.field_account_tax_template__cash_basis_transition_account_id
msgid ""
"Account used to transition the tax amount for cash basis taxes. It will "
"contain the tax amount as long as the original invoice has not been "
"reconciled ; at reconciliation, this amount cancelled on this account and "
"put on the regular tax account."
msgstr ""

#. module: account
#: model:ir.actions.server,name:account.ir_cron_auto_post_draft_entry_ir_actions_server
#: model:ir.cron,cron_name:account.ir_cron_auto_post_draft_entry
#: model:ir.cron,name:account.ir_cron_auto_post_draft_entry
msgid "Account; Post draft entries with auto_post set to True up to today"
msgstr ""

#. module: account
#: model:ir.model.fields,field_description:account.field_res_config_settings__module_account_accountant
#: model:ir.ui.menu,name:account.account_account_menu
#: model:ir.ui.menu,name:account.menu_finance_entries
#: model_terms:ir.ui.view,arch_db:account.product_template_form_view
#: model_terms:ir.ui.view,arch_db:account.view_account_analytic_line_form_inherit_account
msgid "Accounting"
msgstr ""

#. module: account
#: model_terms:ir.ui.view,arch_db:account.view_account_journal_form
msgid "Accounting App Options"
msgstr ""

#. module: account
#: model:ir.model.fields,field_description:account.field_account_bank_statement__accounting_date
#: model_terms:ir.ui.view,arch_db:account.view_move_form
msgid "Accounting Date"
msgstr ""

#. module: account
#: model_terms:ir.ui.view,arch_db:account.view_move_line_form
msgid "Accounting Documents"
msgstr ""

#. module: account
#: model_terms:ir.ui.view,arch_db:account.view_partner_property_form
msgid "Accounting Entries"
msgstr ""

#. module: account
#: model_terms:ir.ui.view,arch_db:account.view_move_form
msgid "Accounting Information"
msgstr ""

#. module: account
#: model:ir.actions.act_window,name:account.open_account_journal_dashboard_kanban
msgid "Accounting Overview"
msgstr ""

#. module: account
#: model_terms:ir.ui.view,arch_db:account.view_partner_property_form
msgid "Accounting-related settings are managed on"
msgstr ""

#. module: account
#: selection:account.account.tag,applicability:0
#: model_terms:ir.ui.view,arch_db:account.tax_adjustments_wizard
#: model_terms:ir.ui.view,arch_db:account.view_account_search
msgid "Accounts"
msgstr ""

#. module: account
#: model:ir.model.fields,field_description:account.field_account_journal__account_control_ids
msgid "Accounts Allowed"
msgstr ""

#. module: account
#: model_terms:ir.ui.view,arch_db:account.view_account_position_template_form
msgid "Accounts Mapping"
msgstr ""

#. module: account
#: model:ir.model,name:account.model_account_fiscal_position_account_template
msgid "Accounts Mapping Template of Fiscal Position"
msgstr ""

#. module: account
#: model:ir.model,name:account.model_account_fiscal_position_account
msgid "Accounts Mapping of Fiscal Position"
msgstr ""

#. module: account
#: model:ir.model.fields,field_description:account.field_account_bank_statement__message_needaction
#: model:ir.model.fields,field_description:account.field_account_journal__message_needaction
#: model:ir.model.fields,field_description:account.field_account_move__message_needaction
#: model:ir.model.fields,field_description:account.field_account_payment__message_needaction
msgid "Action Needed"
msgstr ""

#. module: account
#: model:ir.ui.menu,name:account.menu_finance_entries_actions
msgid "Actions"
msgstr ""

#. module: account
#: model_terms:ir.ui.view,arch_db:account.res_config_settings_view_form
msgid "Activate Other Currencies"
msgstr ""

#. module: account
#: model:ir.model.fields,field_description:account.field_account_account_tag__active
#: model:ir.model.fields,field_description:account.field_account_fiscal_position__active
#: model:ir.model.fields,field_description:account.field_account_incoterms__active
#: model:ir.model.fields,field_description:account.field_account_journal__active
#: model:ir.model.fields,field_description:account.field_account_payment_term__active
#: model:ir.model.fields,field_description:account.field_account_tax__active
#: model:ir.model.fields,field_description:account.field_account_tax_template__active
#: model_terms:ir.ui.view,arch_db:account.view_account_tax_search
msgid "Active"
msgstr ""

#. module: account
#: model:ir.model.fields,field_description:account.field_account_invoice_send__active_domain
msgid "Active domain"
msgstr ""

#. module: account
#: model:ir.model.fields,field_description:account.field_account_journal__activity_ids
#: model:ir.model.fields,field_description:account.field_account_move__activity_ids
#: model:ir.model.fields,field_description:account.field_account_payment__activity_ids
msgid "Activities"
msgstr ""

#. module: account
#: model:ir.model.fields,field_description:account.field_account_journal__activity_state
#: model:ir.model.fields,field_description:account.field_account_move__activity_state
#: model:ir.model.fields,field_description:account.field_account_payment__activity_state
msgid "Activity State"
msgstr ""

#. module: account
#. openerp-web
#: code:addons/account/static/src/xml/account_payment.xml:17
#, python-format
msgid "Add"
msgstr ""

#. module: account
#: model_terms:ir.ui.view,arch_db:account.view_move_form
msgid "Add Credit Note"
msgstr ""

#. module: account
#: model:ir.model.fields,field_description:account.field_account_invoice_send__add_sign
msgid "Add Sign"
msgstr ""

#. module: account
#: model:ir.actions.server,name:account.action_new_bank_setting
#: model:ir.ui.menu,name:account.menu_action_account_bank_journal_form
msgid "Add a Bank Account"
msgstr ""

#. module: account
#: model_terms:ir.ui.view,arch_db:account.onboarding_bank_account_step
msgid "Add a bank"
msgstr ""

#. module: account
#: model_terms:ir.actions.act_window,help:account.action_account_journal_form
msgid "Add a journal"
msgstr ""

#. module: account
#: model_terms:ir.actions.act_window,help:account.action_account_journal_group_list
msgid "Add a journal group"
msgstr ""

#. module: account
#: model_terms:ir.ui.view,arch_db:account.view_move_form
msgid "Add a line"
msgstr ""

#. module: account
#: model_terms:ir.actions.act_window,help:account.action_account_form
msgid "Add a new account"
msgstr ""

#. module: account
#: model_terms:ir.actions.act_window,help:account.account_tag_action
msgid "Add a new tag"
msgstr ""

#. module: account
#: model_terms:ir.ui.view,arch_db:account.view_move_form
msgid "Add a note"
msgstr ""

#. module: account
#: model_terms:ir.ui.view,arch_db:account.res_config_settings_view_form
msgid "Add a payment QR code to your invoices"
msgstr ""

#. module: account
#: selection:account.cash.rounding,strategy:0
msgid "Add a rounding line"
msgstr ""

#. module: account
#: model:ir.model.fields,field_description:account.field_account_reconcile_model__has_second_line
#: model:ir.model.fields,field_description:account.field_account_reconcile_model_template__has_second_line
#: model_terms:ir.ui.view,arch_db:account.view_account_reconcile_model_form
msgid "Add a second line"
msgstr ""

#. module: account
#: model_terms:ir.ui.view,arch_db:account.view_move_form
msgid "Add a section"
msgstr ""

#. module: account
#: model_terms:ir.ui.view,arch_db:account.res_config_settings_view_form
msgid ""
"Add an EPC QR code to your invoices so that your customers can pay instantly"
" with their mobile banking application. EPC QR codes are used by many "
"European banks to process SEPA payments."
msgstr ""

#. module: account
#: model_terms:ir.ui.view,arch_db:account.view_move_form
msgid "Add an internal note..."
msgstr ""

#. module: account
#: model_terms:ir.ui.view,arch_db:account.account_invoice_send_wizard_form
msgid "Add contacts to notify..."
msgstr ""

#. module: account
#: model:ir.model.fields,field_description:account.field_account_invoice_send__partner_ids
msgid "Additional Contacts"
msgstr ""

#. module: account
#: model:ir.model.fields,help:account.field_account_tax_repartition_line_template__tag_ids
msgid ""
"Additional tags that will be assigned by this repartition line for use in "
"financial reports"
msgstr ""

#. module: account
#: selection:account.tax,type_tax_use:0
#: selection:account.tax.template,type_tax_use:0
msgid "Adjustment"
msgstr ""

#. module: account
#: model:ir.model.fields,field_description:account.field_tax_adjustments_wizard__tax_id
msgid "Adjustment Tax"
msgstr ""

#. module: account
#: model:ir.model.fields,field_description:account.field_tax_adjustments_wizard__adjustment_type
msgid "Adjustment Type"
msgstr ""

#. module: account
#: model:ir.model.fields,field_description:account.field_account_tax_group__property_advance_tax_payment_account_id
msgid "Advance Tax payment account"
msgstr ""

#. module: account
#: model:ir.model.fields,field_description:account.field_account_chart_template__property_advance_tax_payment_account_id
msgid "Advance tax payment account"
msgstr ""

#. module: account
#: model_terms:ir.ui.view,arch_db:account.view_account_tax_template_form
#: model_terms:ir.ui.view,arch_db:account.view_tax_form
msgid "Advanced Options"
msgstr ""

#. module: account
#: model_terms:ir.ui.view,arch_db:account.view_account_journal_form
msgid "Advanced Settings"
msgstr ""

#. module: account
#: model:ir.model.fields,field_description:account.field_account_tax__include_base_amount
msgid "Affect Base of Subsequent Taxes"
msgstr ""

#. module: account
#: model:ir.model.fields,field_description:account.field_account_tax_template__include_base_amount
msgid "Affect Subsequent Taxes"
msgstr ""

#. module: account
#: model:ir.actions.report,name:account.action_report_aged_partner_balance
msgid "Aged Partner Balance"
msgstr ""

#. module: account
#: model:ir.model,name:account.model_report_account_report_agedpartnerbalance
msgid "Aged Partner Balance Report"
msgstr ""

#. module: account
#: model:ir.model.fields,field_description:account.field_account_journal__alias_id
msgid "Alias"
msgstr ""

#. module: account
#: model:ir.model.fields,field_description:account.field_account_journal__alias_name
msgid "Alias Name"
msgstr ""

#. module: account
#: model:ir.model.fields,field_description:account.field_account_journal__alias_domain
msgid "Alias domain"
msgstr ""

#. module: account
#: selection:account.common.journal.report,target_move:0
#: selection:account.common.report,target_move:0
#: selection:account.print.journal,target_move:0
#: model_terms:ir.ui.view,arch_db:account.report_journal
msgid "All Entries"
msgstr ""

#. module: account
#: model:ir.model.fields,field_description:account.field_account_bank_statement__all_lines_reconciled
msgid "All Lines Reconciled"
msgstr ""

#. module: account
#: selection:account.common.journal.report,target_move:0
#: selection:account.common.report,target_move:0
#: selection:account.print.journal,target_move:0
#: model_terms:ir.ui.view,arch_db:account.report_journal
msgid "All Posted Entries"
msgstr ""

#. module: account
#. openerp-web
#: code:addons/account/static/src/xml/account_reconciliation.xml:54
#, python-format
msgid ""
"All invoices and payments have been matched, your accounts' balances are "
"clean."
msgstr ""

#. module: account
#: code:addons/account/models/account_bank_statement.py:248
#, python-format
msgid ""
"All the account entries lines must be processed in order to close the "
"statement."
msgstr ""

#. module: account
#: model:ir.model.fields,field_description:account.field_account_journal__update_posted
msgid "Allow Cancelling Entries"
msgstr ""

#. module: account
#: model:ir.model.fields,field_description:account.field_account_account_template__reconcile
msgid "Allow Invoices & payments Matching"
msgstr ""

#. module: account
#: model:ir.model.fields,field_description:account.field_res_config_settings__module_product_margin
msgid "Allow Product Margin"
msgstr ""

#. module: account
#: model:ir.model.fields,field_description:account.field_account_account__reconcile
msgid "Allow Reconciliation"
msgstr ""

#. module: account
#: model:ir.model.fields,field_description:account.field_res_config_settings__module_account_check_printing
msgid "Allow check printing and deposits"
msgstr ""

#. module: account
#: model:res.groups,name:account.group_cash_rounding
msgid "Allow the cash rounding management"
msgstr ""

#. module: account
#: model_terms:ir.ui.view,arch_db:account.res_config_settings_view_form
msgid "Allow to configure taxes using cash basis"
msgstr ""

#. module: account
#: model:res.groups,name:account.group_fiscal_year
msgid "Allow to define fiscal years of more or less than a year"
msgstr ""

#. module: account
#: model_terms:ir.ui.view,arch_db:account.res_config_settings_view_form
msgid "Allows to tag analytic entries and to manage analytic distributions"
msgstr ""

#. module: account
#: model_terms:ir.ui.view,arch_db:account.res_config_settings_view_form
msgid "Allows you to use the analytic accounting."
msgstr ""

#. module: account
#. openerp-web
#: code:addons/account/static/src/xml/account_reconciliation.xml:214
#: code:addons/account/static/src/xml/account_reconciliation.xml:305
#: code:addons/account/static/src/xml/account_reconciliation.xml:322
#: model:ir.model.fields,field_description:account.field_account_bank_statement_line__amount
#: model:ir.model.fields,field_description:account.field_account_partial_reconcile__amount
#: model:ir.model.fields,field_description:account.field_account_reconcile_model__match_amount
#: model:ir.model.fields,field_description:account.field_account_reconcile_model_template__match_amount
#: model:ir.model.fields,field_description:account.field_account_tax__amount
#: model:ir.model.fields,field_description:account.field_account_tax_template__amount
#: model:ir.model.fields,field_description:account.field_cash_box_in__amount
#: model:ir.model.fields,field_description:account.field_cash_box_out__amount
#: model:ir.model.fields,field_description:account.field_tax_adjustments_wizard__amount
#: model_terms:ir.ui.view,arch_db:account.view_account_payment_tree
#: model_terms:ir.ui.view,arch_db:account.view_account_reconcile_model_form
#: model_terms:ir.ui.view,arch_db:account.view_move_line_form
#, python-format
msgid "Amount"
msgstr ""

#. module: account
#: model:ir.model.fields,field_description:account.field_account_bank_statement_line__amount_currency
msgid "Amount Currency"
msgstr ""

#. module: account
#: model:ir.model.fields,field_description:account.field_account_move__amount_residual
#: model:ir.model.fields,field_description:account.field_account_move_reversal__residual
#: model_terms:ir.ui.view,arch_db:account.portal_my_invoices
#: model_terms:ir.ui.view,arch_db:account.view_invoice_tree
msgid "Amount Due"
msgstr ""

#. module: account
#: model:ir.model.fields,field_description:account.field_account_move__amount_residual_signed
msgid "Amount Due Signed"
msgstr ""

#. module: account
#: model:ir.model.fields,field_description:account.field_account_reconcile_model__match_total_amount
#: model:ir.model.fields,field_description:account.field_account_reconcile_model_template__match_total_amount
msgid "Amount Matching"
msgstr ""

#. module: account
#: model:ir.model.fields,field_description:account.field_account_reconcile_model__match_total_amount_param
#: model:ir.model.fields,field_description:account.field_account_reconcile_model_template__match_total_amount_param
msgid "Amount Matching %"
msgstr ""

#. module: account
#: model:ir.model.fields,field_description:account.field_account_reconcile_model__match_amount_max
#: model:ir.model.fields,field_description:account.field_account_reconcile_model_template__match_amount_max
msgid "Amount Max Parameter"
msgstr ""

#. module: account
#: model:ir.model.fields,field_description:account.field_account_reconcile_model__match_amount_min
#: model:ir.model.fields,field_description:account.field_account_reconcile_model_template__match_amount_min
msgid "Amount Min Parameter"
msgstr ""

#. module: account
#: model:ir.model.fields,field_description:account.field_account_reconcile_model__match_nature
#: model:ir.model.fields,field_description:account.field_account_reconcile_model_template__match_nature
msgid "Amount Nature"
msgstr ""

#. module: account
#: selection:account.reconcile.model,match_nature:0
#: selection:account.reconcile.model.template,match_nature:0
msgid "Amount Paid"
msgstr ""

#. module: account
#: selection:account.reconcile.model,match_nature:0
#: selection:account.reconcile.model.template,match_nature:0
msgid "Amount Paid/Received"
msgstr ""

#. module: account
#: selection:account.reconcile.model,match_nature:0
#: selection:account.reconcile.model.template,match_nature:0
msgid "Amount Received"
msgstr ""

#. module: account
#: model:ir.model.fields,field_description:account.field_account_reconcile_model__amount_type
#: model:ir.model.fields,field_description:account.field_account_reconcile_model_template__amount_type
msgid "Amount Type"
msgstr ""

#. module: account
#: model:ir.model.fields,help:account.field_account_partial_reconcile__amount
msgid "Amount concerned by this matching. Assumed to be always positive"
msgstr ""

#. module: account
#: model:ir.model.fields,field_description:account.field_account_partial_reconcile__amount_currency
msgid "Amount in Currency"
msgstr ""

#. module: account
#: model_terms:ir.ui.view,arch_db:account.view_account_reconcile_model_form
msgid "Amount type"
msgstr ""

#. module: account
#. openerp-web
#: code:addons/account/static/src/xml/account_payment.xml:68
#, python-format
msgid "Amount:"
msgstr ""

#. module: account
#: sql_constraint:account.fiscal.position.account:0
msgid ""
"An account fiscal position could be defined only one time on same accounts."
msgstr ""

#. module: account
#: model_terms:ir.actions.act_window,help:account.action_account_form
msgid ""
"An account is part of a ledger allowing your company\n"
"                to register all kinds of debit and credit transactions.\n"
"                Companies present their annual accounts in two main parts: the\n"
"                balance sheet and the income statement (profit and loss\n"
"                account). The annual accounts of a company are required by law\n"
"                to disclose a certain amount of information."
msgstr ""

#. module: account
#: model_terms:ir.actions.act_window,help:account.action_account_type_form
msgid ""
"An account type is used to determine how an account is used in\n"
"                each journal. The deferral method of an account type determines\n"
"                the process for the annual closing. Reports such as the Balance\n"
"                Sheet and the Profit and Loss report use the category\n"
"                (profit/loss or balance sheet)."
msgstr ""

#. module: account
#: model_terms:ir.ui.view,arch_db:account.view_move_line_form
msgid "Analytic"
msgstr ""

#. module: account
#. openerp-web
#: code:addons/account/static/src/xml/account_reconciliation.xml:195
#, python-format
msgid "Analytic Acc."
msgstr ""

#. module: account
#: model:ir.model.fields,field_description:account.field_account_invoice_report__analytic_account_id
#: model:ir.model.fields,field_description:account.field_account_move_line__analytic_account_id
#: model:ir.model.fields,field_description:account.field_account_reconcile_model__analytic_account_id
#: model_terms:ir.ui.view,arch_db:account.view_account_invoice_report_search
#: model_terms:ir.ui.view,arch_db:account.view_account_reconcile_model_form
msgid "Analytic Account"
msgstr ""

#. module: account
#: model:ir.ui.menu,name:account.account_analytic_group_menu
#: model_terms:ir.ui.view,arch_db:account.res_config_settings_view_form
msgid "Analytic Account Groups"
msgstr ""

#. module: account
#: model:ir.model.fields,field_description:account.field_res_config_settings__group_analytic_accounting
#: model:ir.ui.menu,name:account.menu_analytic_accounting
msgid "Analytic Accounting"
msgstr ""

#. module: account
#: model:ir.actions.act_window,name:account.action_open_partner_analytic_accounts
#: model:ir.ui.menu,name:account.account_analytic_def_account
#: model_terms:ir.ui.view,arch_db:account.partner_view_button_contracts_count
#: model_terms:ir.ui.view,arch_db:account.res_config_settings_view_form
msgid "Analytic Accounts"
msgstr ""

#. module: account
#: model:ir.model.fields,field_description:account.field_account_tax_template__analytic
msgid "Analytic Cost"
msgstr ""

#. module: account
#: model:ir.ui.menu,name:account.menu_action_analytic_lines_tree
msgid "Analytic Items"
msgstr ""

#. module: account
#: model:ir.model,name:account.model_account_analytic_line
msgid "Analytic Line"
msgstr ""

#. module: account
#: model_terms:ir.ui.view,arch_db:account.view_move_line_form
msgid "Analytic Lines"
msgstr ""

#. module: account
#: model:ir.model.fields,field_description:account.field_account_move_line__analytic_tag_ids
#: model:ir.model.fields,field_description:account.field_account_reconcile_model__analytic_tag_ids
#: model:ir.model.fields,field_description:account.field_res_config_settings__group_analytic_tags
#: model:ir.ui.menu,name:account.account_analytic_tag_menu
#: model_terms:ir.ui.view,arch_db:account.res_config_settings_view_form
msgid "Analytic Tags"
msgstr ""

#. module: account
#. openerp-web
#: code:addons/account/static/src/xml/account_reconciliation.xml:199
#, python-format
msgid "Analytic Tags."
msgstr ""

#. module: account
#: model:ir.model.fields,field_description:account.field_account_move_line__analytic_line_ids
msgid "Analytic lines"
msgstr ""

#. module: account
#: model_terms:ir.ui.view,arch_db:account.res_config_settings_view_form
msgid "Analytics"
msgstr ""

#. module: account
#: model:ir.model.fields,help:account.field_account_invoice_send__no_auto_thread
msgid ""
"Answers do not go in the original document discussion thread. This has an "
"impact on the generated message-id."
msgstr ""

#. module: account
#: model:ir.model.fields,field_description:account.field_account_move_line__tax_exigible
msgid "Appears in VAT report"
msgstr ""

#. module: account
#: model:ir.model.fields,field_description:account.field_account_account_tag__applicability
msgid "Applicability"
msgstr ""

#. module: account
#: selection:tax.adjustments.wizard,adjustment_type:0
msgid "Applied on credit journal item"
msgstr ""

#. module: account
#: selection:tax.adjustments.wizard,adjustment_type:0
msgid "Applied on debit journal item"
msgstr ""

#. module: account
#: model_terms:ir.ui.view,arch_db:account.account_invoice_onboarding_invoice_layout_form
#: model_terms:ir.ui.view,arch_db:account.account_invoice_onboarding_sale_tax_form
#: model_terms:ir.ui.view,arch_db:account.setup_financial_year_opening_form
msgid "Apply"
msgstr ""

#. module: account
#: model:ir.model.fields,help:account.field_account_fiscal_position__auto_apply
#: model:ir.model.fields,help:account.field_account_fiscal_position_template__auto_apply
msgid "Apply automatically this fiscal position."
msgstr ""

#. module: account
#: model:ir.model.fields,help:account.field_account_fiscal_position__country_group_id
#: model:ir.model.fields,help:account.field_account_fiscal_position_template__country_group_id
msgid "Apply only if delivery or invoicing country match the group."
msgstr ""

#. module: account
#: model:ir.model.fields,help:account.field_account_fiscal_position__country_id
#: model:ir.model.fields,help:account.field_account_fiscal_position_template__country_id
msgid "Apply only if delivery or invoicing country match."
msgstr ""

#. module: account
#: model:ir.model.fields,help:account.field_account_fiscal_position__vat_required
#: model:ir.model.fields,help:account.field_account_fiscal_position_template__vat_required
msgid "Apply only if partner has a VAT number."
msgstr ""

#. module: account
#: model_terms:ir.ui.view,arch_db:account.res_config_settings_view_form
msgid "Apply right VAT rates for digital products sold in EU"
msgstr ""

#. module: account
#: selection:res.company,fiscalyear_last_month:0
msgid "April"
msgstr ""

#. module: account
#: model_terms:ir.ui.view,arch_db:account.account_incoterms_view_search
#: model_terms:ir.ui.view,arch_db:account.view_account_journal_search
#: model_terms:ir.ui.view,arch_db:account.view_account_position_filter
msgid "Archived"
msgstr ""

#. module: account
#: selection:account.account.type,internal_group:0
msgid "Asset"
msgstr ""

#. module: account
#: model_terms:ir.ui.view,arch_db:account.view_account_search
msgid "Assets"
msgstr ""

#. module: account
#: model:ir.model.fields,field_description:account.field_res_config_settings__module_account_asset
msgid "Assets Management"
msgstr ""

#. module: account
#: model:ir.model.fields,field_description:account.field_account_chart_template__account_ids
msgid "Associated Account Templates"
msgstr ""

#. module: account
#: model:ir.model.fields,field_description:account.field_account_journal__at_least_one_inbound
msgid "At Least One Inbound"
msgstr ""

#. module: account
#: model:ir.model.fields,field_description:account.field_account_journal__at_least_one_outbound
msgid "At Least One Outbound"
msgstr ""

#. module: account
#: model_terms:ir.ui.view,arch_db:account.account_invoice_send_wizard_form
msgid "Attach a file"
msgstr ""

#. module: account
#: model:ir.model.fields,field_description:account.field_account_bank_statement__message_attachment_count
#: model:ir.model.fields,field_description:account.field_account_journal__message_attachment_count
#: model:ir.model.fields,field_description:account.field_account_move__message_attachment_count
#: model:ir.model.fields,field_description:account.field_account_payment__message_attachment_count
msgid "Attachment Count"
msgstr ""

#. module: account
#: model:ir.model.fields,field_description:account.field_account_invoice_send__attachment_ids
msgid "Attachments"
msgstr ""

#. module: account
#: selection:res.company,fiscalyear_last_month:0
msgid "August"
msgstr ""

#. module: account
#: model:ir.model.fields,field_description:account.field_account_invoice_send__author_id
msgid "Author"
msgstr ""

#. module: account
#: model:ir.model.fields,help:account.field_account_invoice_send__author_id
msgid ""
"Author of the message. If not set, email_from may hold an email address that"
" did not match any partner."
msgstr ""

#. module: account
#: model_terms:ir.ui.view,arch_db:account.view_move_form
msgid "Auto-Complete"
msgstr ""

#. module: account
#: model:ir.model.fields,help:account.field_account_move__invoice_vendor_bill_id
msgid "Auto-complete from a past bill."
msgstr ""

#. module: account
#: model:ir.model.fields,field_description:account.field_account_reconcile_model__auto_reconcile
#: model:ir.model.fields,field_description:account.field_account_reconcile_model_template__auto_reconcile
msgid "Auto-validate"
msgstr ""

#. module: account
#: model_terms:ir.ui.view,arch_db:account.res_config_settings_view_form
msgid "Automate deferred revenues entries for multi-year contracts"
msgstr ""

#. module: account
#: model_terms:ir.ui.view,arch_db:account.res_config_settings_view_form
msgid "Automated Entries"
msgstr ""

#. module: account
#: code:addons/account/models/company.py:448
#, python-format
msgid "Automatic Balancing Line"
msgstr ""

#. module: account
#: model:ir.model.fields,field_description:account.field_res_config_settings__module_currency_rate_live
msgid "Automatic Currency Rates"
msgstr ""

#. module: account
#: model_terms:ir.ui.view,arch_db:account.res_config_settings_view_form
msgid "Automatic Import"
msgstr ""

#. module: account
#: model:ir.model.fields,field_description:account.field_account_invoice_report__price_average
msgid "Average Price"
msgstr ""

#. module: account
#: code:addons/account/models/chart_template.py:397
#, python-format
msgid "BILL"
msgstr ""

#. module: account
#: selection:res.partner,trust:0
msgid "Bad Debtor"
msgstr ""

#. module: account
#: selection:account.payment.term.line,value:0
#: model:ir.model.fields,field_description:account.field_account_move_line__balance
msgid "Balance"
msgstr ""

#. module: account
#: model:ir.model.fields,help:account.field_account_bank_statement__balance_end
msgid "Balance as calculated based on Opening Balance and transaction lines"
msgstr ""

#. module: account
#: model:ir.model.fields,field_description:account.field_account_move_line__amount_currency
msgid "Balance in Currency"
msgstr ""

#. module: account
#: selection:account.journal,type:0
#: code:addons/account/models/chart_template.py:327
#: model:ir.model.fields,field_description:account.field_account_journal__bank_id
#: model:ir.model.fields,field_description:account.field_account_setup_bank_manual_config__bank_id
#: model:ir.model.fields,field_description:account.field_res_partner__bank_account_count
#: model:ir.model.fields,field_description:account.field_res_users__bank_account_count
#: model_terms:ir.ui.view,arch_db:account.view_account_move_line_filter
#, python-format
msgid "Bank"
msgstr ""

#. module: account
#: model_terms:ir.ui.view,arch_db:account.res_config_settings_view_form
msgid "Bank &amp; Cash"
msgstr ""

#. module: account
#: model:ir.model.fields,field_description:account.field_account_bank_statement_line__bank_account_id
#: model:ir.model.fields,field_description:account.field_account_invoice_report__invoice_partner_bank_id
#: model:ir.model.fields,field_description:account.field_account_journal__bank_account_id
#: model:ir.model.fields,field_description:account.field_account_move__invoice_partner_bank_id
#: model_terms:ir.ui.view,arch_db:account.onboarding_bank_account_step
#: model_terms:ir.ui.view,arch_db:account.view_account_journal_form
msgid "Bank Account"
msgstr ""

#. module: account
#: model:ir.model.fields,field_description:account.field_account_bank_statement_line__account_number
msgid "Bank Account Number"
msgstr ""

#. module: account
#: model:ir.model.fields,help:account.field_account_move__invoice_partner_bank_id
msgid ""
"Bank Account Number to which the invoice will be paid. A Company bank "
"account if this is a Customer Invoice or Vendor Credit Note, otherwise a "
"Partner bank account number."
msgstr ""

#. module: account
#: model:ir.model,name:account.model_res_partner_bank
#: model_terms:ir.ui.view,arch_db:account.view_partner_property_form
msgid "Bank Accounts"
msgstr ""

#. module: account
#: model:ir.model.fields,field_description:account.field_account_journal__bank_statements_source
msgid "Bank Feeds"
msgstr ""

#. module: account
#: model:ir.model.fields,field_description:account.field_account_setup_bank_manual_config__bank_bic
msgid "Bank Identifier Code"
msgstr ""

#. module: account
#: model:ir.model.fields,field_description:account.field_res_config_settings__module_account_yodlee
msgid "Bank Interface - Sync your bank feeds automatically"
msgstr ""

#. module: account
#: model:ir.model.fields,field_description:account.field_res_company__bank_journal_ids
msgid "Bank Journals"
msgstr ""

#. module: account
#: model_terms:ir.ui.view,arch_db:account.view_account_move_filter
msgid "Bank Operations"
msgstr ""

#. module: account
#: model:ir.model.fields,field_description:account.field_account_move__bank_partner_id
msgid "Bank Partner"
msgstr ""

#. module: account
#. openerp-web
#: code:addons/account/static/src/js/reconciliation/reconciliation_action.js:15
#, python-format
msgid "Bank Reconciliation"
msgstr ""

#. module: account
#: model_terms:ir.ui.view,arch_db:account.view_account_reconcile_model_tree
msgid "Bank Reconciliation Move Presets"
msgstr ""

#. module: account
#: model_terms:ir.ui.view,arch_db:account.view_account_reconcile_model_search
msgid "Bank Reconciliation Move preset"
msgstr ""

#. module: account
#: model:ir.model.fields,field_description:account.field_res_company__account_bank_reconciliation_start
#: model:ir.model.fields,field_description:account.field_res_config_settings__account_bank_reconciliation_start
msgid "Bank Reconciliation Threshold"
msgstr ""

#. module: account
#: model:ir.model,name:account.model_account_bank_statement
#: model_terms:ir.ui.view,arch_db:account.view_bank_statement_form
#: model_terms:ir.ui.view,arch_db:account.view_bank_statement_search
msgid "Bank Statement"
msgstr ""

#. module: account
#: code:addons/account/models/account_bank_statement.py:532
#: code:addons/account/models/account_bank_statement.py:596
#, python-format
msgid "Bank Statement %s"
msgstr ""

#. module: account
#: model:ir.model,name:account.model_account_bank_statement_cashbox
msgid "Bank Statement Cashbox"
msgstr ""

#. module: account
#: model:ir.model,name:account.model_account_bank_statement_closebalance
msgid "Bank Statement Closing Balance"
msgstr ""

#. module: account
#: model:ir.model,name:account.model_account_bank_statement_line
msgid "Bank Statement Line"
msgstr ""

#. module: account
#: model:ir.actions.act_window,name:account.action_bank_statement_line
msgid "Bank Statement Lines"
msgstr ""

#. module: account
#: model:ir.actions.act_window,name:account.action_bank_statement_tree
msgid "Bank Statements"
msgstr ""

#. module: account
#: model:ir.model.fields,help:account.field_account_bank_statement_line__bank_account_id
msgid "Bank account that was used in this transaction."
msgstr ""

#. module: account
#: model:ir.model.fields,help:account.field_account_setup_bank_manual_config__acc_type
msgid ""
"Bank account type: Normal or IBAN. Inferred from the bank account number."
msgstr ""

#. module: account
#: model:account.account.type,name:account.data_account_type_liquidity
#: model:ir.actions.act_window,name:account.action_account_moves_journal_bank_cash
#: model:ir.ui.menu,name:account.menu_action_account_moves_journal_bank_cash
msgid "Bank and Cash"
msgstr ""

#. module: account
#: model:ir.model,name:account.model_account_setup_bank_manual_config
msgid "Bank setup manual config"
msgstr ""

#. module: account
#: model:ir.model.fields,field_description:account.field_account_move_line__statement_line_id
msgid "Bank statement line reconciled with this entry"
msgstr ""

#. module: account
#: model:ir.actions.act_window,name:account.act_account_journal_2_account_bank_statement
msgid "Bank statements"
msgstr ""

#. module: account
#: code:addons/account/models/account_journal_dashboard.py:73
#, python-format
msgid "Bank: Balance"
msgstr ""

#. module: account
#: selection:account.tax.repartition.line,repartition_type:0
#: selection:account.tax.repartition.line.template,repartition_type:0
msgid "Base"
msgstr ""

#. module: account
#: model:ir.model.fields,field_description:account.field_account_move_line__tax_base_amount
#: model_terms:ir.ui.view,arch_db:account.report_journal
msgid "Base Amount"
msgstr ""

#. module: account
#: model:ir.model.fields,field_description:account.field_account_tax__cash_basis_base_account_id
#: model:ir.model.fields,field_description:account.field_account_tax_template__cash_basis_base_account_id
msgid "Base Tax Received Account"
msgstr ""

#. module: account
#: model:ir.model.fields,help:account.field_account_tax_repartition_line__repartition_type
#: model:ir.model.fields,help:account.field_account_tax_repartition_line_template__repartition_type
msgid "Base on which the factor will be applied."
msgstr ""

#. module: account
#: model:ir.model.fields,field_description:account.field_account_tax_repartition_line__repartition_type
#: model:ir.model.fields,field_description:account.field_account_tax_repartition_line_template__repartition_type
msgid "Based On"
msgstr ""

#. module: account
#: selection:account.journal,invoice_reference_type:0
#: selection:account.tax,tax_exigibility:0
#: selection:account.tax.template,tax_exigibility:0
msgid "Based on Invoice"
msgstr ""

#. module: account
#: model:ir.model.fields,help:account.field_account_tax__tax_exigibility
#: model:ir.model.fields,help:account.field_account_tax_template__tax_exigibility
msgid ""
"Based on Invoice: the tax is due as soon as the invoice is validated.\n"
"Based on Payment: the tax is due as soon as the payment of the invoice is received."
msgstr ""

#. module: account
#: selection:account.journal,invoice_reference_type:0
msgid "Based on Partner"
msgstr ""

#. module: account
#: selection:account.tax,tax_exigibility:0
#: selection:account.tax.template,tax_exigibility:0
msgid "Based on Payment"
msgstr ""

#. module: account
#: model_terms:ir.ui.view,arch_db:account.res_config_settings_view_form
msgid "Batch Payments"
msgstr ""

#. module: account
#: model:ir.model.fields,field_description:account.field_account_journal__belongs_to_company
msgid "Belong to the user's current company"
msgstr ""

#. module: account
#: model_terms:ir.ui.view,arch_db:account.account_journal_dashboard_kanban_view
msgid "Bill"
msgstr ""

#. module: account
#: model_terms:ir.ui.view,arch_db:account.view_move_form
msgid "Bill Date"
msgstr ""

#. module: account
#: model:ir.model.fields,field_description:account.field_res_config_settings__module_account_invoice_extract
msgid "Bill Digitalization"
msgstr ""

#. module: account
#: model:res.groups,name:account.group_account_invoice
msgid "Billing"
msgstr ""

#. module: account
#: model:res.groups,name:account.group_account_manager
msgid "Billing Administrator"
msgstr ""

#. module: account
#: model:ir.actions.act_window,name:account.action_move_in_invoice_type
#: model:ir.ui.menu,name:account.menu_action_move_in_invoice_type
#: model_terms:ir.ui.view,arch_db:account.account_journal_dashboard_kanban_view
msgid "Bills"
msgstr ""

#. module: account
#: model_terms:ir.ui.view,arch_db:account.account_journal_dashboard_kanban_view
msgid "Bills Analysis"
msgstr ""

#. module: account
#: model_terms:ir.ui.view,arch_db:account.account_journal_dashboard_kanban_view
msgid "Bills to Pay"
msgstr ""

#. module: account
#: model_terms:ir.ui.view,arch_db:account.account_journal_dashboard_kanban_view
msgid "Bills to Validate"
msgstr ""

#. module: account
#: code:addons/account/models/account_journal_dashboard.py:248
#, python-format
msgid "Bills to pay"
msgstr ""

#. module: account
#: selection:res.partner,invoice_warn:0
msgid "Blocking Message"
msgstr ""

#. module: account
#: model:ir.model.fields,field_description:account.field_account_account_type__include_initial_balance
msgid "Bring Accounts Balance Forward"
msgstr ""

#. module: account
#: model_terms:ir.actions.act_window,help:account.open_account_journal_dashboard_kanban
msgid "Browse available countries."
msgstr ""

#. module: account
#: model:ir.model.fields,field_description:account.field_res_config_settings__module_account_budget
msgid "Budget Management"
msgstr ""

#. module: account
#: model:ir.model.fields,field_description:account.field_account_reconcile_model_template__name
msgid "Button Label"
msgstr ""

#. module: account
#: model:ir.filters,name:account.filter_invoice_country
msgid "By Country"
msgstr ""

#. module: account
#: model:ir.filters,name:account.filter_invoice_refund
msgid "By Credit Note"
msgstr ""

#. module: account
#: model:ir.filters,name:account.filter_invoice_product
msgid "By Product"
msgstr ""

#. module: account
#: model:ir.filters,name:account.filter_invoice_product_category
msgid "By Product Category"
msgstr ""

#. module: account
#: model:ir.filters,name:account.filter_invoice_report_salespersons
msgid "By Salespersons"
msgstr ""

#. module: account
#: model:ir.model.fields,help:account.field_account_fiscal_position__active
msgid ""
"By unchecking the active field, you may hide a fiscal position without "
"deleting it."
msgstr ""

#. module: account
#: model:ir.model.fields,help:account.field_account_incoterms__active
msgid ""
"By unchecking the active field, you may hide an INCOTERM you will not use."
msgstr ""

#. module: account
#: code:addons/account/models/chart_template.py:376
#: code:addons/account/models/chart_template.py:400
#, python-format
msgid "CABA"
msgstr ""

#. module: account
#: model_terms:ir.ui.view,arch_db:account.res_config_settings_view_form
msgid "CAMT Import"
msgstr ""

#. module: account
#: model:account.incoterms,name:account.incoterm_CIP
msgid "CARRIAGE AND INSURANCE PAID TO"
msgstr ""

#. module: account
#: model:account.incoterms,name:account.incoterm_CPT
msgid "CARRIAGE PAID TO"
msgstr ""

#. module: account
#: model:account.incoterms,name:account.incoterm_CFR
msgid "COST AND FREIGHT"
msgstr ""

#. module: account
#: model:account.incoterms,name:account.incoterm_CIF
msgid "COST, INSURANCE AND FREIGHT"
msgstr ""

#. module: account
#: model_terms:ir.ui.view,arch_db:account.res_config_settings_view_form
msgid "CSV Import"
msgstr ""

#. module: account
#: code:addons/account/models/account_move.py:1611
#, python-format
msgid "CUST"
msgstr ""

#. module: account
#: model:ir.model.fields,field_description:account.field_account_chart_template__visible
msgid "Can be Visible?"
msgstr ""

#. module: account
#: model_terms:ir.ui.view,arch_db:account.account_common_report_view
#: model_terms:ir.ui.view,arch_db:account.account_invoice_import_wizard_form_view
#: model_terms:ir.ui.view,arch_db:account.account_invoice_onboarding_sale_tax_form
#: model_terms:ir.ui.view,arch_db:account.account_invoice_send_wizard_form
#: model_terms:ir.ui.view,arch_db:account.account_unreconcile_view
#: model_terms:ir.ui.view,arch_db:account.cash_box_in_form
#: model_terms:ir.ui.view,arch_db:account.cash_box_out_form
#: model_terms:ir.ui.view,arch_db:account.setup_bank_account_wizard
#: model_terms:ir.ui.view,arch_db:account.setup_financial_year_opening_form
#: model_terms:ir.ui.view,arch_db:account.tax_adjustments_wizard
#: model_terms:ir.ui.view,arch_db:account.validate_account_move_view
#: model_terms:ir.ui.view,arch_db:account.view_account_bnk_stmt_cashbox
#: model_terms:ir.ui.view,arch_db:account.view_account_bnk_stmt_check
#: model_terms:ir.ui.view,arch_db:account.view_account_move_reversal
#: model_terms:ir.ui.view,arch_db:account.view_account_payment_form_multi
#: model_terms:ir.ui.view,arch_db:account.view_account_payment_invoice_form
msgid "Cancel"
msgstr ""

#. module: account
#: selection:account.move.reversal,refund_method:0
msgid "Cancel: create credit note and reconcile (full refunding)"
msgstr ""

#. module: account
#: selection:account.invoice.report,state:0 selection:account.move,state:0
#: selection:account.payment,state:0
msgid "Cancelled"
msgstr ""

#. module: account
#: model_terms:ir.ui.view,arch_db:account.report_invoice_document
msgid "Cancelled Invoice"
msgstr ""

#. module: account
#: code:addons/account/models/account_move.py:45
#, python-format
msgid "Cannot create an invoice of type %s with a journal having %s as type."
msgstr ""

#. module: account
#: code:addons/account/models/account_move.py:1334
#, python-format
msgid "Cannot create moves for different companies."
msgstr ""

#. module: account
#: code:addons/account/models/account_move.py:1292
#, python-format
msgid "Cannot create unbalanced journal entry. Ids: %s"
msgstr ""

#. module: account
#: code:addons/account/models/account_move.py:277
#, python-format
msgid ""
"Cannot find a chart of accounts for this company, You should configure it. \n"
"Please go to Account Configuration."
msgstr ""

#. module: account
#: code:addons/account/models/account.py:236
#: code:addons/account/models/chart_template.py:133
#, python-format
msgid "Cannot generate an unused account code."
msgstr ""

#. module: account
#: code:addons/account/models/account.py:895
#, python-format
msgid ""
"Cannot generate an unused journal code. Please fill the 'Shortcode' field."
msgstr ""

#. module: account
#: selection:account.journal,type:0
#: code:addons/account/models/chart_template.py:327
#: model_terms:ir.ui.view,arch_db:account.view_account_move_line_filter
#, python-format
msgid "Cash"
msgstr ""

#. module: account
#: model:ir.model.fields,field_description:account.field_res_config_settings__tax_exigibility
msgid "Cash Basis"
msgstr ""

#. module: account
#: model:ir.model.fields,field_description:account.field_res_company__tax_cash_basis_journal_id
msgid "Cash Basis Journal"
msgstr ""

#. module: account
#: code:addons/account/models/chart_template.py:400
#, python-format
msgid "Cash Basis Taxes"
msgstr ""

#. module: account
#: model:ir.model.fields,field_description:account.field_account_tax__cash_basis_transition_account_id
#: model:ir.model.fields,field_description:account.field_account_tax_template__cash_basis_transition_account_id
msgid "Cash Basis Transition Account"
msgstr ""

#. module: account
#: model:ir.model,name:account.model_cash_box_in
msgid "Cash Box In"
msgstr ""

#. module: account
#: model:ir.model,name:account.model_cash_box_out
msgid "Cash Box Out"
msgstr ""

#. module: account
#: code:addons/account/models/account_bank_statement.py:212
#: model:ir.actions.act_window,name:account.action_view_account_bnk_stmt_cashbox
#, python-format
msgid "Cash Control"
msgstr ""

#. module: account
#: model_terms:ir.ui.view,arch_db:account.view_account_move_filter
msgid "Cash Operations"
msgstr ""

#. module: account
#: model:ir.actions.act_window,name:account.action_view_bank_statement_tree
msgid "Cash Registers"
msgstr ""

#. module: account
#: model:ir.model.fields,field_description:account.field_res_config_settings__group_cash_rounding
msgid "Cash Rounding"
msgstr ""

#. module: account
#: model:ir.model.fields,field_description:account.field_account_move__invoice_cash_rounding_id
msgid "Cash Rounding Method"
msgstr ""

#. module: account
#: model:ir.actions.act_window,name:account.rounding_list_action
#: model:ir.ui.menu,name:account.menu_action_rounding_form_view
#: model_terms:ir.ui.view,arch_db:account.res_config_settings_view_form
msgid "Cash Roundings"
msgstr ""

#. module: account
#: code:addons/account/models/account_bank_statement.py:187
#, python-format
msgid "Cash difference observed during the counting (%s)"
msgstr ""

#. module: account
#: code:addons/account/models/account_journal_dashboard.py:71
#, python-format
msgid "Cash: Balance"
msgstr ""

#. module: account
#: model:ir.model,name:account.model_account_cashbox_line
msgid "CashBox Line"
msgstr ""

#. module: account
#: model:ir.model.fields,field_description:account.field_account_cashbox_line__cashbox_id
msgid "Cashbox"
msgstr ""

#. module: account
#: model:ir.model.fields,field_description:account.field_account_bank_statement_cashbox__cashbox_lines_ids
msgid "Cashbox Lines"
msgstr ""

#. module: account
#: model:ir.model.fields,field_description:account.field_account_chart_template__property_account_expense_categ_id
msgid "Category of Expense Account"
msgstr ""

#. module: account
#: model:ir.model.fields,field_description:account.field_account_chart_template__property_account_income_categ_id
msgid "Category of Income Account"
msgstr ""

#. module: account
#: model:ir.model.fields,help:account.field_account_payment__writeoff_label
msgid "Change label of the counterpart that will hold the payment difference"
msgstr ""

#. module: account
#: code:addons/account/controllers/portal.py:108
#, python-format
msgid ""
"Changing VAT number is not allowed once invoices have been issued for your "
"account. Please contact us directly for this operation."
msgstr ""

#. module: account
#: code:addons/account/controllers/portal.py:114
#, python-format
msgid ""
"Changing your company name is not allowed once invoices have been issued for"
" your account. Please contact us directly for this operation."
msgstr ""

#. module: account
#: code:addons/account/controllers/portal.py:111
#, python-format
msgid ""
"Changing your name is not allowed once invoices have been issued for your "
"account. Please contact us directly for this operation."
msgstr ""

#. module: account
#: model:ir.model.fields,field_description:account.field_account_account_template__chart_template_id
#: model:ir.model.fields,field_description:account.field_account_fiscal_position_template__chart_template_id
#: model:ir.model.fields,field_description:account.field_account_reconcile_model_template__chart_template_id
#: model:ir.model.fields,field_description:account.field_account_tax_template__chart_template_id
#: model:ir.model.fields,field_description:account.field_res_company__chart_template_id
msgid "Chart Template"
msgstr ""

#. module: account
#: model:ir.actions.act_window,name:account.open_account_charts_modules
msgid "Chart Templates"
msgstr ""

#. module: account
#: code:addons/account/models/company.py:350
#: model:ir.actions.act_window,name:account.action_account_form
#: model:ir.ui.menu,name:account.menu_action_account_form
#: model_terms:ir.ui.view,arch_db:account.onboarding_chart_of_account_step
#, python-format
msgid "Chart of Accounts"
msgstr ""

#. module: account
#: model_terms:ir.ui.view,arch_db:account.view_account_chart_template_form
#: model_terms:ir.ui.view,arch_db:account.view_account_chart_template_tree
msgid "Chart of Accounts Template"
msgstr ""

#. module: account
#: model:ir.actions.act_window,name:account.action_account_chart_template_form
msgid "Chart of Accounts Templates"
msgstr ""

#. module: account
#: model_terms:ir.ui.view,arch_db:account.onboarding_chart_of_account_step
msgid "Chart of account set."
msgstr ""

#. module: account
#: model_terms:ir.ui.view,arch_db:account.view_account_list
msgid "Chart of accounts"
msgstr ""

#. module: account
#: model:ir.actions.act_window,name:account.action_view_account_bnk_stmt_check
msgid "Check Closing Balance"
msgstr ""

#. module: account
#: model:ir.model.fields,help:account.field_account_bank_statement__is_difference_zero
msgid "Check if difference is zero."
msgstr ""

#. module: account
#: model_terms:ir.ui.view,arch_db:account.view_move_form
msgid "Check them"
msgstr ""

#. module: account
#: model:ir.model.fields,help:account.field_account_account_tag__tax_negate
msgid ""
"Check this boox to negate the absolute value of the balance of the lines "
"associated with this tag in tax report computation."
msgstr ""

#. module: account
#: model:ir.model.fields,help:account.field_account_account__reconcile
msgid ""
"Check this box if this account allows invoices & payments matching of "
"journal items."
msgstr ""

#. module: account
#: model:ir.model.fields,help:account.field_account_journal__refund_sequence
msgid ""
"Check this box if you don't want to share the same sequence for invoices and"
" credit notes made from this journal"
msgstr ""

#. module: account
#: model:ir.model.fields,help:account.field_account_journal__update_posted
msgid ""
"Check this box if you want to allow the cancellation the entries related to "
"this journal or of the invoice related to this journal"
msgstr ""

#. module: account
#: model:ir.model.fields,help:account.field_account_tax__price_include
#: model:ir.model.fields,help:account.field_account_tax_template__price_include
msgid ""
"Check this if the price you use on the product and invoices includes this "
"tax."
msgstr ""

#. module: account
#: model:ir.model.fields,help:account.field_account_account_template__reconcile
msgid ""
"Check this option if you want the user to reconcile entries in this account."
msgstr ""

#. module: account
#: model_terms:ir.ui.view,arch_db:account.res_config_settings_view_form
msgid "Checks"
msgstr ""

#. module: account
#: model:ir.model.fields,field_description:account.field_account_tax_report_line__children_line_ids
msgid "Children Lines"
msgstr ""

#. module: account
#: model:ir.model.fields,field_description:account.field_account_tax__children_tax_ids
#: model:ir.model.fields,field_description:account.field_account_tax_template__children_tax_ids
#: model_terms:ir.ui.view,arch_db:account.view_account_tax_template_form
#: model_terms:ir.ui.view,arch_db:account.view_tax_form
msgid "Children Taxes"
msgstr ""

#. module: account
#: code:addons/account/models/chart_template.py:336
#, python-format
msgid "Choose Accounting Template"
msgstr ""

#. module: account
#: model_terms:ir.ui.view,arch_db:account.account_invoice_onboarding_sale_tax_form
#: model_terms:ir.ui.view,arch_db:account.onboarding_sale_tax_step
msgid "Choose a default sales tax for your products."
msgstr ""

#. module: account
#. openerp-web
#: code:addons/account/static/src/xml/account_reconciliation.xml:142
#, python-format
msgid "Choose counterpart or Create Write-off"
msgstr ""

#. module: account
#: model:ir.model.fields,help:account.field_account_move_reversal__refund_method
msgid ""
"Choose how you want to credit this invoice. You cannot \"modify\" nor "
"\"cancel\" if the invoice is already reconciled."
msgstr ""

#. module: account
#: model_terms:ir.actions.act_window,help:account.actions_account_fiscal_year
msgid "Click here to create a new fiscal year."
msgstr ""

#. module: account
#. openerp-web
#: code:addons/account/static/src/js/tours/account.js:19
#, python-format
msgid "Click to <b>send the invoice by email.</b>"
msgstr ""

#. module: account
#. openerp-web
#: code:addons/account/static/src/js/tours/account.js:23
#, python-format
msgid "Click to <b>send the invoice.</b>"
msgstr ""

#. module: account
#. openerp-web
#: code:addons/account/static/src/js/tours/account.js:14
#, python-format
msgid ""
"Click to <b>validate your invoice.</b> A reference will be assigned to this "
"invoice and you will not be able to modify it anymore."
msgstr ""

#. module: account
#. openerp-web
#: code:addons/account/static/src/xml/account_reconciliation.xml:17
#, python-format
msgid "Click to Rename"
msgstr ""

#. module: account
#. openerp-web
#: code:addons/account/static/src/xml/account_reconciliation.xml:357
#, python-format
msgid "Close"
msgstr ""

#. module: account
#. openerp-web
#: code:addons/account/static/src/xml/account_reconciliation.xml:71
#, python-format
msgid "Close statement"
msgstr ""

#. module: account
#: selection:res.company,account_dashboard_onboarding_state:0
#: selection:res.company,account_invoice_onboarding_state:0
msgid "Closed"
msgstr ""

#. module: account
#: model:ir.model.fields,field_description:account.field_account_bank_statement__date_done
msgid "Closed On"
msgstr ""

#. module: account
#: model:ir.model.fields,field_description:account.field_account_account__code
#: model:ir.model.fields,field_description:account.field_account_account_template__code
#: model:ir.model.fields,field_description:account.field_account_analytic_line__code
#: model:ir.model.fields,field_description:account.field_account_incoterms__code
#: model:ir.model.fields,field_description:account.field_account_payment__payment_method_code
#: model:ir.model.fields,field_description:account.field_account_payment_method__code
#: model:ir.model.fields,field_description:account.field_account_setup_bank_manual_config__new_journal_code
#: model:ir.model.fields,field_description:account.field_account_tax_report_line__code
msgid "Code"
msgstr ""

#. module: account
#: model:ir.model.fields,field_description:account.field_account_group__code_prefix
msgid "Code Prefix"
msgstr ""

#. module: account
#: model:ir.model.fields,field_description:account.field_account_cashbox_line__coin_value
msgid "Coin/Bill Value"
msgstr ""

#. module: account
#: model_terms:ir.ui.view,arch_db:account.res_config_settings_view_form
msgid "Collect customer payments in one-click using Euro SEPA Service"
msgstr ""

#. module: account
#: model_terms:ir.ui.view,arch_db:account.res_config_settings_view_form
msgid ""
"Collect information and produce statistics on the trade in goods in Europe "
"with intrastat."
msgstr ""

#. module: account
#: model:ir.model.fields,field_description:account.field_account_account_tag__color
#: model:ir.model.fields,field_description:account.field_account_journal__color
msgid "Color Index"
msgstr ""

#. module: account
#: model:ir.model.fields,field_description:account.field_account_move__commercial_partner_id
#: model:ir.model.fields,help:account.field_account_invoice_report__commercial_partner_id
msgid "Commercial Entity"
msgstr ""

#. module: account
#: model:ir.model,name:account.model_account_common_journal_report
msgid "Common Journal Report"
msgstr ""

#. module: account
#: model:ir.actions.act_window,name:account.action_account_common_menu
msgid "Common Report"
msgstr ""

#. module: account
#: model:ir.model.fields,field_description:account.field_account_journal__invoice_reference_model
msgid "Communication Standard"
msgstr ""

#. module: account
#: model:ir.model.fields,field_description:account.field_account_journal__invoice_reference_type
msgid "Communication Type"
msgstr ""

#. module: account
#: model:ir.model,name:account.model_res_company
msgid "Companies"
msgstr ""

#. module: account
#: model:ir.model.fields,field_description:account.field_res_partner__ref_company_ids
#: model:ir.model.fields,field_description:account.field_res_users__ref_company_ids
msgid "Companies that refers to partner"
msgstr ""

#. module: account
#: model:ir.model.fields,field_description:account.field_account_account__company_id
#: model:ir.model.fields,field_description:account.field_account_bank_statement__company_id
#: model:ir.model.fields,field_description:account.field_account_bank_statement_line__company_id
#: model:ir.model.fields,field_description:account.field_account_common_journal_report__company_id
#: model:ir.model.fields,field_description:account.field_account_common_report__company_id
#: model:ir.model.fields,field_description:account.field_account_financial_year_op__company_id
#: model:ir.model.fields,field_description:account.field_account_fiscal_position__company_id
#: model:ir.model.fields,field_description:account.field_account_fiscal_year__company_id
#: model:ir.model.fields,field_description:account.field_account_invoice_report__company_id
#: model:ir.model.fields,field_description:account.field_account_journal__company_id
#: model:ir.model.fields,field_description:account.field_account_journal_group__company_id
#: model:ir.model.fields,field_description:account.field_account_move__company_id
#: model:ir.model.fields,field_description:account.field_account_move_line__company_id
#: model:ir.model.fields,field_description:account.field_account_partial_reconcile__company_id
#: model:ir.model.fields,field_description:account.field_account_payment__company_id
#: model:ir.model.fields,field_description:account.field_account_payment_term__company_id
#: model:ir.model.fields,field_description:account.field_account_print_journal__company_id
#: model:ir.model.fields,field_description:account.field_account_reconcile_model__company_id
#: model:ir.model.fields,field_description:account.field_account_setup_bank_manual_config__company_id
#: model:ir.model.fields,field_description:account.field_account_tax__company_id
#: model:ir.model.fields,field_description:account.field_account_tax_repartition_line__company_id
#: model_terms:ir.ui.view,arch_db:account.view_account_invoice_report_search
#: model_terms:ir.ui.view,arch_db:account.view_account_payment_search
#: model_terms:ir.ui.view,arch_db:account.view_account_tax_search
msgid "Company"
msgstr ""

#. module: account
#: model:ir.model.fields,field_description:account.field_account_move__company_currency_id
#: model:ir.model.fields,field_description:account.field_account_move_line__company_currency_id
#: model:ir.model.fields,field_description:account.field_account_partial_reconcile__company_currency_id
#: model:ir.model.fields,field_description:account.field_tax_adjustments_wizard__company_currency_id
msgid "Company Currency"
msgstr ""

#. module: account
#: model:ir.model.fields,field_description:account.field_res_config_settings__has_chart_of_accounts
msgid "Company has a chart of accounts"
msgstr ""

#. module: account
#: model:ir.model.fields,help:account.field_account_bank_statement__company_id
#: model:ir.model.fields,help:account.field_account_bank_statement_line__company_id
#: model:ir.model.fields,help:account.field_account_journal__company_id
#: model:ir.model.fields,help:account.field_account_move__company_id
#: model:ir.model.fields,help:account.field_account_move_line__company_id
#: model:ir.model.fields,help:account.field_account_partial_reconcile__company_id
#: model:ir.model.fields,help:account.field_account_payment__company_id
msgid "Company related to this journal"
msgstr ""

#. module: account
#: model:ir.model.fields,field_description:account.field_account_chart_template__complete_tax_set
msgid "Complete Set of Taxes"
msgstr ""

#. module: account
#: model:ir.model.fields,help:account.field_account_tax_report_line__name
msgid "Complete name for this report line, to be used in report."
msgstr ""

#. module: account
#: model:ir.model.fields,field_description:account.field_account_invoice_send__composer_id
msgid "Composer"
msgstr ""

#. module: account
#: model:ir.model.fields,field_description:account.field_account_invoice_send__composition_mode
msgid "Composition mode"
msgstr ""

#. module: account
#: model_terms:ir.ui.view,arch_db:account.res_config_settings_view_form
msgid "Compute tax rates based on U.S. ZIP codes"
msgstr ""

#. module: account
#: model:ir.model.fields,field_description:account.field_account_bank_statement__balance_end
msgid "Computed Balance"
msgstr ""

#. module: account
#: model:ir.model.fields,help:account.field_account_move_line__tax_audit
msgid ""
"Computed field, listing the tax grids impacted by this line, and the amount "
"it applies to each of them."
msgstr ""

#. module: account
#: model_terms:ir.ui.view,arch_db:account.view_account_reconcile_model_form
msgid "Conditions on Bank Statement Line"
msgstr ""

#. module: account
#: model:ir.model,name:account.model_res_config_settings
msgid "Config Settings"
msgstr ""

#. module: account
#: model:ir.ui.menu,name:account.menu_finance_configuration
msgid "Configuration"
msgstr ""

#. module: account
#: model_terms:ir.ui.view,arch_db:account.account_journal_dashboard_kanban_view
#: model_terms:ir.ui.view,arch_db:account.onboarding_fiscal_year_step
msgid "Configure"
msgstr ""

#. module: account
#: model:ir.actions.act_window,name:account.action_configure_tax_report
msgid "Configure Tax Report"
msgstr ""

#. module: account
#: model:ir.actions.act_window,name:account.action_open_account_onboarding_invoice_layout
msgid "Configure your document layout"
msgstr ""

#. module: account
#: model_terms:ir.ui.view,arch_db:account.view_account_bnk_stmt_cashbox
#: model_terms:ir.ui.view,arch_db:account.view_account_bnk_stmt_check
#: model_terms:ir.ui.view,arch_db:account.view_account_payment_form
msgid "Confirm"
msgstr ""

#. module: account
#: model_terms:ir.ui.view,arch_db:account.view_bank_statement_search
msgid "Confirmed"
msgstr ""

#. module: account
#: model_terms:ir.ui.view,arch_db:account.view_account_bnk_stmt_check
msgid ""
"Confirming this will create automatically a journal entry with the "
"difference in the profit/loss account set on the cash journal."
msgstr ""

#. module: account
#. openerp-web
#: code:addons/account/static/src/xml/account_reconciliation.xml:59
#, python-format
msgid "Congrats, you're all done!"
msgstr ""

#. module: account
#: model_terms:ir.ui.view,arch_db:account.account_invoice_onboarding_panel
msgid "Congratulations! You are all set."
msgstr ""

#. module: account
#: model:ir.model,name:account.model_res_partner
#: model_terms:ir.ui.view,arch_db:account.portal_invoice_page
msgid "Contact"
msgstr ""

#. module: account
#: selection:account.reconcile.model,match_label:0
#: selection:account.reconcile.model.template,match_label:0
msgid "Contains"
msgstr ""

#. module: account
#: model:ir.model.fields,field_description:account.field_account_invoice_send__body
msgid "Contents"
msgstr ""

#. module: account
#: model:ir.model.fields,field_description:account.field_res_partner__contracts_count
#: model:ir.model.fields,field_description:account.field_res_users__contracts_count
msgid "Contracts Count"
msgstr ""

#. module: account
#: model_terms:ir.ui.view,arch_db:account.view_account_journal_form
msgid "Control-Access"
msgstr ""

#. module: account
#: model:account.account.type,name:account.data_account_type_direct_costs
msgid "Cost of Revenue"
msgstr ""

#. module: account
#: code:addons/account/models/chart_template.py:182
#, python-format
msgid ""
"Could not install new chart of account as there are already accounting "
"entries existing."
msgstr ""

#. module: account
#: model:ir.model.fields,field_description:account.field_account_bank_statement_line__account_id
msgid "Counterpart Account"
msgstr ""

#. module: account
#: model_terms:ir.ui.view,arch_db:account.view_account_reconcile_model_form
msgid "Counterpart Values"
msgstr ""

#. module: account
#: model:ir.model.fields,field_description:account.field_account_account_tag__country_id
#: model:ir.model.fields,field_description:account.field_account_fiscal_position__country_id
#: model:ir.model.fields,field_description:account.field_account_fiscal_position_template__country_id
#: model:ir.model.fields,field_description:account.field_account_tax__country_id
#: model:ir.model.fields,field_description:account.field_account_tax_repartition_line__country_id
#: model:ir.model.fields,field_description:account.field_account_tax_report_line__country_id
#: model_terms:ir.ui.view,arch_db:account.account_tax_report_line_search
msgid "Country"
msgstr ""

#. module: account
#: model:ir.model.fields,field_description:account.field_account_fiscal_position__country_group_id
#: model:ir.model.fields,field_description:account.field_account_fiscal_position_template__country_group_id
msgid "Country Group"
msgstr ""

#. module: account
#: model:ir.model.fields,help:account.field_account_tax_report_line__country_id
msgid "Country for which this line is available."
msgstr ""

#. module: account
#: model:ir.model.fields,help:account.field_account_account_tag__country_id
msgid "Country for which this tag is available, when applied on taxes."
msgstr ""

#. module: account
#: model_terms:ir.ui.view,arch_db:account.account_journal_dashboard_kanban_view
#: model_terms:ir.ui.view,arch_db:account.setup_bank_account_wizard
msgid "Create"
msgstr ""

#. module: account
#: model_terms:ir.ui.view,arch_db:account.view_account_payment_form_multi
msgid "Create Payment"
msgstr ""

#. module: account
#: code:addons/account/models/company.py:305
#, python-format
msgid "Create a Bank Account"
msgstr ""

#. module: account
#: model_terms:ir.actions.act_window,help:account.action_move_out_refund_type
msgid "Create a credit note"
msgstr ""

#. module: account
#: model_terms:ir.actions.act_window,help:account.action_move_out_invoice_type
msgid "Create a customer invoice"
msgstr ""

#. module: account
#: selection:account.move.reversal,refund_method:0
msgid "Create a draft credit note (partial refunding)"
msgstr ""

#. module: account
#: model_terms:ir.actions.act_window,help:account.action_move_journal_line
msgid "Create a journal entry"
msgstr ""

#. module: account
#: model_terms:ir.actions.act_window,help:account.action_account_group_tree
msgid "Create a new account group"
msgstr ""

#. module: account
#: model_terms:ir.actions.act_window,help:account.action_view_bank_statement_tree
msgid "Create a new cash log"
msgstr ""

#. module: account
#: model_terms:ir.actions.act_window,help:account.action_account_fiscal_position_form
#: model_terms:ir.actions.act_window,help:account.action_account_fiscal_position_template_form
msgid "Create a new fiscal position"
msgstr ""

#. module: account
#: model_terms:ir.actions.act_window,help:account.action_incoterms_tree
msgid "Create a new incoterm"
msgstr ""

#. module: account
#: model_terms:ir.actions.act_window,help:account.product_product_action_purchasable
msgid "Create a new purchasable product"
msgstr ""

#. module: account
#: model_terms:ir.actions.act_window,help:account.action_account_reconcile_model
msgid "Create a new reconciliation model"
msgstr ""

#. module: account
#: model_terms:ir.actions.act_window,help:account.action_move_out_receipt_type
msgid "Create a new sales receipt"
msgstr ""

#. module: account
#: model_terms:ir.actions.act_window,help:account.product_product_action_sellable
msgid "Create a new sellable product"
msgstr ""

#. module: account
#: model_terms:ir.actions.act_window,help:account.action_tax_form
msgid "Create a new tax"
msgstr ""

#. module: account
#: model_terms:ir.actions.act_window,help:account.action_move_in_invoice_type
msgid "Create a vendor bill"
msgstr ""

#. module: account
#: model_terms:ir.actions.act_window,help:account.action_move_in_refund_type
msgid "Create a vendor credit note"
msgstr ""

#. module: account
#: model_terms:ir.ui.view,arch_db:account.tax_adjustments_wizard
msgid "Create and post move"
msgstr ""

#. module: account
#: code:addons/account/models/account_journal_dashboard.py:401
#, python-format
msgid "Create cash statement"
msgstr ""

#. module: account
#: selection:account.move.reversal,refund_method:0
msgid "Create credit note, reconcile and create a new draft invoice (cancel)"
msgstr ""

#. module: account
#: code:addons/account/models/account_journal_dashboard.py:387
#, python-format
msgid "Create invoice/bill"
msgstr ""

#. module: account
#: model_terms:ir.actions.act_window,help:account.action_move_out_invoice_type
msgid ""
"Create invoices, register payments and keep track of the discussions with "
"your customers."
msgstr ""

#. module: account
#: model_terms:ir.actions.act_window,help:account.action_move_in_invoice_type
msgid ""
"Create invoices, register payments and keep track of the discussions with "
"your vendors."
msgstr ""

#. module: account
#. openerp-web
#: code:addons/account/static/src/xml/account_reconciliation.xml:180
#, python-format
msgid "Create model"
msgstr ""

#. module: account
#: model_terms:ir.actions.act_window,help:account.rounding_list_action
msgid "Create the first cash rounding"
msgstr ""

#. module: account
#: model:ir.model.fields,field_description:account.field_account_account__create_uid
#: model:ir.model.fields,field_description:account.field_account_account_tag__create_uid
#: model:ir.model.fields,field_description:account.field_account_account_template__create_uid
#: model:ir.model.fields,field_description:account.field_account_account_type__create_uid
#: model:ir.model.fields,field_description:account.field_account_bank_statement__create_uid
#: model:ir.model.fields,field_description:account.field_account_bank_statement_cashbox__create_uid
#: model:ir.model.fields,field_description:account.field_account_bank_statement_closebalance__create_uid
#: model:ir.model.fields,field_description:account.field_account_bank_statement_line__create_uid
#: model:ir.model.fields,field_description:account.field_account_cash_rounding__create_uid
#: model:ir.model.fields,field_description:account.field_account_cashbox_line__create_uid
#: model:ir.model.fields,field_description:account.field_account_chart_template__create_uid
#: model:ir.model.fields,field_description:account.field_account_common_journal_report__create_uid
#: model:ir.model.fields,field_description:account.field_account_common_report__create_uid
#: model:ir.model.fields,field_description:account.field_account_financial_year_op__create_uid
#: model:ir.model.fields,field_description:account.field_account_fiscal_position__create_uid
#: model:ir.model.fields,field_description:account.field_account_fiscal_position_account__create_uid
#: model:ir.model.fields,field_description:account.field_account_fiscal_position_account_template__create_uid
#: model:ir.model.fields,field_description:account.field_account_fiscal_position_tax__create_uid
#: model:ir.model.fields,field_description:account.field_account_fiscal_position_tax_template__create_uid
#: model:ir.model.fields,field_description:account.field_account_fiscal_position_template__create_uid
#: model:ir.model.fields,field_description:account.field_account_fiscal_year__create_uid
#: model:ir.model.fields,field_description:account.field_account_full_reconcile__create_uid
#: model:ir.model.fields,field_description:account.field_account_group__create_uid
#: model:ir.model.fields,field_description:account.field_account_incoterms__create_uid
#: model:ir.model.fields,field_description:account.field_account_invoice_import_wizard__create_uid
#: model:ir.model.fields,field_description:account.field_account_invoice_send__create_uid
#: model:ir.model.fields,field_description:account.field_account_journal__create_uid
#: model:ir.model.fields,field_description:account.field_account_journal_group__create_uid
#: model:ir.model.fields,field_description:account.field_account_move__create_uid
#: model:ir.model.fields,field_description:account.field_account_move_line__create_uid
#: model:ir.model.fields,field_description:account.field_account_move_reversal__create_uid
#: model:ir.model.fields,field_description:account.field_account_partial_reconcile__create_uid
#: model:ir.model.fields,field_description:account.field_account_payment__create_uid
#: model:ir.model.fields,field_description:account.field_account_payment_method__create_uid
#: model:ir.model.fields,field_description:account.field_account_payment_register__create_uid
#: model:ir.model.fields,field_description:account.field_account_payment_term__create_uid
#: model:ir.model.fields,field_description:account.field_account_payment_term_line__create_uid
#: model:ir.model.fields,field_description:account.field_account_print_journal__create_uid
#: model:ir.model.fields,field_description:account.field_account_reconcile_model__create_uid
#: model:ir.model.fields,field_description:account.field_account_reconcile_model_template__create_uid
#: model:ir.model.fields,field_description:account.field_account_setup_bank_manual_config__create_uid
#: model:ir.model.fields,field_description:account.field_account_tax__create_uid
#: model:ir.model.fields,field_description:account.field_account_tax_group__create_uid
#: model:ir.model.fields,field_description:account.field_account_tax_repartition_line__create_uid
#: model:ir.model.fields,field_description:account.field_account_tax_repartition_line_template__create_uid
#: model:ir.model.fields,field_description:account.field_account_tax_report_line__create_uid
#: model:ir.model.fields,field_description:account.field_account_tax_template__create_uid
#: model:ir.model.fields,field_description:account.field_account_unreconcile__create_uid
#: model:ir.model.fields,field_description:account.field_cash_box_in__create_uid
#: model:ir.model.fields,field_description:account.field_cash_box_out__create_uid
#: model:ir.model.fields,field_description:account.field_tax_adjustments_wizard__create_uid
#: model:ir.model.fields,field_description:account.field_validate_account_move__create_uid
msgid "Created by"
msgstr ""

#. module: account
#: code:addons/account/models/account_move.py:1024
#, python-format
msgid "Created by: %s"
msgstr ""

#. module: account
#: model:ir.model.fields,field_description:account.field_account_account__create_date
#: model:ir.model.fields,field_description:account.field_account_account_tag__create_date
#: model:ir.model.fields,field_description:account.field_account_account_template__create_date
#: model:ir.model.fields,field_description:account.field_account_account_type__create_date
#: model:ir.model.fields,field_description:account.field_account_bank_statement__create_date
#: model:ir.model.fields,field_description:account.field_account_bank_statement_cashbox__create_date
#: model:ir.model.fields,field_description:account.field_account_bank_statement_closebalance__create_date
#: model:ir.model.fields,field_description:account.field_account_bank_statement_line__create_date
#: model:ir.model.fields,field_description:account.field_account_cash_rounding__create_date
#: model:ir.model.fields,field_description:account.field_account_cashbox_line__create_date
#: model:ir.model.fields,field_description:account.field_account_chart_template__create_date
#: model:ir.model.fields,field_description:account.field_account_common_journal_report__create_date
#: model:ir.model.fields,field_description:account.field_account_common_report__create_date
#: model:ir.model.fields,field_description:account.field_account_financial_year_op__create_date
#: model:ir.model.fields,field_description:account.field_account_fiscal_position__create_date
#: model:ir.model.fields,field_description:account.field_account_fiscal_position_account__create_date
#: model:ir.model.fields,field_description:account.field_account_fiscal_position_account_template__create_date
#: model:ir.model.fields,field_description:account.field_account_fiscal_position_tax__create_date
#: model:ir.model.fields,field_description:account.field_account_fiscal_position_tax_template__create_date
#: model:ir.model.fields,field_description:account.field_account_fiscal_position_template__create_date
#: model:ir.model.fields,field_description:account.field_account_fiscal_year__create_date
#: model:ir.model.fields,field_description:account.field_account_full_reconcile__create_date
#: model:ir.model.fields,field_description:account.field_account_group__create_date
#: model:ir.model.fields,field_description:account.field_account_incoterms__create_date
#: model:ir.model.fields,field_description:account.field_account_invoice_import_wizard__create_date
#: model:ir.model.fields,field_description:account.field_account_invoice_send__create_date
#: model:ir.model.fields,field_description:account.field_account_journal__create_date
#: model:ir.model.fields,field_description:account.field_account_journal_group__create_date
#: model:ir.model.fields,field_description:account.field_account_move__create_date
#: model:ir.model.fields,field_description:account.field_account_move_line__create_date
#: model:ir.model.fields,field_description:account.field_account_move_reversal__create_date
#: model:ir.model.fields,field_description:account.field_account_partial_reconcile__create_date
#: model:ir.model.fields,field_description:account.field_account_payment__create_date
#: model:ir.model.fields,field_description:account.field_account_payment_method__create_date
#: model:ir.model.fields,field_description:account.field_account_payment_register__create_date
#: model:ir.model.fields,field_description:account.field_account_payment_term__create_date
#: model:ir.model.fields,field_description:account.field_account_payment_term_line__create_date
#: model:ir.model.fields,field_description:account.field_account_print_journal__create_date
#: model:ir.model.fields,field_description:account.field_account_reconcile_model__create_date
#: model:ir.model.fields,field_description:account.field_account_reconcile_model_template__create_date
#: model:ir.model.fields,field_description:account.field_account_setup_bank_manual_config__create_date
#: model:ir.model.fields,field_description:account.field_account_tax__create_date
#: model:ir.model.fields,field_description:account.field_account_tax_group__create_date
#: model:ir.model.fields,field_description:account.field_account_tax_repartition_line__create_date
#: model:ir.model.fields,field_description:account.field_account_tax_repartition_line_template__create_date
#: model:ir.model.fields,field_description:account.field_account_tax_report_line__create_date
#: model:ir.model.fields,field_description:account.field_account_tax_template__create_date
#: model:ir.model.fields,field_description:account.field_account_unreconcile__create_date
#: model:ir.model.fields,field_description:account.field_cash_box_in__create_date
#: model:ir.model.fields,field_description:account.field_cash_box_out__create_date
#: model:ir.model.fields,field_description:account.field_tax_adjustments_wizard__create_date
#: model:ir.model.fields,field_description:account.field_validate_account_move__create_date
msgid "Created on"
msgstr ""

#. module: account
#: model:ir.model.fields,field_description:account.field_account_move_line__credit
#: model_terms:ir.ui.view,arch_db:account.report_journal
msgid "Credit"
msgstr ""

#. module: account
#: model:account.account.type,name:account.data_account_type_credit_card
msgid "Credit Card"
msgstr ""

#. module: account
#: model:ir.model.fields,field_description:account.field_account_move_reversal__refund_method
msgid "Credit Method"
msgstr ""

#. module: account
#: model:ir.model.fields,field_description:account.field_account_partial_reconcile__credit_move_id
msgid "Credit Move"
msgstr ""

#. module: account
#: code:addons/account/models/account_move.py:1650
#: code:addons/account/models/account_move.py:1926
#: model_terms:ir.ui.view,arch_db:account.account_journal_dashboard_kanban_view
#: model_terms:ir.ui.view,arch_db:account.report_invoice_document
#, python-format
msgid "Credit Note"
msgstr ""

#. module: account
#: model_terms:ir.ui.view,arch_db:account.account_journal_dashboard_kanban_view
msgid "Credit Note Bill"
msgstr ""

#. module: account
#: model:ir.model.fields,field_description:account.field_account_journal__refund_sequence_id
msgid "Credit Note Entry Sequence"
msgstr ""

#. module: account
#: model:ir.actions.act_window,name:account.action_move_out_refund_type
#: model:ir.ui.menu,name:account.menu_action_move_out_refund_type
#: model_terms:ir.ui.view,arch_db:account.account_journal_dashboard_kanban_view
#: model_terms:ir.ui.view,arch_db:account.view_account_invoice_report_search
msgid "Credit Notes"
msgstr ""

#. module: account
#: model:ir.model.fields,field_description:account.field_account_journal__refund_sequence_number_next
msgid "Credit Notes: Next Number"
msgstr ""

#. module: account
#: model:ir.model.fields,field_description:account.field_tax_adjustments_wizard__credit_account_id
msgid "Credit account"
msgstr ""

#. module: account
#: model:ir.model.fields,help:account.field_account_move_line__matched_credit_ids
msgid "Credit journal items that are matched with this journal item."
msgstr ""

#. module: account
#: model:ir.ui.menu,name:account.menu_action_currency_form
#: model_terms:ir.ui.view,arch_db:account.res_config_settings_view_form
msgid "Currencies"
msgstr ""

#. module: account
#: model:ir.model.fields,field_description:account.field_account_bank_statement__currency_id
#: model:ir.model.fields,field_description:account.field_account_bank_statement_line__currency_id
#: model:ir.model.fields,field_description:account.field_account_chart_template__currency_id
#: model:ir.model.fields,field_description:account.field_account_invoice_report__currency_id
#: model:ir.model.fields,field_description:account.field_account_journal__currency_id
#: model:ir.model.fields,field_description:account.field_account_move__currency_id
#: model:ir.model.fields,field_description:account.field_account_move_line__currency_id
#: model:ir.model.fields,field_description:account.field_account_move_reversal__currency_id
#: model:ir.model.fields,field_description:account.field_account_partial_reconcile__currency_id
#: model:ir.model.fields,field_description:account.field_account_payment__currency_id
#: model:ir.model.fields,field_description:account.field_account_setup_bank_manual_config__currency_id
#: model:ir.model.fields,field_description:account.field_res_config_settings__currency_id
#: model:ir.model.fields,field_description:account.field_res_partner__currency_id
#: model:ir.model.fields,field_description:account.field_res_users__currency_id
#: model_terms:ir.ui.view,arch_db:account.report_journal
#: model_terms:ir.ui.view,arch_db:account.view_account_payment_search
#: model_terms:ir.ui.view,arch_db:account.view_move_line_form
msgid "Currency"
msgstr ""

#. module: account
#: code:addons/account/models/account_move.py:3637
#: code:addons/account/models/account_move.py:3649
#, python-format
msgid "Currency exchange rate difference"
msgstr ""

#. module: account
#: model:account.account.type,name:account.data_account_type_current_assets
msgid "Current Assets"
msgstr ""

#. module: account
#: model:account.account.type,name:account.data_account_type_current_liabilities
msgid "Current Liabilities"
msgstr ""

#. module: account
#: model:account.account.type,name:account.data_unaffected_earnings
msgid "Current Year Earnings"
msgstr ""

#. module: account
#: selection:account.payment,partner_type:0
#: model_terms:ir.ui.view,arch_db:account.view_account_payment_tree
#: model_terms:ir.ui.view,arch_db:account.view_move_form
msgid "Customer"
msgstr ""

#. module: account
#: selection:account.invoice.report,type:0 selection:account.move,type:0
#: code:addons/account/models/account_payment.py:535
#, python-format
msgid "Customer Credit Note"
msgstr ""

#. module: account
#: selection:account.invoice.report,type:0 selection:account.move,type:0
msgid "Customer Invoice"
msgstr ""

#. module: account
#: code:addons/account/models/chart_template.py:396
#: model_terms:ir.ui.view,arch_db:account.res_config_settings_view_form
#, python-format
msgid "Customer Invoices"
msgstr ""

#. module: account
#: code:addons/account/models/account_payment.py:533
#: model_terms:ir.ui.view,arch_db:account.account_journal_dashboard_kanban_view
#, python-format
msgid "Customer Payment"
msgstr ""

#. module: account
#: model:ir.model.fields,field_description:account.field_res_partner__property_payment_term_id
#: model:ir.model.fields,field_description:account.field_res_users__property_payment_term_id
msgid "Customer Payment Terms"
msgstr ""

#. module: account
#: model_terms:ir.ui.view,arch_db:account.account_journal_dashboard_kanban_view
#: model_terms:ir.ui.view,arch_db:account.res_config_settings_view_form
#: model_terms:ir.ui.view,arch_db:account.view_account_payment_search
msgid "Customer Payments"
msgstr ""

#. module: account
#: model:ir.model.fields,help:account.field_account_move__access_url
msgid "Customer Portal URL"
msgstr ""

#. module: account
#: model:ir.model.fields,field_description:account.field_product_product__taxes_id
#: model:ir.model.fields,field_description:account.field_product_template__taxes_id
msgid "Customer Taxes"
msgstr ""

#. module: account
#: model:ir.model.fields,field_description:account.field_account_move__partner_id
msgid "Customer/Vendor"
msgstr ""

#. module: account
#: model:ir.ui.menu,name:account.menu_account_customer
#: model:ir.ui.menu,name:account.menu_finance_receivables
#: model_terms:ir.ui.view,arch_db:account.view_account_invoice_report_search
msgid "Customers"
msgstr ""

#. module: account
#: model_terms:ir.ui.view,arch_db:account.onboarding_invoice_layout_step
msgid "Customize"
msgstr ""

#. module: account
#: model_terms:ir.ui.view,arch_db:account.onboarding_invoice_layout_step
msgid "Customize the look of your invoices."
msgstr ""

#. module: account
#: model:account.incoterms,name:account.incoterm_DAF
msgid "DELIVERED AT FRONTIER"
msgstr ""

#. module: account
#: model:account.incoterms,name:account.incoterm_DAP
msgid "DELIVERED AT PLACE"
msgstr ""

#. module: account
#: model:account.incoterms,name:account.incoterm_DAT
msgid "DELIVERED AT TERMINAL"
msgstr ""

#. module: account
#: model:account.incoterms,name:account.incoterm_DDP
msgid "DELIVERED DUTY PAID"
msgstr ""

#. module: account
#: model:account.incoterms,name:account.incoterm_DDU
msgid "DELIVERED DUTY UNPAID"
msgstr ""

#. module: account
#: model:account.incoterms,name:account.incoterm_DEQ
msgid "DELIVERED EX QUAY"
msgstr ""

#. module: account
#: model:account.incoterms,name:account.incoterm_DES
msgid "DELIVERED EX SHIP"
msgstr ""

#. module: account
#: selection:account.cash.rounding,rounding_method:0
msgid "DOWN"
msgstr ""

#. module: account
#. openerp-web
#: selection:account.print.journal,sort_selection:0
#: code:addons/account/static/src/xml/account_reconciliation.xml:303
#: code:addons/account/static/src/xml/account_reconciliation.xml:318
#: model:ir.model.fields,field_description:account.field_account_bank_statement__date
#: model:ir.model.fields,field_description:account.field_account_bank_statement_line__date
#: model:ir.model.fields,field_description:account.field_account_move__date
#: model:ir.model.fields,field_description:account.field_account_move_line__date
#: model:ir.model.fields,field_description:account.field_tax_adjustments_wizard__date
#: model_terms:ir.ui.view,arch_db:account.report_journal
#: model_terms:ir.ui.view,arch_db:account.view_account_invoice_report_search
#: model_terms:ir.ui.view,arch_db:account.view_account_move_filter
#: model_terms:ir.ui.view,arch_db:account.view_account_move_line_filter
#: model_terms:ir.ui.view,arch_db:account.view_bank_statement_search
#, python-format
msgid "Date"
msgstr ""

#. module: account
#: model:ir.model.fields,help:account.field_res_company__account_opening_date
msgid ""
"Date at which the opening entry of this company's accounting has been "
"posted."
msgstr ""

#. module: account
#: model:ir.model.fields,help:account.field_account_financial_year_op__opening_date
msgid ""
"Date from which the accounting is managed in Odoo. It is the date of the "
"opening entry."
msgstr ""

#. module: account
#. openerp-web
#: code:addons/account/static/src/xml/account_payment.xml:56
#, python-format
msgid "Date:"
msgstr ""

#. module: account
#: model_terms:ir.ui.view,arch_db:account.view_move_line_form
msgid "Dates"
msgstr ""

#. module: account
#: model:ir.model.fields,field_description:account.field_account_payment_term_line__day_of_the_month
#: model_terms:ir.ui.view,arch_db:account.view_payment_term_line_tree
msgid "Day of the month"
msgstr ""

#. module: account
#: model:ir.model.fields,help:account.field_account_payment_term_line__day_of_the_month
msgid ""
"Day of the month on which the invoice must come to its term. If zero or "
"negative, this value will be ignored, and no specific day will be set. If "
"greater than the last day of a month, this number will instead select the "
"last day of this month."
msgstr ""

#. module: account
#: code:addons/account/models/company.py:65
#, python-format
msgid ""
"Dear Sir/Madam,\n"
"\n"
"Our records indicate that some payments on your account are still due. Please find details below.\n"
"If the amount has already been paid, please disregard this notice. Otherwise, please forward us the total amount stated below.\n"
"If you have any queries regarding your account, Please contact us.\n"
"\n"
"Thank you in advance for your cooperation.\n"
"Best Regards,"
msgstr ""

#. module: account
#: model:ir.model.fields,field_description:account.field_account_move_line__debit
#: model_terms:ir.ui.view,arch_db:account.report_journal
msgid "Debit"
msgstr ""

#. module: account
#: model:ir.model.fields,field_description:account.field_account_partial_reconcile__debit_move_id
msgid "Debit Move"
msgstr ""

#. module: account
#: model:ir.model.fields,field_description:account.field_tax_adjustments_wizard__debit_account_id
msgid "Debit account"
msgstr ""

#. module: account
#: model:ir.model.fields,help:account.field_account_move_line__matched_debit_ids
msgid "Debit journal items that are matched with this journal item."
msgstr ""

#. module: account
#: selection:res.company,fiscalyear_last_month:0
msgid "December"
msgstr ""

#. module: account
#: model:ir.model.fields,field_description:account.field_account_journal__refund_sequence
msgid "Dedicated Credit Note Sequence"
msgstr ""

#. module: account
#: model:ir.model.fields,field_description:account.field_account_journal__default_credit_account_id
msgid "Default Credit Account"
msgstr ""

#. module: account
#: model:ir.model.fields,field_description:account.field_account_journal__default_debit_account_id
msgid "Default Debit Account"
msgstr ""

#. module: account
#: model_terms:ir.ui.view,arch_db:account.res_config_settings_view_form
msgid "Default Incoterm of your company"
msgstr ""

#. module: account
#: model:ir.model.fields,field_description:account.field_res_company__account_purchase_tax_id
#: model:ir.model.fields,field_description:account.field_res_config_settings__purchase_tax_id
msgid "Default Purchase Tax"
msgstr ""

#. module: account
#: model:ir.model.fields,field_description:account.field_res_company__account_sale_tax_id
#: model:ir.model.fields,field_description:account.field_res_config_settings__sale_tax_id
msgid "Default Sale Tax"
msgstr ""

#. module: account
#: model:ir.model.fields,field_description:account.field_account_account__tax_ids
#: model:ir.model.fields,field_description:account.field_account_account_template__tax_ids
#: model_terms:ir.ui.view,arch_db:account.view_account_chart_template_form
#: model_terms:ir.ui.view,arch_db:account.view_account_template_form
msgid "Default Taxes"
msgstr ""

#. module: account
#: model:ir.model.fields,field_description:account.field_res_config_settings__use_invoice_terms
msgid "Default Terms & Conditions"
msgstr ""

#. module: account
#: model:ir.model.fields,field_description:account.field_res_company__invoice_terms
msgid "Default Terms and Conditions"
msgstr ""

#. module: account
#: model:ir.model.fields,field_description:account.field_res_company__incoterm_id
#: model:ir.model.fields,field_description:account.field_res_config_settings__incoterm_id
msgid "Default incoterm"
msgstr ""

#. module: account
#: model_terms:ir.ui.view,arch_db:account.res_config_settings_view_form
msgid "Default taxes applied to local transactions"
msgstr ""

#. module: account
#: model:ir.model.fields,help:account.field_product_product__supplier_taxes_id
#: model:ir.model.fields,help:account.field_product_template__supplier_taxes_id
msgid "Default taxes used when buying the product."
msgstr ""

#. module: account
#: model:ir.model.fields,help:account.field_product_product__taxes_id
#: model:ir.model.fields,help:account.field_product_template__taxes_id
msgid "Default taxes used when selling the product."
msgstr ""

#. module: account
#: model_terms:ir.ui.view,arch_db:account.res_config_settings_view_form
msgid "Deferred Revenues Management"
msgstr ""

#. module: account
#: model_terms:ir.actions.act_window,help:account.action_account_type_form
msgid "Define a new account type"
msgstr ""

#. module: account
#: model_terms:ir.ui.view,arch_db:account.res_config_settings_view_form
msgid "Define the smallest coinage of the currency used to pay by cash."
msgstr ""

#. module: account
#: model_terms:ir.ui.view,arch_db:account.onboarding_fiscal_year_step
msgid "Define your fiscal years opening &amp; closing dates."
msgstr ""

#. module: account
#: model:ir.model.fields,help:account.field_account_journal__bank_statements_source
msgid "Defines how the bank statements will be registered"
msgstr ""

#. module: account
#: model:ir.model.fields,help:account.field_account_move__invoice_cash_rounding_id
msgid ""
"Defines the smallest coinage of the currency that can be used to pay by "
"cash."
msgstr ""

#. module: account
#: model_terms:ir.ui.view,arch_db:account.view_account_tax_template_form
#: model_terms:ir.ui.view,arch_db:account.view_tax_form
msgid "Definition"
msgstr ""

#. module: account
#: model:ir.model.fields,field_description:account.field_res_partner__trust
#: model:ir.model.fields,field_description:account.field_res_users__trust
msgid "Degree of trust you have in this debtor"
msgstr ""

#. module: account
#: model:ir.model.fields,field_description:account.field_account_invoice_send__auto_delete
msgid "Delete Emails"
msgstr ""

#. module: account
#: model:ir.model.fields,field_description:account.field_account_invoice_send__auto_delete_message
msgid "Delete Message Copy"
msgstr ""

#. module: account
#: model:ir.model.fields,help:account.field_account_invoice_send__auto_delete
msgid "Delete sent emails (mass mailing only)"
msgstr ""

#. module: account
#: model:ir.model.fields,field_description:account.field_account_account__deprecated
msgid "Deprecated"
msgstr ""

#. module: account
#: model:account.account.type,name:account.data_account_type_depreciation
msgid "Depreciation"
msgstr ""

#. module: account
#: model_terms:ir.ui.view,arch_db:account.cash_box_out_form
msgid "Describe why you take money from the cash register:"
msgstr ""

#. module: account
#. openerp-web
#: code:addons/account/static/src/xml/account_reconciliation.xml:321
#: model:ir.model.fields,field_description:account.field_account_account_type__note
#: model_terms:ir.ui.view,arch_db:account.view_account_payment_search
#: model_terms:ir.ui.view,arch_db:account.view_account_type_form
#, python-format
msgid "Description"
msgstr ""

#. module: account
#: model:ir.model.fields,field_description:account.field_account_payment_term__note
msgid "Description on the Invoice"
msgstr ""

#. module: account
#: model:ir.model.fields,field_description:account.field_account_payment__destination_account_id
msgid "Destination Account"
msgstr ""

#. module: account
#: model:ir.model.fields,field_description:account.field_account_fiscal_position__auto_apply
#: model:ir.model.fields,field_description:account.field_account_fiscal_position_template__auto_apply
msgid "Detect Automatically"
msgstr ""

#. module: account
#: model:ir.model.fields,help:account.field_account_tax__type_tax_use
#: model:ir.model.fields,help:account.field_account_tax_template__type_tax_use
msgid ""
"Determines where the tax is selectable. Note : 'None' means a tax can't be "
"used by itself, however it can still be used in a group. 'adjustment' is "
"used to perform tax adjustment."
msgstr ""

#. module: account
#: model:ir.model.fields,field_description:account.field_account_bank_statement__difference
msgid "Difference"
msgstr ""

#. module: account
#: model:ir.model.fields,field_description:account.field_account_payment__writeoff_account_id
msgid "Difference Account"
msgstr ""

#. module: account
#: model:ir.model.fields,help:account.field_account_bank_statement__difference
msgid ""
"Difference between the computed ending balance and the specified ending "
"balance."
msgstr ""

#. module: account
#: model:ir.model,name:account.model_digest_digest
msgid "Digest"
msgstr ""

#. module: account
#: model_terms:ir.ui.view,arch_db:account.res_config_settings_view_form
msgid ""
"Digitalize your scanned or PDF vendor bills with OCR and Artificial "
"Intelligence"
msgstr ""

#. module: account
#: model_terms:ir.ui.view,arch_db:account.view_move_form
msgid "Disc.%"
msgstr ""

#. module: account
#: model:ir.model.fields,field_description:account.field_account_move_line__discount
msgid "Discount (%)"
msgstr ""

#. module: account
#: model:ir.model.fields,field_description:account.field_account_account__display_name
#: model:ir.model.fields,field_description:account.field_account_account_tag__display_name
#: model:ir.model.fields,field_description:account.field_account_account_template__display_name
#: model:ir.model.fields,field_description:account.field_account_account_type__display_name
#: model:ir.model.fields,field_description:account.field_account_bank_statement__display_name
#: model:ir.model.fields,field_description:account.field_account_bank_statement_cashbox__display_name
#: model:ir.model.fields,field_description:account.field_account_bank_statement_closebalance__display_name
#: model:ir.model.fields,field_description:account.field_account_bank_statement_line__display_name
#: model:ir.model.fields,field_description:account.field_account_cash_rounding__display_name
#: model:ir.model.fields,field_description:account.field_account_cashbox_line__display_name
#: model:ir.model.fields,field_description:account.field_account_chart_template__display_name
#: model:ir.model.fields,field_description:account.field_account_common_journal_report__display_name
#: model:ir.model.fields,field_description:account.field_account_common_report__display_name
#: model:ir.model.fields,field_description:account.field_account_financial_year_op__display_name
#: model:ir.model.fields,field_description:account.field_account_fiscal_position__display_name
#: model:ir.model.fields,field_description:account.field_account_fiscal_position_account__display_name
#: model:ir.model.fields,field_description:account.field_account_fiscal_position_account_template__display_name
#: model:ir.model.fields,field_description:account.field_account_fiscal_position_tax__display_name
#: model:ir.model.fields,field_description:account.field_account_fiscal_position_tax_template__display_name
#: model:ir.model.fields,field_description:account.field_account_fiscal_position_template__display_name
#: model:ir.model.fields,field_description:account.field_account_fiscal_year__display_name
#: model:ir.model.fields,field_description:account.field_account_full_reconcile__display_name
#: model:ir.model.fields,field_description:account.field_account_group__display_name
#: model:ir.model.fields,field_description:account.field_account_incoterms__display_name
#: model:ir.model.fields,field_description:account.field_account_invoice_import_wizard__display_name
#: model:ir.model.fields,field_description:account.field_account_invoice_report__display_name
#: model:ir.model.fields,field_description:account.field_account_invoice_send__display_name
#: model:ir.model.fields,field_description:account.field_account_journal__display_name
#: model:ir.model.fields,field_description:account.field_account_journal_group__display_name
#: model:ir.model.fields,field_description:account.field_account_move__display_name
#: model:ir.model.fields,field_description:account.field_account_move_line__display_name
#: model:ir.model.fields,field_description:account.field_account_move_reversal__display_name
#: model:ir.model.fields,field_description:account.field_account_partial_reconcile__display_name
#: model:ir.model.fields,field_description:account.field_account_payment__display_name
#: model:ir.model.fields,field_description:account.field_account_payment_method__display_name
#: model:ir.model.fields,field_description:account.field_account_payment_register__display_name
#: model:ir.model.fields,field_description:account.field_account_payment_term__display_name
#: model:ir.model.fields,field_description:account.field_account_payment_term_line__display_name
#: model:ir.model.fields,field_description:account.field_account_print_journal__display_name
#: model:ir.model.fields,field_description:account.field_account_reconcile_model__display_name
#: model:ir.model.fields,field_description:account.field_account_reconcile_model_template__display_name
#: model:ir.model.fields,field_description:account.field_account_reconciliation_widget__display_name
#: model:ir.model.fields,field_description:account.field_account_setup_bank_manual_config__display_name
#: model:ir.model.fields,field_description:account.field_account_tax__display_name
#: model:ir.model.fields,field_description:account.field_account_tax_group__display_name
#: model:ir.model.fields,field_description:account.field_account_tax_repartition_line__display_name
#: model:ir.model.fields,field_description:account.field_account_tax_repartition_line_template__display_name
#: model:ir.model.fields,field_description:account.field_account_tax_report_line__display_name
#: model:ir.model.fields,field_description:account.field_account_tax_template__display_name
#: model:ir.model.fields,field_description:account.field_account_unreconcile__display_name
#: model:ir.model.fields,field_description:account.field_cash_box_in__display_name
#: model:ir.model.fields,field_description:account.field_cash_box_out__display_name
#: model:ir.model.fields,field_description:account.field_report_account_report_agedpartnerbalance__display_name
#: model:ir.model.fields,field_description:account.field_report_account_report_invoice_with_payments__display_name
#: model:ir.model.fields,field_description:account.field_report_account_report_journal__display_name
#: model:ir.model.fields,field_description:account.field_tax_adjustments_wizard__display_name
#: model:ir.model.fields,field_description:account.field_validate_account_move__display_name
msgid "Display Name"
msgstr ""

#. module: account
#: model:ir.model.fields,field_description:account.field_res_company__qr_code
#: model:ir.model.fields,field_description:account.field_res_config_settings__qr_code
msgid "Display SEPA QR code"
msgstr ""

#. module: account
#: model:ir.model.fields,field_description:account.field_account_move_line__display_type
msgid "Display Type"
msgstr ""

#. module: account
#: model:ir.model.fields,field_description:account.field_account_tax_template__description
msgid "Display on Invoices"
msgstr ""

#. module: account
#: code:addons/account/models/digest.py:16
#, python-format
msgid "Do not have access, skip this data for user's digest email"
msgstr ""

#. module: account
#: model:ir.model.fields,help:account.field_account_invoice_send__auto_delete_message
msgid ""
"Do not keep a copy of the email in the document communication history (mass "
"mailing only)"
msgstr ""

#. module: account
#: selection:res.company,account_dashboard_onboarding_state:0
#: selection:res.company,account_invoice_onboarding_state:0
#: selection:res.company,account_onboarding_invoice_layout_state:0
#: selection:res.company,account_onboarding_sale_tax_state:0
#: selection:res.company,account_onboarding_sample_invoice_state:0
#: selection:res.company,account_setup_bank_data_state:0
#: selection:res.company,account_setup_coa_state:0
#: selection:res.company,account_setup_fy_data_state:0
msgid "Done"
msgstr ""

#. module: account
#: model_terms:ir.ui.view,arch_db:account.portal_invoice_page
msgid "Download"
msgstr ""

#. module: account
#: selection:account.invoice.report,state:0 selection:account.payment,state:0
#: model_terms:ir.ui.view,arch_db:account.view_account_invoice_filter
#: model_terms:ir.ui.view,arch_db:account.view_account_payment_search
#: model_terms:ir.ui.view,arch_db:account.view_bank_statement_search
msgid "Draft"
msgstr ""

#. module: account
#: code:addons/account/models/account_move.py:1649
#: model_terms:ir.ui.view,arch_db:account.portal_my_invoices
#: model_terms:ir.ui.view,arch_db:account.report_invoice_document
#, python-format
msgid "Draft Invoice"
msgstr ""

#. module: account
#: model_terms:ir.ui.view,arch_db:account.view_account_invoice_report_search
msgid "Draft Invoices"
msgstr ""

#. module: account
#: code:addons/account/models/account_payment.py:329
#, python-format
msgid "Draft Payment"
msgstr ""

#. module: account
#: model:ir.actions.act_window,name:account.action_bank_statement_draft_tree
msgid "Draft statements"
msgstr ""

#. module: account
#: model_terms:ir.ui.view,arch_db:account.view_payment_term_line_form
msgid "Due"
msgstr ""

#. module: account
#: model:ir.model.fields,field_description:account.field_account_invoice_report__residual
msgid "Due Amount"
msgstr ""

#. module: account
#. openerp-web
#: code:addons/account/controllers/portal.py:40
#: code:addons/account/static/src/xml/account_reconciliation.xml:304
#: model:ir.model.fields,field_description:account.field_account_invoice_report__invoice_date_due
#: model:ir.model.fields,field_description:account.field_account_move__invoice_date_due
#: model_terms:ir.ui.view,arch_db:account.portal_my_invoices
#: model_terms:ir.ui.view,arch_db:account.view_account_invoice_filter
#: model_terms:ir.ui.view,arch_db:account.view_account_invoice_report_search
#, python-format
msgid "Due Date"
msgstr ""

#. module: account
#: model_terms:ir.ui.view,arch_db:account.view_payment_term_line_form
msgid "Due Date Computation"
msgstr ""

#. module: account
#: model_terms:ir.ui.view,arch_db:account.view_payment_term_line_tree
msgid "Due Type"
msgstr ""

#. module: account
#: model:ir.model.fields,field_description:account.field_account_move_line__date_maturity
msgid "Due date"
msgstr ""

#. module: account
#: model_terms:ir.ui.view,arch_db:account.view_payment_term_line_form
msgid "Due the"
msgstr ""

#. module: account
#: model_terms:ir.ui.view,arch_db:account.view_move_form
#: model_terms:ir.ui.view,arch_db:account.view_move_line_tree_grouped
msgid "Duplicate"
msgstr ""

#. module: account
#: code:addons/account/models/account_move.py:1263
#, python-format
msgid ""
"Duplicated vendor reference detected. You probably encoded twice the same "
"vendor bill/credit note."
msgstr ""

#. module: account
#: model:ir.model.fields,field_description:account.field_res_config_settings__module_account_reports
msgid "Dynamic Reports"
msgstr ""

#. module: account
#: model:ir.model.fields,field_description:account.field_res_config_settings__module_l10n_eu_service
msgid "EU Digital Goods VAT"
msgstr ""

#. module: account
#: model:account.incoterms,name:account.incoterm_EXW
msgid "EX WORKS"
msgstr ""

#. module: account
#: code:addons/account/models/chart_template.py:374
#: code:addons/account/models/chart_template.py:389
#: code:addons/account/models/chart_template.py:399
#, python-format
msgid "EXCH"
msgstr ""

#. module: account
#: model_terms:ir.ui.view,arch_db:account.view_move_line_tree_grouped
msgid "Edit"
msgstr ""

#. module: account
#: code:addons/account/models/account_move.py:3295
#, python-format
msgid "Either pass both debit and credit or none."
msgstr ""

#. module: account
#: model:ir.model.fields,field_description:account.field_account_invoice_send__is_email
msgid "Email"
msgstr ""

#. module: account
#: model_terms:ir.ui.view,arch_db:account.view_account_journal_form
msgid "Email Alias"
msgstr ""

#. module: account
#: model:ir.model.fields,help:account.field_account_invoice_send__email_from
msgid ""
"Email address of the sender. This field is set when no matching partner is "
"found and replaces the author_id field in the chatter."
msgstr ""

#. module: account
#: model:ir.model.fields,field_description:account.field_res_company__invoice_is_email
msgid "Email by default"
msgstr ""

#. module: account
#: model_terms:ir.ui.view,arch_db:account.view_account_journal_form
msgid "Email your Invoices/Bills"
msgstr ""

#. module: account
#: model:ir.model.fields,field_description:account.field_account_common_journal_report__date_to
#: model:ir.model.fields,field_description:account.field_account_common_report__date_to
#: model:ir.model.fields,field_description:account.field_account_fiscal_year__date_to
#: model:ir.model.fields,field_description:account.field_account_print_journal__date_to
msgid "End Date"
msgstr ""

#. module: account
#: model:ir.model.fields,field_description:account.field_account_bank_statement__balance_end_real
msgid "Ending Balance"
msgstr ""

#. module: account
#: model:ir.model.fields,field_description:account.field_account_bank_statement__cashbox_end_id
msgid "Ending Cashbox"
msgstr ""

#. module: account
#: model:ir.model.fields,help:account.field_account_fiscal_year__date_to
msgid "Ending Date, included in the fiscal year."
msgstr ""

#. module: account
#: model:ir.actions.act_window,name:account.action_move_line_form
msgid "Entries"
msgstr ""

#. module: account
#: model:ir.model.fields,field_description:account.field_account_print_journal__sort_selection
msgid "Entries Sorted by"
msgstr ""

#. module: account
#: code:addons/account/models/account_move.py:3226
#, python-format
msgid "Entries are not from the same account."
msgstr ""

#. module: account
#: model_terms:ir.ui.view,arch_db:account.account_journal_dashboard_kanban_view
msgid "Entries to Review"
msgstr ""

#. module: account
#: code:addons/account/models/account_analytic_line.py:47
#, python-format
msgid "Entries: "
msgstr ""

#. module: account
#: model:ir.model.fields,field_description:account.field_account_journal__sequence_id
msgid "Entry Sequence"
msgstr ""

#. module: account
#: model:ir.model.fields,field_description:account.field_account_bank_statement__move_line_ids
msgid "Entry lines"
msgstr ""

#. module: account
#: selection:account.account.type,internal_group:0
#: model:account.account.type,name:account.data_account_type_equity
#: model_terms:ir.ui.view,arch_db:account.view_account_search
msgid "Equity"
msgstr ""

#. module: account
#: code:addons/account/models/res_config_settings.py:146
#, python-format
msgid "Error!"
msgstr ""

#. module: account
#: selection:account.journal,invoice_reference_model:0
msgid "European"
msgstr ""

#. module: account
#: code:addons/account/models/chart_template.py:399
#, python-format
msgid "Exchange Difference"
msgstr ""

#. module: account
#: model:ir.model.fields,field_description:account.field_res_company__currency_exchange_journal_id
#: model:ir.model.fields,field_description:account.field_res_config_settings__currency_exchange_journal_id
msgid "Exchange Gain or Loss Journal"
msgstr ""

#. module: account
#: model:ir.model.fields,field_description:account.field_account_full_reconcile__exchange_move_id
msgid "Exchange Move"
msgstr ""

#. module: account
#: model:ir.model.fields,field_description:account.field_account_move_line__exclude_from_invoice_tab
msgid "Exclude From Invoice Tab"
msgstr ""

#. module: account
#: model:ir.model.fields,field_description:account.field_res_company__expects_chart_of_accounts
msgid "Expects a Chart of Accounts"
msgstr ""

#. module: account
#: selection:account.account.type,internal_group:0
msgid "Expense"
msgstr ""

#. module: account
#: model:ir.model.fields,field_description:account.field_product_category__property_account_expense_categ_id
#: model:ir.model.fields,field_description:account.field_product_product__property_account_expense_id
#: model:ir.model.fields,field_description:account.field_product_template__property_account_expense_id
#: model_terms:ir.ui.view,arch_db:account.view_account_chart_template_seacrh
msgid "Expense Account"
msgstr ""

#. module: account
#: model:ir.model.fields,field_description:account.field_account_chart_template__property_account_expense_id
msgid "Expense Account on Product Template"
msgstr ""

#. module: account
#: model:account.account.type,name:account.data_account_type_expenses
#: model_terms:ir.ui.view,arch_db:account.view_account_search
msgid "Expenses"
msgstr ""

#. module: account
#: model:ir.model.fields,field_description:account.field_account_bank_statement__reference
msgid "External Reference"
msgstr ""

#. module: account
#. openerp-web
#: code:addons/account/static/src/xml/account_reconciliation.xml:334
#: code:addons/account/static/src/xml/account_reconciliation.xml:349
#, python-format
msgid "External link"
msgstr ""

#. module: account
#: model:account.incoterms,name:account.incoterm_FAS
msgid "FREE ALONGSIDE SHIP"
msgstr ""

#. module: account
#: model:account.incoterms,name:account.incoterm_FCA
msgid "FREE CARRIER"
msgstr ""

#. module: account
#: model:account.incoterms,name:account.incoterm_FOB
msgid "FREE ON BOARD"
msgstr ""

#. module: account
#: model:ir.model.fields,field_description:account.field_account_tax_repartition_line__factor
msgid "Factor Ratio"
msgstr ""

#. module: account
#: model:ir.model.fields,help:account.field_account_tax_repartition_line__factor
msgid ""
"Factor to apply on the account move lines generated from this repartition "
"line"
msgstr ""

#. module: account
#: model:ir.model.fields,help:account.field_account_tax_repartition_line__factor_percent
#: model:ir.model.fields,help:account.field_account_tax_repartition_line_template__factor_percent
msgid ""
"Factor to apply on the account move lines generated from this repartition "
"line, in percents"
msgstr ""

#. module: account
#: model_terms:ir.ui.view,arch_db:account.view_account_journal_search
msgid "Favorites"
msgstr ""

#. module: account
#: selection:res.company,fiscalyear_last_month:0
msgid "February"
msgstr ""

#. module: account
#: model:ir.model.fields,field_description:account.field_account_fiscal_position__state_ids
#: model:ir.model.fields,field_description:account.field_account_fiscal_position_template__state_ids
msgid "Federal States"
msgstr ""

#. module: account
#: model:ir.model.fields,field_description:account.field_account_invoice_import_wizard__attachment_ids
msgid "Files"
msgstr ""

#. module: account
#: model_terms:ir.ui.view,arch_db:account.cash_box_in_form
msgid "Fill in this form if you put money in the cash register:"
msgstr ""

#. module: account
#. openerp-web
#: code:addons/account/static/src/xml/account_reconciliation.xml:152
#, python-format
msgid "Filter..."
msgstr ""

#. module: account
#: model:ir.model.fields,field_description:account.field_account_analytic_line__general_account_id
#: model_terms:ir.ui.view,arch_db:account.view_account_analytic_line_filter_inherit_account
msgid "Financial Account"
msgstr ""

#. module: account
#: model:ir.model.fields,field_description:account.field_account_tax_repartition_line_template__tag_ids
msgid "Financial Tags"
msgstr ""

#. module: account
#: model_terms:ir.ui.view,arch_db:account.view_partner_property_form
msgid "Fiscal Information"
msgstr ""

#. module: account
#: model_terms:ir.ui.view,arch_db:account.res_config_settings_view_form
msgid "Fiscal Localization"
msgstr ""

#. module: account
#: model:ir.model.fields,field_description:account.field_account_fiscal_position_account_template__position_id
msgid "Fiscal Mapping"
msgstr ""

#. module: account
#: model_terms:ir.ui.view,arch_db:account.res_config_settings_view_form
msgid "Fiscal Periods"
msgstr ""

#. module: account
#: model:ir.actions.act_window,name:account.action_account_fiscal_position_template_form
#: model:ir.model,name:account.model_account_fiscal_position
#: model:ir.model.fields,field_description:account.field_account_fiscal_position__name
#: model:ir.model.fields,field_description:account.field_account_fiscal_position_account__position_id
#: model:ir.model.fields,field_description:account.field_account_fiscal_position_tax__position_id
#: model:ir.model.fields,field_description:account.field_account_fiscal_position_tax_template__position_id
#: model:ir.model.fields,field_description:account.field_account_invoice_report__fiscal_position_id
#: model:ir.model.fields,field_description:account.field_account_move__fiscal_position_id
#: model:ir.model.fields,field_description:account.field_res_partner__property_account_position_id
#: model:ir.model.fields,field_description:account.field_res_users__property_account_position_id
#: model_terms:ir.ui.view,arch_db:account.view_account_position_form
#: model_terms:ir.ui.view,arch_db:account.view_account_position_template_search
#: model_terms:ir.ui.view,arch_db:account.view_account_position_template_tree
#: model_terms:ir.ui.view,arch_db:account.view_account_position_tree
msgid "Fiscal Position"
msgstr ""

#. module: account
#: model:ir.model.fields,field_description:account.field_account_fiscal_position_template__name
#: model_terms:ir.ui.view,arch_db:account.view_account_position_template_form
#: model_terms:ir.ui.view,arch_db:account.view_account_position_template_search
msgid "Fiscal Position Template"
msgstr ""

#. module: account
#: model:ir.actions.act_window,name:account.action_account_fiscal_position_form
#: model:ir.ui.menu,name:account.menu_action_account_fiscal_position_form
msgid "Fiscal Positions"
msgstr ""

#. module: account
#: code:addons/account/models/company.py:323
#: model:ir.model,name:account.model_account_fiscal_year
#: model_terms:ir.ui.view,arch_db:account.onboarding_fiscal_year_step
#, python-format
msgid "Fiscal Year"
msgstr ""

#. module: account
#: model_terms:ir.ui.view,arch_db:account.action_account_fiscal_year_form
msgid "Fiscal Year 2018"
msgstr ""

#. module: account
#: model:ir.actions.act_window,name:account.actions_account_fiscal_year
#: model:ir.model.fields,field_description:account.field_res_config_settings__group_fiscal_year
msgid "Fiscal Years"
msgstr ""

#. module: account
#: model:ir.model.fields,help:account.field_account_move__fiscal_position_id
msgid ""
"Fiscal positions are used to adapt taxes and accounts for particular "
"customers or sales orders/invoices. The default value comes from the "
"customer."
msgstr ""

#. module: account
#: model:ir.model.fields,field_description:account.field_account_financial_year_op__fiscalyear_last_day
#: model:ir.model.fields,field_description:account.field_res_company__fiscalyear_last_day
msgid "Fiscalyear Last Day"
msgstr ""

#. module: account
#: model:ir.model.fields,field_description:account.field_account_financial_year_op__fiscalyear_last_month
#: model:ir.model.fields,field_description:account.field_res_company__fiscalyear_last_month
msgid "Fiscalyear Last Month"
msgstr ""

#. module: account
#: selection:account.reconcile.model,amount_type:0
#: selection:account.reconcile.model,second_amount_type:0
#: selection:account.reconcile.model.template,amount_type:0
#: selection:account.reconcile.model.template,second_amount_type:0
#: selection:account.tax,amount_type:0
#: selection:account.tax.template,amount_type:0
msgid "Fixed"
msgstr ""

#. module: account
#: selection:account.payment.term.line,value:0
msgid "Fixed Amount"
msgstr ""

#. module: account
#: model:account.account.type,name:account.data_account_type_fixed_assets
msgid "Fixed Assets"
msgstr ""

#. module: account
#: model:ir.model.fields,help:account.field_account_reconcile_model__amount
#: model:ir.model.fields,help:account.field_account_reconcile_model__second_amount
#: model:ir.model.fields,help:account.field_account_reconcile_model_template__amount
#: model:ir.model.fields,help:account.field_account_reconcile_model_template__second_amount
msgid ""
"Fixed amount will count as a debit if it is negative, as a credit if it is "
"positive."
msgstr ""

#. module: account
#: model:ir.model.fields,field_description:account.field_res_config_settings__module_account_reports_followup
msgid "Follow-up Levels"
msgstr ""

#. module: account
#: model:ir.model.fields,field_description:account.field_account_bank_statement__message_follower_ids
#: model:ir.model.fields,field_description:account.field_account_journal__message_follower_ids
#: model:ir.model.fields,field_description:account.field_account_move__message_follower_ids
#: model:ir.model.fields,field_description:account.field_account_payment__message_follower_ids
msgid "Followers"
msgstr ""

#. module: account
#: model:ir.model.fields,field_description:account.field_account_bank_statement__message_channel_ids
#: model:ir.model.fields,field_description:account.field_account_journal__message_channel_ids
#: model:ir.model.fields,field_description:account.field_account_move__message_channel_ids
#: model:ir.model.fields,field_description:account.field_account_payment__message_channel_ids
msgid "Followers (Channels)"
msgstr ""

#. module: account
#: model:ir.model.fields,field_description:account.field_account_bank_statement__message_partner_ids
#: model:ir.model.fields,field_description:account.field_account_journal__message_partner_ids
#: model:ir.model.fields,field_description:account.field_account_move__message_partner_ids
#: model:ir.model.fields,field_description:account.field_account_payment__message_partner_ids
msgid "Followers (Partners)"
msgstr ""

#. module: account
#: model:ir.model.fields,field_description:account.field_account_journal__inbound_payment_method_ids
msgid "For Incoming Payments"
msgstr ""

#. module: account
#: model:ir.model.fields,field_description:account.field_account_journal__outbound_payment_method_ids
msgid "For Outgoing Payments"
msgstr ""

#. module: account
#: model:ir.model.fields,help:account.field_account_payment_term_line__value_amount
msgid "For percent enter a ratio between 0-100."
msgstr ""

#. module: account
#: sql_constraint:account.move.line:0
msgid ""
"Forbidden unit price, account and quantity on non-accountable invoice line"
msgstr ""

#. module: account
#: model:ir.model.fields,help:account.field_account_reconcile_model__force_second_tax_included
#: model:ir.model.fields,help:account.field_account_reconcile_model_template__force_second_tax_included
msgid "Force the second tax to be managed as a price included tax."
msgstr ""

#. module: account
#: model:ir.model.fields,help:account.field_account_reconcile_model__force_tax_included
#: model:ir.model.fields,help:account.field_account_reconcile_model_template__force_tax_included
msgid "Force the tax to be managed as a price included tax."
msgstr ""

#. module: account
#: model:ir.model.fields,help:account.field_account_account__currency_id
msgid "Forces all moves for this account to have this account currency."
msgstr ""

#. module: account
#: model:ir.model.fields,help:account.field_account_account_template__currency_id
msgid "Forces all moves for this account to have this secondary currency."
msgstr ""

#. module: account
#: model:ir.model.fields,field_description:account.field_account_move_line__always_set_currency_id
msgid "Foreign Currency"
msgstr ""

#. module: account
#: code:addons/account/report/account_aged_partner_balance.py:234
#: code:addons/account/report/account_journal.py:101
#, python-format
msgid "Form content is missing, this report cannot be printed."
msgstr ""

#. module: account
#: model:ir.model.fields,field_description:account.field_account_tax_report_line__formula
msgid "Formula"
msgstr ""

#. module: account
#: selection:account.journal,invoice_reference_type:0
msgid "Free"
msgstr ""

#. module: account
#: model:ir.model.fields,field_description:account.field_account_invoice_send__email_from
msgid "From"
msgstr ""

#. module: account
#: model_terms:ir.ui.view,arch_db:account.view_account_move_line_filter
msgid "From Payable accounts"
msgstr ""

#. module: account
#: model_terms:ir.ui.view,arch_db:account.view_account_move_line_filter
msgid "From Receivable accounts"
msgstr ""

#. module: account
#: model_terms:ir.actions.act_window,help:account.action_account_invoice_report_all_supp
msgid ""
"From this report, you can have an overview of the amount invoiced from your "
"vendors. The search tool can also be used to personalise your Invoices "
"reports and so, match this analysis to your needs."
msgstr ""

#. module: account
#: model_terms:ir.actions.act_window,help:account.action_account_invoice_report_all
msgid ""
"From this report, you can have an overview of the amount invoiced to your "
"customers. The search tool can also be used to personalise your Invoices "
"reports and so, match this analysis to your needs."
msgstr ""

#. module: account
#: code:addons/account/models/account_move.py:1021
#, python-format
msgid "From: "
msgstr ""

#. module: account
#: model:ir.model,name:account.model_account_full_reconcile
#: model:ir.model.fields,field_description:account.field_account_partial_reconcile__full_reconcile_id
msgid "Full Reconcile"
msgstr ""

#. module: account
#: code:addons/account/models/account_journal_dashboard.py:147
#, python-format
msgid "Future"
msgstr ""

#. module: account
#: model_terms:ir.ui.view,arch_db:account.view_account_invoice_filter
#: model_terms:ir.ui.view,arch_db:account.view_account_payment_search
msgid "Future Activities"
msgstr ""

#. module: account
#: model:ir.model.fields,field_description:account.field_account_chart_template__income_currency_exchange_account_id
#: model:ir.model.fields,field_description:account.field_res_company__income_currency_exchange_account_id
msgid "Gain Exchange Rate Account"
msgstr ""

#. module: account
#: model:ir.actions.act_window,name:account.action_account_moves_ledger_general
#: model:ir.ui.menu,name:account.menu_action_account_moves_ledger_general
msgid "General Ledger"
msgstr ""

#. module: account
#: model:ir.ui.menu,name:account.menu_finance_entries_generate_entries
msgid "Generate Entries"
msgstr ""

#. module: account
#: code:addons/account/wizard/account_invoice_import.py:37
#, python-format
msgid "Generated Documents"
msgstr ""

#. module: account
#: model:ir.ui.menu,name:account.account_reports_legal_statements_menu
msgid "Generic Statements"
msgstr ""

#. module: account
#: model_terms:ir.ui.view,arch_db:account.res_config_settings_view_form
msgid "Get warnings when invoicing specific customers"
msgstr ""

#. module: account
#: model_terms:ir.ui.view,arch_db:account.res_config_settings_view_form
msgid ""
"Get your bank statements automatically imported every 4 hours, or in one-"
"click, using Yodlee and Plaid services. Once installed, set “Bank Feeds” to "
"“Bank Synchronization” in bank account settings. Then, click “Configure” on "
"the online account to enter your bank credentials."
msgstr ""

#. module: account
#: model:ir.model.fields,help:account.field_account_bank_statement_line__sequence
msgid ""
"Gives the sequence order when displaying a list of bank statement lines."
msgstr ""

#. module: account
#: model:ir.model.fields,help:account.field_account_payment_term_line__sequence
msgid ""
"Gives the sequence order when displaying a list of payment terms lines."
msgstr ""

#. module: account
#. openerp-web
#: code:addons/account/static/src/xml/account_reconciliation.xml:68
#, python-format
msgid "Go to bank statement(s)"
msgstr ""

#. module: account
#: code:addons/account/models/account_move.py:278
#: code:addons/account/models/company.py:560
#, python-format
msgid "Go to the configuration panel"
msgstr ""

#. module: account
#: code:addons/account/models/company.py:500
#, python-format
msgid "Go to the journal configuration"
msgstr ""

#. module: account
#: selection:res.partner,trust:0
msgid "Good Debtor"
msgstr ""

#. module: account
#. openerp-web
#: code:addons/account/static/src/xml/account_reconciliation.xml:53
#, python-format
msgid "Good Job!"
msgstr ""

#. module: account
#: model:ir.model.fields,field_description:account.field_account_account__group_id
#: model:ir.model.fields,field_description:account.field_account_account_template__group_id
msgid "Group"
msgstr ""

#. module: account
#: model_terms:ir.ui.view,arch_db:account.account_tax_report_line_search
#: model_terms:ir.ui.view,arch_db:account.view_account_chart_template_seacrh
#: model_terms:ir.ui.view,arch_db:account.view_account_invoice_filter
#: model_terms:ir.ui.view,arch_db:account.view_account_invoice_report_search
#: model_terms:ir.ui.view,arch_db:account.view_account_move_filter
#: model_terms:ir.ui.view,arch_db:account.view_account_move_line_filter
#: model_terms:ir.ui.view,arch_db:account.view_account_search
#: model_terms:ir.ui.view,arch_db:account.view_account_tax_search
#: model_terms:ir.ui.view,arch_db:account.view_account_template_search
#: model_terms:ir.ui.view,arch_db:account.view_bank_statement_search
msgid "Group By"
msgstr ""

#. module: account
#: selection:account.tax,amount_type:0
#: selection:account.tax.template,amount_type:0
msgid "Group of Taxes"
msgstr ""

#. module: account
#: model_terms:ir.ui.view,arch_db:account.res_config_settings_view_form
msgid "Group payments into a single batch to ease the reconciliation process"
msgstr ""

#. module: account
#: selection:account.cash.rounding,rounding_method:0
msgid "HALF-UP"
msgstr ""

#. module: account
#: model:ir.model.fields,field_description:account.field_res_config_settings__has_accounting_entries
msgid "Has Accounting Entries"
msgstr ""

#. module: account
#: model:ir.model.fields,field_description:account.field_account_payment__has_invoices
msgid "Has Invoices"
msgstr ""

#. module: account
#: model:ir.model.fields,field_description:account.field_res_partner__has_unreconciled_entries
#: model:ir.model.fields,field_description:account.field_res_users__has_unreconciled_entries
msgid "Has Unreconciled Entries"
msgstr ""

#. module: account
#: model:ir.model.fields,field_description:account.field_account_setup_bank_manual_config__qr_code_valid
msgid "Has all required arguments"
msgstr ""

#. module: account
#: model:ir.model.fields,field_description:account.field_account_payment__hide_payment_method
msgid "Hide Payment Method"
msgstr ""

#. module: account
#: model:ir.model.fields,field_description:account.field_account_tax__hide_tax_exigibility
msgid "Hide Use Cash Basis Option"
msgstr ""

#. module: account
#: model_terms:ir.ui.view,arch_db:account.portal_invoice_chatter
msgid "History"
msgstr ""

#. module: account
#: model_terms:ir.ui.view,arch_db:account.res_config_settings_view_form
msgid "How total tax amount is computed in orders and invoices"
msgstr ""

#. module: account
#: model:ir.model.fields,field_description:account.field_account_account__id
#: model:ir.model.fields,field_description:account.field_account_account_tag__id
#: model:ir.model.fields,field_description:account.field_account_account_template__id
#: model:ir.model.fields,field_description:account.field_account_account_type__id
#: model:ir.model.fields,field_description:account.field_account_bank_statement__id
#: model:ir.model.fields,field_description:account.field_account_bank_statement_cashbox__id
#: model:ir.model.fields,field_description:account.field_account_bank_statement_closebalance__id
#: model:ir.model.fields,field_description:account.field_account_bank_statement_line__id
#: model:ir.model.fields,field_description:account.field_account_cash_rounding__id
#: model:ir.model.fields,field_description:account.field_account_cashbox_line__id
#: model:ir.model.fields,field_description:account.field_account_chart_template__id
#: model:ir.model.fields,field_description:account.field_account_common_journal_report__id
#: model:ir.model.fields,field_description:account.field_account_common_report__id
#: model:ir.model.fields,field_description:account.field_account_financial_year_op__id
#: model:ir.model.fields,field_description:account.field_account_fiscal_position__id
#: model:ir.model.fields,field_description:account.field_account_fiscal_position_account__id
#: model:ir.model.fields,field_description:account.field_account_fiscal_position_account_template__id
#: model:ir.model.fields,field_description:account.field_account_fiscal_position_tax__id
#: model:ir.model.fields,field_description:account.field_account_fiscal_position_tax_template__id
#: model:ir.model.fields,field_description:account.field_account_fiscal_position_template__id
#: model:ir.model.fields,field_description:account.field_account_fiscal_year__id
#: model:ir.model.fields,field_description:account.field_account_full_reconcile__id
#: model:ir.model.fields,field_description:account.field_account_group__id
#: model:ir.model.fields,field_description:account.field_account_incoterms__id
#: model:ir.model.fields,field_description:account.field_account_invoice_import_wizard__id
#: model:ir.model.fields,field_description:account.field_account_invoice_report__id
#: model:ir.model.fields,field_description:account.field_account_invoice_send__id
#: model:ir.model.fields,field_description:account.field_account_journal__id
#: model:ir.model.fields,field_description:account.field_account_journal_group__id
#: model:ir.model.fields,field_description:account.field_account_move__id
#: model:ir.model.fields,field_description:account.field_account_move_line__id
#: model:ir.model.fields,field_description:account.field_account_move_reversal__id
#: model:ir.model.fields,field_description:account.field_account_partial_reconcile__id
#: model:ir.model.fields,field_description:account.field_account_payment__id
#: model:ir.model.fields,field_description:account.field_account_payment_method__id
#: model:ir.model.fields,field_description:account.field_account_payment_register__id
#: model:ir.model.fields,field_description:account.field_account_payment_term__id
#: model:ir.model.fields,field_description:account.field_account_payment_term_line__id
#: model:ir.model.fields,field_description:account.field_account_print_journal__id
#: model:ir.model.fields,field_description:account.field_account_reconcile_model__id
#: model:ir.model.fields,field_description:account.field_account_reconcile_model_template__id
#: model:ir.model.fields,field_description:account.field_account_reconciliation_widget__id
#: model:ir.model.fields,field_description:account.field_account_setup_bank_manual_config__id
#: model:ir.model.fields,field_description:account.field_account_tax__id
#: model:ir.model.fields,field_description:account.field_account_tax_group__id
#: model:ir.model.fields,field_description:account.field_account_tax_repartition_line__id
#: model:ir.model.fields,field_description:account.field_account_tax_repartition_line_template__id
#: model:ir.model.fields,field_description:account.field_account_tax_report_line__id
#: model:ir.model.fields,field_description:account.field_account_tax_template__id
#: model:ir.model.fields,field_description:account.field_account_unreconcile__id
#: model:ir.model.fields,field_description:account.field_cash_box_in__id
#: model:ir.model.fields,field_description:account.field_cash_box_out__id
#: model:ir.model.fields,field_description:account.field_report_account_report_agedpartnerbalance__id
#: model:ir.model.fields,field_description:account.field_report_account_report_invoice_with_payments__id
#: model:ir.model.fields,field_description:account.field_report_account_report_journal__id
#: model:ir.model.fields,field_description:account.field_tax_adjustments_wizard__id
#: model:ir.model.fields,field_description:account.field_validate_account_move__id
msgid "ID"
msgstr ""

#. module: account
#: code:addons/account/models/chart_template.py:396
#, python-format
msgid "INV"
msgstr ""

#. module: account
#: code:addons/account/models/account_bank_statement.py:340
#, python-format
msgid "If \"Amount Currency\" is specified, then \"Amount\" must be as well."
msgstr ""

#. module: account
#: model:ir.model.fields,help:account.field_account_bank_statement__message_unread
#: model:ir.model.fields,help:account.field_account_journal__message_unread
#: model:ir.model.fields,help:account.field_account_move__message_unread
#: model:ir.model.fields,help:account.field_account_payment__message_unread
msgid "If checked new messages require your attention."
msgstr ""

#. module: account
#: model:ir.model.fields,help:account.field_account_bank_statement__message_needaction
#: model:ir.model.fields,help:account.field_account_journal__message_needaction
#: model:ir.model.fields,help:account.field_account_move__message_needaction
#: model:ir.model.fields,help:account.field_account_payment__message_needaction
msgid "If checked, new messages require your attention."
msgstr ""

#. module: account
#: model:ir.model.fields,help:account.field_account_bank_statement__message_has_error
#: model:ir.model.fields,help:account.field_account_journal__message_has_error
#: model:ir.model.fields,help:account.field_account_move__message_has_error
#: model:ir.model.fields,help:account.field_account_payment__message_has_error
msgid "If checked, some messages have a delivery error."
msgstr ""

#. module: account
#: model:ir.model.fields,help:account.field_account_account_template__nocreate
msgid ""
"If checked, the new chart of accounts will not contain this by default."
msgstr ""

#. module: account
#: model:ir.model.fields,help:account.field_account_move_reversal__journal_id
msgid "If empty, uses the journal of the journal entry to be reversed."
msgstr ""

#. module: account
#: model:ir.model.fields,help:account.field_account_tax__include_base_amount
#: model:ir.model.fields,help:account.field_account_tax_template__include_base_amount
msgid ""
"If set, taxes which are computed after this one will be computed based on "
"the price tax included."
msgstr ""

#. module: account
#: model:ir.model.fields,help:account.field_account_bank_statement__accounting_date
msgid ""
"If set, the accounting entries created during the bank statement reconciliation process will be created at this date.\n"
"This is useful if the accounting period in which the entries should normally be booked is already closed."
msgstr ""

#. module: account
#: model:ir.model.fields,help:account.field_account_tax__analytic
#: model:ir.model.fields,help:account.field_account_tax_template__analytic
msgid ""
"If set, the amount computed by this tax will be assigned to the same "
"analytic account as the invoice line (if any)"
msgstr ""

#. module: account
#: code:addons/account/models/account.py:150
#, python-format
msgid ""
"If tags are defined for a tax report line, only two are allowed on it: a "
"positive and a negative one."
msgstr ""

#. module: account
#: model:ir.model.fields,help:account.field_account_payment_term__active
msgid ""
"If the active field is set to False, it will allow you to hide the payment "
"terms without removing it."
msgstr ""

#. module: account
#: model:ir.model.fields,help:account.field_account_move__to_check
msgid ""
"If this checkbox is ticked, it means that the user was not sure of all the "
"related informations at the time of the creation of the move and that the "
"move needs to be checked again."
msgstr ""

#. module: account
#: model:ir.model.fields,help:account.field_account_move__auto_post
msgid ""
"If this checkbox is ticked, this entry will be automatically posted at its "
"date."
msgstr ""

#. module: account
#: model_terms:ir.ui.view,arch_db:account.res_config_settings_view_form
msgid ""
"If you check this box, you will be able to collect payments using SEPA "
"Direct Debit mandates."
msgstr ""

#. module: account
#: model_terms:ir.ui.view,arch_db:account.res_config_settings_view_form
msgid ""
"If you check this box, you will be able to register your payment using SEPA."
msgstr ""

#. module: account
#: model_terms:ir.actions.act_window,help:account.open_account_journal_dashboard_kanban
msgid ""
"If you have not installed a chart of account, please install one first.<br>"
msgstr ""

#. module: account
#: model_terms:ir.ui.view,arch_db:account.account_unreconcile_view
msgid ""
"If you unreconcile transactions, you must also verify all the actions that "
"are linked to those transactions because they will not be disabled"
msgstr ""

#. module: account
#: model:ir.model.fields,help:account.field_account_move__invoice_payment_term_id
msgid ""
"If you use payment terms, the due date will be computed automatically at the"
" generation of accounting entries. If you keep the payment terms and the due"
" date empty, it means direct payment. The payment terms may compute several "
"due dates, for example 50% now, 50% in one month."
msgstr ""

#. module: account
#: model:ir.model.fields,help:account.field_account_move__invoice_date_due
msgid ""
"If you use payment terms, the due date will be computed automatically at the"
" generation of accounting entries. The Payment terms may compute several due"
" dates, for example 50% now and 50% in one month, but if you want to force a"
" due date, make sure that the payment term is not set on the invoice. If you"
" keep the Payment terms and the due date empty, it means direct payment."
msgstr ""

#. module: account
#: model_terms:ir.ui.view,arch_db:account.res_config_settings_view_form
msgid ""
"If you're selling digital goods to customers in the EU, you must charge VAT "
"based on your customers' locations. This rule applies regardless of you are "
"located. Digital goods are defined in the legislation as broadcasting, "
"telecommunications, and services that are electronically supplied instead of"
" shipped. Gift cards sent online are not included in the definition."
msgstr ""

#. module: account
#: model:account.payment.term,name:account.account_payment_term_immediate
msgid "Immediate Payment"
msgstr ""

#. module: account
#: model_terms:ir.ui.view,arch_db:account.account_invoice_import_wizard_form_view
msgid "Import"
msgstr ""

#. module: account
#: model:ir.model.fields,field_description:account.field_res_config_settings__module_account_bank_statement_import_qif
msgid "Import .qif files"
msgstr ""

#. module: account
#: model:ir.actions.act_window,name:account.account_invoice_import_wizard_action
msgid "Import Vendor Bills"
msgstr ""

#. module: account
#: model:ir.model,name:account.model_account_invoice_import_wizard
msgid "Import Your Vendor Bills from Files."
msgstr ""

#. module: account
#: model:ir.model.fields,field_description:account.field_res_config_settings__module_account_bank_statement_import_csv
msgid "Import in .csv format"
msgstr ""

#. module: account
#: model:ir.model.fields,field_description:account.field_res_config_settings__module_account_bank_statement_import_ofx
msgid "Import in .ofx format"
msgstr ""

#. module: account
#: model:ir.model.fields,field_description:account.field_res_config_settings__module_account_bank_statement_import_camt
msgid "Import in CAMT.053 format"
msgstr ""

#. module: account
#: model_terms:ir.ui.view,arch_db:account.res_config_settings_view_form
msgid "Import your bank statements automatically"
msgstr ""

#. module: account
#: model_terms:ir.ui.view,arch_db:account.res_config_settings_view_form
msgid "Import your bank statements in CAMT.053"
msgstr ""

#. module: account
#: model_terms:ir.ui.view,arch_db:account.res_config_settings_view_form
msgid "Import your bank statements in CSV"
msgstr ""

#. module: account
#: model_terms:ir.ui.view,arch_db:account.res_config_settings_view_form
msgid "Import your bank statements in OFX"
msgstr ""

#. module: account
#: model_terms:ir.ui.view,arch_db:account.res_config_settings_view_form
msgid "Import your bank statements in QIF"
msgstr ""

#. module: account
#: selection:account.invoice.report,invoice_payment_state:0
#: selection:account.move,invoice_payment_state:0
#: model_terms:ir.ui.view,arch_db:account.view_account_invoice_filter
msgid "In Payment"
msgstr ""

#. module: account
#: code:addons/account/models/account_bank_statement.py:370
#, python-format
msgid ""
"In order to delete a bank statement line, you must first cancel it to delete"
" related journal items."
msgstr ""

#. module: account
#: code:addons/account/models/account_bank_statement.py:201
#, python-format
msgid ""
"In order to delete a bank statement, you must first cancel it to delete "
"related journal items."
msgstr ""

#. module: account
#: model_terms:ir.ui.view,arch_db:account.view_account_tax_search
msgid "Inactive"
msgstr ""

#. module: account
#: selection:account.payment.method,payment_type:0
msgid "Inbound"
msgstr ""

#. module: account
#: model:ir.model.fields,field_description:account.field_account_tax__analytic
msgid "Include in Analytic Cost"
msgstr ""

#. module: account
#: model:ir.model.fields,field_description:account.field_account_tax__price_include
#: model:ir.model.fields,field_description:account.field_account_tax_template__price_include
msgid "Included in Price"
msgstr ""

#. module: account
#: selection:account.account.type,internal_group:0
#: model:account.account.type,name:account.data_account_type_revenue
#: model_terms:ir.ui.view,arch_db:account.view_account_search
msgid "Income"
msgstr ""

#. module: account
#: model:ir.model.fields,field_description:account.field_product_category__property_account_income_categ_id
#: model:ir.model.fields,field_description:account.field_product_product__property_account_income_id
#: model:ir.model.fields,field_description:account.field_product_template__property_account_income_id
#: model_terms:ir.ui.view,arch_db:account.view_account_chart_template_seacrh
msgid "Income Account"
msgstr ""

#. module: account
#: model:ir.model.fields,field_description:account.field_account_chart_template__property_account_income_id
msgid "Income Account on Product Template"
msgstr ""

#. module: account
#: code:addons/account/wizard/setup_wizards.py:39
#, python-format
msgid ""
"Incorrect fiscal year date: day is out of range for month. Month: %s; Day: "
"%s"
msgstr ""

#. module: account
#: model:ir.model.fields,field_description:account.field_account_move__invoice_incoterm_id
msgid "Incoterm"
msgstr ""

#. module: account
#: model:ir.model.fields,help:account.field_account_incoterms__code
msgid "Incoterm Standard Code"
msgstr ""

#. module: account
#: model:ir.actions.act_window,name:account.action_incoterms_tree
#: model:ir.model,name:account.model_account_incoterms
#: model:ir.ui.menu,name:account.menu_action_incoterm_open
#: model_terms:ir.ui.view,arch_db:account.account_incoterms_form
#: model_terms:ir.ui.view,arch_db:account.account_incoterms_view_search
#: model_terms:ir.ui.view,arch_db:account.view_incoterms_tree
msgid "Incoterms"
msgstr ""

#. module: account
#: model:ir.model.fields,help:account.field_account_incoterms__name
msgid ""
"Incoterms are series of sales terms. They are used to divide transaction "
"costs and responsibilities between buyer and seller and reflect state-of-"
"the-art transportation practices."
msgstr ""

#. module: account
#: model_terms:ir.actions.act_window,help:account.action_incoterms_tree
msgid ""
"Incoterms are used to divide transaction costs and responsibilities between "
"buyer and seller."
msgstr ""

#. module: account
#. openerp-web
#: code:addons/account/static/src/xml/account_payment.xml:25
#, python-format
msgid "Info"
msgstr ""

#. module: account
#: model_terms:ir.ui.view,arch_db:account.view_move_line_form
msgid "Information"
msgstr ""

#. module: account
#: model:ir.model.fields,help:account.field_account_invoice_send__parent_id
msgid "Initial thread message."
msgstr ""

#. module: account
#: model:ir.model.fields,field_description:account.field_account_chart_template__property_stock_account_input_categ_id
#: model:ir.model.fields,field_description:account.field_res_company__property_stock_account_input_categ_id
msgid "Input Account for Stock Valuation"
msgstr ""

#. module: account
#: model_terms:ir.ui.view,arch_db:account.res_config_settings_view_form
msgid "Insert your terms & conditions here..."
msgstr ""

#. module: account
#: model_terms:ir.ui.view,arch_db:account.res_config_settings_view_form
msgid "Install More Packages"
msgstr ""

#. module: account
#: model:ir.model.fields,field_description:account.field_res_company__transfer_account_id
msgid "Inter-Banks Transfer Account"
msgstr ""

#. module: account
#: model:ir.model.fields,help:account.field_res_company__transfer_account_id
msgid ""
"Intermediary account used when moving money from a liquidity account to "
"another"
msgstr ""

#. module: account
#: model:ir.model.fields,field_description:account.field_account_account__internal_group
#: model:ir.model.fields,field_description:account.field_account_account_type__internal_group
msgid "Internal Group"
msgstr ""

#. module: account
#: model:ir.model.fields,field_description:account.field_account_move__narration
msgid "Internal Note"
msgstr ""

#. module: account
#: model:ir.model.fields,field_description:account.field_account_account__note
msgid "Internal Notes"
msgstr ""

#. module: account
#: selection:account.payment,payment_type:0
#: model_terms:ir.ui.view,arch_db:account.account_journal_dashboard_kanban_view
msgid "Internal Transfer"
msgstr ""

#. module: account
#: model:ir.actions.act_window,name:account.action_account_payments_transfer
#: model_terms:ir.ui.view,arch_db:account.account_journal_dashboard_kanban_view
msgid "Internal Transfers"
msgstr ""

#. module: account
#: model:ir.model.fields,field_description:account.field_account_account__internal_type
#: model:ir.model.fields,field_description:account.field_account_move_line__account_internal_type
msgid "Internal Type"
msgstr ""

#. module: account
#: model_terms:ir.ui.view,arch_db:account.view_account_template_form
msgid "Internal notes..."
msgstr ""

#. module: account
#: model:ir.model.fields,help:account.field_account_move__invoice_incoterm_id
#: model:ir.model.fields,help:account.field_res_company__incoterm_id
#: model:ir.model.fields,help:account.field_res_config_settings__incoterm_id
msgid ""
"International Commercial Terms are a series of predefined commercial terms "
"used in international transactions."
msgstr ""

#. module: account
#: model:ir.model.fields,field_description:account.field_res_config_settings__module_account_intrastat
msgid "Intrastat"
msgstr ""

#. module: account
#: code:addons/account/models/partner.py:45
#, python-format
msgid "Invalid \"Zip Range\", please configure it properly."
msgstr ""

#. module: account
#: code:addons/account/models/company.py:119
#, python-format
msgid "Invalid fiscal year last day"
msgstr ""

#. module: account
#: model:ir.model.fields,field_description:account.field_res_partner__invoice_warn
#: model:ir.model.fields,field_description:account.field_res_users__invoice_warn
#: model_terms:ir.ui.view,arch_db:account.account_journal_dashboard_kanban_view
#: model_terms:ir.ui.view,arch_db:account.report_invoice_document
#: model_terms:ir.ui.view,arch_db:account.view_account_invoice_filter
msgid "Invoice"
msgstr ""

#. module: account
#: model:ir.model.fields,field_description:account.field_account_invoice_report__name
#: model_terms:ir.ui.view,arch_db:account.portal_my_invoices
msgid "Invoice #"
msgstr ""

#. module: account
#: model:mail.message.subtype,description:account.mt_invoice_created
#: model:mail.message.subtype,name:account.mt_invoice_created
msgid "Invoice Created"
msgstr ""

#. module: account
#: code:addons/account/controllers/portal.py:39
#: model:ir.model.fields,field_description:account.field_account_invoice_report__invoice_date
#: model_terms:ir.ui.view,arch_db:account.portal_my_invoices
#: model_terms:ir.ui.view,arch_db:account.view_account_invoice_filter
#: model_terms:ir.ui.view,arch_db:account.view_move_form
#, python-format
msgid "Invoice Date"
msgstr ""

#. module: account
#: model:ir.model.fields,field_description:account.field_account_move__invoice_filter_type_domain
msgid "Invoice Filter Type Domain"
msgstr ""

#. module: account
#: model:ir.model.fields,field_description:account.field_account_move__invoice_has_matching_supsense_amount
msgid "Invoice Has Matching Supsense Amount"
msgstr ""

#. module: account
#: model:ir.model.fields,field_description:account.field_account_move__invoice_has_outstanding
msgid "Invoice Has Outstanding"
msgstr ""

#. module: account
#: model_terms:ir.ui.view,arch_db:account.onboarding_invoice_layout_step
msgid "Invoice Layout"
msgstr ""

#. module: account
#: model_terms:ir.ui.view,arch_db:account.view_move_form
msgid "Invoice Lines"
msgstr ""

#. module: account
#: model:ir.model.fields,field_description:account.field_res_config_settings__module_account_payment
msgid "Invoice Online Payment"
msgstr ""

#. module: account
#: model:ir.model.fields,field_description:account.field_account_move__invoice_outstanding_credits_debits_widget
msgid "Invoice Outstanding Credits Debits Widget"
msgstr ""

#. module: account
#: model:ir.model.fields,field_description:account.field_account_move__invoice_payments_widget
msgid "Invoice Payments Widget"
msgstr ""

#. module: account
#: model_terms:ir.ui.view,arch_db:account.view_account_journal_form
msgid "Invoice References"
msgstr ""

#. module: account
#: model:ir.model.fields,field_description:account.field_account_move__invoice_sent
msgid "Invoice Sent"
msgstr ""

#. module: account
#: model:ir.model.fields,field_description:account.field_account_invoice_report__state
msgid "Invoice Status"
msgstr ""

#. module: account
#: model:ir.model.fields,field_description:account.field_account_tax_repartition_line__invoice_tax_id
#: model:ir.model.fields,field_description:account.field_account_tax_repartition_line_template__invoice_tax_id
msgid "Invoice Tax"
msgstr ""

#. module: account
#: model:ir.model.fields,field_description:account.field_account_move__invoice_vendor_display_name
msgid "Invoice Vendor Display Name"
msgstr ""

#. module: account
#: model:ir.model.fields,field_description:account.field_account_move__invoice_vendor_icon
msgid "Invoice Vendor Icon"
msgstr ""

#. module: account
#: code:addons/account/models/account.py:1102
#, python-format
msgid ""
"Invoice and credit note repartition should each contain exactly one line for"
" the base."
msgstr ""

#. module: account
#: code:addons/account/models/account.py:1111
#, python-format
msgid ""
"Invoice and credit note repartition should have the same number of lines."
msgstr ""

#. module: account
#: code:addons/account/models/account.py:1118
#, python-format
msgid ""
"Invoice and credit note repartitions should match (same percentages, in the "
"same order)."
msgstr ""

#. module: account
#: model:ir.model.fields,field_description:account.field_account_move__invoice_line_ids
msgid "Invoice lines"
msgstr ""

#. module: account
#: model:mail.message.subtype,description:account.mt_invoice_paid
msgid "Invoice paid"
msgstr ""

#. module: account
#: model_terms:ir.ui.view,arch_db:account.account_invoice_send_wizard_form
msgid "Invoice send & Print"
msgstr ""

#. module: account
#: model:mail.message.subtype,description:account.mt_invoice_validated
msgid "Invoice validated"
msgstr ""

#. module: account
#: model:ir.model.fields,field_description:account.field_account_move__invoice_date
msgid "Invoice/Bill Date"
msgstr ""

#. module: account
#: model:mail.template,report_name:account.email_template_edi_invoice
msgid ""
"Invoice_${(object.name or '').replace('/','_')}${object.state == 'draft' and"
" '_draft' or ''}"
msgstr ""

#. module: account
#: model_terms:ir.ui.view,arch_db:account.view_account_invoice_report_search
msgid "Invoiced"
msgstr ""

#. module: account
#: model:ir.actions.act_window,name:account.action_move_out_invoice_type
#: model:ir.actions.report,name:account.account_invoices
#: model:ir.model.fields,field_description:account.field_account_invoice_send__invoice_ids
#: model:ir.model.fields,field_description:account.field_account_payment__invoice_ids
#: model:ir.model.fields,field_description:account.field_account_payment_register__invoice_ids
#: model:ir.model.fields,field_description:account.field_res_partner__invoice_ids
#: model:ir.model.fields,field_description:account.field_res_users__invoice_ids
#: model:ir.ui.menu,name:account.menu_action_account_invoice_report_all
#: model:ir.ui.menu,name:account.menu_action_move_out_invoice_type
#: model_terms:ir.ui.view,arch_db:account.account_journal_dashboard_kanban_view
#: model_terms:ir.ui.view,arch_db:account.portal_my_invoices
#: model_terms:ir.ui.view,arch_db:account.view_account_invoice_report_search
#: model_terms:ir.ui.view,arch_db:account.view_account_payment_form
#: model_terms:ir.ui.view,arch_db:account.view_account_payment_graph
#: model_terms:ir.ui.view,arch_db:account.view_invoice_tree
msgid "Invoices"
msgstr ""

#. module: account
#: model_terms:ir.ui.view,arch_db:account.portal_my_home_invoice
#: model_terms:ir.ui.view,arch_db:account.portal_my_home_menu_invoice
msgid "Invoices &amp; Bills"
msgstr ""

#. module: account
#: model:ir.actions.act_window,name:account.action_account_invoice_report_all
#: model:ir.actions.act_window,name:account.action_account_invoice_report_all_supp
#: model_terms:ir.ui.view,arch_db:account.account_journal_dashboard_kanban_view
#: model_terms:ir.ui.view,arch_db:account.view_account_invoice_report_graph
#: model_terms:ir.ui.view,arch_db:account.view_account_invoice_report_pivot
#: model_terms:ir.ui.view,arch_db:account.view_account_invoice_report_search
msgid "Invoices Analysis"
msgstr ""

#. module: account
#: code:addons/account/models/chart_template.py:715
#, python-format
msgid "Invoices Matching Rule"
msgstr ""

#. module: account
#: model:ir.model,name:account.model_account_invoice_report
msgid "Invoices Statistics"
msgstr ""

#. module: account
#: code:addons/account/models/account_journal_dashboard.py:248
#, python-format
msgid "Invoices owed to you"
msgstr ""

#. module: account
#: model_terms:ir.ui.view,arch_db:account.account_journal_dashboard_kanban_view
msgid "Invoices to Validate"
msgstr ""

#. module: account
#: model:ir.model.fields,help:account.field_account_payment__reconciled_invoice_ids
msgid "Invoices whose journal items have been reconciled with these payments."
msgstr ""

#. module: account
#: model:ir.actions.report,name:account.account_invoices_without_payment
msgid "Invoices without Payment"
msgstr ""

#. module: account
#: model:ir.ui.menu,name:account.menu_finance
#: model_terms:ir.ui.view,arch_db:account.digest_digest_view_form
#: model_terms:ir.ui.view,arch_db:account.res_config_settings_view_form
#: model_terms:ir.ui.view,arch_db:account.view_partner_property_form
msgid "Invoicing"
msgstr ""

#. module: account
#: selection:account.reconcile.model,match_amount:0
#: selection:account.reconcile.model.template,match_amount:0
msgid "Is Between"
msgstr ""

#. module: account
#: model:ir.model.fields,field_description:account.field_account_bank_statement__message_is_follower
#: model:ir.model.fields,field_description:account.field_account_journal__message_is_follower
#: model:ir.model.fields,field_description:account.field_account_move__message_is_follower
#: model:ir.model.fields,field_description:account.field_account_payment__message_is_follower
msgid "Is Follower"
msgstr ""

#. module: account
#: selection:account.reconcile.model,match_amount:0
#: selection:account.reconcile.model.template,match_amount:0
msgid "Is Greater Than"
msgstr ""

#. module: account
#: selection:account.reconcile.model,match_amount:0
#: selection:account.reconcile.model.template,match_amount:0
msgid "Is Lower Than"
msgstr ""

#. module: account
#: model:ir.model.fields,field_description:account.field_account_invoice_send__printed
msgid "Is Printed"
msgstr ""

#. module: account
#: model:ir.model.fields,field_description:account.field_account_move_line__is_rounding_line
msgid "Is Rounding Line"
msgstr ""

#. module: account
#: model:ir.model.fields,field_description:account.field_account_bank_statement__is_difference_zero
msgid "Is zero"
msgstr ""

#. module: account
#: model:ir.model.fields,help:account.field_account_journal__default_credit_account_id
#: model:ir.model.fields,help:account.field_res_company__income_currency_exchange_account_id
msgid "It acts as a default account for credit amount"
msgstr ""

#. module: account
#: model:ir.model.fields,help:account.field_account_journal__default_debit_account_id
#: model:ir.model.fields,help:account.field_res_company__expense_currency_exchange_account_id
msgid "It acts as a default account for debit amount"
msgstr ""

#. module: account
#: model:ir.model.fields,help:account.field_account_journal__alias_name
msgid "It creates draft invoices and bills by sending an email."
msgstr ""

#. module: account
#: model:ir.model.fields,help:account.field_account_move__invoice_sent
msgid "It indicates that the invoice has been sent."
msgstr ""

#. module: account
#: code:addons/account/models/account_move.py:3293
#, python-format
msgid ""
"It is mandatory to specify an account and a journal to create a write-off."
msgstr ""

#. module: account
#: code:addons/account/models/account_payment.py:462
#, python-format
msgid ""
"It is not allowed to delete a payment that already created a journal entry "
"since it would create a gap in the numbering. You should create the journal "
"entry again and cancel it thanks to a regular revert."
msgstr ""

#. module: account
#: model_terms:ir.ui.view,arch_db:account.account_journal_dashboard_kanban_view
msgid "Items"
msgstr ""

#. module: account
#: selection:res.company,fiscalyear_last_month:0
msgid "January"
msgstr ""

#. module: account
#. openerp-web
#: code:addons/account/static/src/xml/account_reconciliation.xml:206
#: code:addons/account/static/src/xml/account_reconciliation.xml:299
#: model:ir.model,name:account.model_account_journal
#: model:ir.model.fields,field_description:account.field_account_bank_statement__journal_id
#: model:ir.model.fields,field_description:account.field_account_bank_statement_line__journal_id
#: model:ir.model.fields,field_description:account.field_account_invoice_report__journal_id
#: model:ir.model.fields,field_description:account.field_account_move__journal_id
#: model:ir.model.fields,field_description:account.field_account_move_line__journal_id
#: model:ir.model.fields,field_description:account.field_account_payment_register__journal_id
#: model:ir.model.fields,field_description:account.field_account_reconcile_model__journal_id
#: model:ir.model.fields,field_description:account.field_account_setup_bank_manual_config__linked_journal_id
#: model:ir.model.fields,field_description:account.field_tax_adjustments_wizard__journal_id
#: model_terms:ir.ui.view,arch_db:account.report_journal
#: model_terms:ir.ui.view,arch_db:account.view_account_journal_search
#: model_terms:ir.ui.view,arch_db:account.view_account_move_filter
#: model_terms:ir.ui.view,arch_db:account.view_account_move_line_filter
#: model_terms:ir.ui.view,arch_db:account.view_account_payment_search
#: model_terms:ir.ui.view,arch_db:account.view_account_reconcile_model_form
#: model_terms:ir.ui.view,arch_db:account.view_bank_statement_search
#, python-format
msgid "Journal"
msgstr ""

#. module: account
#. openerp-web
#: code:addons/account/models/account_bank_statement.py:258
#: code:addons/account/static/src/js/mail_activity.js:57
#: model:ir.actions.act_window,name:account.action_move_journal_line
#: model:ir.model,name:account.model_account_move
#: model:ir.ui.menu,name:account.menu_action_move_journal_line_form
#: model_terms:ir.ui.view,arch_db:account.account_journal_dashboard_kanban_view
#: model_terms:ir.ui.view,arch_db:account.view_account_journal_form
#: model_terms:ir.ui.view,arch_db:account.view_account_reconcile_model_form
#: model_terms:ir.ui.view,arch_db:account.view_bank_statement_form
#: model_terms:ir.ui.view,arch_db:account.view_move_tree
#, python-format
msgid "Journal Entries"
msgstr ""

#. module: account
#: model_terms:ir.ui.view,arch_db:account.view_account_move_filter
msgid "Journal Entries by Date"
msgstr ""

#. module: account
#. openerp-web
#: selection:account.move,type:0
#: code:addons/account/static/src/js/mail_activity.js:44
#: model:ir.model.fields,field_description:account.field_account_move_line__move_id
#: model:ir.model.fields,field_description:account.field_account_move_reversal__move_id
#: model_terms:ir.ui.view,arch_db:account.account_journal_dashboard_kanban_view
#: model_terms:ir.ui.view,arch_db:account.view_account_move_line_filter
#, python-format
msgid "Journal Entry"
msgstr ""

#. module: account
#: model:ir.model.fields,field_description:account.field_account_bank_statement_line__move_name
#: model:ir.model.fields,field_description:account.field_account_payment__move_name
msgid "Journal Entry Name"
msgstr ""

#. module: account
#: selection:account.print.journal,sort_selection:0
#: model_terms:ir.ui.view,arch_db:account.report_journal
msgid "Journal Entry Number"
msgstr ""

#. module: account
#: model:ir.actions.act_window,name:account.action_account_journal_group_list
#: model:ir.model.fields,field_description:account.field_account_journal__journal_group_ids
#: model:ir.ui.menu,name:account.menu_action_account_journal_group_list
#: model_terms:ir.ui.view,arch_db:account.view_account_journal_group_form
msgid "Journal Groups"
msgstr ""

#. module: account
#: model:ir.model,name:account.model_account_move_line
#: model:ir.model.fields,field_description:account.field_account_analytic_line__move_id
#: model_terms:ir.ui.view,arch_db:account.view_move_line_form
msgid "Journal Item"
msgstr ""

#. module: account
#: model:ir.model.fields,field_description:account.field_account_payment__writeoff_label
#: model:ir.model.fields,field_description:account.field_account_reconcile_model__label
#: model:ir.model.fields,field_description:account.field_account_reconcile_model_template__label
#: model_terms:ir.ui.view,arch_db:account.view_account_reconcile_model_form
msgid "Journal Item Label"
msgstr ""

#. module: account
#: code:addons/account/models/account_payment.py:414
#: code:addons/account/models/reconciliation_widget.py:247
#: model:ir.actions.act_window,name:account.act_account_move_to_account_move_line_open
#: model:ir.actions.act_window,name:account.action_account_moves_all
#: model:ir.actions.act_window,name:account.action_account_moves_all_a
#: model:ir.actions.act_window,name:account.action_account_moves_all_tree
#: model:ir.actions.act_window,name:account.action_move_line_graph
#: model:ir.actions.act_window,name:account.action_move_line_graph_posted
#: model:ir.actions.act_window,name:account.action_move_line_select
#: model:ir.actions.act_window,name:account.action_move_line_select_by_partner
#: model:ir.model.fields,field_description:account.field_account_bank_statement_line__journal_entry_ids
#: model:ir.model.fields,field_description:account.field_account_move__line_ids
#: model:ir.model.fields,field_description:account.field_res_partner__journal_item_count
#: model:ir.model.fields,field_description:account.field_res_users__journal_item_count
#: model:ir.ui.menu,name:account.menu_action_account_moves_all
#: model_terms:ir.ui.view,arch_db:account.account_journal_dashboard_kanban_view
#: model_terms:ir.ui.view,arch_db:account.view_account_payment_form
#: model_terms:ir.ui.view,arch_db:account.view_move_form
#: model_terms:ir.ui.view,arch_db:account.view_move_line_pivot
#: model_terms:ir.ui.view,arch_db:account.view_move_line_tree
#: model_terms:ir.ui.view,arch_db:account.view_move_line_tree_grouped
#, python-format
msgid "Journal Items"
msgstr ""

#. module: account
#: model:ir.actions.act_window,name:account.action_move_line_select_tax_audit
msgid "Journal Items for Tax Audit"
msgstr ""

#. module: account
#. openerp-web
#: code:addons/account/static/src/js/reconciliation/reconciliation_action.js:373
#: model:ir.actions.client,name:account.action_manual_reconcile
#, python-format
msgid "Journal Items to Reconcile"
msgstr ""

#. module: account
#: model:ir.model.fields,field_description:account.field_account_journal__name
msgid "Journal Name"
msgstr ""

#. module: account
#: model_terms:ir.actions.act_window,help:account.action_account_journal_group_list
msgid "Journal group are used in reporting to display relevant data together."
msgstr ""

#. module: account
#: model_terms:ir.ui.view,arch_db:account.view_account_move_line_filter
msgid "Journal items where matching number isn't set"
msgstr ""

#. module: account
#: model:ir.model.fields,help:account.field_res_company__account_opening_journal_id
msgid ""
"Journal where the opening entry of this company's accounting has been "
"posted."
msgstr ""

#. module: account
#: model:ir.model.fields,field_description:account.field_account_bank_statement_line__journal_currency_id
msgid "Journal's Currency"
msgstr ""

#. module: account
#: model:ir.actions.act_window,name:account.action_account_journal_form
#: model:ir.model.fields,field_description:account.field_account_common_journal_report__journal_ids
#: model:ir.model.fields,field_description:account.field_account_common_report__journal_ids
#: model:ir.model.fields,field_description:account.field_account_journal_group__account_journal_ids
#: model:ir.model.fields,field_description:account.field_account_print_journal__journal_ids
#: model:ir.model.fields,field_description:account.field_account_reconcile_model__match_journal_ids
#: model:ir.model.fields,field_description:account.field_account_reconcile_model_template__match_journal_ids
#: model:ir.ui.menu,name:account.menu_action_account_journal_form
#: model:ir.ui.menu,name:account.menu_finance_entries_accounting_journals
msgid "Journals"
msgstr ""

#. module: account
#: model:ir.actions.report,name:account.action_report_journal
msgid "Journals Audit"
msgstr ""

#. module: account
#: model:ir.model.fields,field_description:account.field_account_journal__json_activity_data
msgid "Json Activity Data"
msgstr ""

#. module: account
#: selection:res.company,fiscalyear_last_month:0
msgid "July"
msgstr ""

#. module: account
#: selection:res.company,fiscalyear_last_month:0
msgid "June"
msgstr ""

#. module: account
#: selection:res.company,account_dashboard_onboarding_state:0
#: selection:res.company,account_invoice_onboarding_state:0
#: selection:res.company,account_onboarding_invoice_layout_state:0
#: selection:res.company,account_onboarding_sale_tax_state:0
#: selection:res.company,account_onboarding_sample_invoice_state:0
#: selection:res.company,account_setup_bank_data_state:0
#: selection:res.company,account_setup_coa_state:0
#: selection:res.company,account_setup_fy_data_state:0
msgid "Just done"
msgstr ""

#. module: account
#: model:ir.model.fields,field_description:account.field_tax_adjustments_wizard__reason
msgid "Justification"
msgstr ""

#. module: account
#: model:ir.model.fields,field_description:account.field_account_journal__kanban_dashboard
msgid "Kanban Dashboard"
msgstr ""

#. module: account
#: model:ir.model.fields,field_description:account.field_account_journal__kanban_dashboard_graph
msgid "Kanban Dashboard Graph"
msgstr ""

#. module: account
#: model_terms:ir.ui.view,arch_db:account.view_account_journal_form
msgid "Keep empty for no control"
msgstr ""

#. module: account
#: model:ir.model.fields,help:account.field_account_move__invoice_date
msgid "Keep empty to use the current date"
msgstr ""

#. module: account
#: selection:account.payment,payment_difference_handling:0
msgid "Keep open"
msgstr ""

#. module: account
#: model:ir.model.fields,help:account.field_product_product__property_account_income_id
#: model:ir.model.fields,help:account.field_product_template__property_account_income_id
msgid ""
"Keep this field empty to use the default value from the product category."
msgstr ""

#. module: account
#: model:ir.model.fields,help:account.field_product_product__property_account_expense_id
#: model:ir.model.fields,help:account.field_product_template__property_account_expense_id
msgid ""
"Keep this field empty to use the default value from the product category. If"
" anglo-saxon accounting with automated valuation method is configured, the "
"expense account on the product category will be used."
msgstr ""

#. module: account
#: model:ir.model.fields,field_description:account.field_digest_digest__kpi_account_total_revenue_value
msgid "Kpi Account Total Revenue Value"
msgstr ""

#. module: account
#. openerp-web
#: code:addons/account/static/src/js/reconciliation/reconciliation_renderer.js:590
#: code:addons/account/static/src/xml/account_reconciliation.xml:210
#: code:addons/account/static/src/xml/account_reconciliation.xml:300
#: model:ir.model.fields,field_description:account.field_account_bank_statement_line__name
#: model:ir.model.fields,field_description:account.field_account_move_line__name
#: model:ir.model.fields,field_description:account.field_account_reconcile_model__match_label
#: model:ir.model.fields,field_description:account.field_account_reconcile_model_template__match_label
#: model_terms:ir.ui.view,arch_db:account.report_journal
#: model_terms:ir.ui.view,arch_db:account.view_account_payment_form
#, python-format
msgid "Label"
msgstr ""

#. module: account
#: model:ir.model.fields,field_description:account.field_account_reconcile_model__match_label_param
#: model:ir.model.fields,field_description:account.field_account_reconcile_model_template__match_label_param
msgid "Label Parameter"
msgstr ""

#. module: account
#: model:ir.model.fields,field_description:account.field_account_tax__description
msgid "Label on Invoices"
msgstr ""

#. module: account
#: model:ir.model.fields,field_description:account.field_account_account____last_update
#: model:ir.model.fields,field_description:account.field_account_account_tag____last_update
#: model:ir.model.fields,field_description:account.field_account_account_template____last_update
#: model:ir.model.fields,field_description:account.field_account_account_type____last_update
#: model:ir.model.fields,field_description:account.field_account_bank_statement____last_update
#: model:ir.model.fields,field_description:account.field_account_bank_statement_cashbox____last_update
#: model:ir.model.fields,field_description:account.field_account_bank_statement_closebalance____last_update
#: model:ir.model.fields,field_description:account.field_account_bank_statement_line____last_update
#: model:ir.model.fields,field_description:account.field_account_cash_rounding____last_update
#: model:ir.model.fields,field_description:account.field_account_cashbox_line____last_update
#: model:ir.model.fields,field_description:account.field_account_chart_template____last_update
#: model:ir.model.fields,field_description:account.field_account_common_journal_report____last_update
#: model:ir.model.fields,field_description:account.field_account_common_report____last_update
#: model:ir.model.fields,field_description:account.field_account_financial_year_op____last_update
#: model:ir.model.fields,field_description:account.field_account_fiscal_position____last_update
#: model:ir.model.fields,field_description:account.field_account_fiscal_position_account____last_update
#: model:ir.model.fields,field_description:account.field_account_fiscal_position_account_template____last_update
#: model:ir.model.fields,field_description:account.field_account_fiscal_position_tax____last_update
#: model:ir.model.fields,field_description:account.field_account_fiscal_position_tax_template____last_update
#: model:ir.model.fields,field_description:account.field_account_fiscal_position_template____last_update
#: model:ir.model.fields,field_description:account.field_account_fiscal_year____last_update
#: model:ir.model.fields,field_description:account.field_account_full_reconcile____last_update
#: model:ir.model.fields,field_description:account.field_account_group____last_update
#: model:ir.model.fields,field_description:account.field_account_incoterms____last_update
#: model:ir.model.fields,field_description:account.field_account_invoice_import_wizard____last_update
#: model:ir.model.fields,field_description:account.field_account_invoice_report____last_update
#: model:ir.model.fields,field_description:account.field_account_invoice_send____last_update
#: model:ir.model.fields,field_description:account.field_account_journal____last_update
#: model:ir.model.fields,field_description:account.field_account_journal_group____last_update
#: model:ir.model.fields,field_description:account.field_account_move____last_update
#: model:ir.model.fields,field_description:account.field_account_move_line____last_update
#: model:ir.model.fields,field_description:account.field_account_move_reversal____last_update
#: model:ir.model.fields,field_description:account.field_account_partial_reconcile____last_update
#: model:ir.model.fields,field_description:account.field_account_payment____last_update
#: model:ir.model.fields,field_description:account.field_account_payment_method____last_update
#: model:ir.model.fields,field_description:account.field_account_payment_register____last_update
#: model:ir.model.fields,field_description:account.field_account_payment_term____last_update
#: model:ir.model.fields,field_description:account.field_account_payment_term_line____last_update
#: model:ir.model.fields,field_description:account.field_account_print_journal____last_update
#: model:ir.model.fields,field_description:account.field_account_reconcile_model____last_update
#: model:ir.model.fields,field_description:account.field_account_reconcile_model_template____last_update
#: model:ir.model.fields,field_description:account.field_account_reconciliation_widget____last_update
#: model:ir.model.fields,field_description:account.field_account_setup_bank_manual_config____last_update
#: model:ir.model.fields,field_description:account.field_account_tax____last_update
#: model:ir.model.fields,field_description:account.field_account_tax_group____last_update
#: model:ir.model.fields,field_description:account.field_account_tax_repartition_line____last_update
#: model:ir.model.fields,field_description:account.field_account_tax_repartition_line_template____last_update
#: model:ir.model.fields,field_description:account.field_account_tax_report_line____last_update
#: model:ir.model.fields,field_description:account.field_account_tax_template____last_update
#: model:ir.model.fields,field_description:account.field_account_unreconcile____last_update
#: model:ir.model.fields,field_description:account.field_cash_box_in____last_update
#: model:ir.model.fields,field_description:account.field_cash_box_out____last_update
#: model:ir.model.fields,field_description:account.field_report_account_report_agedpartnerbalance____last_update
#: model:ir.model.fields,field_description:account.field_report_account_report_invoice_with_payments____last_update
#: model:ir.model.fields,field_description:account.field_report_account_report_journal____last_update
#: model:ir.model.fields,field_description:account.field_tax_adjustments_wizard____last_update
#: model:ir.model.fields,field_description:account.field_validate_account_move____last_update
msgid "Last Modified on"
msgstr ""

#. module: account
#. openerp-web
#: code:addons/account/static/src/xml/account_reconciliation.xml:130
#, python-format
msgid "Last Reconciliation:"
msgstr ""

#. module: account
#: model:ir.model.fields,field_description:account.field_account_account__write_uid
#: model:ir.model.fields,field_description:account.field_account_account_tag__write_uid
#: model:ir.model.fields,field_description:account.field_account_account_template__write_uid
#: model:ir.model.fields,field_description:account.field_account_account_type__write_uid
#: model:ir.model.fields,field_description:account.field_account_bank_statement__write_uid
#: model:ir.model.fields,field_description:account.field_account_bank_statement_cashbox__write_uid
#: model:ir.model.fields,field_description:account.field_account_bank_statement_closebalance__write_uid
#: model:ir.model.fields,field_description:account.field_account_bank_statement_line__write_uid
#: model:ir.model.fields,field_description:account.field_account_cash_rounding__write_uid
#: model:ir.model.fields,field_description:account.field_account_cashbox_line__write_uid
#: model:ir.model.fields,field_description:account.field_account_chart_template__write_uid
#: model:ir.model.fields,field_description:account.field_account_common_journal_report__write_uid
#: model:ir.model.fields,field_description:account.field_account_common_report__write_uid
#: model:ir.model.fields,field_description:account.field_account_financial_year_op__write_uid
#: model:ir.model.fields,field_description:account.field_account_fiscal_position__write_uid
#: model:ir.model.fields,field_description:account.field_account_fiscal_position_account__write_uid
#: model:ir.model.fields,field_description:account.field_account_fiscal_position_account_template__write_uid
#: model:ir.model.fields,field_description:account.field_account_fiscal_position_tax__write_uid
#: model:ir.model.fields,field_description:account.field_account_fiscal_position_tax_template__write_uid
#: model:ir.model.fields,field_description:account.field_account_fiscal_position_template__write_uid
#: model:ir.model.fields,field_description:account.field_account_fiscal_year__write_uid
#: model:ir.model.fields,field_description:account.field_account_full_reconcile__write_uid
#: model:ir.model.fields,field_description:account.field_account_group__write_uid
#: model:ir.model.fields,field_description:account.field_account_incoterms__write_uid
#: model:ir.model.fields,field_description:account.field_account_invoice_import_wizard__write_uid
#: model:ir.model.fields,field_description:account.field_account_invoice_send__write_uid
#: model:ir.model.fields,field_description:account.field_account_journal__write_uid
#: model:ir.model.fields,field_description:account.field_account_journal_group__write_uid
#: model:ir.model.fields,field_description:account.field_account_move__write_uid
#: model:ir.model.fields,field_description:account.field_account_move_line__write_uid
#: model:ir.model.fields,field_description:account.field_account_move_reversal__write_uid
#: model:ir.model.fields,field_description:account.field_account_partial_reconcile__write_uid
#: model:ir.model.fields,field_description:account.field_account_payment__write_uid
#: model:ir.model.fields,field_description:account.field_account_payment_method__write_uid
#: model:ir.model.fields,field_description:account.field_account_payment_register__write_uid
#: model:ir.model.fields,field_description:account.field_account_payment_term__write_uid
#: model:ir.model.fields,field_description:account.field_account_payment_term_line__write_uid
#: model:ir.model.fields,field_description:account.field_account_print_journal__write_uid
#: model:ir.model.fields,field_description:account.field_account_reconcile_model__write_uid
#: model:ir.model.fields,field_description:account.field_account_reconcile_model_template__write_uid
#: model:ir.model.fields,field_description:account.field_account_setup_bank_manual_config__write_uid
#: model:ir.model.fields,field_description:account.field_account_tax__write_uid
#: model:ir.model.fields,field_description:account.field_account_tax_group__write_uid
#: model:ir.model.fields,field_description:account.field_account_tax_repartition_line__write_uid
#: model:ir.model.fields,field_description:account.field_account_tax_repartition_line_template__write_uid
#: model:ir.model.fields,field_description:account.field_account_tax_report_line__write_uid
#: model:ir.model.fields,field_description:account.field_account_tax_template__write_uid
#: model:ir.model.fields,field_description:account.field_account_unreconcile__write_uid
#: model:ir.model.fields,field_description:account.field_cash_box_in__write_uid
#: model:ir.model.fields,field_description:account.field_cash_box_out__write_uid
#: model:ir.model.fields,field_description:account.field_tax_adjustments_wizard__write_uid
#: model:ir.model.fields,field_description:account.field_validate_account_move__write_uid
msgid "Last Updated by"
msgstr ""

#. module: account
#: model:ir.model.fields,field_description:account.field_account_account__write_date
#: model:ir.model.fields,field_description:account.field_account_account_tag__write_date
#: model:ir.model.fields,field_description:account.field_account_account_template__write_date
#: model:ir.model.fields,field_description:account.field_account_account_type__write_date
#: model:ir.model.fields,field_description:account.field_account_bank_statement__write_date
#: model:ir.model.fields,field_description:account.field_account_bank_statement_cashbox__write_date
#: model:ir.model.fields,field_description:account.field_account_bank_statement_closebalance__write_date
#: model:ir.model.fields,field_description:account.field_account_bank_statement_line__write_date
#: model:ir.model.fields,field_description:account.field_account_cash_rounding__write_date
#: model:ir.model.fields,field_description:account.field_account_cashbox_line__write_date
#: model:ir.model.fields,field_description:account.field_account_chart_template__write_date
#: model:ir.model.fields,field_description:account.field_account_common_journal_report__write_date
#: model:ir.model.fields,field_description:account.field_account_common_report__write_date
#: model:ir.model.fields,field_description:account.field_account_financial_year_op__write_date
#: model:ir.model.fields,field_description:account.field_account_fiscal_position__write_date
#: model:ir.model.fields,field_description:account.field_account_fiscal_position_account__write_date
#: model:ir.model.fields,field_description:account.field_account_fiscal_position_account_template__write_date
#: model:ir.model.fields,field_description:account.field_account_fiscal_position_tax__write_date
#: model:ir.model.fields,field_description:account.field_account_fiscal_position_tax_template__write_date
#: model:ir.model.fields,field_description:account.field_account_fiscal_position_template__write_date
#: model:ir.model.fields,field_description:account.field_account_fiscal_year__write_date
#: model:ir.model.fields,field_description:account.field_account_full_reconcile__write_date
#: model:ir.model.fields,field_description:account.field_account_group__write_date
#: model:ir.model.fields,field_description:account.field_account_incoterms__write_date
#: model:ir.model.fields,field_description:account.field_account_invoice_import_wizard__write_date
#: model:ir.model.fields,field_description:account.field_account_invoice_send__write_date
#: model:ir.model.fields,field_description:account.field_account_journal__write_date
#: model:ir.model.fields,field_description:account.field_account_journal_group__write_date
#: model:ir.model.fields,field_description:account.field_account_move__write_date
#: model:ir.model.fields,field_description:account.field_account_move_line__write_date
#: model:ir.model.fields,field_description:account.field_account_move_reversal__write_date
#: model:ir.model.fields,field_description:account.field_account_partial_reconcile__write_date
#: model:ir.model.fields,field_description:account.field_account_payment__write_date
#: model:ir.model.fields,field_description:account.field_account_payment_method__write_date
#: model:ir.model.fields,field_description:account.field_account_payment_register__write_date
#: model:ir.model.fields,field_description:account.field_account_payment_term__write_date
#: model:ir.model.fields,field_description:account.field_account_payment_term_line__write_date
#: model:ir.model.fields,field_description:account.field_account_print_journal__write_date
#: model:ir.model.fields,field_description:account.field_account_reconcile_model__write_date
#: model:ir.model.fields,field_description:account.field_account_reconcile_model_template__write_date
#: model:ir.model.fields,field_description:account.field_account_setup_bank_manual_config__write_date
#: model:ir.model.fields,field_description:account.field_account_tax__write_date
#: model:ir.model.fields,field_description:account.field_account_tax_group__write_date
#: model:ir.model.fields,field_description:account.field_account_tax_repartition_line__write_date
#: model:ir.model.fields,field_description:account.field_account_tax_repartition_line_template__write_date
#: model:ir.model.fields,field_description:account.field_account_tax_report_line__write_date
#: model:ir.model.fields,field_description:account.field_account_tax_template__write_date
#: model:ir.model.fields,field_description:account.field_account_unreconcile__write_date
#: model:ir.model.fields,field_description:account.field_cash_box_in__write_date
#: model:ir.model.fields,field_description:account.field_cash_box_out__write_date
#: model:ir.model.fields,field_description:account.field_tax_adjustments_wizard__write_date
#: model:ir.model.fields,field_description:account.field_validate_account_move__write_date
msgid "Last Updated on"
msgstr ""

#. module: account
#: model:ir.model.fields,help:account.field_res_partner__last_time_entries_checked
#: model:ir.model.fields,help:account.field_res_users__last_time_entries_checked
msgid ""
"Last time the invoices & payments matching was performed for this partner. "
"It is set either if there's not at least an unreconciled debit and an "
"unreconciled credit or if you click the \"Done\" button."
msgstr ""

#. module: account
#: model_terms:ir.ui.view,arch_db:account.view_account_invoice_filter
#: model_terms:ir.ui.view,arch_db:account.view_account_payment_search
msgid "Late Activities"
msgstr ""

#. module: account
#: model:ir.model.fields,field_description:account.field_res_partner__last_time_entries_checked
#: model:ir.model.fields,field_description:account.field_res_users__last_time_entries_checked
msgid "Latest Invoices & Payments Matching Date"
msgstr ""

#. module: account
#: model:ir.model.fields,field_description:account.field_account_invoice_send__layout
msgid "Layout"
msgstr ""

#. module: account
#: model:ir.ui.menu,name:account.menu_finance_entries_accounting_ledgers
msgid "Ledgers"
msgstr ""

#. module: account
#: model_terms:ir.ui.view,arch_db:account.view_account_position_form
msgid "Legal Notes..."
msgstr ""

#. module: account
#: model:ir.model.fields,help:account.field_account_fiscal_position__note
msgid "Legal mentions that have to be printed on the invoices."
msgstr ""

#. module: account
#: code:addons/account/models/account_move.py:1175
#, python-format
msgid "Less Payment"
msgstr ""

#. module: account
#: model_terms:ir.ui.view,arch_db:account.res_config_settings_view_form
msgid "Let your customers pay their invoices online"
msgstr ""

#. module: account
#: selection:account.account.type,internal_group:0
#: model_terms:ir.ui.view,arch_db:account.view_account_search
msgid "Liability"
msgstr ""

#. module: account
#: model:ir.model.fields,field_description:account.field_account_invoice_report__nbr_lines
msgid "Line Count"
msgstr ""

#. module: account
#: model:ir.model.fields,field_description:account.field_res_config_settings__show_line_subtotals_tax_selection
msgid "Line Subtotals Tax Display"
msgstr ""

#. module: account
#: model_terms:ir.ui.view,arch_db:account.res_config_settings_view_form
msgid "Line subtotals tax display"
msgstr ""

#. module: account
#: model:ir.model.fields,help:account.field_account_tax_report_line__children_line_ids
msgid "Lines that should be rendered as children of this one"
msgstr ""

#. module: account
#: selection:account.account.type,type:0
#: model_terms:ir.ui.view,arch_db:account.view_account_journal_search
msgid "Liquidity"
msgstr ""

#. module: account
#: code:addons/account/models/chart_template.py:136
#, python-format
msgid "Liquidity Transfer"
msgstr ""

#. module: account
#: model:ir.model.fields,help:account.field_account_chart_template__tax_template_ids
msgid "List of all the taxes that have to be installed by the wizard"
msgstr ""

#. module: account
#. openerp-web
#: code:addons/account/static/src/xml/account_reconciliation.xml:37
#, python-format
msgid "Load more"
msgstr ""

#. module: account
#. openerp-web
#: code:addons/account/static/src/xml/account_reconciliation.xml:160
#, python-format
msgid "Load more... ("
msgstr ""

#. module: account
#: model:ir.model.fields,field_description:account.field_res_company__fiscalyear_lock_date
msgid "Lock Date"
msgstr ""

#. module: account
#: model:ir.model.fields,field_description:account.field_res_company__period_lock_date
msgid "Lock Date for Non-Advisers"
msgstr ""

#. module: account
#: model:ir.model.fields,field_description:account.field_account_invoice_send__is_log
msgid "Log an Internal Note"
msgstr ""

#. module: account
#: model_terms:ir.ui.view,arch_db:account.onboarding_invoice_layout_step
msgid "Looks great!"
msgstr ""

#. module: account
#: code:addons/account/models/account_bank_statement.py:175
#, python-format
msgid "Loss"
msgstr ""

#. module: account
#: model:ir.model.fields,field_description:account.field_account_journal__loss_account_id
msgid "Loss Account"
msgstr ""

#. module: account
#: model:ir.model.fields,field_description:account.field_account_chart_template__expense_currency_exchange_account_id
#: model:ir.model.fields,field_description:account.field_res_company__expense_currency_exchange_account_id
msgid "Loss Exchange Rate Account"
msgstr ""

#. module: account
#: code:addons/account/models/chart_template.py:398
#, python-format
msgid "MISC"
msgstr ""

#. module: account
#: model:ir.model.fields,field_description:account.field_account_invoice_send__mail_activity_type_id
msgid "Mail Activity Type"
msgstr ""

#. module: account
#: model:ir.model.fields,field_description:account.field_account_invoice_send__mailing_list_ids
msgid "Mailing List"
msgstr ""

#. module: account
#: model:ir.model.fields,field_description:account.field_account_bank_statement__message_main_attachment_id
#: model:ir.model.fields,field_description:account.field_account_journal__message_main_attachment_id
#: model:ir.model.fields,field_description:account.field_account_move__message_main_attachment_id
#: model:ir.model.fields,field_description:account.field_account_payment__message_main_attachment_id
msgid "Main Attachment"
msgstr ""

#. module: account
#: model:ir.model.fields,help:account.field_res_config_settings__currency_id
msgid "Main currency of the company."
msgstr ""

#. module: account
#: model_terms:ir.ui.view,arch_db:account.res_config_settings_view_form
msgid "Main currency of your company"
msgstr ""

#. module: account
#: model:ir.ui.menu,name:account.account_management_menu
#: model:ir.ui.menu,name:account.account_reports_management_menu
#: model:ir.ui.menu,name:account.menu_finance_entries_management
msgid "Management"
msgstr ""

#. module: account
#: model:account.payment.method,name:account.account_payment_method_manual_in
#: model:account.payment.method,name:account.account_payment_method_manual_out
msgid "Manual"
msgstr ""

#. module: account
#: model:ir.model.fields,help:account.field_account_journal__inbound_payment_method_ids
msgid ""
"Manual: Get paid by cash, check or any other method outside of Odoo.\n"
"Electronic: Get paid automatically through a payment acquirer by requesting a transaction on a card saved by the customer when buying or subscribing online (payment token).\n"
"Batch Deposit: Encase several customer checks at once by generating a batch deposit to submit to your bank. When encoding the bank statement in Odoo,you are suggested to reconcile the transaction with the batch deposit. Enable this option from the settings."
msgstr ""

#. module: account
#: model:ir.model.fields,help:account.field_account_payment__payment_method_id
#: model:ir.model.fields,help:account.field_account_payment_register__payment_method_id
msgid ""
"Manual: Get paid by cash, check or any other method outside of Odoo.\n"
"Electronic: Get paid automatically through a payment acquirer by requesting a transaction on a card saved by the customer when buying or subscribing online (payment token).\n"
"Check: Pay bill by check and print it from Odoo.\n"
"Batch Deposit: Encase several customer checks at once by generating a batch deposit to submit to your bank. When encoding the bank statement in Odoo, you are suggested to reconcile the transaction with the batch deposit.To enable batch deposit, module account_batch_payment must be installed.\n"
"SEPA Credit Transfer: Pay bill from a SEPA Credit Transfer file you submit to your bank. To enable sepa credit transfer, module account_sepa must be installed "
msgstr ""

#. module: account
#: model:ir.model.fields,help:account.field_account_journal__outbound_payment_method_ids
msgid ""
"Manual:Pay bill by cash or any other method outside of Odoo.\n"
"Check:Pay bill by check and print it from Odoo.\n"
"SEPA Credit Transfer: Pay bill from a SEPA Credit Transfer file you submit to your bank. Enable this option from the settings."
msgstr ""

#. module: account
#: selection:account.reconcile.model,rule_type:0
#: selection:account.reconcile.model.template,rule_type:0
#: code:addons/account/models/account_reconcile_model.py:19
#: code:addons/account/models/chart_template.py:1067
#, python-format
msgid "Manually create a write-off on clicked button."
msgstr ""

#. module: account
#: selection:res.company,fiscalyear_last_month:0
msgid "March"
msgstr ""

#. module: account
#: model_terms:ir.ui.view,arch_db:account.res_config_settings_view_form
msgid "Margin Analysis"
msgstr ""

#. module: account
#: selection:account.payment,payment_difference_handling:0
msgid "Mark invoice as fully paid"
msgstr ""

#. module: account
#: model:ir.model.fields,field_description:account.field_account_invoice_send__mass_mailing_id
msgid "Mass Mailing"
msgstr ""

#. module: account
#: model:ir.model.fields,field_description:account.field_account_invoice_send__mass_mailing_campaign_id
msgid "Mass Mailing Campaign"
msgstr ""

#. module: account
#: model:ir.model.fields,field_description:account.field_account_invoice_send__mass_mailing_name
msgid "Mass Mailing Name"
msgstr ""

#. module: account
#: selection:account.reconcile.model,match_label:0
#: selection:account.reconcile.model.template,match_label:0
msgid "Match Regex"
msgstr ""

#. module: account
#: selection:account.reconcile.model,rule_type:0
#: selection:account.reconcile.model.template,rule_type:0
#: code:addons/account/models/account_reconcile_model.py:21
#: code:addons/account/models/chart_template.py:1069
#, python-format
msgid "Match existing invoices/bills."
msgstr ""

#. module: account
#: model:ir.model.fields,field_description:account.field_account_move_line__matched_credit_ids
msgid "Matched Credit"
msgstr ""

#. module: account
#: model:ir.model.fields,field_description:account.field_account_move_line__matched_debit_ids
msgid "Matched Debit"
msgstr ""

#. module: account
#: model:ir.model.fields,field_description:account.field_account_full_reconcile__reconciled_line_ids
#: model_terms:ir.ui.view,arch_db:account.view_full_reconcile_form
msgid "Matched Journal Items"
msgstr ""

#. module: account
#: model_terms:ir.ui.view,arch_db:account.view_full_reconcile_form
#: model_terms:ir.ui.view,arch_db:account.view_move_line_form
#: model_terms:ir.ui.view,arch_db:account.view_move_line_tree_grouped
msgid "Matching"
msgstr ""

#. module: account
#: model:ir.model.fields,field_description:account.field_account_move_line__full_reconcile_id
msgid "Matching Number"
msgstr ""

#. module: account
#: model:ir.model.fields,field_description:account.field_account_partial_reconcile__max_date
msgid "Max Date of Matched Lines"
msgstr ""

#. module: account
#: selection:res.company,fiscalyear_last_month:0
msgid "May"
msgstr ""

#. module: account
#: model:ir.model.fields,field_description:account.field_account_payment__communication
msgid "Memo"
msgstr ""

#. module: account
#. openerp-web
#: code:addons/account/static/src/xml/account_payment.xml:64
#, python-format
msgid "Memo:"
msgstr ""

#. module: account
#: model:ir.model.fields,field_description:account.field_account_bank_statement__message_has_error
#: model:ir.model.fields,field_description:account.field_account_journal__message_has_error
#: model:ir.model.fields,field_description:account.field_account_move__message_has_error
#: model:ir.model.fields,field_description:account.field_account_payment__message_has_error
msgid "Message Delivery error"
msgstr ""

#. module: account
#: model:ir.model.fields,field_description:account.field_account_invoice_send__record_name
msgid "Message Record Name"
msgstr ""

#. module: account
#: model:ir.model.fields,field_description:account.field_res_partner__invoice_warn_msg
#: model:ir.model.fields,field_description:account.field_res_users__invoice_warn_msg
msgid "Message for Invoice"
msgstr ""

#. module: account
#: model:ir.model.fields,help:account.field_account_invoice_send__message_type
msgid ""
"Message type: email for email message, notification for system message, "
"comment for other messages such as user replies"
msgstr ""

#. module: account
#: model:ir.model.fields,field_description:account.field_account_bank_statement__message_ids
#: model:ir.model.fields,field_description:account.field_account_journal__message_ids
#: model:ir.model.fields,field_description:account.field_account_move__message_ids
#: model:ir.model.fields,field_description:account.field_account_payment__message_ids
msgid "Messages"
msgstr ""

#. module: account
#: model:ir.model.fields,field_description:account.field_account_tax_repartition_line_template__minus_report_line_ids
msgid "Minus Report Lines"
msgstr ""

#. module: account
#: selection:account.journal,type:0
#: model:ir.actions.act_window,name:account.action_account_moves_journal_misc
#: model:ir.ui.menu,name:account.menu_action_account_moves_journal_misc
#: model:ir.ui.menu,name:account.menu_finance_entries_accounting_miscellaneous
#: model_terms:ir.ui.view,arch_db:account.view_account_journal_search
msgid "Miscellaneous"
msgstr ""

#. module: account
#: code:addons/account/models/chart_template.py:398
#: model_terms:ir.ui.view,arch_db:account.view_account_move_filter
#: model_terms:ir.ui.view,arch_db:account.view_account_move_line_filter
#, python-format
msgid "Miscellaneous Operations"
msgstr ""

#. module: account
#: sql_constraint:account.move.line:0
msgid "Missing required account on accountable invoice line."
msgstr ""

#. module: account
#. openerp-web
#: code:addons/account/static/src/xml/account_reconciliation.xml:181
#, python-format
msgid "Modify models"
msgstr ""

#. module: account
#: selection:account.cash.rounding,strategy:0
msgid "Modify tax amount"
msgstr ""

#. module: account
#: model_terms:ir.ui.view,arch_db:account.res_config_settings_view_form
msgid "Monitor your product margins from invoices"
msgstr ""

#. module: account
#: model:ir.model.fields,field_description:account.field_account_invoice_report__move_id
#: model_terms:ir.ui.view,arch_db:account.report_journal
#: model_terms:ir.ui.view,arch_db:account.view_account_move_filter
#: model_terms:ir.ui.view,arch_db:account.view_account_move_line_filter
msgid "Move"
msgstr ""

#. module: account
#: model:ir.model.fields,field_description:account.field_account_payment__move_line_ids
msgid "Move Line"
msgstr ""

#. module: account
#: model:ir.model.fields,field_description:account.field_account_bank_statement__move_line_count
msgid "Move Line Count"
msgstr ""

#. module: account
#: model:ir.model.fields,field_description:account.field_account_payment__move_reconciled
msgid "Move Reconciled"
msgstr ""

#. module: account
#: code:addons/account/models/account_move.py:2786
#, python-format
msgid "Move name (id): %s (%s)"
msgstr ""

#. module: account
#: model_terms:ir.ui.view,arch_db:account.res_config_settings_view_form
msgid "Multi-Currencies"
msgstr ""

#. module: account
#: model_terms:ir.ui.view,arch_db:account.view_account_invoice_filter
msgid "My Activities"
msgstr ""

#. module: account
#: model_terms:ir.ui.view,arch_db:account.view_account_invoice_filter
#: model_terms:ir.ui.view,arch_db:account.view_account_invoice_report_search
msgid "My Invoices"
msgstr ""

#. module: account
#: model:ir.model.fields,field_description:account.field_account_account__name
#: model:ir.model.fields,field_description:account.field_account_account_tag__name
#: model:ir.model.fields,field_description:account.field_account_account_template__name
#: model:ir.model.fields,field_description:account.field_account_cash_rounding__name
#: model:ir.model.fields,field_description:account.field_account_chart_template__name
#: model:ir.model.fields,field_description:account.field_account_fiscal_year__name
#: model:ir.model.fields,field_description:account.field_account_group__name
#: model:ir.model.fields,field_description:account.field_account_incoterms__name
#: model:ir.model.fields,field_description:account.field_account_journal_group__name
#: model:ir.model.fields,field_description:account.field_account_payment__name
#: model:ir.model.fields,field_description:account.field_account_payment_method__name
#: model:ir.model.fields,field_description:account.field_account_reconcile_model__name
#: model:ir.model.fields,field_description:account.field_account_setup_bank_manual_config__bank_name
#: model:ir.model.fields,field_description:account.field_account_tax_group__name
#: model:ir.model.fields,field_description:account.field_account_tax_report_line__name
#: model_terms:ir.ui.view,arch_db:account.report_journal
msgid "Name"
msgstr ""

#. module: account
#: model:ir.model.fields,help:account.field_account_invoice_send__record_name
msgid "Name get of the related document."
msgstr ""

#. module: account
#. openerp-web
#: code:addons/account/static/src/xml/account_payment.xml:52
#, python-format
msgid "Name:"
msgstr ""

#. module: account
#: model_terms:ir.ui.view,arch_db:account.res_config_settings_view_form
msgid "Navigate easily through reports and see what is behind the numbers"
msgstr ""

#. module: account
#: model:ir.model.fields,field_description:account.field_account_account_tag__tax_negate
msgid "Negate Tax Balance"
msgstr ""

#. module: account
#. openerp-web
#: selection:account.bank.statement,state:0
#: code:addons/account/static/src/xml/account_reconciliation.xml:267
#, python-format
msgid "New"
msgstr ""

#. module: account
#: model:ir.model.fields,field_description:account.field_account_setup_bank_manual_config__new_journal_name
msgid "New Journal Name"
msgstr ""

#. module: account
#: model_terms:ir.ui.view,arch_db:account.account_journal_dashboard_kanban_view
msgid "New Transactions"
msgstr ""

#. module: account
#: model:ir.model.fields,field_description:account.field_account_journal__activity_date_deadline
#: model:ir.model.fields,field_description:account.field_account_move__activity_date_deadline
#: model:ir.model.fields,field_description:account.field_account_payment__activity_date_deadline
msgid "Next Activity Deadline"
msgstr ""

#. module: account
#: model:ir.model.fields,field_description:account.field_account_journal__activity_summary
#: model:ir.model.fields,field_description:account.field_account_move__activity_summary
#: model:ir.model.fields,field_description:account.field_account_payment__activity_summary
msgid "Next Activity Summary"
msgstr ""

#. module: account
#: model:ir.model.fields,field_description:account.field_account_journal__activity_type_id
#: model:ir.model.fields,field_description:account.field_account_move__activity_type_id
#: model:ir.model.fields,field_description:account.field_account_payment__activity_type_id
msgid "Next Activity Type"
msgstr ""

#. module: account
#: model:ir.model.fields,field_description:account.field_account_journal__sequence_number_next
#: model:ir.model.fields,field_description:account.field_account_move__invoice_sequence_number_next
msgid "Next Number"
msgstr ""

#. module: account
#: model:ir.model.fields,field_description:account.field_account_move__invoice_sequence_number_next_prefix
msgid "Next Number Prefix"
msgstr ""

#. module: account
#: model:ir.model.fields,field_description:account.field_account_move_line__blocked
msgid "No Follow-up"
msgstr ""

#. module: account
#: selection:res.partner,invoice_warn:0
msgid "No Message"
msgstr ""

#. module: account
#. openerp-web
#: code:addons/account/static/src/js/reconciliation/reconciliation_renderer.js:68
#: code:addons/account/static/src/js/reconciliation/reconciliation_renderer.js:145
#, python-format
msgid "No Title"
msgstr ""

#. module: account
#: code:addons/account/wizard/account_invoice_import.py:30
#, python-format
msgid "No attachment was provided"
msgstr ""

#. module: account
#: code:addons/account/models/account_reconcile_model.py:120
#, python-format
msgid "No move from this reconciliation model"
msgstr ""

#. module: account
#: model:ir.model.fields,field_description:account.field_account_invoice_send__no_auto_thread
msgid "No threading for answers"
msgstr ""

#. module: account
#: model:ir.model.fields,help:account.field_res_company__tax_lock_date
msgid ""
"No users can edit journal entries related to a tax prior and inclusive of "
"this date."
msgstr ""

#. module: account
#: model:ir.model.fields,help:account.field_res_company__fiscalyear_lock_date
msgid ""
"No users, including Advisers, can edit accounts prior to and inclusive of "
"this date. Use it for fiscal year locking for example."
msgstr ""

#. module: account
#: model:ir.model.fields,help:account.field_account_chart_template__code_digits
msgid "No. of Digits to use for account code"
msgstr ""

#. module: account
#: model:account.account.type,name:account.data_account_type_non_current_assets
msgid "Non-current Assets"
msgstr ""

#. module: account
#: model:account.account.type,name:account.data_account_type_non_current_liabilities
msgid "Non-current Liabilities"
msgstr ""

#. module: account
#: selection:account.tax,type_tax_use:0
#: selection:account.tax.template,type_tax_use:0
msgid "None"
msgstr ""

#. module: account
#: selection:res.partner,trust:0
msgid "Normal Debtor"
msgstr ""

#. module: account
#: selection:account.reconcile.model,match_label:0
#: selection:account.reconcile.model.template,match_label:0
msgid "Not Contains"
msgstr ""

#. module: account
#: selection:account.invoice.report,invoice_payment_state:0
#: selection:account.move,invoice_payment_state:0
msgid "Not Paid"
msgstr ""

#. module: account
#: selection:res.company,account_dashboard_onboarding_state:0
#: selection:res.company,account_invoice_onboarding_state:0
#: selection:res.company,account_onboarding_invoice_layout_state:0
#: selection:res.company,account_onboarding_sale_tax_state:0
#: selection:res.company,account_onboarding_sample_invoice_state:0
#: selection:res.company,account_setup_bank_data_state:0
#: selection:res.company,account_setup_coa_state:0
#: selection:res.company,account_setup_fy_data_state:0
msgid "Not done"
msgstr ""

#. module: account
#. openerp-web
#: selection:account.move.line,display_type:0
#: code:addons/account/static/src/xml/account_reconciliation.xml:324
#: model:ir.model.fields,field_description:account.field_account_account_template__note
#, python-format
msgid "Note"
msgstr ""

#. module: account
#: model_terms:ir.actions.act_window,help:account.action_move_out_refund_type
msgid ""
"Note that the easiest way to create a credit note is to do it directly\n"
"                from the customer invoice."
msgstr ""

#. module: account
#: model_terms:ir.actions.act_window,help:account.action_move_in_refund_type
msgid ""
"Note that the easiest way to create a vendor credit note it to do it "
"directly from the vendor bill."
msgstr ""

#. module: account
#: model:ir.model.fields,field_description:account.field_account_bank_statement_line__note
#: model:ir.model.fields,field_description:account.field_account_fiscal_position__note
#: model:ir.model.fields,field_description:account.field_account_fiscal_position_template__note
#: model_terms:ir.ui.view,arch_db:account.view_account_template_form
msgid "Notes"
msgstr ""

#. module: account
#. openerp-web
#: code:addons/account/static/src/xml/account_reconciliation.xml:41
#, python-format
msgid "Nothing to do!"
msgstr ""

#. module: account
#: model:ir.model.fields,field_description:account.field_account_invoice_send__notify
msgid "Notify followers"
msgstr ""

#. module: account
#: model:ir.model.fields,help:account.field_account_invoice_send__notify
msgid "Notify followers of the document (mass post only)"
msgstr ""

#. module: account
#: selection:res.company,fiscalyear_last_month:0
msgid "November"
msgstr ""

#. module: account
#: model:ir.model.fields,field_description:account.field_account_setup_bank_manual_config__num_journals_without_account
msgid "Num Journals Without Account"
msgstr ""

#. module: account
#: model:ir.model.fields,field_description:account.field_account_full_reconcile__name
#: model:ir.model.fields,field_description:account.field_account_move__name
#: model:ir.model.fields,field_description:account.field_account_move_line__move_name
msgid "Number"
msgstr ""

#. module: account
#: model_terms:ir.ui.view,arch_db:account.view_account_move_line_filter
msgid "Number (Move)"
msgstr ""

#. module: account
#: model:ir.model.fields,field_description:account.field_account_bank_statement__message_needaction_counter
#: model:ir.model.fields,field_description:account.field_account_journal__message_needaction_counter
#: model:ir.model.fields,field_description:account.field_account_move__message_needaction_counter
#: model:ir.model.fields,field_description:account.field_account_payment__message_needaction_counter
msgid "Number of Actions"
msgstr ""

#. module: account
#: model:ir.model.fields,field_description:account.field_account_cashbox_line__number
msgid "Number of Coins/Bills"
msgstr ""

#. module: account
#: model:ir.model.fields,field_description:account.field_account_payment_term_line__days
msgid "Number of Days"
msgstr ""

#. module: account
#: model:ir.model.fields,field_description:account.field_account_reconcile_model__number_entries
#: model:ir.model.fields,field_description:account.field_account_reconcile_model_template__number_entries
msgid "Number of entries related to this model"
msgstr ""

#. module: account
#: model:ir.model.fields,field_description:account.field_account_bank_statement__message_has_error_counter
#: model:ir.model.fields,field_description:account.field_account_journal__message_has_error_counter
#: model:ir.model.fields,field_description:account.field_account_move__message_has_error_counter
#: model:ir.model.fields,field_description:account.field_account_payment__message_has_error_counter
msgid "Number of error"
msgstr ""

#. module: account
#: model:ir.model.fields,help:account.field_account_bank_statement__message_needaction_counter
#: model:ir.model.fields,help:account.field_account_journal__message_needaction_counter
#: model:ir.model.fields,help:account.field_account_move__message_needaction_counter
#: model:ir.model.fields,help:account.field_account_payment__message_needaction_counter
msgid "Number of messages which requires an action"
msgstr ""

#. module: account
#: model:ir.model.fields,help:account.field_account_bank_statement__message_has_error_counter
#: model:ir.model.fields,help:account.field_account_journal__message_has_error_counter
#: model:ir.model.fields,help:account.field_account_move__message_has_error_counter
#: model:ir.model.fields,help:account.field_account_payment__message_has_error_counter
msgid "Number of messages with delivery error"
msgstr ""

#. module: account
#: model:ir.model.fields,help:account.field_account_bank_statement__message_unread_counter
#: model:ir.model.fields,help:account.field_account_journal__message_unread_counter
#: model:ir.model.fields,help:account.field_account_move__message_unread_counter
#: model:ir.model.fields,help:account.field_account_payment__message_unread_counter
msgid "Number of unread messages"
msgstr ""

#. module: account
#: model_terms:ir.ui.view,arch_db:account.res_config_settings_view_form
msgid "OFX Import"
msgstr ""

#. module: account
#: selection:res.company,fiscalyear_last_month:0
msgid "October"
msgstr ""

#. module: account
#: selection:account.journal,invoice_reference_model:0
msgid "Odoo"
msgstr ""

#. module: account
#: model_terms:ir.actions.act_window,help:account.action_bank_statement_line
msgid ""
"Odoo allows you to reconcile a statement line directly with\n"
"                the related sale or puchase invoice(s)."
msgstr ""

#. module: account
#: model_terms:ir.actions.act_window,help:account.action_bank_statement_tree
msgid ""
"Odoo allows you to reconcile a statement line directly with\n"
"                the related sale or puchase invoices."
msgstr ""

#. module: account
#: model_terms:ir.ui.view,arch_db:account.view_payment_term_line_form
msgid "On the"
msgstr ""

#. module: account
#: model_terms:ir.ui.view,arch_db:account.res_config_settings_view_form
msgid ""
"Once installed, set 'Bank Feeds' to 'File Import' in bank account "
"settings.This adds a button to import from the Accounting dashboard."
msgstr ""

#. module: account
#: code:addons/account/models/account_payment.py:657
#, python-format
msgid "Only a draft payment can be posted."
msgstr ""

#. module: account
#: code:addons/account/models/chart_template.py:175
#, python-format
msgid "Only administrators can load a charf of accounts"
msgstr ""

#. module: account
#: code:addons/account/models/account_move.py:1946
#, python-format
msgid "Only cancelled journal entries can be reset to draft."
msgstr ""

#. module: account
#: code:addons/account/models/account_move.py:2008
#: code:addons/account/models/account_move.py:2046
#, python-format
msgid "Only invoices could be printed."
msgstr ""

#. module: account
#: code:addons/account/wizard/account_move_reversal.py:19
#, python-format
msgid ""
"Only posted journal entries being not already a refund can be reversed."
msgstr ""

#. module: account
#: model:ir.model.fields,help:account.field_res_company__period_lock_date
msgid ""
"Only users with the 'Adviser' role can edit accounts prior to and inclusive "
"of this date. Use it for period locking inside an open fiscal year, for "
"example."
msgstr ""

#. module: account
#: selection:account.invoice.report,state:0
#: model_terms:ir.ui.view,arch_db:account.view_account_invoice_filter
msgid "Open"
msgstr ""

#. module: account
#: code:addons/account/models/account_reconcile_model.py:311
#, python-format
msgid "Open Balance"
msgstr ""

#. module: account
#. openerp-web
#: code:addons/account/static/src/js/reconciliation/reconciliation_model.js:794
#: code:addons/account/static/src/xml/account_reconciliation.xml:142
#, python-format
msgid "Open balance"
msgstr ""

#. module: account
#: model:ir.model,name:account.model_account_financial_year_op
msgid "Opening Balance of Financial Year"
msgstr ""

#. module: account
#: model:ir.model.fields,field_description:account.field_account_financial_year_op__opening_date
#: model:ir.model.fields,field_description:account.field_res_company__account_opening_date
msgid "Opening Date"
msgstr ""

#. module: account
#: model:ir.model.fields,field_description:account.field_res_company__account_opening_journal_id
msgid "Opening Journal"
msgstr ""

#. module: account
#: code:addons/account/models/company.py:378
#: model:ir.model.fields,field_description:account.field_res_company__account_opening_move_id
#, python-format
msgid "Opening Journal Entry"
msgstr ""

#. module: account
#: model:ir.model.fields,field_description:account.field_account_financial_year_op__opening_move_posted
msgid "Opening Move Posted"
msgstr ""

#. module: account
#: model:ir.model.fields,help:account.field_account_cashbox_line__number
msgid "Opening Unit Numbers"
msgstr ""

#. module: account
#: code:addons/account/models/account.py:289
#, python-format
msgid "Opening balance"
msgstr ""

#. module: account
#: model:ir.model.fields,field_description:account.field_account_account__opening_credit
msgid "Opening credit"
msgstr ""

#. module: account
#: model:ir.model.fields,help:account.field_account_account__opening_credit
msgid "Opening credit value for this account."
msgstr ""

#. module: account
#: model:ir.model.fields,field_description:account.field_account_account__opening_debit
msgid "Opening debit"
msgstr ""

#. module: account
#: model:ir.model.fields,help:account.field_account_account__opening_debit
msgid "Opening debit value for this account."
msgstr ""

#. module: account
#: model_terms:ir.ui.view,arch_db:account.view_account_reconcile_model_form
msgid "Operation Templates"
msgstr ""

#. module: account
#: code:addons/account/models/account_bank_statement.py:751
#, python-format
msgid ""
"Operation not allowed. Since your statement line already received a number "
"(%s), you cannot reconcile it entirely with existing journal entries "
"otherwise it would make a gap in the numbering. You should book an entry and"
" make a regular revert of it in case you want to cancel it."
msgstr ""

#. module: account
#: model_terms:ir.ui.view,arch_db:account.account_journal_dashboard_kanban_view
msgid "Operations"
msgstr ""

#. module: account
#: model:ir.model.fields,field_description:account.field_account_account_template__nocreate
msgid "Optional Create"
msgstr ""

#. module: account
#: model:ir.model.fields,help:account.field_account_account__tag_ids
#: model:ir.model.fields,help:account.field_account_account_template__tag_ids
msgid "Optional tags you may want to assign for custom reporting"
msgstr ""

#. module: account
#: model:ir.model.fields,help:account.field_account_tax_report_line__code
msgid "Optional unique code to refer to this line in total formulas"
msgstr ""

#. module: account
#: model:ir.model.fields,field_description:account.field_account_payment_term_line__option
#: model_terms:ir.ui.view,arch_db:account.tax_adjustments_wizard
msgid "Options"
msgstr ""

#. module: account
#: model:ir.model.fields,field_description:account.field_account_move__invoice_origin
msgid "Origin"
msgstr ""

#. module: account
#: model:ir.model.fields,field_description:account.field_account_move_line__payment_id
msgid "Originator Payment"
msgstr ""

#. module: account
#: model:ir.model.fields,field_description:account.field_account_move_line__tax_repartition_line_id
msgid "Originator Tax Repartition Line"
msgstr ""

#. module: account
#: model:ir.model.fields,field_description:account.field_account_move_line__tax_line_id
msgid "Originator tax"
msgstr ""

#. module: account
#: model:account.account.type,name:account.data_account_type_other_income
msgid "Other Income"
msgstr ""

#. module: account
#: model_terms:ir.ui.view,arch_db:account.view_move_form
msgid "Other Info"
msgstr ""

#. module: account
#: selection:account.payment.method,payment_type:0
msgid "Outbound"
msgstr ""

#. module: account
#: model:ir.model.fields,field_description:account.field_account_invoice_send__mail_server_id
msgid "Outgoing mail server"
msgstr ""

#. module: account
#: model:ir.model.fields,field_description:account.field_account_chart_template__property_stock_account_output_categ_id
#: model:ir.model.fields,field_description:account.field_res_company__property_stock_account_output_categ_id
msgid "Output Account for Stock Valuation"
msgstr ""

#. module: account
#: code:addons/account/models/account_move.py:1098
#, python-format
msgid "Outstanding credits"
msgstr ""

#. module: account
#: code:addons/account/models/account_move.py:1101
#, python-format
msgid "Outstanding debits"
msgstr ""

#. module: account
#: selection:account.journal,activity_state:0
#: selection:account.move,activity_state:0
#: selection:account.payment,activity_state:0
#: model_terms:ir.ui.view,arch_db:account.view_account_invoice_filter
msgid "Overdue"
msgstr ""

#. module: account
#: model:ir.model.fields,field_description:account.field_res_company__overdue_msg
msgid "Overdue Payments Message"
msgstr ""

#. module: account
#: model_terms:ir.ui.view,arch_db:account.view_account_invoice_filter
msgid "Overdue invoices, maturity date passed"
msgstr ""

#. module: account
#: model:ir.ui.menu,name:account.menu_board_journal_1
msgid "Overview"
msgstr ""

#. module: account
#: model_terms:ir.ui.view,arch_db:account.res_config_settings_view_form
msgid "Package"
msgstr ""

#. module: account
#: model_terms:ir.ui.view,arch_db:account.view_account_invoice_filter
#: model:mail.message.subtype,name:account.mt_invoice_paid
msgid "Paid"
msgstr ""

#. module: account
#: code:addons/account/models/account_payment.py:426
#, python-format
msgid "Paid Invoices"
msgstr ""

#. module: account
#. openerp-web
#: code:addons/account/static/src/xml/account_payment.xml:28
#: model_terms:ir.ui.view,arch_db:account.report_invoice_document_with_payments
#, python-format
msgid "Paid on"
msgstr ""

#. module: account
#: model:ir.model.fields,field_description:account.field_account_group__parent_id
msgid "Parent"
msgstr ""

#. module: account
#: model:ir.model.fields,field_description:account.field_account_chart_template__parent_id
msgid "Parent Chart Template"
msgstr ""

#. module: account
#: model:ir.model.fields,field_description:account.field_account_tax_report_line__parent_id
msgid "Parent Line"
msgstr ""

#. module: account
#: model:ir.model.fields,field_description:account.field_account_invoice_send__parent_id
msgid "Parent Message"
msgstr ""

#. module: account
#: model:ir.model.fields,field_description:account.field_account_group__parent_path
#: model:ir.model.fields,field_description:account.field_account_tax_report_line__parent_path
msgid "Parent Path"
msgstr ""

#. module: account
#: model:ir.model,name:account.model_account_partial_reconcile
msgid "Partial Reconcile"
msgstr ""

#. module: account
#. openerp-web
#: code:addons/account/static/src/xml/account_reconciliation.xml:302
#: code:addons/account/static/src/xml/account_reconciliation.xml:319
#: model:ir.model.fields,field_description:account.field_account_bank_statement_line__partner_id
#: model:ir.model.fields,field_description:account.field_account_invoice_report__partner_id
#: model:ir.model.fields,field_description:account.field_account_move_line__partner_id
#: model:ir.model.fields,field_description:account.field_account_payment__partner_id
#: model_terms:ir.ui.view,arch_db:account.report_journal
#: model_terms:ir.ui.view,arch_db:account.view_account_analytic_line_filter_inherit_account
#: model_terms:ir.ui.view,arch_db:account.view_account_invoice_filter
#: model_terms:ir.ui.view,arch_db:account.view_account_invoice_report_search
#: model_terms:ir.ui.view,arch_db:account.view_account_move_filter
#: model_terms:ir.ui.view,arch_db:account.view_account_move_line_filter
#: model_terms:ir.ui.view,arch_db:account.view_account_payment_search
#, python-format
msgid "Partner"
msgstr ""

#. module: account
#: model:ir.model.fields,field_description:account.field_account_invoice_report__commercial_partner_id
msgid "Partner Company"
msgstr ""

#. module: account
#: model:ir.model.fields,field_description:account.field_account_invoice_report__country_id
msgid "Partner Company's Country"
msgstr ""

#. module: account
#: model:ir.model.fields,field_description:account.field_res_partner__contract_ids
#: model:ir.model.fields,field_description:account.field_res_users__contract_ids
msgid "Partner Contracts"
msgstr ""

#. module: account
#: model:ir.model.fields,field_description:account.field_account_reconcile_model__match_partner
#: model:ir.model.fields,field_description:account.field_account_reconcile_model_template__match_partner
msgid "Partner Is Set"
msgstr ""

#. module: account
#: model_terms:ir.ui.view,arch_db:account.view_account_reconcile_model_form
msgid "Partner Is Set & Matches"
msgstr ""

#. module: account
#: model:ir.actions.act_window,name:account.action_account_moves_ledger_partner
#: model:ir.ui.menu,name:account.menu_action_account_moves_ledger_partner
msgid "Partner Ledger"
msgstr ""

#. module: account
#: model:ir.model.fields,field_description:account.field_account_bank_statement_line__partner_name
msgid "Partner Name"
msgstr ""

#. module: account
#: model:ir.model.fields,field_description:account.field_account_payment__partner_type
msgid "Partner Type"
msgstr ""

#. module: account
#: code:addons/account/models/account_journal_dashboard.py:140
#, python-format
msgid "Past"
msgstr ""

#. module: account
#: model_terms:ir.ui.view,arch_db:account.res_config_settings_view_form
msgid "Pay your bills in one-click using Euro SEPA Service"
msgstr ""

#. module: account
#: model:account.account.type,name:account.data_account_type_payable
#: selection:account.account.type,type:0
#: model_terms:ir.ui.view,arch_db:account.view_account_move_line_filter
msgid "Payable"
msgstr ""

#. module: account
#: model:ir.model.fields,field_description:account.field_account_chart_template__property_account_payable_id
#: model_terms:ir.ui.view,arch_db:account.view_account_chart_template_seacrh
msgid "Payable Account"
msgstr ""

#. module: account
#: model_terms:ir.ui.view,arch_db:account.view_account_search
msgid "Payable Accounts"
msgstr ""

#. module: account
#: model:ir.model.fields,field_description:account.field_res_partner__debit_limit
#: model:ir.model.fields,field_description:account.field_res_users__debit_limit
msgid "Payable Limit"
msgstr ""

#. module: account
#: model_terms:ir.ui.view,arch_db:account.product_template_form_view
msgid "Payables"
msgstr ""

#. module: account
#: model:ir.model.fields,field_description:account.field_account_payment__amount
msgid "Payment Amount"
msgstr ""

#. module: account
#: model:ir.model.fields,field_description:account.field_account_payment__payment_date
#: model:ir.model.fields,field_description:account.field_account_payment_register__payment_date
msgid "Payment Date"
msgstr ""

#. module: account
#: model:ir.model.fields,field_description:account.field_account_payment__payment_difference
msgid "Payment Difference"
msgstr ""

#. module: account
#: model:ir.model.fields,field_description:account.field_account_payment__payment_difference_handling
msgid "Payment Difference Handling"
msgstr ""

#. module: account
#: model:ir.model.fields,field_description:account.field_account_payment__journal_id
msgid "Payment Journal"
msgstr ""

#. module: account
#: model_terms:ir.ui.view,arch_db:account.view_account_payment_form
msgid "Payment Matching"
msgstr ""

#. module: account
#: model_terms:ir.ui.view,arch_db:account.view_account_payment_search
msgid "Payment Method"
msgstr ""

#. module: account
#: model:ir.model.fields,field_description:account.field_account_payment__payment_method_id
#: model:ir.model.fields,field_description:account.field_account_payment_register__payment_method_id
msgid "Payment Method Type"
msgstr ""

#. module: account
#: model_terms:ir.ui.view,arch_db:account.view_account_journal_form
msgid "Payment Method Types"
msgstr ""

#. module: account
#. openerp-web
#: code:addons/account/static/src/xml/account_payment.xml:60
#, python-format
msgid "Payment Method:"
msgstr ""

#. module: account
#: model:ir.model,name:account.model_account_payment_method
msgid "Payment Methods"
msgstr ""

#. module: account
#: model:ir.actions.report,name:account.action_report_payment_receipt
msgid "Payment Receipt"
msgstr ""

#. module: account
#: model_terms:ir.ui.view,arch_db:account.report_payment_receipt_document
msgid "Payment Receipt:"
msgstr ""

#. module: account
#: model:ir.model.fields,field_description:account.field_account_move__invoice_payment_ref
#: model:ir.model.fields,field_description:account.field_account_payment__payment_reference
msgid "Payment Reference"
msgstr ""

#. module: account
#: model:ir.model.fields,field_description:account.field_account_invoice_report__invoice_payment_state
#: model:ir.model.fields,field_description:account.field_account_move__invoice_payment_state
msgid "Payment Status"
msgstr ""

#. module: account
#: model:ir.actions.act_window,name:account.action_payment_term_form
#: model:ir.model,name:account.model_account_payment_term
#: model:ir.model.fields,field_description:account.field_account_invoice_report__invoice_payment_term_id
#: model:ir.model.fields,field_description:account.field_account_move__invoice_payment_term_id
#: model:ir.model.fields,field_description:account.field_account_payment_term__name
#: model:ir.model.fields,field_description:account.field_account_payment_term_line__payment_id
#: model:ir.ui.menu,name:account.menu_action_payment_term_form
#: model_terms:ir.ui.view,arch_db:account.view_partner_property_form
#: model_terms:ir.ui.view,arch_db:account.view_payment_term_form
#: model_terms:ir.ui.view,arch_db:account.view_payment_term_line_form
#: model_terms:ir.ui.view,arch_db:account.view_payment_term_line_tree
#: model_terms:ir.ui.view,arch_db:account.view_payment_term_search
#: model_terms:ir.ui.view,arch_db:account.view_payment_term_tree
msgid "Payment Terms"
msgstr ""

#. module: account
#: model:ir.model,name:account.model_account_payment_term_line
msgid "Payment Terms Line"
msgstr ""

#. module: account
#: model:ir.model.fields,field_description:account.field_account_payment__payment_type
#: model:ir.model.fields,field_description:account.field_account_payment_method__payment_type
msgid "Payment Type"
msgstr ""

#. module: account
#: model_terms:ir.ui.view,arch_db:account.view_payment_term_form
msgid "Payment term explanation for the customer..."
msgstr ""

#. module: account
#: model:account.payment.term,note:account.account_payment_term_15days
msgid "Payment terms: 15 Days"
msgstr ""

#. module: account
#: model:account.payment.term,note:account.account_payment_term_2months
msgid "Payment terms: 2 Months"
msgstr ""

#. module: account
#: model:account.payment.term,note:account.account_payment_term_net
msgid "Payment terms: 30 Net Days"
msgstr ""

#. module: account
#: model:account.payment.term,note:account.account_payment_term_45days
msgid "Payment terms: 45 Days"
msgstr ""

#. module: account
#: model:account.payment.term,note:account.account_payment_term_immediate
msgid "Payment terms: Immediate Payment"
msgstr ""

#. module: account
#: model:ir.model.fields,help:account.field_account_move_line__payment_id
msgid "Payment that created this entry"
msgstr ""

#. module: account
#: code:addons/account/models/account_payment.py:821
#: model:ir.actions.act_window,name:account.action_account_payments
#: model:ir.actions.act_window,name:account.action_account_payments_payable
#: model:ir.model,name:account.model_account_payment
#: model:ir.ui.menu,name:account.menu_action_account_payments_payable
#: model:ir.ui.menu,name:account.menu_action_account_payments_receivable
#: model_terms:ir.ui.view,arch_db:account.view_account_payment_search
#, python-format
msgid "Payments"
msgstr ""

#. module: account
#: model_terms:ir.ui.view,arch_db:account.view_move_form
msgid "Payments Information"
msgstr ""

#. module: account
#: model_terms:ir.ui.view,arch_db:account.account_journal_dashboard_kanban_view
msgid "Payments Matching"
msgstr ""

#. module: account
#: model_terms:ir.actions.act_window,help:account.action_account_payments
#: model_terms:ir.actions.act_window,help:account.action_account_payments_payable
#: model_terms:ir.actions.act_window,help:account.action_account_payments_transfer
msgid ""
"Payments are used to register liquidity movements. You can process those "
"payments by your own means or by using installed facilities."
msgstr ""

#. module: account
#: code:addons/account/models/account_payment.py:350
#, python-format
msgid "Payments without a customer can't be matched"
msgstr ""

#. module: account
#: selection:account.payment.term.line,value:0
msgid "Percent"
msgstr ""

#. module: account
#: selection:account.tax,amount_type:0
#: selection:account.tax.template,amount_type:0
msgid "Percentage of Price"
msgstr ""

#. module: account
#: selection:account.tax,amount_type:0
#: selection:account.tax.template,amount_type:0
msgid "Percentage of Price Tax Included"
msgstr ""

#. module: account
#: selection:account.reconcile.model,second_amount_type:0
#: selection:account.reconcile.model.template,second_amount_type:0
msgid "Percentage of amount"
msgstr ""

#. module: account
#: selection:account.reconcile.model,amount_type:0
#: selection:account.reconcile.model.template,amount_type:0
msgid "Percentage of balance"
msgstr ""

#. module: account
#: code:addons/account/models/account_payment_term.py:110
#, python-format
msgid "Percentages on the Payment Terms lines must be between 0 and 100."
msgstr ""

#. module: account
#: model_terms:ir.ui.view,arch_db:account.view_account_invoice_filter
msgid "Period"
msgstr ""

#. module: account
#: model:ir.model.fields,field_description:account.field_res_config_settings__module_account_plaid
msgid "Plaid Connector"
msgstr ""

#. module: account
#: selection:account.journal,activity_state:0
#: selection:account.move,activity_state:0
#: selection:account.payment,activity_state:0
msgid "Planned"
msgstr ""

#. module: account
#: code:addons/account/wizard/pos_box.py:27
#, python-format
msgid "Please check that the field 'Journal' is set on the Bank Statement"
msgstr ""

#. module: account
#: code:addons/account/wizard/pos_box.py:29
#, python-format
msgid "Please check that the field 'Transfer Account' is set on the company."
msgstr ""

#. module: account
#: code:addons/account/models/account_move.py:1897
#, python-format
msgid "Please define a sequence on your journal."
msgstr ""

#. module: account
#: code:addons/account/models/account_move.py:59
#, python-format
msgid "Please define an accounting miscellaneous journal in your company"
msgstr ""

#. module: account
#: code:addons/account/models/account_move.py:63
#, python-format
msgid "Please define an accounting purchase journal in your company"
msgstr ""

#. module: account
#: code:addons/account/models/account_move.py:61
#, python-format
msgid "Please define an accounting sale journal in your company"
msgstr ""

#. module: account
#: code:addons/account/models/company.py:370
#, python-format
msgid ""
"Please install a chart of accounts or create a miscellaneous journal before "
"proceeding."
msgstr ""

#. module: account
#: model_terms:ir.ui.view,arch_db:account.report_invoice_document
msgid "Please use the following communication for your payment :"
msgstr ""

#. module: account
#: model:ir.model.fields,field_description:account.field_account_tax_repartition_line_template__plus_report_line_ids
msgid "Plus Tax Report Lines"
msgstr ""

#. module: account
#: model:ir.model.fields,field_description:account.field_account_move__access_url
msgid "Portal Access URL"
msgstr ""

#. module: account
#: model_terms:ir.ui.view,arch_db:account.view_move_form
#: model_terms:ir.ui.view,arch_db:account.view_move_line_tree_grouped
msgid "Post"
msgstr ""

#. module: account
#: model_terms:ir.ui.view,arch_db:account.account_journal_dashboard_kanban_view
msgid "Post All Entries"
msgstr ""

#. module: account
#: model:ir.model.fields,field_description:account.field_account_journal__post_at_bank_rec
msgid "Post At Bank Reconciliation"
msgstr ""

#. module: account
#: model:ir.model.fields,field_description:account.field_account_move__auto_post
msgid "Post Automatically"
msgstr ""

#. module: account
#: model_terms:ir.ui.view,arch_db:account.view_account_payment_form
msgid "Post Difference In"
msgstr ""

#. module: account
#: model:ir.actions.act_window,name:account.action_validate_account_move
#: model_terms:ir.ui.view,arch_db:account.validate_account_move_view
msgid "Post Journal Entries"
msgstr ""

#. module: account
#: model:ir.actions.server,name:account.action_account_confirm_payments
msgid "Post Payments"
msgstr ""

#. module: account
#: selection:account.move,state:0 selection:account.payment,state:0
#: model_terms:ir.ui.view,arch_db:account.view_account_move_filter
#: model_terms:ir.ui.view,arch_db:account.view_account_move_line_filter
#: model_terms:ir.ui.view,arch_db:account.view_account_payment_search
msgid "Posted"
msgstr ""

#. module: account
#: model_terms:ir.ui.view,arch_db:account.view_account_move_filter
msgid "Posted Journal Entries"
msgstr ""

#. module: account
#: model_terms:ir.ui.view,arch_db:account.view_account_move_line_filter
msgid "Posted Journal Items"
msgstr ""

#. module: account
#: code:addons/account/models/account_move.py:1237
#, python-format
msgid "Posted journal entry must have an unique sequence number per company."
msgstr ""

#. module: account
#: model:ir.model.fields,field_description:account.field_account_chart_template__bank_account_code_prefix
#: model:ir.model.fields,field_description:account.field_res_company__bank_account_code_prefix
msgid "Prefix of the bank accounts"
msgstr ""

#. module: account
#: model:ir.model.fields,field_description:account.field_res_company__cash_account_code_prefix
msgid "Prefix of the cash accounts"
msgstr ""

#. module: account
#: model:ir.model.fields,field_description:account.field_account_chart_template__cash_account_code_prefix
msgid "Prefix of the main cash accounts"
msgstr ""

#. module: account
#: model:ir.model.fields,field_description:account.field_account_chart_template__transfer_account_code_prefix
msgid "Prefix of the main transfer accounts"
msgstr ""

#. module: account
#: model:ir.model.fields,field_description:account.field_res_company__transfer_account_code_prefix
msgid "Prefix of the transfer accounts"
msgstr ""

#. module: account
#: model:account.account.type,name:account.data_account_type_prepayments
msgid "Prepayments"
msgstr ""

#. module: account
#: model:ir.model,name:account.model_account_reconcile_model
msgid ""
"Preset to create journal entries during a invoices and payments matching"
msgstr ""

#. module: account
#: model_terms:ir.ui.view,arch_db:account.view_move_form
msgid "Preview"
msgstr ""

#. module: account
#: model_terms:ir.ui.view,arch_db:account.account_invoice_send_wizard_form
msgid "Preview as a PDF"
msgstr ""

#. module: account
#: model_terms:ir.ui.view,arch_db:account.view_move_form
msgid "Price"
msgstr ""

#. module: account
#: model:ir.model.fields,field_description:account.field_account_invoice_send__is_print
#: model:ir.model.fields,field_description:account.field_res_config_settings__invoice_is_print
#: model_terms:ir.ui.view,arch_db:account.account_common_report_view
#: model_terms:ir.ui.view,arch_db:account.account_invoice_send_wizard_form
#: model_terms:ir.ui.view,arch_db:account.portal_invoice_page
msgid "Print"
msgstr ""

#. module: account
#: model:ir.model.fields,help:account.field_account_common_journal_report__amount_currency
#: model:ir.model.fields,help:account.field_account_print_journal__amount_currency
msgid ""
"Print Report with the currency column if the currency differs from the "
"company currency."
msgstr ""

#. module: account
#: model:ir.model.fields,field_description:account.field_res_company__invoice_is_print
msgid "Print by default"
msgstr ""

#. module: account
#: model_terms:ir.ui.view,arch_db:account.res_config_settings_view_form
msgid "Print checks to pay your vendors"
msgstr ""

#. module: account
#: model:ir.model.fields,field_description:account.field_account_analytic_line__product_id
#: model:ir.model.fields,field_description:account.field_account_invoice_report__product_id
#: model:ir.model.fields,field_description:account.field_account_move_line__product_id
#: model_terms:ir.ui.view,arch_db:account.view_account_analytic_line_filter_inherit_account
msgid "Product"
msgstr ""

#. module: account
#: model:ir.model,name:account.model_product_category
#: model:ir.model.fields,field_description:account.field_account_invoice_report__product_categ_id
#: model_terms:ir.ui.view,arch_db:account.view_account_invoice_report_search
msgid "Product Category"
msgstr ""

#. module: account
#: model:ir.model.fields,field_description:account.field_account_invoice_report__quantity
msgid "Product Quantity"
msgstr ""

#. module: account
#: model:ir.model,name:account.model_product_template
msgid "Product Template"
msgstr ""

#. module: account
#: model:ir.actions.act_window,name:account.product_product_action
#: model:ir.actions.act_window,name:account.product_product_action_purchasable
#: model:ir.actions.act_window,name:account.product_product_action_sellable
#: model:ir.ui.menu,name:account.product_product_menu_purchasable
#: model:ir.ui.menu,name:account.product_product_menu_sellable
#: model_terms:ir.ui.view,arch_db:account.product_product_view_tree
msgid "Products"
msgstr ""

#. module: account
#: code:addons/account/models/account_bank_statement.py:179
#, python-format
msgid "Profit"
msgstr ""

#. module: account
#: model:ir.model.fields,field_description:account.field_account_journal__profit_account_id
msgid "Profit Account"
msgstr ""

#. module: account
#: code:addons/account/models/account_reconcile_model.py:415
#, python-format
msgid ""
"Programmation Error: Can't call _get_invoice_matching_query() for different "
"rules than 'invoice_matching'"
msgstr ""

#. module: account
#: code:addons/account/models/account_reconcile_model.py:546
#, python-format
msgid ""
"Programmation Error: Can't call _get_wo_suggestion_query() for different "
"rules than 'writeoff_suggestion'"
msgstr ""

#. module: account
#: model_terms:ir.ui.view,arch_db:account.view_account_chart_template_form
msgid "Properties"
msgstr ""

#. module: account
#: selection:account.journal,type:0
#: model:ir.actions.act_window,name:account.action_account_moves_journal_purchase
#: model:ir.ui.menu,name:account.menu_action_account_moves_journal_purchase
#: model_terms:ir.ui.view,arch_db:account.view_account_tax_search
#: model_terms:ir.ui.view,arch_db:account.view_account_tax_template_search
msgid "Purchase"
msgstr ""

#. module: account
#: selection:account.move,type:0
#: code:addons/account/models/account_move.py:1654
#, python-format
msgid "Purchase Receipt"
msgstr ""

#. module: account
#: model_terms:ir.ui.view,arch_db:account.res_config_settings_view_form
msgid "Purchase Tax"
msgstr ""

#. module: account
#: selection:account.tax,type_tax_use:0
#: selection:account.tax.template,type_tax_use:0
#: model_terms:ir.ui.view,arch_db:account.view_account_journal_search
#: model_terms:ir.ui.view,arch_db:account.view_account_move_filter
#: model_terms:ir.ui.view,arch_db:account.view_account_move_line_filter
msgid "Purchases"
msgstr ""

#. module: account
#: model:ir.actions.act_window,name:account.action_cash_box_in
#: model_terms:ir.ui.view,arch_db:account.cash_box_in_form
msgid "Put Money In"
msgstr ""

#. module: account
#: selection:account.tax,amount_type:0
#: selection:account.tax.template,amount_type:0
msgid "Python Code"
msgstr ""

#. module: account
#: model:ir.model.fields,help:account.field_account_tax_report_line__formula
msgid ""
"Python expression used to compute the value of a total line. This field is "
"mutually exclusive with tag_name, setting it turns the line to a total line."
" Tax report line codes can be used as variables in this expression to refer "
"to the balance of the corresponding lines in the report. A formula cannot "
"refer to another line using a formula."
msgstr ""

#. module: account
#: model_terms:ir.ui.view,arch_db:account.res_config_settings_view_form
msgid "QIF Import"
msgstr ""

#. module: account
#: model:ir.model.fields,field_description:account.field_account_move_line__quantity
msgid "Quantity"
msgstr ""

#. module: account
#: model:ir.model.fields,field_description:account.field_account_move_reversal__reason
#: model:ir.model.fields,field_description:account.field_cash_box_in__name
#: model:ir.model.fields,field_description:account.field_cash_box_out__name
msgid "Reason"
msgstr ""

#. module: account
#: model_terms:ir.ui.view,arch_db:account.tax_adjustments_wizard
msgid "Reason..."
msgstr ""

#. module: account
#: model:ir.actions.act_window,name:account.action_move_in_receipt_type
#: model:ir.actions.act_window,name:account.action_move_out_receipt_type
#: model:ir.ui.menu,name:account.menu_action_move_in_receipt_type
#: model:ir.ui.menu,name:account.menu_action_move_out_receipt_type
msgid "Receipts"
msgstr ""

#. module: account
#: model:account.account.type,name:account.data_account_type_receivable
#: selection:account.account.type,type:0
#: model_terms:ir.ui.view,arch_db:account.view_account_move_line_filter
msgid "Receivable"
msgstr ""

#. module: account
#: model:ir.model.fields,field_description:account.field_account_chart_template__property_account_receivable_id
#: model_terms:ir.ui.view,arch_db:account.view_account_chart_template_seacrh
msgid "Receivable Account"
msgstr ""

#. module: account
#: model_terms:ir.ui.view,arch_db:account.view_account_search
msgid "Receivable Accounts"
msgstr ""

#. module: account
#: model_terms:ir.ui.view,arch_db:account.product_template_form_view
msgid "Receivables"
msgstr ""

#. module: account
#: selection:account.payment,payment_type:0
msgid "Receive Money"
msgstr ""

#. module: account
#: model:ir.model.fields,field_description:account.field_account_payment__partner_bank_account_id
msgid "Recipient Bank Account"
msgstr ""

#. module: account
#: model_terms:ir.ui.view,arch_db:account.account_invoice_send_wizard_form
msgid "Recipients"
msgstr ""

#. module: account
#: model:ir.model.fields,field_description:account.field_account_move_line__recompute_tax_line
msgid "Recompute Tax Line"
msgstr ""

#. module: account
#. openerp-web
#: code:addons/account/static/src/xml/account_reconciliation.xml:84
#: code:addons/account/static/src/xml/account_reconciliation.xml:116
#: code:addons/account/static/src/xml/account_reconciliation.xml:117
#: model_terms:ir.ui.view,arch_db:account.account_journal_dashboard_kanban_view
#: model_terms:ir.ui.view,arch_db:account.view_bank_statement_form
#, python-format
msgid "Reconcile"
msgstr ""

#. module: account
#: model:ir.actions.client,name:account.action_view_account_move_line_reconcile
msgid "Reconcile Entries"
msgstr ""

#. module: account
#: model:ir.model,name:account.model_account_reconcile_model_template
msgid "Reconcile Model Template"
msgstr ""

#. module: account
#: selection:account.payment,state:0
#: model:ir.model.fields,field_description:account.field_account_move_line__reconciled
#: model_terms:ir.ui.view,arch_db:account.view_account_payment_search
msgid "Reconciled"
msgstr ""

#. module: account
#: model:ir.model.fields,field_description:account.field_account_payment__reconciled_invoice_ids
msgid "Reconciled Invoices"
msgstr ""

#. module: account
#: model_terms:ir.ui.view,arch_db:account.view_move_form
msgid "Reconciled entries"
msgstr ""

#. module: account
#: model:ir.actions.client,name:account.action_manual_reconciliation
#: model:ir.ui.menu,name:account.menu_action_manual_reconciliation
msgid "Reconciliation"
msgstr ""

#. module: account
#: model:ir.model.fields,field_description:account.field_account_move_line__reconcile_model_id
msgid "Reconciliation Model"
msgstr ""

#. module: account
#: model:ir.actions.act_window,name:account.action_account_reconcile_model
#: model:ir.ui.menu,name:account.action_account_reconcile_model_menu
#: model_terms:ir.ui.view,arch_db:account.account_journal_dashboard_kanban_view
msgid "Reconciliation Models"
msgstr ""

#. module: account
#: model:ir.model.fields,field_description:account.field_account_full_reconcile__partial_reconcile_ids
msgid "Reconciliation Parts"
msgstr ""

#. module: account
#: model:ir.actions.client,name:account.action_bank_reconcile
msgid "Reconciliation on Bank Statements"
msgstr ""

#. module: account
#: model_terms:ir.ui.view,arch_db:account.res_config_settings_view_form
msgid "Record transactions in foreign currencies"
msgstr ""

#. module: account
#: code:addons/account/models/account.py:1125
#, python-format
msgid "Recursion found for tax '%s'."
msgstr ""

#. module: account
#. openerp-web
#: code:addons/account/static/src/xml/account_reconciliation.xml:301
#, python-format
msgid "Ref"
msgstr ""

#. module: account
#: model:ir.model.fields,field_description:account.field_account_analytic_line__ref
msgid "Ref."
msgstr ""

#. module: account
#: code:addons/account/controllers/portal.py:41
#: model:ir.model.fields,field_description:account.field_account_bank_statement__name
#: model:ir.model.fields,field_description:account.field_account_bank_statement_line__ref
#: model:ir.model.fields,field_description:account.field_account_move__ref
#: model:ir.model.fields,field_description:account.field_account_move_line__ref
#: model:ir.model.fields,field_description:account.field_cash_box_in__ref
#, python-format
msgid "Reference"
msgstr ""

#. module: account
#: model:ir.model.fields,help:account.field_account_payment__payment_reference
msgid ""
"Reference of the document used to issue this payment. Eg. check number, file"
" name, etc."
msgstr ""

#. module: account
#: model:ir.actions.act_window,name:account.action_move_in_refund_type
#: model:ir.ui.menu,name:account.menu_action_move_in_refund_type
msgid "Refund"
msgstr ""

#. module: account
#: model_terms:ir.ui.view,arch_db:account.view_account_move_reversal
msgid "Refund Date"
msgstr ""

#. module: account
#: model:ir.model.fields,field_description:account.field_account_tax_repartition_line__refund_tax_id
#: model:ir.model.fields,field_description:account.field_account_tax_repartition_line_template__refund_tax_id
msgid "Refund Tax"
msgstr ""

#. module: account
#: code:addons/account/models/account_payment.py:401
#: model:ir.actions.server,name:account.action_account_invoice_from_list
#: model:ir.model,name:account.model_account_payment_register
#: model_terms:ir.ui.view,arch_db:account.view_account_payment_form
#: model_terms:ir.ui.view,arch_db:account.view_account_payment_form_multi
#: model_terms:ir.ui.view,arch_db:account.view_move_form
#, python-format
msgid "Register Payment"
msgstr ""

#. module: account
#: model_terms:ir.actions.act_window,help:account.action_bank_statement_tree
msgid "Register a bank statement"
msgstr ""

#. module: account
#: model_terms:ir.actions.act_window,help:account.action_move_in_receipt_type
msgid "Register a new purchase receipt"
msgstr ""

#. module: account
#: model_terms:ir.actions.act_window,help:account.action_account_payments
#: model_terms:ir.actions.act_window,help:account.action_account_payments_payable
#: model_terms:ir.actions.act_window,help:account.action_account_payments_transfer
msgid "Register a payment"
msgstr ""

#. module: account
#: selection:account.account.type,type:0
msgid "Regular"
msgstr ""

#. module: account
#: model:ir.model.fields,field_description:account.field_account_invoice_send__res_id
msgid "Related Document ID"
msgstr ""

#. module: account
#: model:ir.model.fields,field_description:account.field_account_invoice_send__model
msgid "Related Document Model"
msgstr ""

#. module: account
#: model_terms:ir.ui.view,arch_db:account.view_tax_form
msgid "Repartition for Credit Notes"
msgstr ""

#. module: account
#: model:ir.model.fields,field_description:account.field_account_tax__invoice_repartition_line_ids
#: model:ir.model.fields,field_description:account.field_account_tax_template__invoice_repartition_line_ids
#: model_terms:ir.ui.view,arch_db:account.view_tax_form
msgid "Repartition for Invoices"
msgstr ""

#. module: account
#: model:ir.model.fields,field_description:account.field_account_tax__refund_repartition_line_ids
#: model:ir.model.fields,field_description:account.field_account_tax_template__refund_repartition_line_ids
msgid "Repartition for Refund Invoices"
msgstr ""

#. module: account
#: model:ir.model.fields,help:account.field_account_tax__refund_repartition_line_ids
#: model:ir.model.fields,help:account.field_account_tax_template__refund_repartition_line_ids
msgid "Repartition when the tax is used on a refund"
msgstr ""

#. module: account
#: model:ir.model.fields,help:account.field_account_tax__invoice_repartition_line_ids
#: model:ir.model.fields,help:account.field_account_tax_template__invoice_repartition_line_ids
msgid "Repartition when the tax is used on an invoice"
msgstr ""

#. module: account
#: model:ir.model.fields,field_description:account.field_account_fiscal_position_tax_template__tax_dest_id
msgid "Replacement Tax"
msgstr ""

#. module: account
#: model:ir.model.fields,help:account.field_account_invoice_send__reply_to
msgid ""
"Reply email address. Setting the reply_to bypasses the automatic thread "
"creation."
msgstr ""

#. module: account
#: model:ir.model.fields,field_description:account.field_account_invoice_send__reply_to
msgid "Reply-To"
msgstr ""

#. module: account
#: model:ir.model.fields,field_description:account.field_account_tax_report_line__report_action_id
msgid "Report Action"
msgstr ""

#. module: account
#: model_terms:ir.ui.view,arch_db:account.account_common_report_view
msgid "Report Options"
msgstr ""

#. module: account
#: model:ir.ui.menu,name:account.account_report_folder
#: model:ir.ui.menu,name:account.menu_finance_reports
msgid "Reporting"
msgstr ""

#. module: account
#: model:ir.model.fields,help:account.field_account_cash_rounding__rounding
msgid "Represent the non-zero value smallest coinage (for example, 0.05)."
msgstr ""

#. module: account
#: model:ir.model.fields,field_description:account.field_account_payment__require_partner_bank_account
msgid "Require Partner Bank Account"
msgstr ""

#. module: account
#: model:ir.model.fields,field_description:account.field_account_setup_bank_manual_config__res_partner_bank_id
msgid "Res Partner Bank"
msgstr ""

#. module: account
#. openerp-web
#: code:addons/account/static/src/xml/account_reconciliation.xml:306
#, python-format
msgid "Residual"
msgstr ""

#. module: account
#: model:ir.model.fields,field_description:account.field_account_move_line__amount_residual
msgid "Residual Amount"
msgstr ""

#. module: account
#: model:ir.model.fields,field_description:account.field_account_move_line__amount_residual_currency
msgid "Residual Amount in Currency"
msgstr ""

#. module: account
#: code:addons/account/models/account_journal_dashboard.py:69
#, python-format
msgid "Residual amount"
msgstr ""

#. module: account
#: model:ir.model.fields,field_description:account.field_account_bank_statement__user_id
msgid "Responsible"
msgstr ""

#. module: account
#: model:ir.model.fields,field_description:account.field_account_journal__activity_user_id
#: model:ir.model.fields,field_description:account.field_account_move__activity_user_id
#: model:ir.model.fields,field_description:account.field_account_payment__activity_user_id
msgid "Responsible User"
msgstr ""

#. module: account
#: model:ir.model.fields,field_description:account.field_account_reconcile_model__match_partner_category_ids
#: model:ir.model.fields,field_description:account.field_account_reconcile_model_template__match_partner_category_ids
msgid "Restrict Partner Categories to"
msgstr ""

#. module: account
#: model:ir.model.fields,field_description:account.field_account_reconcile_model__match_partner_ids
#: model:ir.model.fields,field_description:account.field_account_reconcile_model_template__match_partner_ids
msgid "Restrict Partners to"
msgstr ""

#. module: account
#: model:ir.model.fields,help:account.field_account_reconcile_model__match_same_currency
#: model:ir.model.fields,help:account.field_account_reconcile_model_template__match_same_currency
msgid ""
"Restrict to propositions having the same currency as the statement line."
msgstr ""

#. module: account
#: model:ir.model.fields,field_description:account.field_digest_digest__kpi_account_total_revenue
msgid "Revenue"
msgstr ""

#. module: account
#: model:ir.model.fields,field_description:account.field_res_config_settings__module_account_deferred_revenue
msgid "Revenue Recognition"
msgstr ""

#. module: account
#: model:ir.model.fields,field_description:account.field_account_invoice_report__account_id
msgid "Revenue/Expense Account"
msgstr ""

#. module: account
#: model:ir.model.fields,field_description:account.field_account_move_reversal__date
msgid "Reversal date"
msgstr ""

#. module: account
#: code:addons/account/models/account_move.py:3808
#: code:addons/account/models/account_move.py:3810
#, python-format
msgid "Reversal of %s"
msgstr ""

#. module: account
#: code:addons/account/models/account_move.py:3842
#, python-format
msgid "Reversal of: %s"
msgstr ""

#. module: account
#: code:addons/account/wizard/account_move_reversal.py:54
#, python-format
msgid "Reversal of: %s, %s"
msgstr ""

#. module: account
#: model_terms:ir.ui.view,arch_db:account.view_account_move_reversal
#: model_terms:ir.ui.view,arch_db:account.view_move_line_tree_grouped
msgid "Reverse"
msgstr ""

#. module: account
#: model_terms:ir.ui.view,arch_db:account.view_move_form
msgid "Reverse Entry"
msgstr ""

#. module: account
#: model_terms:ir.ui.view,arch_db:account.view_account_move_reversal
msgid "Reverse Journal Entry"
msgstr ""

#. module: account
#: code:addons/account/models/account_move.py:2070
#: code:addons/account/wizard/account_move_reversal.py:79
#: model:ir.actions.act_window,name:account.action_view_account_move_reversal
#, python-format
msgid "Reverse Moves"
msgstr ""

#. module: account
#: model:ir.model.fields,field_description:account.field_account_move__reversed_entry_id
msgid "Reverse entry"
msgstr ""

#. module: account
#: model_terms:ir.ui.view,arch_db:account.onboarding_chart_of_account_step
msgid "Review"
msgstr ""

#. module: account
#: selection:res.company,tax_calculation_rounding_method:0
msgid "Round Globally"
msgstr ""

#. module: account
#: selection:res.company,tax_calculation_rounding_method:0
msgid "Round per Line"
msgstr ""

#. module: account
#: model_terms:ir.ui.view,arch_db:account.rounding_form_view
msgid "Rounding Form"
msgstr ""

#. module: account
#: model:ir.model.fields,field_description:account.field_account_cash_rounding__rounding_method
msgid "Rounding Method"
msgstr ""

#. module: account
#: model:ir.model.fields,field_description:account.field_account_cash_rounding__rounding
msgid "Rounding Precision"
msgstr ""

#. module: account
#: model:ir.model.fields,field_description:account.field_account_cash_rounding__strategy
msgid "Rounding Strategy"
msgstr ""

#. module: account
#: model_terms:ir.ui.view,arch_db:account.rounding_tree_view
msgid "Rounding Tree"
msgstr ""

#. module: account
#. openerp-web
#: code:addons/account/static/src/xml/account_reconciliation.xml:139
#, python-format
msgid "Run"
msgstr ""

#. module: account
#: model:ir.model.fields,field_description:account.field_res_config_settings__module_account_sepa
msgid "SEPA Credit Transfer (SCT)"
msgstr ""

#. module: account
#: model_terms:ir.ui.view,arch_db:account.res_config_settings_view_form
msgid "SEPA Direct Debit (SDD)"
msgstr ""

#. module: account
#: model_terms:ir.ui.view,arch_db:account.res_config_settings_view_form
msgid "SEPA QR Code"
msgstr ""

#. module: account
#: model_terms:ir.ui.view,arch_db:account.view_account_tax_search
#: model_terms:ir.ui.view,arch_db:account.view_account_tax_template_search
msgid "Sale"
msgstr ""

#. module: account
#: selection:account.journal,type:0 selection:account.tax,type_tax_use:0
#: selection:account.tax.template,type_tax_use:0
#: model:ir.actions.act_window,name:account.action_account_moves_journal_sales
#: model:ir.ui.menu,name:account.menu_action_account_moves_journal_sales
#: model_terms:ir.ui.view,arch_db:account.view_account_journal_search
#: model_terms:ir.ui.view,arch_db:account.view_account_move_filter
#: model_terms:ir.ui.view,arch_db:account.view_account_move_line_filter
msgid "Sales"
msgstr ""

#. module: account
#: model_terms:ir.ui.view,arch_db:account.view_move_form
msgid "Sales Information"
msgstr ""

#. module: account
#: selection:account.move,type:0
#: code:addons/account/models/account_move.py:1653
#, python-format
msgid "Sales Receipt"
msgstr ""

#. module: account
#: model_terms:ir.ui.view,arch_db:account.account_invoice_onboarding_sale_tax_form
#: model_terms:ir.ui.view,arch_db:account.res_config_settings_view_form
msgid "Sales Tax"
msgstr ""

#. module: account
#: model:ir.actions.act_window,name:account.action_open_account_onboarding_sale_tax
msgid "Sales tax"
msgstr ""

#. module: account
#: model:ir.model.fields,field_description:account.field_account_invoice_report__invoice_user_id
#: model:ir.model.fields,field_description:account.field_account_move__invoice_user_id
#: model_terms:ir.ui.view,arch_db:account.view_account_invoice_filter
#: model_terms:ir.ui.view,arch_db:account.view_account_invoice_report_search
msgid "Salesperson"
msgstr ""

#. module: account
#: model:ir.model.fields,field_description:account.field_account_reconcile_model__match_same_currency
#: model:ir.model.fields,field_description:account.field_account_reconcile_model_template__match_same_currency
msgid "Same Currency Matching"
msgstr ""

#. module: account
#: model_terms:ir.ui.view,arch_db:account.onboarding_sample_invoice_step
msgid "Sample Invoice"
msgstr ""

#. module: account
#: code:addons/account/models/account_journal_dashboard.py:186
#, python-format
msgid "Sample data"
msgstr ""

#. module: account
#: code:addons/account/models/company.py:503
#, python-format
msgid "Sample invoice"
msgstr ""

#. module: account
#: code:addons/account/models/company.py:507
#, python-format
msgid "Sample invoice line name"
msgstr ""

#. module: account
#: code:addons/account/models/company.py:513
#, python-format
msgid "Sample invoice line name 2"
msgstr ""

#. module: account
#: model_terms:ir.ui.view,arch_db:account.onboarding_sample_invoice_step
msgid "Sample invoice sent!"
msgstr ""

#. module: account
#: model:ir.model.fields,field_description:account.field_account_setup_bank_manual_config__sanitized_acc_number
msgid "Sanitized Account Number"
msgstr ""

#. module: account
#. openerp-web
#: code:addons/account/static/src/xml/account_reconciliation.xml:232
#, python-format
msgid "Save and New"
msgstr ""

#. module: account
#: model_terms:ir.ui.view,arch_db:account.account_invoice_send_wizard_form
msgid "Save as a new template"
msgstr ""

#. module: account
#: model_terms:ir.ui.view,arch_db:account.account_invoice_send_wizard_form
msgid "Save as new template"
msgstr ""

#. module: account
#: model_terms:ir.ui.view,arch_db:account.res_config_settings_view_form
msgid "Save this page and come back here to set up the feature."
msgstr ""

#. module: account
#. openerp-web
#: code:addons/account/static/src/xml/account_reconciliation.xml:23
#, python-format
msgid "Search"
msgstr ""

#. module: account
#: model_terms:ir.ui.view,arch_db:account.view_account_journal_search
msgid "Search Account Journal"
msgstr ""

#. module: account
#: model_terms:ir.ui.view,arch_db:account.view_account_template_search
msgid "Search Account Templates"
msgstr ""

#. module: account
#: model_terms:ir.ui.view,arch_db:account.view_bank_statement_search
msgid "Search Bank Statements"
msgstr ""

#. module: account
#: model_terms:ir.ui.view,arch_db:account.view_bank_statement_line_search
msgid "Search Bank Statements Line"
msgstr ""

#. module: account
#: model_terms:ir.ui.view,arch_db:account.view_account_chart_template_seacrh
msgid "Search Chart of Account Templates"
msgstr ""

#. module: account
#: model_terms:ir.ui.view,arch_db:account.view_account_position_filter
msgid "Search Fiscal Positions"
msgstr ""

#. module: account
#: model_terms:ir.ui.view,arch_db:account.view_account_invoice_filter
msgid "Search Invoice"
msgstr ""

#. module: account
#: model_terms:ir.ui.view,arch_db:account.view_account_move_line_filter
msgid "Search Journal Items"
msgstr ""

#. module: account
#: model_terms:ir.ui.view,arch_db:account.view_account_move_filter
msgid "Search Move"
msgstr ""

#. module: account
#: model_terms:ir.ui.view,arch_db:account.view_account_tax_template_search
msgid "Search Tax Templates"
msgstr ""

#. module: account
#: model_terms:ir.ui.view,arch_db:account.account_tax_view_search
#: model_terms:ir.ui.view,arch_db:account.view_account_tax_search
msgid "Search Taxes"
msgstr ""

#. module: account
#. openerp-web
#: code:addons/account/static/src/xml/account_reconciliation.xml:24
#, python-format
msgid "Search..."
msgstr ""

#. module: account
#: model:ir.model.fields,field_description:account.field_account_reconcile_model__second_account_id
#: model:ir.model.fields,field_description:account.field_account_reconcile_model_template__second_account_id
msgid "Second Account"
msgstr ""

#. module: account
#: model:ir.model.fields,field_description:account.field_account_reconcile_model__second_amount_type
#: model:ir.model.fields,field_description:account.field_account_reconcile_model_template__second_amount_type
msgid "Second Amount type"
msgstr ""

#. module: account
#: model:ir.model.fields,field_description:account.field_account_reconcile_model__second_analytic_account_id
msgid "Second Analytic Account"
msgstr ""

#. module: account
#: model:ir.model.fields,field_description:account.field_account_reconcile_model__second_analytic_tag_ids
msgid "Second Analytic Tags"
msgstr ""

#. module: account
#: model:ir.model.fields,field_description:account.field_account_reconcile_model__second_journal_id
msgid "Second Journal"
msgstr ""

#. module: account
#: model:ir.model.fields,field_description:account.field_account_reconcile_model__second_label
#: model:ir.model.fields,field_description:account.field_account_reconcile_model_template__second_label
msgid "Second Journal Item Label"
msgstr ""

#. module: account
#: model:ir.model.fields,field_description:account.field_account_reconcile_model__force_second_tax_included
#: model:ir.model.fields,field_description:account.field_account_reconcile_model_template__force_second_tax_included
msgid "Second Tax Included in Price"
msgstr ""

#. module: account
#: model:ir.model.fields,field_description:account.field_account_reconcile_model__second_tax_ids
#: model:ir.model.fields,field_description:account.field_account_reconcile_model_template__second_tax_ids
msgid "Second Taxes"
msgstr ""

#. module: account
#: model:ir.model.fields,field_description:account.field_account_reconcile_model__second_amount
#: model:ir.model.fields,field_description:account.field_account_reconcile_model_template__second_amount
msgid "Second Write-off Amount"
msgstr ""

#. module: account
#: selection:account.move.line,display_type:0
msgid "Section"
msgstr ""

#. module: account
#: model:ir.model.fields,field_description:account.field_account_move__access_token
msgid "Security Token"
msgstr ""

#. module: account
#. openerp-web
#: code:addons/account/static/src/xml/account_journal_activity.xml:18
#, python-format
msgid "See all activities"
msgstr ""

#. module: account
#: model:ir.model.fields,help:account.field_account_journal__type
msgid ""
"Select 'Sale' for customer invoices journals.\n"
"Select 'Purchase' for vendor bills journals.\n"
"Select 'Cash' or 'Bank' for journals that are used in customer or vendor payments.\n"
"Select 'General' for miscellaneous operations journals."
msgstr ""

#. module: account
#. openerp-web
#: code:addons/account/static/src/xml/account_reconciliation.xml:85
#, python-format
msgid "Select a partner or choose a counterpart"
msgstr ""

#. module: account
#: model_terms:ir.ui.view,arch_db:account.view_move_form
msgid "Select an old vendor bill"
msgstr ""

#. module: account
#: model:ir.model.fields,help:account.field_account_payment_term_line__value
msgid "Select here the kind of valuation related to this payment terms line."
msgstr ""

#. module: account
#: model_terms:ir.ui.view,arch_db:account.res_config_settings_view_form
msgid ""
"Select this if the taxes should use cash basis, which will create an entry "
"for such taxes on a given account during reconciliation."
msgstr ""

#. module: account
#: model:ir.model.fields,help:account.field_res_partner__invoice_warn
#: model:ir.model.fields,help:account.field_res_users__invoice_warn
msgid ""
"Selecting the \"Warning\" option will notify user with the message, "
"Selecting \"Blocking Message\" will throw an exception with the message and "
"block the flow. The Message has to be written in the next field."
msgstr ""

#. module: account
#: model:ir.actions.act_window,name:account.invoice_send
#: model_terms:ir.ui.view,arch_db:account.account_invoice_send_wizard_form
msgid "Send"
msgstr ""

#. module: account
#: model_terms:ir.ui.view,arch_db:account.account_invoice_send_wizard_form
#: model_terms:ir.ui.view,arch_db:account.view_move_form
msgid "Send & Print"
msgstr ""

#. module: account
#: model:ir.model.fields,field_description:account.field_res_config_settings__invoice_is_email
msgid "Send Email"
msgstr ""

#. module: account
#: code:addons/account/models/account_move.py:1991
#: code:addons/account/wizard/account_invoice_send.py:114
#, python-format
msgid "Send Invoice"
msgstr ""

#. module: account
#: selection:account.payment,payment_type:0
msgid "Send Money"
msgstr ""

#. module: account
#: model:ir.actions.act_window,name:account.account_send_payment_receipt_by_email_action
msgid "Send Receipt By Email"
msgstr ""

#. module: account
#: model:ir.actions.act_window,name:account.action_open_account_onboarding_sample_invoice
msgid "Send a sample invoice"
msgstr ""

#. module: account
#: model_terms:ir.ui.view,arch_db:account.onboarding_sample_invoice_step
msgid "Send an invoice to test the customer portal."
msgstr ""

#. module: account
#: model_terms:ir.ui.view,arch_db:account.res_config_settings_view_form
msgid "Send invoices and payment follow-ups by post"
msgstr ""

#. module: account
#: model_terms:ir.ui.view,arch_db:account.onboarding_sample_invoice_step
msgid "Send sample"
msgstr ""

#. module: account
#: selection:account.payment,state:0
#: model_terms:ir.ui.view,arch_db:account.view_account_payment_search
msgid "Sent"
msgstr ""

#. module: account
#: selection:res.company,fiscalyear_last_month:0
msgid "September"
msgstr ""

#. module: account
#: model:ir.model.fields,field_description:account.field_account_bank_statement_line__sequence
#: model:ir.model.fields,field_description:account.field_account_fiscal_position__sequence
#: model:ir.model.fields,field_description:account.field_account_fiscal_position_template__sequence
#: model:ir.model.fields,field_description:account.field_account_journal__sequence
#: model:ir.model.fields,field_description:account.field_account_journal_group__sequence
#: model:ir.model.fields,field_description:account.field_account_move_line__sequence
#: model:ir.model.fields,field_description:account.field_account_payment_term__sequence
#: model:ir.model.fields,field_description:account.field_account_payment_term_line__sequence
#: model:ir.model.fields,field_description:account.field_account_reconcile_model__sequence
#: model:ir.model.fields,field_description:account.field_account_reconcile_model_template__sequence
#: model:ir.model.fields,field_description:account.field_account_setup_bank_manual_config__sequence
#: model:ir.model.fields,field_description:account.field_account_tax__sequence
#: model:ir.model.fields,field_description:account.field_account_tax_group__sequence
#: model:ir.model.fields,field_description:account.field_account_tax_repartition_line__sequence
#: model:ir.model.fields,field_description:account.field_account_tax_report_line__sequence
#: model:ir.model.fields,field_description:account.field_account_tax_template__sequence
msgid "Sequence"
msgstr ""

#. module: account
#: model:ir.model.fields,help:account.field_account_tax_report_line__sequence
msgid ""
"Sequence determining the order of the lines in the report (smaller ones come"
" first). This order is applied locally per section (so, chilldren of the "
"same line are always rendered one after the other)."
msgstr ""

#. module: account
#. openerp-web
#: code:addons/account/static/src/xml/account_reconciliation.xml:263
#, python-format
msgid "Set"
msgstr ""

#. module: account
#: model_terms:ir.ui.view,arch_db:account.view_account_payment_form
msgid "Set To Draft"
msgstr ""

#. module: account
#: model:ir.model.fields,help:account.field_account_account_tag__active
msgid "Set active to false to hide the Account Tag without removing it."
msgstr ""

#. module: account
#: model:ir.model.fields,help:account.field_account_journal__active
msgid "Set active to false to hide the Journal without removing it."
msgstr ""

#. module: account
#: model:ir.model.fields,help:account.field_account_tax__active
#: model:ir.model.fields,help:account.field_account_tax_template__active
msgid "Set active to false to hide the tax without removing it."
msgstr ""

#. module: account
#: model_terms:ir.ui.view,arch_db:account.onboarding_sale_tax_step
msgid "Set taxes"
msgstr ""

#. module: account
#: model:ir.model.fields,help:account.field_account_chart_template__visible
msgid ""
"Set this to False if you don't want this template to be used actively in the"
" wizard that generate Chart of Accounts from templates, this is useful when "
"you want to generate accounts of this template only when loading its child "
"template."
msgstr ""

#. module: account
#. openerp-web
#: code:addons/account/static/src/xml/account_reconciliation.xml:90
#: code:addons/account/static/src/xml/account_reconciliation.xml:129
#: model:ir.actions.act_window,name:account.action_account_config
#: model:ir.actions.act_window,name:account.action_open_settings
#: model:ir.ui.menu,name:account.menu_account_config
#: model_terms:ir.ui.view,arch_db:account.account_journal_dashboard_kanban_view
#, python-format
msgid "Settings"
msgstr ""

#. module: account
#: model_terms:ir.ui.view,arch_db:account.onboarding_bank_account_step
msgid "Setup your bank account to sync bank feeds."
msgstr ""

#. module: account
#: model_terms:ir.ui.view,arch_db:account.onboarding_chart_of_account_step
msgid "Setup your chart of accounts and record initial balances."
msgstr ""

#. module: account
#: model_terms:ir.ui.view,arch_db:account.dashboard_onboarding_company_step
msgid "Setup your company's data for reports headers."
msgstr ""

#. module: account
#: model:ir.actions.server,name:account.model_account_move_action_share
msgid "Share"
msgstr ""

#. module: account
#: model:ir.model.fields,field_description:account.field_account_journal__code
msgid "Short Code"
msgstr ""

#. module: account
#: model:ir.model.fields,help:account.field_account_tax_report_line__tag_name
msgid ""
"Short name for the tax grid corresponding to this report line. Leave empty "
"if this report line should not correspond to any such grid."
msgstr ""

#. module: account
#: model:ir.model.fields,field_description:account.field_account_reconcile_model__show_force_tax_included
msgid "Show Force Tax Included"
msgstr ""

#. module: account
#: model:res.groups,name:account.group_account_user
msgid "Show Full Accounting Features"
msgstr ""

#. module: account
#: model:ir.model.fields,field_description:account.field_account_payment__show_partner_bank_account
msgid "Show Partner Bank Account"
msgstr ""

#. module: account
#: model:ir.model.fields,field_description:account.field_account_reconcile_model__show_second_force_tax_included
msgid "Show Second Force Tax Included"
msgstr ""

#. module: account
#: model_terms:ir.ui.view,arch_db:account.view_account_tax_search
msgid "Show active taxes"
msgstr ""

#. module: account
#: model_terms:ir.ui.view,arch_db:account.view_account_invoice_filter
#: model_terms:ir.ui.view,arch_db:account.view_account_payment_search
msgid "Show all records which has next action date is before today"
msgstr ""

#. module: account
#: model_terms:ir.ui.view,arch_db:account.view_account_tax_search
msgid "Show inactive taxes"
msgstr ""

#. module: account
#: model:ir.model.fields,field_description:account.field_account_journal__show_on_dashboard
msgid "Show journal on dashboard"
msgstr ""

#. module: account
#: model:ir.model.fields,field_description:account.field_res_config_settings__group_show_line_subtotals_tax_included
msgid "Show line subtotals with taxes (B2C)"
msgstr ""

#. module: account
#: model:res.groups,comment:account.group_show_line_subtotals_tax_included
msgid "Show line subtotals with taxes included (B2C)"
msgstr ""

#. module: account
#: model:ir.model.fields,field_description:account.field_res_config_settings__group_show_line_subtotals_tax_excluded
#: model:res.groups,comment:account.group_show_line_subtotals_tax_excluded
msgid "Show line subtotals without taxes (B2B)"
msgstr ""

#. module: account
#: model_terms:ir.ui.view,arch_db:account.res_config_settings_view_form
msgid "Show standard terms &amp; conditions on invoices/orders"
msgstr ""

#. module: account
#. openerp-web
#: code:addons/account/static/src/xml/account_reconciliation.xml:118
#, python-format
msgid "Skip"
msgstr ""

#. module: account
#: model:ir.model.fields,field_description:account.field_res_config_settings__module_snailmail_account
msgid "Snailmail"
msgstr ""

#. module: account
#. openerp-web
#: code:addons/account/static/src/js/reconciliation/reconciliation_renderer.js:832
#, python-format
msgid "Some fields are undefined"
msgstr ""

#. module: account
#: code:addons/account/models/account_bank_statement.py:663
#, python-format
msgid ""
"Some selected statement line were not already reconciled with an account "
"move."
msgstr ""

#. module: account
#: model:ir.model.fields,help:account.field_account_setup_bank_manual_config__bank_bic
msgid "Sometimes called BIC or Swift."
msgstr ""

#. module: account
#: model:ir.model.fields,field_description:account.field_account_move__invoice_source_email
msgid "Source Email"
msgstr ""

#. module: account
#: model:ir.model.fields,help:account.field_account_cash_rounding__strategy
msgid ""
"Specify which way will be used to round the invoice amount to the rounding "
"precision"
msgstr ""

#. module: account
#: model:ir.model.fields,field_description:account.field_account_common_journal_report__date_from
#: model:ir.model.fields,field_description:account.field_account_common_report__date_from
#: model:ir.model.fields,field_description:account.field_account_fiscal_year__date_from
#: model:ir.model.fields,field_description:account.field_account_print_journal__date_from
msgid "Start Date"
msgstr ""

#. module: account
#: model:ir.model.fields,help:account.field_account_fiscal_year__date_from
msgid "Start Date, included in the fiscal year."
msgstr ""

#. module: account
#: model:ir.model.fields,field_description:account.field_account_bank_statement__balance_start
msgid "Starting Balance"
msgstr ""

#. module: account
#: model:ir.model.fields,field_description:account.field_account_bank_statement__cashbox_start_id
msgid "Starting Cashbox"
msgstr ""

#. module: account
#: model_terms:ir.ui.view,arch_db:account.view_account_payment_search
msgid "State"
msgstr ""

#. module: account
#: model:ir.model.fields,field_description:account.field_res_company__account_dashboard_onboarding_state
msgid "State of the account dashboard onboarding panel"
msgstr ""

#. module: account
#: model:ir.model.fields,field_description:account.field_res_company__account_invoice_onboarding_state
msgid "State of the account invoice onboarding panel"
msgstr ""

#. module: account
#: model:ir.model.fields,field_description:account.field_res_company__account_setup_bank_data_state
msgid "State of the onboarding bank data step"
msgstr ""

#. module: account
#: model:ir.model.fields,field_description:account.field_res_company__account_setup_coa_state
msgid "State of the onboarding charts of account step"
msgstr ""

#. module: account
#: model:ir.model.fields,field_description:account.field_res_company__account_setup_fy_data_state
msgid "State of the onboarding fiscal year step"
msgstr ""

#. module: account
#: model:ir.model.fields,field_description:account.field_res_company__account_onboarding_invoice_layout_state
msgid "State of the onboarding invoice layout step"
msgstr ""

#. module: account
#: model:ir.model.fields,field_description:account.field_res_company__account_onboarding_sale_tax_state
msgid "State of the onboarding sale tax step"
msgstr ""

#. module: account
#: model:ir.model.fields,field_description:account.field_res_company__account_onboarding_sample_invoice_state
msgid "State of the onboarding sample invoice step"
msgstr ""

#. module: account
#: model:ir.model.fields,field_description:account.field_account_bank_statement_line__statement_id
#: model:ir.model.fields,field_description:account.field_account_move_line__statement_id
#: model_terms:ir.ui.view,arch_db:account.account_journal_dashboard_kanban_view
msgid "Statement"
msgstr ""

#. module: account
#: code:addons/account/models/account_bank_statement.py:252
#, python-format
msgid "Statement %s confirmed, journal items were created."
msgstr ""

#. module: account
#: model_terms:ir.ui.view,arch_db:account.view_bank_statement_line_form
msgid "Statement Line"
msgstr ""

#. module: account
#: model:ir.model.fields,field_description:account.field_account_bank_statement__line_ids
#: model_terms:ir.ui.view,arch_db:account.view_bank_statement_form
#: model_terms:ir.ui.view,arch_db:account.view_bank_statement_line_tree
msgid "Statement lines"
msgstr ""

#. module: account
#: model_terms:ir.ui.view,arch_db:account.account_journal_dashboard_kanban_view
#: model_terms:ir.ui.view,arch_db:account.view_bank_statement_tree
msgid "Statements"
msgstr ""

#. module: account
#: model_terms:ir.ui.view,arch_db:account.view_move_line_form
msgid "States"
msgstr ""

#. module: account
#: model:ir.model.fields,field_description:account.field_account_fiscal_position__states_count
msgid "States Count"
msgstr ""

#. module: account
#: code:addons/account/controllers/portal.py:42
#: model:ir.model.fields,field_description:account.field_account_bank_statement__state
#: model:ir.model.fields,field_description:account.field_account_bank_statement_line__state
#: model:ir.model.fields,field_description:account.field_account_move__state
#: model:ir.model.fields,field_description:account.field_account_move_line__parent_state
#: model:ir.model.fields,field_description:account.field_account_payment__state
#: model_terms:ir.ui.view,arch_db:account.view_account_invoice_filter
#: model_terms:ir.ui.view,arch_db:account.view_account_invoice_report_search
#: model_terms:ir.ui.view,arch_db:account.view_account_move_filter
#: model_terms:ir.ui.view,arch_db:account.view_bank_statement_search
#, python-format
msgid "Status"
msgstr ""

#. module: account
#: model:ir.model.fields,help:account.field_account_journal__activity_state
#: model:ir.model.fields,help:account.field_account_move__activity_state
#: model:ir.model.fields,help:account.field_account_payment__activity_state
msgid ""
"Status based on activities\n"
"Overdue: Due date is already passed\n"
"Today: Activity date is today\n"
"Planned: Future activities."
msgstr ""

#. module: account
#: model_terms:ir.ui.view,arch_db:account.onboarding_bank_account_step
#: model_terms:ir.ui.view,arch_db:account.onboarding_fiscal_year_step
#: model_terms:ir.ui.view,arch_db:account.onboarding_sale_tax_step
msgid "Step Completed!"
msgstr ""

#. module: account
#: model:ir.model.fields,field_description:account.field_account_invoice_send__subject
msgid "Subject"
msgstr ""

#. module: account
#: model_terms:ir.ui.view,arch_db:account.account_invoice_send_wizard_form
msgid "Subject..."
msgstr ""

#. module: account
#: model_terms:ir.ui.view,arch_db:account.account_tax_report_line_form
msgid "Sublines"
msgstr ""

#. module: account
#: model:ir.model.fields,field_description:account.field_account_cashbox_line__subtotal
#: model:ir.model.fields,field_description:account.field_account_move_line__price_subtotal
#: model_terms:ir.ui.view,arch_db:account.view_move_form
msgid "Subtotal"
msgstr ""

#. module: account
#: model:ir.model.fields,field_description:account.field_account_invoice_send__subtype_id
msgid "Subtype"
msgstr ""

#. module: account
#: selection:account.reconcile.model.template,rule_type:0
#: code:addons/account/models/chart_template.py:1068
#, python-format
msgid "Suggest a write-off."
msgstr ""

#. module: account
#: selection:account.reconcile.model,rule_type:0
#: code:addons/account/models/account_reconcile_model.py:20
#, python-format
msgid "Suggest counterpart values."
msgstr ""

#. module: account
#: model:ir.model.fields,field_description:account.field_account_tax_report_line__tag_name
msgid "Tag Name"
msgstr ""

#. module: account
#: code:addons/account/models/account.py:157
#, python-format
msgid ""
"Tag name %(tag)s is used by more than one tax report line in %(country)s. "
"Each tag name should only be used once per country."
msgstr ""

#. module: account
#: code:addons/account/models/account.py:143
#, python-format
msgid ""
"Tag name and formula are mutually exclusive, they should not be set together"
" on the same tax report line."
msgstr ""

#. module: account
#: model:ir.model.fields,field_description:account.field_account_account__tag_ids
#: model:ir.model.fields,field_description:account.field_account_move_line__tag_ids
#: model:ir.model.fields,field_description:account.field_account_tax_report_line__tag_ids
#: model_terms:ir.ui.view,arch_db:account.account_tag_view_form
msgid "Tags"
msgstr ""

#. module: account
#: model:ir.model.fields,help:account.field_account_move_line__tag_ids
msgid ""
"Tags assigned to this line by the tax creating it, if any. It determines its"
" impact on financial reports."
msgstr ""

#. module: account
#: model:ir.actions.act_window,name:account.action_cash_box_out
#: model_terms:ir.ui.view,arch_db:account.cash_box_out_form
msgid "Take Money Out"
msgstr ""

#. module: account
#: model:ir.model.fields,field_description:account.field_account_common_journal_report__target_move
#: model:ir.model.fields,field_description:account.field_account_common_report__target_move
#: model:ir.model.fields,field_description:account.field_account_print_journal__target_move
msgid "Target Moves"
msgstr ""

#. module: account
#: model:ir.model,name:account.model_account_tax
#: model:ir.model.fields,field_description:account.field_account_move__amount_tax
#: model:ir.model.fields,field_description:account.field_account_tax_repartition_line__tax_id
#: model_terms:ir.ui.view,arch_db:account.account_tax_view_search
#: model_terms:ir.ui.view,arch_db:account.view_account_tax_search
#: model_terms:ir.ui.view,arch_db:account.view_invoice_tree
#: model_terms:ir.ui.view,arch_db:account.view_move_line_tax_audit_tree
msgid "Tax"
msgstr ""

#. module: account
#: code:addons/account/models/chart_template.py:269
#: code:addons/account/models/chart_template.py:271
#, python-format
msgid "Tax %.2f%%"
msgstr ""

#. module: account
#: model:ir.actions.act_window,name:account.tax_adjustments_form
#: model:ir.ui.menu,name:account.menu_action_tax_adjustment
msgid "Tax Adjustments"
msgstr ""

#. module: account
#: model:ir.model,name:account.model_tax_adjustments_wizard
msgid "Tax Adjustments Wizard"
msgstr ""

#. module: account
#: model_terms:ir.ui.view,arch_db:account.report_journal
msgid "Tax Amount"
msgstr ""

#. module: account
#: model_terms:ir.ui.view,arch_db:account.view_account_tax_search
msgid "Tax Application"
msgstr ""

#. module: account
#: model:ir.model.fields,field_description:account.field_account_move_line__tax_audit
msgid "Tax Audit String"
msgstr ""

#. module: account
#: model:ir.model.fields,field_description:account.field_res_company__tax_calculation_rounding_method
msgid "Tax Calculation Rounding Method"
msgstr ""

#. module: account
#: model:ir.model.fields,field_description:account.field_account_move__tax_cash_basis_rec_id
msgid "Tax Cash Basis Entry of"
msgstr ""

#. module: account
#: model:ir.model.fields,field_description:account.field_res_config_settings__tax_cash_basis_journal_id
msgid "Tax Cash Basis Journal"
msgstr ""

#. module: account
#: model:ir.model.fields,field_description:account.field_account_tax__amount_type
#: model:ir.model.fields,field_description:account.field_account_tax_template__amount_type
msgid "Tax Computation"
msgstr ""

#. module: account
#: model_terms:ir.ui.view,arch_db:account.report_journal
msgid "Tax Declaration"
msgstr ""

#. module: account
#: model:ir.model.fields,field_description:account.field_account_tax__tax_exigibility
#: model:ir.model.fields,field_description:account.field_account_tax_template__tax_exigibility
msgid "Tax Due"
msgstr ""

#. module: account
#: model_terms:ir.ui.view,arch_db:account.view_invoice_tree
msgid "Tax Excluded"
msgstr ""

#. module: account
#: model:ir.model.fields,field_description:account.field_account_tax_repartition_line__tag_ids
#: model_terms:ir.ui.view,arch_db:account.view_move_line_tree_grouped_sales_purchases
msgid "Tax Grid"
msgstr ""

#. module: account
#: model:ir.model,name:account.model_account_tax_group
#: model:ir.model.fields,field_description:account.field_account_tax__tax_group_id
#: model:ir.model.fields,field_description:account.field_account_tax_template__tax_group_id
msgid "Tax Group"
msgstr ""

#. module: account
#: model:ir.actions.act_window,name:account.action_tax_group
msgid "Tax Groups"
msgstr ""

#. module: account
#. openerp-web
#: code:addons/account/static/src/xml/account_reconciliation.xml:218
#: model:ir.model.fields,field_description:account.field_account_reconcile_model__force_tax_included
#: model:ir.model.fields,field_description:account.field_account_reconcile_model_template__force_tax_included
#, python-format
msgid "Tax Included in Price"
msgstr ""

#. module: account
#: model:ir.model.fields,field_description:account.field_res_company__tax_lock_date
msgid "Tax Lock Date"
msgstr ""

#. module: account
#: model:ir.model.fields,field_description:account.field_account_fiscal_position__tax_ids
#: model:ir.model.fields,field_description:account.field_account_fiscal_position_template__tax_ids
#: model_terms:ir.ui.view,arch_db:account.view_account_position_form
msgid "Tax Mapping"
msgstr ""

#. module: account
#: model:ir.model,name:account.model_account_fiscal_position_tax_template
msgid "Tax Mapping Template of Fiscal Position"
msgstr ""

#. module: account
#: model:ir.model,name:account.model_account_fiscal_position_tax
msgid "Tax Mapping of Fiscal Position"
msgstr ""

#. module: account
#: model:ir.model.fields,field_description:account.field_account_tax__name
#: model:ir.model.fields,field_description:account.field_account_tax_template__name
msgid "Tax Name"
msgstr ""

#. module: account
#: model:ir.model,name:account.model_account_tax_repartition_line
msgid "Tax Repartition Line"
msgstr ""

#. module: account
#: model:ir.model,name:account.model_account_tax_repartition_line_template
msgid "Tax Repartition Line Template"
msgstr ""

#. module: account
#: model:ir.ui.menu,name:account.menu_configure_tax_report
msgid "Tax Report"
msgstr ""

#. module: account
#: model:ir.model.fields,field_description:account.field_account_account_tag__tax_report_line_ids
msgid "Tax Report Lines"
msgstr ""

#. module: account
#: model:ir.model.fields,field_description:account.field_account_tax__type_tax_use
#: model:ir.model.fields,field_description:account.field_account_tax_template__type_tax_use
msgid "Tax Scope"
msgstr ""

#. module: account
#: model:ir.model.fields,field_description:account.field_account_move__amount_tax_signed
msgid "Tax Signed"
msgstr ""

#. module: account
#: model:ir.model.fields,field_description:account.field_account_fiscal_position_tax_template__tax_src_id
msgid "Tax Source"
msgstr ""

#. module: account
#: model_terms:ir.ui.view,arch_db:account.view_account_tax_template_search
msgid "Tax Template"
msgstr ""

#. module: account
#: model:ir.model.fields,field_description:account.field_account_chart_template__tax_template_ids
msgid "Tax Template List"
msgstr ""

#. module: account
#: model:ir.actions.act_window,name:account.action_account_tax_template_form
msgid "Tax Templates"
msgstr ""

#. module: account
#: model:ir.model.fields,field_description:account.field_account_move__amount_by_group
msgid "Tax amount by group"
msgstr ""

#. module: account
#: model:ir.model.fields,field_description:account.field_res_config_settings__tax_calculation_rounding_method
msgid "Tax calculation rounding method"
msgstr ""

#. module: account
#: model:ir.model.fields,field_description:account.field_account_chart_template__property_tax_payable_account_id
#: model:ir.model.fields,field_description:account.field_account_tax_group__property_tax_payable_account_id
msgid "Tax current account (payable)"
msgstr ""

#. module: account
#: model:ir.model.fields,field_description:account.field_account_chart_template__property_tax_receivable_account_id
#: model:ir.model.fields,field_description:account.field_account_tax_group__property_tax_receivable_account_id
msgid "Tax current account (receivable)"
msgstr ""

#. module: account
#: model:res.groups,name:account.group_show_line_subtotals_tax_excluded
msgid "Tax display B2B"
msgstr ""

#. module: account
#: model:res.groups,name:account.group_show_line_subtotals_tax_included
msgid "Tax display B2C"
msgstr ""

#. module: account
#: sql_constraint:account.tax:0 sql_constraint:account.tax.template:0
msgid "Tax names must be unique !"
msgstr ""

#. module: account
#: model:ir.model.fields,field_description:account.field_account_fiscal_position_tax__tax_src_id
msgid "Tax on Product"
msgstr ""

#. module: account
#: code:addons/account/models/chart_template.py:989
#, python-format
msgid ""
"Tax repartition line templates should apply to either invoices or refunds, "
"not both at the same time. invoice_tax_id and refund_tax_id should not be "
"set together."
msgstr ""

#. module: account
#: model:ir.model.fields,help:account.field_account_move_line__tax_repartition_line_id
msgid ""
"Tax repartition line that caused the creation of this move line, if any"
msgstr ""

#. module: account
#: code:addons/account/models/account.py:1504
#, python-format
msgid ""
"Tax repartition lines should apply to either invoices or refunds, not both "
"at the same time. invoice_tax_id and refund_tax_id should not be set "
"together."
msgstr ""

#. module: account
#: model:ir.model.fields,help:account.field_account_tax_repartition_line_template__plus_report_line_ids
msgid ""
"Tax report lines whose '+' tag will be assigned to move lines by this "
"repartition line"
msgstr ""

#. module: account
#: model:ir.model.fields,help:account.field_account_tax_repartition_line_template__minus_report_line_ids
msgid ""
"Tax report lines whose '-' tag will be assigned to move lines by this "
"repartition line"
msgstr ""

#. module: account
#: model:ir.model.fields,help:account.field_account_tax_report_line__tag_ids
msgid "Tax tags populating this line"
msgstr ""

#. module: account
#: model:ir.model.fields,field_description:account.field_account_fiscal_position_tax__tax_dest_id
msgid "Tax to Apply"
msgstr ""

#. module: account
#: selection:res.config.settings,show_line_subtotals_tax_selection:0
msgid "Tax-Excluded"
msgstr ""

#. module: account
#: selection:res.config.settings,show_line_subtotals_tax_selection:0
msgid "Tax-Included"
msgstr ""

#. module: account
#: model_terms:ir.ui.view,arch_db:account.res_config_settings_view_form
msgid "TaxCloud"
msgstr ""

#. module: account
#. openerp-web
#: selection:account.account.tag,applicability:0
#: model:account.tax.group,name:account.tax_group_taxes
#: code:addons/account/static/src/xml/account_reconciliation.xml:191
#: model:ir.actions.act_window,name:account.action_tax_form
#: model:ir.model.fields,field_description:account.field_account_move_line__tax_ids
#: model:ir.model.fields,field_description:account.field_account_reconcile_model__tax_ids
#: model:ir.model.fields,field_description:account.field_account_reconcile_model_template__tax_ids
#: model:ir.ui.menu,name:account.menu_action_tax_form
#: model_terms:ir.ui.view,arch_db:account.onboarding_sale_tax_step
#: model_terms:ir.ui.view,arch_db:account.res_config_settings_view_form
#: model_terms:ir.ui.view,arch_db:account.view_account_reconcile_model_form
#: model_terms:ir.ui.view,arch_db:account.view_move_line_form
#, python-format
msgid "Taxes"
msgstr ""

#. module: account
#: model_terms:ir.ui.view,arch_db:account.view_move_form
msgid "Taxes Applied"
msgstr ""

#. module: account
#: model_terms:ir.ui.view,arch_db:account.view_account_position_template_form
msgid "Taxes Mapping"
msgstr ""

#. module: account
#: model_terms:ir.ui.view,arch_db:account.view_account_tax_template_search
msgid "Taxes used in Purchases"
msgstr ""

#. module: account
#: model_terms:ir.ui.view,arch_db:account.view_account_tax_template_search
msgid "Taxes used in Sales"
msgstr ""

#. module: account
#: model_terms:ir.ui.view,arch_db:account.res_config_settings_view_form
msgid ""
"Taxes, fiscal positions, chart of accounts &amp; legal statements for your "
"country"
msgstr ""

#. module: account
#: model:ir.model.fields,help:account.field_account_payment__invoice_ids
msgid ""
"Technical field containing the invoice for which the payment has been generated.\n"
"                                   This does not especially correspond to the invoices reconciled with the payment,\n"
"                                   as it can have been generated first, and reconciled later"
msgstr ""

#. module: account
#: model:ir.model.fields,help:account.field_account_move_line__display_type
msgid "Technical field for UX purpose."
msgstr ""

#. module: account
#: model:ir.model.fields,help:account.field_account_move_line__balance
msgid ""
"Technical field holding the debit - credit in order to open meaningful graph"
" views from reports"
msgstr ""

#. module: account
#: model:ir.model.fields,help:account.field_account_bank_statement_line__move_name
#: model:ir.model.fields,help:account.field_account_payment__move_name
msgid ""
"Technical field holding the number given to the journal entry, automatically"
" set when the statement line is reconciled then stored to set the same "
"number again if the line is cancelled, set to draft and re-processed again."
msgstr ""

#. module: account
#: model:ir.model.fields,help:account.field_account_move__bank_partner_id
msgid "Technical field to get the domain on the bank"
msgstr ""

#. module: account
#: model:ir.model.fields,help:account.field_account_move__amount_by_group
msgid ""
"Technical field used by web_studio to allow an easy edition of the invoice "
"report by drag/drop of the field. Return type: [(name, amount, base, "
"formated amount, formated base)]"
msgstr ""

#. module: account
#: model:ir.model.fields,help:account.field_account_bank_statement__journal_type
#: model:ir.model.fields,help:account.field_account_payment__has_invoices
msgid "Technical field used for usability purposes"
msgstr ""

#. module: account
#: model:ir.model.fields,help:account.field_account_payment__payment_method_code
msgid ""
"Technical field used to adapt the interface to the payment type selected."
msgstr ""

#. module: account
#: model:ir.model.fields,help:account.field_account_move_line__always_set_currency_id
msgid ""
"Technical field used to compute the monetary field. As currency_id is not a "
"required field, we need to use either the foreign currency, either the "
"company one."
msgstr ""

#. module: account
#: model:ir.model.fields,help:account.field_account_partial_reconcile__max_date
msgid ""
"Technical field used to determine at which date this reconciliation needs to"
" be shown on the aged receivable/payable reports."
msgstr ""

#. module: account
#: model:ir.model.fields,help:account.field_account_move__invoice_has_matching_supsense_amount
msgid ""
"Technical field used to display an alert on invoices if there is at least a "
"matching amount in any supsense account."
msgstr ""

#. module: account
#: model:ir.model.fields,help:account.field_account_move_line__exclude_from_invoice_tab
msgid ""
"Technical field used to exclude some lines from the invoice_line_ids tab in "
"the form view."
msgstr ""

#. module: account
#: model:ir.model.fields,help:account.field_account_move__invoice_filter_type_domain
msgid ""
"Technical field used to have a dynamic domain on journal / taxes in the form"
" view."
msgstr ""

#. module: account
#: model:ir.model.fields,help:account.field_account_payment__hide_payment_method
msgid ""
"Technical field used to hide the payment method if theselected journal has "
"only one available which is 'manual'"
msgstr ""

#. module: account
#: model:ir.model.fields,help:account.field_account_move__tax_cash_basis_rec_id
msgid ""
"Technical field used to keep track of the tax cash basis reconciliation. "
"This is needed when cancelling the source: it will post the inverse journal "
"entry to cancel that part too."
msgstr ""

#. module: account
#: model:ir.model.fields,help:account.field_account_move_line__recompute_tax_line
msgid ""
"Technical field used to know on which lines the taxes must be recomputed."
msgstr ""

#. module: account
#: model:ir.model.fields,help:account.field_account_payment__show_partner_bank_account
msgid ""
"Technical field used to know whether the field `partner_bank_account_id` "
"needs to be displayed or not in the payments form views"
msgstr ""

#. module: account
#: model:ir.model.fields,help:account.field_account_payment__require_partner_bank_account
msgid ""
"Technical field used to know whether the field `partner_bank_account_id` "
"needs to be required or not in the payments form views"
msgstr ""

#. module: account
#: model:ir.model.fields,help:account.field_account_move_line__tax_exigible
msgid ""
"Technical field used to mark a tax line as exigible in the vat report or not"
" (only exigible journal items are displayed). By default all new journal "
"items are directly exigible, but with the feature cash_basis on taxes, some "
"will become exigible only when the payment is recorded."
msgstr ""

#. module: account
#: model:ir.model.fields,help:account.field_account_tax_repartition_line__country_id
msgid "Technical field used to restrict tags domain in form view."
msgstr ""

#. module: account
#: model:ir.model.fields,help:account.field_account_tax__country_id
msgid ""
"Technical field used to restrict the domain of account tags for tax "
"repartition lines created for this tax."
msgstr ""

#. module: account
#: model:ir.model.fields,help:account.field_account_move_line__is_rounding_line
msgid "Technical field used to retrieve the cash rounding line."
msgstr ""

#. module: account
#: model:ir.model.fields,help:account.field_account_reconcile_model__show_force_tax_included
#: model:ir.model.fields,help:account.field_account_reconcile_model__show_second_force_tax_included
msgid "Technical field used to show the force tax included button"
msgstr ""

#. module: account
#: model:ir.model.fields,help:account.field_account_bank_statement_line__account_number
msgid ""
"Technical field used to store the bank account number before its creation, "
"upon the line's processing"
msgstr ""

#. module: account
#: model:ir.model.fields,field_description:account.field_res_config_settings__chart_template_id
msgid "Template"
msgstr ""

#. module: account
#: model:ir.model,name:account.model_account_fiscal_position_template
msgid "Template for Fiscal Position"
msgstr ""

#. module: account
#: model:ir.model,name:account.model_account_account_template
msgid "Templates for Accounts"
msgstr ""

#. module: account
#: model:ir.model,name:account.model_account_tax_template
msgid "Templates for Taxes"
msgstr ""

#. module: account
#: model_terms:ir.ui.view,arch_db:account.view_payment_term_line_form
msgid "Term Type"
msgstr ""

#. module: account
#: model:ir.model.fields,field_description:account.field_account_payment_term__line_ids
#: model_terms:ir.ui.view,arch_db:account.view_payment_term_form
msgid "Terms"
msgstr ""

#. module: account
#: model:ir.model.fields,field_description:account.field_res_config_settings__invoice_terms
msgid "Terms & Conditions"
msgstr ""

#. module: account
#. openerp-web
#: code:addons/account/static/src/xml/account_reconciliation.xml:62
#, python-format
msgid "That's on average"
msgstr ""

#. module: account
#: model:ir.model.fields,help:account.field_account_account__internal_group
#: model:ir.model.fields,help:account.field_account_account_type__internal_group
msgid ""
"The 'Internal Group' is used to filter accounts based on the internal group "
"set on the account type."
msgstr ""

#. module: account
#: model:ir.model.fields,help:account.field_account_account__internal_type
#: model:ir.model.fields,help:account.field_account_account_type__type
#: model:ir.model.fields,help:account.field_account_move_line__account_internal_type
msgid ""
"The 'Internal Type' is used for features available on different types of "
"accounts: liquidity type is for cash or bank accounts, payable/receivable is"
" for vendor/customer accounts."
msgstr ""

#. module: account
#: code:addons/account/models/account_move.py:2756
#, python-format
msgid "The account %s (%s) is deprecated."
msgstr ""

#. module: account
#: model:ir.model.fields,help:account.field_account_setup_bank_manual_config__journal_id
#: model:ir.model.fields,help:account.field_res_partner_bank__journal_id
msgid "The accounting journal corresponding to this bank account."
msgstr ""

#. module: account
#: model:ir.model.fields,help:account.field_res_config_settings__currency_exchange_journal_id
msgid ""
"The accounting journal where automatic exchange differences will be "
"registered"
msgstr ""

#. module: account
#. openerp-web
#: code:addons/account/static/src/js/reconciliation/reconciliation_model.js:630
#, python-format
msgid "The amount %s is not a valid partial amount"
msgstr ""

#. module: account
#: model:ir.model.fields,help:account.field_account_bank_statement_line__amount_currency
#: model:ir.model.fields,help:account.field_account_move_line__amount_currency
msgid ""
"The amount expressed in an optional other currency if it is a multi-currency"
" entry."
msgstr ""

#. module: account
#: sql_constraint:account.move.line:0
msgid ""
"The amount expressed in the secondary currency must be positive when account"
" is debited and negative when account is credited."
msgstr ""

#. module: account
#: code:addons/account/models/account_bank_statement.py:334
#, python-format
msgid "The amount of a cash transaction cannot be 0."
msgstr ""

#. module: account
#: code:addons/account/models/account.py:1127
#, python-format
msgid ""
"The application scope of taxes in a group must be either the same as the "
"group or left empty."
msgstr ""

#. module: account
#: code:addons/account/models/account.py:691
#, python-format
msgid ""
"The bank account of a bank journal must belong to the same company (%s)."
msgstr ""

#. module: account
#: model:ir.model.fields,help:account.field_res_company__account_bank_reconciliation_start
msgid ""
"The bank reconciliation widget won't ask to reconcile payments older than this date.\n"
"                                                                                                       This is useful if you install accounting after having used invoicing for some time and\n"
"                                                                                                       don't want to reconcile all the past payments with bank statements."
msgstr ""

#. module: account
#: model:ir.model.fields,help:account.field_res_config_settings__account_bank_reconciliation_start
msgid ""
"The bank reconciliation widget won't ask to reconcile payments older than this date.\n"
"               This is useful if you install accounting after having used invoicing for some time and\n"
"               don't want to reconcile all the past payments with bank statements."
msgstr ""

#. module: account
#: model:ir.model.fields,help:account.field_account_move_line__statement_id
msgid "The bank statement used for bank reconciliation"
msgstr ""

#. module: account
#: model:ir.model.fields,help:account.field_res_company__chart_template_id
msgid "The chart template for the company (if any)"
msgstr ""

#. module: account
#: model_terms:ir.ui.view,arch_db:account.view_account_bnk_stmt_check
msgid "The closing balance is different than the computed one!"
msgstr ""

#. module: account
#: sql_constraint:account.journal:0
msgid "The code and name of the journal must be unique per company !"
msgstr ""

#. module: account
#: sql_constraint:account.account:0
msgid "The code of the account must be unique per company !"
msgstr ""

#. module: account
#: code:addons/account/models/account_move.py:1624
#, python-format
msgid ""
"The combination of reference model and reference type on the journal is not "
"implemented"
msgstr ""

#. module: account
#: model:ir.model.fields,help:account.field_account_tax_repartition_line__company_id
msgid "The company this repartition line belongs to."
msgstr ""

#. module: account
#: code:addons/account/models/account_bank_statement.py:350
#, python-format
msgid ""
"The currency of the bank statement line must be different than the statement"
" currency."
msgstr ""

#. module: account
#: code:addons/account/models/account.py:682
#, python-format
msgid ""
"The currency of the journal should be the same than the default credit "
"account."
msgstr ""

#. module: account
#: code:addons/account/models/account.py:684
#, python-format
msgid ""
"The currency of the journal should be the same than the default debit "
"account."
msgstr ""

#. module: account
#: model:ir.model.fields,help:account.field_account_journal__currency_id
msgid "The currency used to enter statement"
msgstr ""

#. module: account
#: code:addons/account/models/account_payment_term.py:116
#, python-format
msgid "The day of the month used for this term must be stricly positive."
msgstr ""

#. module: account
#: model:ir.model.fields,help:account.field_account_move__invoice_origin
msgid "The document(s) that generated the invoice."
msgstr ""

#. module: account
#: code:addons/account/models/account_bank_statement.py:193
#, python-format
msgid ""
"The ending balance is incorrect !\n"
"The expected balance (%s) is different from the computed one. (%s)"
msgstr ""

#. module: account
#: code:addons/account/models/account_fiscal_year.py:42
#, python-format
msgid "The ending date must not be prior to the starting date."
msgstr ""

#. module: account
#: model:ir.model.fields,help:account.field_product_category__property_account_expense_categ_id
msgid ""
"The expense is accounted for when a vendor bill is validated, except in "
"anglo-saxon accounting with perpetual inventory valuation in which case the "
"expense (Cost of Goods Sold account) is recognized at the customer invoice "
"validation."
msgstr ""

#. module: account
#: code:addons/account/models/account_move.py:1868
#, python-format
msgid ""
"The field 'Customer' is required, please complete it to validate the "
"Customer Invoice."
msgstr ""

#. module: account
#: code:addons/account/models/account_move.py:1870
#, python-format
msgid ""
"The field 'Vendor' is required, please complete it to validate the Vendor "
"Bill."
msgstr ""

#. module: account
#: model:ir.model.fields,help:account.field_res_partner__property_account_position_id
#: model:ir.model.fields,help:account.field_res_users__property_account_position_id
msgid ""
"The fiscal position determines the taxes/accounts used for this contact."
msgstr ""

#. module: account
#: code:addons/account/wizard/account_invoice_send.py:65
#, python-format
msgid ""
"The following invoice(s) will not be sent by email, because the customers "
"don't have email address."
msgstr ""

#. module: account
#: code:addons/account/models/chart_template.py:996
#, python-format
msgid ""
"The following tax report lines are used in some tax repartition template "
"though they don't generate any tag: %s . This probably means you forgot to "
"set a tag_name on these lines."
msgstr ""

#. module: account
#: code:addons/account/models/account.py:695
#, python-format
msgid "The holder of a journal's bank account must be the company (%s)."
msgstr ""

#. module: account
#: model:ir.model.fields,help:account.field_account_journal__code
msgid "The journal entries of this journal will be named using this prefix."
msgstr ""

#. module: account
#: model:ir.model.fields,help:account.field_res_company__account_opening_move_id
msgid ""
"The journal entry containing the initial balance of all this company's "
"accounts."
msgstr ""

#. module: account
#: model:ir.model.fields,help:account.field_account_financial_year_op__fiscalyear_last_day
#: model:ir.model.fields,help:account.field_account_financial_year_op__fiscalyear_last_month
msgid ""
"The last day of the month will be used if the chosen day doesn't exist."
msgstr ""

#. module: account
#: code:addons/account/models/account_payment_term.py:30
#, python-format
msgid "The last line of a Payment Term should have the Balance type."
msgstr ""

#. module: account
#: model_terms:ir.ui.view,arch_db:account.view_payment_term_form
msgid ""
"The last line's computation type should be \"Balance\" to ensure that the "
"whole amount will be allocated."
msgstr ""

#. module: account
#: code:addons/account/models/company.py:174
#, python-format
msgid "The lock date for advisors is irreversible and can't be removed."
msgstr ""

#. module: account
#: model:ir.model.fields,help:account.field_account_move_line__move_id
msgid "The move of this entry line."
msgstr ""

#. module: account
#: code:addons/account/models/company.py:178
#, python-format
msgid ""
"The new lock date for advisors must be set after the previous lock date."
msgstr ""

#. module: account
#: model:ir.model.fields,help:account.field_account_journal__refund_sequence_number_next
msgid "The next sequence number will be used for the next credit note."
msgstr ""

#. module: account
#: model:ir.model.fields,help:account.field_account_journal__sequence_number_next
msgid "The next sequence number will be used for the next invoice."
msgstr ""

#. module: account
#: code:addons/account/models/account_payment_term.py:118
#, python-format
msgid "The number of days used for a payment term cannot be negative."
msgstr ""

#. module: account
#: code:addons/account/models/account_move.py:2768
#: code:addons/account/models/account_move.py:2777
#, python-format
msgid ""
"The operation is refused as it would impact an already issued tax statement."
" Please change the journal entry date or the tax lock date set in the "
"settings ({}) to proceed"
msgstr ""

#. module: account
#: model:ir.model.fields,help:account.field_account_tax_report_line__report_action_id
msgid ""
"The optional action to call when clicking on this line in accounting "
"reports."
msgstr ""

#. module: account
#: model:ir.model.fields,help:account.field_account_bank_statement_line__currency_id
msgid "The optional other currency if it is a multi-currency entry."
msgstr ""

#. module: account
#: model:ir.model.fields,help:account.field_account_move_line__quantity
msgid ""
"The optional quantity expressed by this line, eg: number of product sold.The"
" quantity is not a legal requirement but is very useful for some reports."
msgstr ""

#. module: account
#: model:ir.model.fields,help:account.field_account_tax_repartition_line__sequence
msgid ""
"The order in which display and match repartition lines. For refunds to work "
"properly, invoice repartition lines should be arranged in the same order as "
"the credit note repartition lines they correspond to."
msgstr ""

#. module: account
#: model:ir.model.fields,help:account.field_res_partner__has_unreconciled_entries
#: model:ir.model.fields,help:account.field_res_users__has_unreconciled_entries
msgid ""
"The partner has at least one unreconciled debit and credit since last time "
"the invoices & payments matching was performed."
msgstr ""

#. module: account
#: code:addons/account/models/account.py:787
#, python-format
msgid ""
"The partners of the journal's company and the related bank account mismatch."
msgstr ""

#. module: account
#: code:addons/account/models/account_payment.py:130
#, python-format
msgid "The payment amount cannot be negative."
msgstr ""

#. module: account
#: code:addons/account/models/account_payment.py:660
#, python-format
msgid "The payment cannot be processed because the invoice is not open!"
msgstr ""

#. module: account
#: model:ir.model.fields,help:account.field_account_move__invoice_payment_ref
msgid "The payment reference to set on journal items."
msgstr ""

#. module: account
#: model_terms:ir.ui.view,arch_db:account.res_config_settings_view_form
msgid ""
"The payments which have not been matched with a bank statement will not be "
"shown in bank reconciliation data if they were made before this date."
msgstr ""

#. module: account
#: model:ir.model.fields,help:account.field_account_reconcile_model__match_partner_category_ids
#: model:ir.model.fields,help:account.field_account_reconcile_model_template__match_partner_category_ids
msgid ""
"The reconciliation model will only be applied to the selected "
"customer/vendor categories."
msgstr ""

#. module: account
#: model:ir.model.fields,help:account.field_account_reconcile_model__match_partner_ids
#: model:ir.model.fields,help:account.field_account_reconcile_model_template__match_partner_ids
msgid ""
"The reconciliation model will only be applied to the selected "
"customers/vendors."
msgstr ""

#. module: account
#: model:ir.model.fields,help:account.field_account_reconcile_model__match_nature
#: model:ir.model.fields,help:account.field_account_reconcile_model_template__match_nature
msgid ""
"The reconciliation model will only be applied to the selected transaction type:\n"
"        * Amount Received: Only applied when receiving an amount.\n"
"        * Amount Paid: Only applied when paying an amount.\n"
"        * Amount Paid/Received: Applied in both cases."
msgstr ""

#. module: account
#: model:ir.model.fields,help:account.field_account_reconcile_model__match_partner
#: model:ir.model.fields,help:account.field_account_reconcile_model_template__match_partner
msgid ""
"The reconciliation model will only be applied when a customer/vendor is set."
msgstr ""

#. module: account
#: model:ir.model.fields,help:account.field_account_reconcile_model__match_amount
#: model:ir.model.fields,help:account.field_account_reconcile_model_template__match_amount
msgid ""
"The reconciliation model will only be applied when the amount being lower "
"than, greater than or between specified amount(s)."
msgstr ""

#. module: account
#: model:ir.model.fields,help:account.field_account_reconcile_model__match_label
#: model:ir.model.fields,help:account.field_account_reconcile_model_template__match_label
msgid ""
"The reconciliation model will only be applied when the label:\n"
"        * Contains: The proposition label must contains this string (case insensitive).\n"
"        * Not Contains: Negation of \"Contains\".\n"
"        * Match Regex: Define your own regular expression."
msgstr ""

#. module: account
#: model:ir.model.fields,help:account.field_account_reconcile_model__match_journal_ids
#: model:ir.model.fields,help:account.field_account_reconcile_model_template__match_journal_ids
msgid ""
"The reconciliation model will only be available from the selected journals."
msgstr ""

#. module: account
#: model:ir.model.fields,help:account.field_account_move_line__amount_residual_currency
msgid ""
"The residual amount on a journal item expressed in its currency (possibly "
"not the company currency)."
msgstr ""

#. module: account
#: model:ir.model.fields,help:account.field_account_move_line__amount_residual
msgid ""
"The residual amount on a journal item expressed in the company currency."
msgstr ""

#. module: account
#: model:ir.model.fields,help:account.field_account_tax__sequence
#: model:ir.model.fields,help:account.field_account_tax_template__sequence
msgid ""
"The sequence field is used to define order in which the tax lines are "
"applied."
msgstr ""

#. module: account
#: model:ir.model.fields,help:account.field_account_reconcile_model__match_total_amount_param
#: model:ir.model.fields,help:account.field_account_reconcile_model_template__match_total_amount_param
msgid ""
"The sum of total residual amount propositions matches the statement line "
"amount under this percentage."
msgstr ""

#. module: account
#: model:ir.model.fields,help:account.field_account_reconcile_model__match_total_amount
#: model:ir.model.fields,help:account.field_account_reconcile_model_template__match_total_amount
msgid ""
"The sum of total residual amount propositions matches the statement line "
"amount."
msgstr ""

#. module: account
#: model:ir.model.fields,help:account.field_account_account_tag__tax_report_line_ids
msgid "The tax report lines using this tag"
msgstr ""

#. module: account
#: model:ir.model.fields,help:account.field_account_tax_repartition_line__invoice_tax_id
#: model:ir.model.fields,help:account.field_account_tax_repartition_line_template__invoice_tax_id
msgid ""
"The tax set to apply this repartition on invoices. Mutually exclusive with "
"refund_tax_id"
msgstr ""

#. module: account
#: model:ir.model.fields,help:account.field_account_tax_repartition_line__refund_tax_id
#: model:ir.model.fields,help:account.field_account_tax_repartition_line_template__refund_tax_id
msgid ""
"The tax set to apply this repartition on refund invoices. Mutually exclusive"
" with invoice_tax_id"
msgstr ""

#. module: account
#: model:ir.model.fields,help:account.field_account_cash_rounding__rounding_method
msgid "The tie-breaking rule used for float rounding operations"
msgstr ""

#. module: account
#: model_terms:ir.ui.view,arch_db:account.portal_my_invoices
msgid "There are currently no invoices and payments for your account."
msgstr ""

#. module: account
#: code:addons/account/models/company.py:277
#, python-format
msgid ""
"There are still unposted entries in the period you want to lock. You should "
"either post or delete them."
msgstr ""

#. module: account
#: code:addons/account/models/account_payment.py:372
#, python-format
msgid ""
"There is no Transfer Account defined in the accounting settings. Please "
"define one to be able to confirm this transfer."
msgstr ""

#. module: account
#: code:addons/account/models/account_bank_statement.py:181
#, python-format
msgid ""
"There is no account defined on the journal %s for %s involved in a cash "
"difference."
msgstr ""

#. module: account
#: code:addons/account/wizard/account_validate_account_move.py:18
#, python-format
msgid "There is no journal items in draft state to post."
msgstr ""

#. module: account
#: code:addons/account/models/account_move.py:3788
#, python-format
msgid ""
"There is no tax cash basis journal defined for this company: \"%s\" \n"
"Configure it in Accounting/Configuration/Settings"
msgstr ""

#. module: account
#. openerp-web
#: code:addons/account/static/src/xml/account_reconciliation.xml:53
#, python-format
msgid "There is nothing to reconcile."
msgstr ""

#. module: account
#: model_terms:ir.ui.view,arch_db:account.portal_invoice_error
msgid "There was an error processing this page."
msgstr ""

#. module: account
#: model_terms:ir.ui.view,arch_db:account.res_config_settings_view_form
msgid "These taxes are set in any new product created."
msgstr ""

#. module: account
#: model:ir.model.fields,help:account.field_account_account_template__user_type_id
msgid ""
"These types are defined according to your country. The type contains more "
"information about the account and its specificities."
msgstr ""

#. module: account
#: code:addons/account/models/account_journal_dashboard.py:145
#, python-format
msgid "This Week"
msgstr ""

#. module: account
#: model:ir.model.fields,help:account.field_res_partner__property_account_payable_id
#: model:ir.model.fields,help:account.field_res_users__property_account_payable_id
msgid ""
"This account will be used instead of the default one as the payable account "
"for the current partner"
msgstr ""

#. module: account
#: model:ir.model.fields,help:account.field_res_partner__property_account_receivable_id
#: model:ir.model.fields,help:account.field_res_users__property_account_receivable_id
msgid ""
"This account will be used instead of the default one as the receivable "
"account for the current partner"
msgstr ""

#. module: account
#: model:ir.model.fields,help:account.field_product_category__property_account_income_categ_id
msgid "This account will be used when validating a customer invoice."
msgstr ""

#. module: account
#: model_terms:ir.ui.view,arch_db:account.res_config_settings_view_form
msgid ""
"This allows accountants to manage analytic and crossovered budgets. Once the"
" master budgets and the budgets are defined, the project managers can set "
"the planned amount on each analytic account."
msgstr ""

#. module: account
#: model:ir.model.fields,help:account.field_res_config_settings__module_account_batch_payment
msgid ""
"This allows you grouping payments into a single batch and eases the reconciliation process.\n"
"-This installs the account_batch_payment module."
msgstr ""

#. module: account
#: model_terms:ir.ui.view,arch_db:account.res_config_settings_view_form
msgid ""
"This allows you to manage the assets owned by a company or a person. It "
"keeps track of the depreciation occurred on those assets, and creates "
"account move for those depreciation lines."
msgstr ""

#. module: account
#: model_terms:ir.ui.view,arch_db:account.res_config_settings_view_form
msgid ""
"This allows you to manage the revenue recognition on selling products. It "
"keeps track of the installments occurred on those revenue recognitions, and "
"creates account moves for those installment lines."
msgstr ""

#. module: account
#: model:ir.model.fields,help:account.field_account_chart_template__complete_tax_set
msgid ""
"This boolean helps you to choose if you want to propose to the user to "
"encode the sale and purchase rates or choose from list of taxes. This last "
"choice assumes that the set of tax defined on this template is complete"
msgstr ""

#. module: account
#: model_terms:ir.ui.view,arch_db:account.res_config_settings_view_form
msgid "This feature is useful if you issue a high amounts of invoices."
msgstr ""

#. module: account
#: model:ir.model.fields,help:account.field_account_journal__refund_sequence_id
msgid ""
"This field contains the information related to the numbering of the credit "
"note entries of this journal."
msgstr ""

#. module: account
#: model:ir.model.fields,help:account.field_account_journal__sequence_id
msgid ""
"This field contains the information related to the numbering of the journal "
"entries of this journal."
msgstr ""

#. module: account
#: model:ir.model.fields,help:account.field_account_reconcile_model__journal_id
#: model:ir.model.fields,help:account.field_account_reconcile_model__second_journal_id
msgid "This field is ignored in a bank statement reconciliation."
msgstr ""

#. module: account
#: model:ir.model.fields,help:account.field_account_move_line__date_maturity
msgid ""
"This field is used for payable and receivable journal entries. You can put "
"the limit date for the payment of this line."
msgstr ""

#. module: account
#: model:ir.model.fields,help:account.field_account_bank_statement_line__partner_name
msgid ""
"This field is used to record the third party name when importing bank "
"statement in electronic format, when the partner doesn't exist yet in the "
"database (or cannot be found)."
msgstr ""

#. module: account
#: model_terms:ir.actions.act_window,help:account.open_account_journal_dashboard_kanban
msgid "This is the accounting dashboard"
msgstr ""

#. module: account
#: code:addons/account/models/account.py:759
#, python-format
msgid ""
"This journal already contains items, therefore you cannot modify its "
"company."
msgstr ""

#. module: account
#: code:addons/account/models/account.py:768
#, python-format
msgid ""
"This journal already contains items, therefore you cannot modify its short "
"name."
msgstr ""

#. module: account
#: model:ir.model.fields,help:account.field_account_reconcile_model__to_check
#: model:ir.model.fields,help:account.field_account_reconcile_model_template__to_check
msgid ""
"This matching rule is used when the user is not certain of all the "
"informations of the counterpart."
msgstr ""

#. module: account
#: code:addons/account/models/account_move.py:1864
#, python-format
msgid "This move is configured to be auto-posted on %s"
msgstr ""

#. module: account
#: code:addons/account/models/account_move.py:1887
#, python-format
msgid "This move is configured to be auto-posted on {}"
msgstr ""

#. module: account
#: model:ir.model.fields,help:account.field_account_account_template__chart_template_id
msgid ""
"This optional field allow you to link an account template to a specific "
"chart template that may differ from the one its root parent belongs to. This"
" allow you to define chart templates that extend another and complete it "
"with few new accounts (You don't need to define the whole structure that is "
"common to both several times)."
msgstr ""

#. module: account
#. openerp-web
#: code:addons/account/static/src/xml/account_reconciliation.xml:42
#, python-format
msgid ""
"This page displays all the bank transactions that are to be reconciled and "
"provides with a neat interface to do so."
msgstr ""

#. module: account
#: model_terms:ir.ui.view,arch_db:account.view_account_reconcile_model_form
msgid ""
"This parameter will be bypassed in case of a statement line communication "
"matching exactly existing entries"
msgstr ""

#. module: account
#. openerp-web
#: code:addons/account/static/src/xml/account_reconciliation.xml:310
#, python-format
msgid "This payment is registered but not reconciled."
msgstr ""

#. module: account
#: model:ir.model.fields,help:account.field_res_partner__property_supplier_payment_term_id
#: model:ir.model.fields,help:account.field_res_users__property_supplier_payment_term_id
msgid ""
"This payment term will be used instead of the default one for purchase "
"orders and vendor bills"
msgstr ""

#. module: account
#: model:ir.model.fields,help:account.field_res_partner__property_payment_term_id
#: model:ir.model.fields,help:account.field_res_users__property_payment_term_id
msgid ""
"This payment term will be used instead of the default one for sales orders "
"and customer invoices"
msgstr ""

#. module: account
#: model:ir.model.fields,help:account.field_account_bank_statement_line__account_id
msgid ""
"This technical field can be used at the statement line creation/import time "
"in order to avoid the reconciliation process on it later on. The statement "
"line will simply create a counterpart on this account"
msgstr ""

#. module: account
#: model_terms:ir.actions.act_window,help:account.action_validate_account_move
msgid ""
"This wizard will validate all journal entries selected. Once journal entries"
" are validated, you can not update them anymore."
msgstr ""

#. module: account
#: model_terms:ir.actions.act_window,help:account.action_account_reconcile_model
msgid ""
"Those can be used to quickly create a journal items when reconciling\n"
"                a bank statement or an account."
msgstr ""

#. module: account
#: model_terms:ir.ui.view,arch_db:account.res_config_settings_view_form
msgid "Those options will be checked by default"
msgstr ""

#. module: account
#. openerp-web
#: code:addons/account/static/src/xml/account_reconciliation.xml:226
#: model:ir.model.fields,field_description:account.field_account_move__to_check
#: model:ir.model.fields,field_description:account.field_account_reconcile_model__to_check
#: model:ir.model.fields,field_description:account.field_account_reconcile_model_template__to_check
#: model_terms:ir.ui.view,arch_db:account.view_account_move_filter
#: model_terms:ir.ui.view,arch_db:account.view_account_move_line_filter
#, python-format
msgid "To Check"
msgstr ""

#. module: account
#: model_terms:ir.ui.view,arch_db:account.view_account_invoice_report_search
msgid "To Invoice"
msgstr ""

#. module: account
#: code:addons/account/models/account_move.py:3224
#, python-format
msgid "To reconcile the entries company should be the same for all entries."
msgstr ""

#. module: account
#. openerp-web
#: code:addons/account/static/src/xml/account_reconciliation.xml:175
#, python-format
msgid "To speed up reconciliation, define"
msgstr ""

#. module: account
#: selection:account.journal,activity_state:0
#: selection:account.move,activity_state:0
#: selection:account.payment,activity_state:0
msgid "Today"
msgstr ""

#. module: account
#: model_terms:ir.ui.view,arch_db:account.view_account_invoice_filter
#: model_terms:ir.ui.view,arch_db:account.view_account_payment_search
msgid "Today Activities"
msgstr ""

#. module: account
#: model:ir.model.fields,field_description:account.field_account_invoice_report__amount_total
#: model:ir.model.fields,field_description:account.field_account_move__amount_total
#: model:ir.model.fields,field_description:account.field_account_move_line__price_total
#: model_terms:ir.ui.view,arch_db:account.view_account_bnk_stmt_cashbox
#: model_terms:ir.ui.view,arch_db:account.view_invoice_tree
#: model_terms:ir.ui.view,arch_db:account.view_move_form
msgid "Total"
msgstr ""

#. module: account
#: model_terms:ir.ui.view,arch_db:account.view_move_tree
msgid "Total Amount"
msgstr ""

#. module: account
#: model_terms:ir.ui.view,arch_db:account.view_move_line_tax_audit_tree
msgid "Total Base Amount"
msgstr ""

#. module: account
#: model_terms:ir.ui.view,arch_db:account.view_move_form
#: model_terms:ir.ui.view,arch_db:account.view_move_line_tree
#: model_terms:ir.ui.view,arch_db:account.view_move_line_tree_grouped
msgid "Total Credit"
msgstr ""

#. module: account
#: model_terms:ir.ui.view,arch_db:account.view_move_form
#: model_terms:ir.ui.view,arch_db:account.view_move_line_tree
#: model_terms:ir.ui.view,arch_db:account.view_move_line_tree_grouped
msgid "Total Debit"
msgstr ""

#. module: account
#: model:ir.model.fields,field_description:account.field_res_partner__total_invoiced
#: model:ir.model.fields,field_description:account.field_res_users__total_invoiced
msgid "Total Invoiced"
msgstr ""

#. module: account
#: model:ir.model.fields,field_description:account.field_res_partner__debit
#: model:ir.model.fields,field_description:account.field_res_users__debit
msgid "Total Payable"
msgstr ""

#. module: account
#: model:ir.model.fields,field_description:account.field_res_partner__credit
#: model:ir.model.fields,field_description:account.field_res_users__credit
msgid "Total Receivable"
msgstr ""

#. module: account
#: model:ir.model.fields,field_description:account.field_account_move__amount_total_signed
msgid "Total Signed"
msgstr ""

#. module: account
#: model:ir.model.fields,help:account.field_res_partner__credit
#: model:ir.model.fields,help:account.field_res_users__credit
msgid "Total amount this customer owes you."
msgstr ""

#. module: account
#: model:ir.model.fields,help:account.field_res_partner__debit
#: model:ir.model.fields,help:account.field_res_users__debit
msgid "Total amount you have to pay to this vendor."
msgstr ""

#. module: account
#: model:ir.model.fields,help:account.field_account_bank_statement__total_entry_encoding
msgid "Total of transaction lines."
msgstr ""

#. module: account
#: model_terms:ir.ui.view,arch_db:account.res_config_settings_view_form
msgid "Track costs &amp; revenues by project, department, etc."
msgstr ""

#. module: account
#. openerp-web
#: code:addons/account/static/src/xml/account_reconciliation.xml:320
#, python-format
msgid "Transaction"
msgstr ""

#. module: account
#: model_terms:ir.ui.view,arch_db:account.view_bank_statement_form
msgid "Transactions"
msgstr ""

#. module: account
#: model:ir.model.fields,field_description:account.field_account_bank_statement__total_entry_encoding
msgid "Transactions Subtotal"
msgstr ""

#. module: account
#: model:ir.model.fields,field_description:account.field_account_payment__destination_journal_id
msgid "Transfer To"
msgstr ""

#. module: account
#: code:addons/account/models/account_payment.py:629
#, python-format
msgid "Transfer from %s"
msgstr ""

#. module: account
#: code:addons/account/models/account_payment.py:546
#, python-format
msgid "Transfer to %s"
msgstr ""

#. module: account
#: model_terms:ir.ui.view,arch_db:account.view_account_payment_search
msgid "Transfers"
msgstr ""

#. module: account
#: model:ir.model.fields,field_description:account.field_account_account__user_type_id
#: model:ir.model.fields,field_description:account.field_account_account_template__user_type_id
#: model:ir.model.fields,field_description:account.field_account_account_type__type
#: model:ir.model.fields,field_description:account.field_account_bank_statement__journal_type
#: model:ir.model.fields,field_description:account.field_account_invoice_report__type
#: model:ir.model.fields,field_description:account.field_account_invoice_send__message_type
#: model:ir.model.fields,field_description:account.field_account_journal__type
#: model:ir.model.fields,field_description:account.field_account_move__type
#: model:ir.model.fields,field_description:account.field_account_move_reversal__move_type
#: model:ir.model.fields,field_description:account.field_account_payment_term_line__value
#: model:ir.model.fields,field_description:account.field_account_reconcile_model__rule_type
#: model:ir.model.fields,field_description:account.field_account_reconcile_model_template__rule_type
#: model:ir.model.fields,field_description:account.field_account_setup_bank_manual_config__acc_type
msgid "Type"
msgstr ""

#. module: account
#: selection:account.cash.rounding,rounding_method:0
msgid "UP"
msgstr ""

#. module: account
#: code:addons/account/models/account.py:1293
#, python-format
msgid ""
"Unable to mix any taxes being price included with taxes affecting the base "
"amount but not included in price."
msgstr ""

#. module: account
#: code:addons/account/models/account.py:535
#, python-format
msgid "Undefined Yet"
msgstr ""

#. module: account
#: code:addons/account/models/company.py:404
#, python-format
msgid "Undistributed Profits/Losses"
msgstr ""

#. module: account
#: model:ir.model.fields,field_description:account.field_account_move_line__price_unit
msgid "Unit Price"
msgstr ""

#. module: account
#: model:ir.model.fields,field_description:account.field_account_invoice_report__product_uom_id
#: model:ir.model.fields,field_description:account.field_account_move_line__product_uom_id
msgid "Unit of Measure"
msgstr ""

#. module: account
#: code:addons/account/report/account_aged_partner_balance.py:223
#, python-format
msgid "Unknown Partner"
msgstr ""

#. module: account
#: model_terms:ir.ui.view,arch_db:account.account_journal_dashboard_kanban_view
msgid "Unpaid Invoices"
msgstr ""

#. module: account
#: selection:account.move,state:0
#: model_terms:ir.ui.view,arch_db:account.view_account_move_filter
#: model_terms:ir.ui.view,arch_db:account.view_account_move_line_filter
msgid "Unposted"
msgstr ""

#. module: account
#: model_terms:ir.ui.view,arch_db:account.view_account_move_filter
msgid "Unposted Journal Entries"
msgstr ""

#. module: account
#: model_terms:ir.ui.view,arch_db:account.view_account_move_line_filter
msgid "Unposted Journal Items"
msgstr ""

#. module: account
#: model:ir.model.fields,field_description:account.field_account_bank_statement__message_unread
#: model:ir.model.fields,field_description:account.field_account_journal__message_unread
#: model:ir.model.fields,field_description:account.field_account_move__message_unread
#: model:ir.model.fields,field_description:account.field_account_payment__message_unread
msgid "Unread Messages"
msgstr ""

#. module: account
#: model:ir.model.fields,field_description:account.field_account_bank_statement__message_unread_counter
#: model:ir.model.fields,field_description:account.field_account_journal__message_unread_counter
#: model:ir.model.fields,field_description:account.field_account_move__message_unread_counter
#: model:ir.model.fields,field_description:account.field_account_payment__message_unread_counter
msgid "Unread Messages Counter"
msgstr ""

#. module: account
#. openerp-web
#: code:addons/account/static/src/xml/account_payment.xml:81
#: model_terms:ir.ui.view,arch_db:account.account_unreconcile_view
#, python-format
msgid "Unreconcile"
msgstr ""

#. module: account
#: model:ir.actions.act_window,name:account.action_account_unreconcile
msgid "Unreconcile Entries"
msgstr ""

#. module: account
#: model_terms:ir.ui.view,arch_db:account.account_unreconcile_view
msgid "Unreconcile Transactions"
msgstr ""

#. module: account
#: model_terms:ir.ui.view,arch_db:account.view_account_move_line_filter
msgid "Unreconciled"
msgstr ""

#. module: account
#: model:ir.model.fields,field_description:account.field_account_move__amount_untaxed
msgid "Untaxed Amount"
msgstr ""

#. module: account
#: model:ir.model.fields,field_description:account.field_account_move__amount_untaxed_signed
msgid "Untaxed Amount Signed"
msgstr ""

#. module: account
#: model:ir.model.fields,field_description:account.field_account_invoice_report__price_subtotal
msgid "Untaxed Total"
msgstr ""

#. module: account
#: model_terms:ir.ui.view,arch_db:account.view_move_form
msgid "UoM"
msgstr ""

#. module: account
#: model_terms:ir.ui.view,arch_db:account.res_config_settings_view_form
msgid "Update exchange rates automatically"
msgstr ""

#. module: account
#. openerp-web
#: code:addons/account/static/src/xml/bills_tree_upload_views.xml:5
#, python-format
msgid "Upload"
msgstr ""

#. module: account
#: model_terms:ir.ui.view,arch_db:account.account_invoice_import_wizard_form_view
msgid "Upload Files"
msgstr ""

#. module: account
#: model:ir.model.fields,field_description:account.field_account_chart_template__use_anglo_saxon
msgid "Use Anglo-Saxon accounting"
msgstr ""

#. module: account
#: model:ir.model.fields,field_description:account.field_res_company__tax_exigibility
msgid "Use Cash Basis"
msgstr ""

#. module: account
#: model:ir.model.fields,field_description:account.field_res_config_settings__module_account_sepa_direct_debit
msgid "Use SEPA Direct Debit"
msgstr ""

#. module: account
#: model:ir.model.fields,field_description:account.field_account_move_reversal__journal_id
msgid "Use Specific Journal"
msgstr ""

#. module: account
#: model:ir.model.fields,field_description:account.field_account_invoice_send__use_active_domain
msgid "Use active domain"
msgstr ""

#. module: account
#: model:ir.model.fields,field_description:account.field_res_company__anglo_saxon_accounting
msgid "Use anglo-saxon accounting"
msgstr ""

#. module: account
#: model:ir.model.fields,field_description:account.field_res_config_settings__module_account_batch_payment
msgid "Use batch payments"
msgstr ""

#. module: account
#: model_terms:ir.ui.view,arch_db:account.res_config_settings_view_form
msgid "Use budgets to compare actual with expected revenues and costs"
msgstr ""

#. module: account
#: model_terms:ir.ui.view,arch_db:account.res_config_settings_view_form
msgid "Use depreciation boards, automate amortization entries"
msgstr ""

#. module: account
#: model_terms:ir.ui.view,arch_db:account.res_config_settings_view_form
msgid "Use follow-up levels and schedule actions"
msgstr ""

#. module: account
#: model:ir.model.fields,field_description:account.field_account_invoice_send__template_id
msgid "Use template"
msgstr ""

#. module: account
#: model_terms:ir.ui.view,arch_db:account.view_account_move_reversal
msgid ""
"Use this option if you want to cancel an invoice and create a new\n"
"                               one. The credit note will be created, validated and reconciled\n"
"                               with the current invoice. A new draft invoice will be created\n"
"                               so that you can edit it."
msgstr ""

#. module: account
#: model_terms:ir.ui.view,arch_db:account.view_account_move_reversal
msgid ""
"Use this option if you want to cancel an invoice you should not\n"
"                               have issued. The credit note will be created, validated and reconciled\n"
"                               with the invoice. You will not be able to modify the credit note."
msgstr ""

#. module: account
#: model:ir.model.fields,help:account.field_account_account_type__include_initial_balance
msgid ""
"Used in reports to know if we should consider journal items from the "
"beginning of time instead of from the fiscal year only. Account types that "
"should be reset to zero at each new fiscal year (like expenses, revenue..) "
"should not have this option set."
msgstr ""

#. module: account
#: model:ir.model.fields,help:account.field_account_bank_statement__reference
msgid ""
"Used to hold the reference of the external mean that created this statement "
"(name of imported file, reference of online synchronization...)"
msgstr ""

#. module: account
#: model:ir.model.fields,help:account.field_account_journal__sequence
msgid "Used to order Journals in the dashboard view"
msgstr ""

#. module: account
#: model:ir.model.fields,help:account.field_account_journal__loss_account_id
msgid ""
"Used to register a loss when the ending balance of a cash register differs "
"from what the system computes"
msgstr ""

#. module: account
#: model:ir.model.fields,help:account.field_account_journal__profit_account_id
msgid ""
"Used to register a profit when the ending balance of a cash register differs"
" from what the system computes"
msgstr ""

#. module: account
#: model:ir.model,name:account.model_res_users
msgid "Users"
msgstr ""

#. module: account
#: model:ir.model.fields,help:account.field_account_bank_statement_line__journal_currency_id
#: model:ir.model.fields,help:account.field_account_move_line__company_currency_id
#: model:ir.model.fields,help:account.field_account_partial_reconcile__company_currency_id
#: model:ir.model.fields,help:account.field_res_partner__currency_id
#: model:ir.model.fields,help:account.field_res_users__currency_id
msgid "Utility field to express amount currency"
msgstr ""

#. module: account
#: model:ir.model.fields,field_description:account.field_account_fiscal_position__vat_required
#: model:ir.model.fields,field_description:account.field_account_fiscal_position_template__vat_required
msgid "VAT required"
msgstr ""

#. module: account
#. openerp-web
#: code:addons/account/static/src/xml/account_reconciliation.xml:83
#: model_terms:ir.ui.view,arch_db:account.view_account_payment_invoice_form
#: model_terms:ir.ui.view,arch_db:account.view_bank_statement_form
#: model_terms:ir.ui.view,arch_db:account.view_move_form
#, python-format
msgid "Validate"
msgstr ""

#. module: account
#: model:ir.model,name:account.model_validate_account_move
msgid "Validate Account Move"
msgstr ""

#. module: account
#: model:ir.model.fields,help:account.field_account_reconcile_model__auto_reconcile
#: model:ir.model.fields,help:account.field_account_reconcile_model_template__auto_reconcile
msgid ""
"Validate the statement line automatically (reconciliation based on your "
"rule)."
msgstr ""

#. module: account
#: selection:account.bank.statement,state:0
#: model:mail.message.subtype,name:account.mt_invoice_validated
msgid "Validated"
msgstr ""

#. module: account
#: model:ir.model.fields,field_description:account.field_account_payment_term_line__value_amount
msgid "Value"
msgstr ""

#. module: account
#: selection:account.payment,partner_type:0
#: model_terms:ir.ui.view,arch_db:account.view_account_supplier_payment_tree
#: model_terms:ir.ui.view,arch_db:account.view_invoice_tree
#: model_terms:ir.ui.view,arch_db:account.view_move_form
msgid "Vendor"
msgstr ""

#. module: account
#: selection:account.invoice.report,type:0 selection:account.move,type:0
#: code:addons/account/models/account_move.py:1651
#: model:ir.model.fields,field_description:account.field_account_move__invoice_vendor_bill_id
#: model_terms:ir.ui.view,arch_db:account.report_invoice_document
#, python-format
msgid "Vendor Bill"
msgstr ""

#. module: account
#: code:addons/account/models/chart_template.py:397
#: model_terms:ir.ui.view,arch_db:account.res_config_settings_view_form
#, python-format
msgid "Vendor Bills"
msgstr ""

#. module: account
#: selection:account.invoice.report,type:0 selection:account.move,type:0
#: code:addons/account/models/account_move.py:1652
#: code:addons/account/models/account_payment.py:538
#: model_terms:ir.ui.view,arch_db:account.report_invoice_document
#, python-format
msgid "Vendor Credit Note"
msgstr ""

#. module: account
#: code:addons/account/models/account_payment.py:540
#: model_terms:ir.ui.view,arch_db:account.account_journal_dashboard_kanban_view
#, python-format
msgid "Vendor Payment"
msgstr ""

#. module: account
#: model:ir.model.fields,field_description:account.field_res_partner__property_supplier_payment_term_id
#: model:ir.model.fields,field_description:account.field_res_users__property_supplier_payment_term_id
msgid "Vendor Payment Terms"
msgstr ""

#. module: account
#: model_terms:ir.ui.view,arch_db:account.account_journal_dashboard_kanban_view
#: model_terms:ir.ui.view,arch_db:account.res_config_settings_view_form
#: model_terms:ir.ui.view,arch_db:account.view_account_payment_search
msgid "Vendor Payments"
msgstr ""

#. module: account
#: model:ir.model.fields,field_description:account.field_product_product__supplier_taxes_id
#: model:ir.model.fields,field_description:account.field_product_template__supplier_taxes_id
msgid "Vendor Taxes"
msgstr ""

#. module: account
#: model:ir.ui.menu,name:account.menu_account_supplier
#: model:ir.ui.menu,name:account.menu_finance_payables
#: model_terms:ir.ui.view,arch_db:account.view_account_invoice_report_search
msgid "Vendors"
msgstr ""

#. module: account
#. openerp-web
#: code:addons/account/static/src/xml/account_payment.xml:82
#, python-format
msgid "View"
msgstr ""

#. module: account
#: selection:res.partner,invoice_warn:0
msgid "Warning"
msgstr ""

#. module: account
#: code:addons/account/models/account_move.py:287
#, python-format
msgid "Warning for %s"
msgstr ""

#. module: account
#: model_terms:ir.ui.view,arch_db:account.partner_view_buttons
msgid "Warning on the Invoice"
msgstr ""

#. module: account
#: model_terms:ir.ui.view,arch_db:account.res_config_settings_view_form
msgid "Warnings"
msgstr ""

#. module: account
#: model:ir.model.fields,field_description:account.field_res_config_settings__group_warning_account
msgid "Warnings in Invoices"
msgstr ""

#. module: account
#: code:addons/account/models/company.py:557
#, python-format
msgid ""
"We cannot find a chart of accounts for this company, you should configure it. \n"
"Please go to Account Configuration and select or install a fiscal localization."
msgstr ""

#. module: account
#: code:addons/account/models/company.py:498
#, python-format
msgid ""
"We cannot find any journal for this company. You should create one.\n"
"Please go to Configuration > Journals."
msgstr ""

#. module: account
#: model:ir.model.fields,field_description:account.field_account_bank_statement__website_message_ids
#: model:ir.model.fields,field_description:account.field_account_journal__website_message_ids
#: model:ir.model.fields,field_description:account.field_account_move__website_message_ids
#: model:ir.model.fields,field_description:account.field_account_payment__website_message_ids
msgid "Website Messages"
msgstr ""

#. module: account
#: model:ir.model.fields,help:account.field_account_bank_statement__website_message_ids
#: model:ir.model.fields,help:account.field_account_journal__website_message_ids
#: model:ir.model.fields,help:account.field_account_move__website_message_ids
#: model:ir.model.fields,help:account.field_account_payment__website_message_ids
msgid "Website communication history"
msgstr ""

#. module: account
#: model_terms:ir.actions.act_window,help:account.action_move_in_receipt_type
msgid ""
"When the purchase receipt is confirmed, you can record the\n"
"                vendor payment related to this purchase receipt."
msgstr ""

#. module: account
#: model_terms:ir.actions.act_window,help:account.action_move_out_receipt_type
msgid ""
"When the sale receipt is confirmed, you can record the customer\n"
"                payment related to this sales receipt."
msgstr ""

#. module: account
#: model:ir.model.fields,help:account.field_account_journal__post_at_bank_rec
msgid ""
"Whether or not the payments made in this journal should be generated in "
"draft state, so that the related journal entries are only posted when "
"performing bank reconciliation."
msgstr ""

#. module: account
#: model:ir.model.fields,help:account.field_account_invoice_send__is_log
msgid "Whether the message is an internal note (comment mode only)"
msgstr ""

#. module: account
#: model:ir.model.fields,help:account.field_account_journal__show_on_dashboard
msgid "Whether this journal should be displayed on the dashboard or not"
msgstr ""

#. module: account
#: model:ir.model.fields,help:account.field_account_setup_bank_manual_config__new_journal_name
msgid "Will be used to name the Journal related to this bank account"
msgstr ""

#. module: account
#: model:ir.model.fields,field_description:account.field_account_common_journal_report__amount_currency
#: model:ir.model.fields,field_description:account.field_account_print_journal__amount_currency
msgid "With Currency"
msgstr ""

#. module: account
#: model_terms:ir.ui.view,arch_db:account.view_account_reconcile_model_search
msgid "With tax"
msgstr ""

#. module: account
#: code:addons/account/models/account_move.py:3302
#: code:addons/account/models/account_move.py:3322
#, python-format
msgid "Write-Off"
msgstr ""

#. module: account
#: model:ir.model.fields,field_description:account.field_account_reconcile_model__amount
#: model:ir.model.fields,field_description:account.field_account_reconcile_model_template__amount
msgid "Write-off Amount"
msgstr ""

#. module: account
#. openerp-web
#: code:addons/account/static/src/xml/account_reconciliation.xml:222
#, python-format
msgid "Writeoff Date"
msgstr ""

#. module: account
#: sql_constraint:account.move.line:0
msgid "Wrong credit or debit value in accounting entry !"
msgstr ""

#. module: account
#: code:addons/account/models/account_move.py:3222
#, python-format
msgid "You are trying to reconcile some entries that are already reconciled."
msgstr ""

#. module: account
#: model:ir.model.fields,help:account.field_account_move_line__blocked
msgid ""
"You can check this box to mark this journal item as a litigation with the "
"associated partner"
msgstr ""

#. module: account
#: model:ir.model.fields,help:account.field_account_journal__invoice_reference_model
msgid ""
"You can choose different models for each type of reference. The default one "
"is the Odoo reference."
msgstr ""

#. module: account
#: code:addons/account/models/account_payment_term.py:76
#, python-format
msgid ""
"You can not delete payment terms as other records still reference it. "
"However, you can archive it."
msgstr ""

#. module: account
#: code:addons/account/models/account_fiscal_year.py:55
#, python-format
msgid ""
"You can not have an overlap between two fiscal years, please correct the "
"start and/or end dates of your fiscal years."
msgstr ""

#. module: account
#: code:addons/account/models/account_payment.py:748
#, python-format
msgid ""
"You can only register at the same time for payment that are all inbound or "
"all outbound"
msgstr ""

#. module: account
#: code:addons/account/models/account_payment.py:102
#: code:addons/account/models/account_payment.py:743
#, python-format
msgid "You can only register payments for open invoices"
msgstr ""

#. module: account
#: code:addons/account/wizard/account_invoice_send.py:32
#, python-format
msgid "You can only send invoices."
msgstr ""

#. module: account
#: model:ir.model.fields,help:account.field_account_journal__invoice_reference_type
msgid ""
"You can set here the default communication that will appear on customer "
"invoices, once validated, to help the customer to refer to that particular "
"invoice when making the payment."
msgstr ""

#. module: account
#: code:addons/account/models/account_move.py:1302
#, python-format
msgid ""
"You cannot add/modify entries prior to and inclusive of the lock date %s"
msgstr ""

#. module: account
#: code:addons/account/models/account_move.py:1304
#, python-format
msgid ""
"You cannot add/modify entries prior to and inclusive of the lock date %s. "
"Check the company settings or ask someone with the 'Adviser' role"
msgstr ""

#. module: account
#: code:addons/account/models/company.py:296
#, python-format
msgid ""
"You cannot change the currency of the company since some journal items "
"already exist"
msgstr ""

#. module: account
#: code:addons/account/models/account.py:438
#, python-format
msgid ""
"You cannot change the owner company of an account that already contains "
"journal items."
msgstr ""

#. module: account
#: code:addons/account/models/company.py:200
#, python-format
msgid ""
"You cannot define stricter conditions on advisors than on users. Please make"
" sure that the lock date on advisor is set before the lock date for users."
msgstr ""

#. module: account
#: code:addons/account/models/account_payment.py:460
#, python-format
msgid "You cannot delete a payment that is already posted."
msgstr ""

#. module: account
#: code:addons/account/models/res_config_settings.py:147
#, python-format
msgid ""
"You cannot disable this setting because some of your taxes are cash basis. "
"Modify your taxes first before disabling this setting."
msgstr ""

#. module: account
#: code:addons/account/models/account_move.py:2788
#, python-format
msgid ""
"You cannot do this modification on a posted journal entry, you can just change some non legal fields. You must revert the journal entry to cancel it.\n"
"%s."
msgstr ""

#. module: account
#: code:addons/account/models/account_move.py:2790
#, python-format
msgid ""
"You cannot do this modification on a reconciled entry. You can just change some non legal fields or you must unreconcile first.\n"
"%s."
msgstr ""

#. module: account
#: code:addons/account/models/account.py:188
#, python-format
msgid ""
"You cannot have a receivable/payable account that is not reconcilable. "
"(account code: %s)"
msgstr ""

#. module: account
#: code:addons/account/models/account.py:199
#, python-format
msgid ""
"You cannot have more than one account with \"Current Year Earnings\" as "
"type. (accounts: %s)"
msgstr ""

#. module: account
#: code:addons/account/models/company.py:189
#, python-format
msgid ""
"You cannot lock a period that is not finished yet. Please make sure that the"
" lock date for advisors is not set after the last day of the previous month."
msgstr ""

#. module: account
#: code:addons/account/models/account_move.py:1212
#, python-format
msgid "You cannot modify a journal entry linked to a posted payment."
msgstr ""

#. module: account
#: code:addons/account/models/account_move.py:1959
#, python-format
msgid ""
"You cannot modify a posted entry of this journal.\n"
"First you should set the journal to allow cancelling entries."
msgstr ""

#. module: account
#: code:addons/account/models/account.py:455
#, python-format
msgid ""
"You cannot perform this action on an account that contains journal items."
msgstr ""

#. module: account
#: code:addons/account/wizard/pos_box.py:36
#, python-format
msgid "You cannot put/take money in/out for a bank statement which is closed."
msgstr ""

#. module: account
#: code:addons/account/models/account_payment.py:112
#, python-format
msgid ""
"You cannot register payments for customer invoices and credit notes at the "
"same time."
msgstr ""

#. module: account
#: code:addons/account/models/account_payment.py:109
#, python-format
msgid ""
"You cannot register payments for vendor bills and supplier refunds at the "
"same time."
msgstr ""

#. module: account
#: code:addons/account/models/account.py:783
#, python-format
msgid "You cannot remove the bank account from the journal once set."
msgstr ""

#. module: account
#: code:addons/account/models/account.py:460
#, python-format
msgid ""
"You cannot remove/deactivate an account which is set on a customer or "
"vendor."
msgstr ""

#. module: account
#: code:addons/account/models/account.py:448
#, python-format
msgid ""
"You cannot set a currency on this account as it already has some journal "
"entries having a different foreign currency."
msgstr ""

#. module: account
#: code:addons/account/models/account.py:422
#, python-format
msgid ""
"You cannot switch an account to prevent the reconciliation if some partial "
"reconciliations are still pending."
msgstr ""

#. module: account
#: code:addons/account/models/account_move.py:2900
#, python-format
msgid "You cannot use a deprecated account."
msgstr ""

#. module: account
#: code:addons/account/models/account_move.py:2761
#, python-format
msgid ""
"You cannot use this general account in this journal, check the tab 'Entry "
"Controls' on the related journal."
msgstr ""

#. module: account
#: code:addons/account/models/account_move.py:1873
#, python-format
msgid ""
"You cannot validate an invoice with a negative total amount. You should "
"create a credit note instead."
msgstr ""

#. module: account
#: model_terms:ir.ui.view,arch_db:account.view_move_form
msgid "You have"
msgstr ""

#. module: account
#: model_terms:ir.ui.view,arch_db:account.view_move_form
msgid "You have suspense account moves that match this invoice."
msgstr ""

#. module: account
#: code:addons/account/models/account_payment.py:680
#, python-format
msgid "You have to define a sequence for %s in your company."
msgstr ""

#. module: account
#: code:addons/account/wizard/pos_box.py:50
#: code:addons/account/wizard/pos_box.py:69
#, python-format
msgid ""
"You have to define an 'Internal Transfer Account' in your cash register's "
"journal."
msgstr ""

#. module: account
#: code:addons/account/models/account.py:267
#, python-format
msgid "You must first define an opening move."
msgstr ""

#. module: account
#: code:addons/account/models/account_move.py:1861
#, python-format
msgid "You need to add a line before posting."
msgstr ""

#. module: account
#. openerp-web
#: code:addons/account/static/src/xml/account_reconciliation.xml:60
#, python-format
msgid "You reconciled"
msgstr ""

#. module: account
#: code:addons/account/models/account_move.py:3849
#, python-format
msgid ""
"You should configure the 'Exchange Rate Journal' in the accounting settings,"
" to manage automatically the booking of accounting entries related to "
"differences between exchange rates."
msgstr ""

#. module: account
#: code:addons/account/models/account_move.py:3851
#, python-format
msgid ""
"You should configure the 'Gain Exchange Rate Account' in the accounting "
"settings, to manage automatically the booking of accounting entries related "
"to differences between exchange rates."
msgstr ""

#. module: account
#: code:addons/account/models/account_move.py:3853
#, python-format
msgid ""
"You should configure the 'Loss Exchange Rate Account' in the accounting "
"settings, to manage automatically the booking of accounting entries related "
"to differences between exchange rates."
msgstr ""

#. module: account
#: model_terms:ir.ui.view,arch_db:account.view_account_move_reversal
msgid ""
"You will be able to edit and validate this\n"
"                               credit note directly or keep it draft,\n"
"                               waiting for the document to be issued by\n"
"                               your supplier/customer."
msgstr ""

#. module: account
#: model_terms:ir.ui.view,arch_db:account.view_account_position_form
msgid "Zip Range"
msgstr ""

#. module: account
#: model:ir.model.fields,field_description:account.field_account_fiscal_position__zip_from
#: model:ir.model.fields,field_description:account.field_account_fiscal_position_template__zip_from
msgid "Zip Range From"
msgstr ""

#. module: account
#: model:ir.model.fields,field_description:account.field_account_fiscal_position__zip_to
#: model:ir.model.fields,field_description:account.field_account_fiscal_position_template__zip_to
msgid "Zip Range To"
msgstr ""

#. module: account
#. openerp-web
#: code:addons/account/static/src/xml/account_payment.xml:17
#, python-format
msgid "assign to invoice"
msgstr ""

#. module: account
#: model_terms:ir.ui.view,arch_db:account.portal_invoice_error
#: model_terms:ir.ui.view,arch_db:account.portal_invoice_success
msgid "close"
msgstr ""

#. module: account
#: model_terms:ir.ui.view,arch_db:account.view_account_form
msgid "code"
msgstr ""

#. module: account
#: selection:account.payment.term.line,option:0
msgid "day(s) after the invoice date"
msgstr ""

#. module: account
#: model_terms:ir.ui.view,arch_db:account.setup_bank_account_wizard
msgid "e.g BE15001559627230"
msgstr ""

#. module: account
#: model_terms:ir.ui.view,arch_db:account.setup_bank_account_wizard
msgid "e.g Bank of America"
msgstr ""

#. module: account
#: model_terms:ir.ui.view,arch_db:account.setup_bank_account_wizard
msgid "e.g Checking account"
msgstr ""

#. module: account
#: model_terms:ir.ui.view,arch_db:account.view_account_reconcile_model_form
msgid "e.g. Bank Fees"
msgstr ""

#. module: account
#: model_terms:ir.ui.view,arch_db:account.view_move_form
msgid "for this customer. You can allocate them to mark this invoice as paid."
msgstr ""

#. module: account
#: model_terms:ir.ui.view,arch_db:account.view_move_form
msgid "for this supplier. You can allocate them to mark this bill as paid."
msgstr ""

#. module: account
#. openerp-web
#: code:addons/account/static/src/xml/account_reconciliation.xml:334
#, python-format
msgid "have been reconciled automatically."
msgstr ""

#. module: account
#: model:ir.model.fields,field_description:account.field_account_invoice_send__invoice_without_email
msgid "invoice(s) that will not be sent"
msgstr ""

#. module: account
#: model_terms:ir.ui.view,arch_db:account.account_tax_view_tree
msgid "name"
msgstr ""

#. module: account
#: selection:account.tax.repartition.line,repartition_type:0
#: selection:account.tax.repartition.line.template,repartition_type:0
msgid "of tax"
msgstr ""

#. module: account
#: selection:account.payment.term.line,option:0
msgid "of the current month"
msgstr ""

#. module: account
#: selection:account.payment.term.line,option:0
msgid "of the following month"
msgstr ""

#. module: account
#: model_terms:ir.ui.view,arch_db:account.view_move_form
msgid "outstanding debits"
msgstr ""

#. module: account
#: model_terms:ir.ui.view,arch_db:account.view_move_form
msgid "outstanding payments"
msgstr ""

#. module: account
#: selection:account.invoice.report,invoice_payment_state:0
#: selection:account.move,invoice_payment_state:0
msgid "paid"
msgstr ""

#. module: account
#. openerp-web
#: code:addons/account/static/src/xml/account_reconciliation.xml:175
#, python-format
msgid "reconciliation models"
msgstr ""

#. module: account
#. openerp-web
#: code:addons/account/static/src/xml/account_reconciliation.xml:160
#, python-format
msgid "remaining)"
msgstr ""

#. module: account
#. openerp-web
#: code:addons/account/static/src/xml/account_reconciliation.xml:62
#, python-format
msgid "seconds per transaction."
msgstr ""

#. module: account
#. openerp-web
#: code:addons/account/static/src/xml/account_reconciliation.xml:335
#, python-format
msgid "statement lines"
msgstr ""

#. module: account
#: model_terms:ir.ui.view,arch_db:account.view_partner_property_form
msgid "the parent company"
msgstr ""

#. module: account
#: model_terms:ir.ui.view,arch_db:account.account_journal_dashboard_kanban_view
msgid "to check"
msgstr ""

#. module: account
#: model_terms:ir.ui.view,arch_db:account.view_move_form
msgid "to mark this invoice as paid."
msgstr ""

#. module: account
#. openerp-web
#: code:addons/account/static/src/xml/account_reconciliation.xml:60
#, python-format
msgid "transactions in"
msgstr ""

#. module: account
#: model_terms:ir.ui.view,arch_db:account.view_bank_statement_form
msgid "→ Count"
msgstr ""<|MERGE_RESOLUTION|>--- conflicted
+++ resolved
@@ -756,13 +756,8 @@
 #. module: account
 #: code:addons/account/models/res_users.py:22
 #, python-format
-<<<<<<< HEAD
 msgid ""
 "A user cannot have both Tax B2B and Tax B2C.\n"
-"Problematic user(s): %s\n"
-=======
-msgid "A user cannot have both Tax B2B and Tax B2C.\n"
->>>>>>> d8ce7546
 "You should go in General Settings, and choose to display Product Prices\n"
 "either in 'Tax-Included' or in 'Tax-Excluded' mode\n"
 "(or switch twice the mode if you are already in the desired one)."
