--- conflicted
+++ resolved
@@ -36,25 +36,6 @@
         help="The expense is accounted for when a vendor bill is validated, except in anglo-saxon accounting with perpetual inventory valuation in which case the expense (Cost of Goods Sold account) is recognized at the customer invoice validation. If the field is empty, it uses the one defined in the product category.")
 
     @api.multi
-<<<<<<< HEAD
-    def write(self, vals):
-        #TODO: really? i don't see the reason we'd need that constraint..
-        check = self.ids and 'uom_po_id' in vals
-        if check:
-            self._cr.execute("SELECT id, uom_po_id FROM product_template WHERE id IN %s", [tuple(self.ids)])
-            uoms = dict(self._cr.fetchall())
-        res = super(ProductTemplate, self).write(vals)
-        if check:
-            self._cr.execute("SELECT id, uom_po_id FROM product_template WHERE id IN %s", [tuple(self.ids)])
-            if dict(self._cr.fetchall()) != uoms:
-                products = self.env['product.product'].search([('product_tmpl_id', 'in', self.ids)])
-                if self.env['account.move.line'].search_count([('product_id', 'in', products.ids)]):
-                    raise UserError(_('You can not change the unit of measure of a product that has been already used in an account journal item. If you need to change the unit of measure, you should archive this product and create a new one.'))
-        return res
-
-    @api.multi
-=======
->>>>>>> 3cdcbce9
     def _get_product_accounts(self):
         return {
             'income': self.property_account_income_id or self.categ_id.property_account_income_categ_id,
