# -*- coding: utf-8 -*-

import time
from datetime import date
from collections import OrderedDict
from odoo import api, fields, models, _
from odoo.osv import expression
from odoo.exceptions import RedirectWarning, UserError, ValidationError
from odoo.tools.misc import formatLang, format_date
from odoo.tools import float_is_zero, float_compare
from odoo.tools.safe_eval import safe_eval
from odoo.addons import decimal_precision as dp
from lxml import etree

#----------------------------------------------------------
# Entries
#----------------------------------------------------------

class AccountMove(models.Model):
    _name = "account.move"
    _description = "Journal Entries"
    _order = 'date desc, id desc'

    @api.multi
    @api.depends('name', 'state')
    def name_get(self):
        result = []
        for move in self:
            if move.state == 'draft':
                name = '* ' + str(move.id)
            else:
                name = move.name
            result.append((move.id, name))
        return result

    @api.multi
    @api.depends('line_ids.debit', 'line_ids.credit')
    def _amount_compute(self):
        for move in self:
            total = 0.0
            for line in move.line_ids:
                total += line.debit
            move.amount = total

    @api.depends('line_ids.debit', 'line_ids.credit', 'line_ids.matched_debit_ids.amount', 'line_ids.matched_credit_ids.amount', 'line_ids.account_id.user_type_id.type')
    def _compute_matched_percentage(self):
        """Compute the percentage to apply for cash basis method. This value is relevant only for moves that
        involve journal items on receivable or payable accounts.
        """
        for move in self:
            total_amount = 0.0
            total_reconciled = 0.0
            for line in move.line_ids:
                if line.account_id.user_type_id.type in ('receivable', 'payable'):
                    amount = abs(line.debit - line.credit)
                    total_amount += amount
                    for partial_line in (line.matched_debit_ids + line.matched_credit_ids):
                        total_reconciled += partial_line.amount
            precision_currency = move.currency_id or move.company_id.currency_id
            if float_is_zero(total_amount, precision_rounding=precision_currency.rounding):
                move.matched_percentage = 1.0
            else:
                move.matched_percentage = total_reconciled / total_amount

    @api.one
    @api.depends('company_id')
    def _compute_currency(self):
        self.currency_id = self.company_id.currency_id or self.env.user.company_id.currency_id

    @api.multi
    def _get_default_journal(self):
        if self.env.context.get('default_journal_type'):
            return self.env['account.journal'].search([('company_id', '=', self.env.user.company_id.id), ('type', '=', self.env.context['default_journal_type'])], limit=1).id

    @api.multi
    @api.depends('line_ids.partner_id')
    def _compute_partner_id(self):
        for move in self:
            partner = move.line_ids.mapped('partner_id')
            move.partner_id = partner.id if len(partner) == 1 else False

    @api.onchange('date')
    def _onchange_date(self):
        '''On the form view, a change on the date will trigger onchange() on account.move
        but not on account.move.line even the date field is related to account.move.
        Then, trigger the _onchange_amount_currency manually.
        '''
        self.line_ids._onchange_amount_currency()

    name = fields.Char(string='Number', required=True, copy=False, default='/')
    ref = fields.Char(string='Reference', copy=False)
    date = fields.Date(required=True, states={'posted': [('readonly', True)]}, index=True, default=fields.Date.context_today)
    journal_id = fields.Many2one('account.journal', string='Journal', required=True, states={'posted': [('readonly', True)]}, default=_get_default_journal)
    currency_id = fields.Many2one('res.currency', compute='_compute_currency', store=True, string="Currency")
    state = fields.Selection([('draft', 'Unposted'), ('posted', 'Posted')], string='Status',
      required=True, readonly=True, copy=False, default='draft',
      help='All manually created new journal entries are usually in the status \'Unposted\', '
           'but you can set the option to skip that status on the related journal. '
           'In that case, they will behave as journal entries automatically created by the '
           'system on document validation (invoices, bank statements...) and will be created '
           'in \'Posted\' status.')
    line_ids = fields.One2many('account.move.line', 'move_id', string='Journal Items',
        states={'posted': [('readonly', True)]}, copy=True)
    partner_id = fields.Many2one('res.partner', compute='_compute_partner_id', string="Partner", store=True, readonly=True)
    amount = fields.Monetary(compute='_amount_compute', store=True)
    narration = fields.Text(string='Internal Note')
    company_id = fields.Many2one('res.company', related='journal_id.company_id', string='Company', store=True, readonly=True)
    matched_percentage = fields.Float('Percentage Matched', compute='_compute_matched_percentage', digits=0, store=True, readonly=True, help="Technical field used in cash basis method")
    # Dummy Account field to search on account.move by account_id
    dummy_account_id = fields.Many2one('account.account', related='line_ids.account_id', string='Account', store=False, readonly=True)
    tax_cash_basis_rec_id = fields.Many2one(
        'account.partial.reconcile',
        string='Tax Cash Basis Entry of',
        help="Technical field used to keep track of the tax cash basis reconciliation. "
        "This is needed when cancelling the source: it will post the inverse journal entry to cancel that part too.")
    auto_reverse = fields.Boolean(string='Reverse Automatically', default=False, help='If this checkbox is ticked, this entry will be automatically reversed at the reversal date you defined.')
    reverse_date = fields.Date(string='Reversal Date', help='Date of the reverse accounting entry.')
    reverse_entry_id = fields.Many2one('account.move', String="Reverse entry", store=True, readonly=True)
    tax_type_domain = fields.Char(store=False, help='Technical field used to have a dynamic taxes domain on the form view.')

    @api.constrains('line_ids', 'journal_id', 'auto_reverse', 'reverse_date')
    def _validate_move_modification(self):
        if 'posted' in self.mapped('line_ids.payment_id.state'):
            raise ValidationError(_("You cannot modify a journal entry linked to a posted payment."))

    @api.onchange('journal_id')
    def _onchange_journal_id(self):
        self.tax_type_domain = self.journal_id.type if self.journal_id.type in ('sale', 'purchase') else None

    @api.onchange('line_ids')
    def _onchange_line_ids(self):
        '''Compute additional lines corresponding to the taxes set on the line_ids.

        For example, add a line with 1000 debit and 15% tax, this onchange will add a new
        line with 150 debit.
        '''
        def _str_to_list(string):
            #remove heading and trailing brackets and return a list of int. This avoid calling safe_eval on untrusted field content
            string = string[1:-1]
            if string:
                return [int(x) for x in string.split(',')]
            return []

        def _build_grouping_key(line):
            #build a string containing all values used to create the tax line
            return str(line.tax_ids.ids) + '-' + str(line.analytic_tag_ids.ids) + '-' + (line.analytic_account_id and str(line.analytic_account_id.id) or '')

        def _parse_grouping_key(line):
            # Retrieve values computed the last time this method has been run.
            if not line.tax_line_grouping_key:
                return {'tax_ids': [], 'tag_ids': [], 'analytic_account_id': False}
            tax_str, tags_str, analytic_account_str = line.tax_line_grouping_key.split('-')
            return {
                'tax_ids': _str_to_list(tax_str),
                'tag_ids': _str_to_list(tags_str),
                'analytic_account_id': analytic_account_str and int(analytic_account_str) or False,
            }

        def _find_existing_tax_line(line_ids, tax, tag_ids, analytic_account_id):
            if tax.analytic:
                return line_ids.filtered(lambda x: x.tax_line_id == tax and x.analytic_tag_ids.ids == tag_ids and x.analytic_account_id.id == analytic_account_id)
            return line_ids.filtered(lambda x: x.tax_line_id == tax)

        def _get_lines_to_sum(line_ids, tax, tag_ids, analytic_account_id):
            if tax.analytic:
                return line_ids.filtered(lambda x: tax in x.tax_ids and x.analytic_tag_ids.ids == tag_ids and x.analytic_account_id.id == analytic_account_id)
            return line_ids.filtered(lambda x: tax in x.tax_ids)

        def _get_tax_account(tax, amount):
            if tax.tax_exigibility == 'on_payment' and tax.cash_basis_account:
                return tax.cash_basis_account
            if tax.type_tax_use == 'purchase':
                return tax.refund_account_id if amount < 0 else tax.account_id
            return tax.refund_account_id if amount >= 0 else tax.account_id

        # Cache the already computed tax to avoid useless recalculation.
        processed_taxes = self.env['account.tax']

        self.ensure_one()
        for line in self.line_ids.filtered(lambda x: x.recompute_tax_line):
            # Retrieve old field values.
            parsed_key = _parse_grouping_key(line)

            # Unmark the line.
            line.recompute_tax_line = False

            # Manage group of taxes.
            group_taxes = line.tax_ids.filtered(lambda t: t.amount_type == 'group')
            children_taxes = group_taxes.mapped('children_tax_ids')
            if children_taxes:
                line.tax_ids += children_taxes - line.tax_ids
                # Because the taxes on the line changed, we need to recompute them.
                processed_taxes -= children_taxes

            # Get the taxes to process.
            taxes = self.env['account.tax'].browse(parsed_key['tax_ids'])
            taxes += line.tax_ids.filtered(lambda t: t not in taxes)
            taxes += children_taxes.filtered(lambda t: t not in taxes)
            to_process_taxes = (taxes - processed_taxes).filtered(lambda t: t.amount_type != 'group')
            processed_taxes += to_process_taxes

            # Process taxes.
            for tax in to_process_taxes:
                tax_line = _find_existing_tax_line(self.line_ids, tax, parsed_key['tag_ids'], parsed_key['analytic_account_id'])
                lines_to_sum = _get_lines_to_sum(self.line_ids, tax, parsed_key['tag_ids'], parsed_key['analytic_account_id'])

                if not lines_to_sum:
                    # Drop tax line because the originator tax is no longer used.
                    self.line_ids -= tax_line
                    continue

                balance = sum([l.balance for l in lines_to_sum])

                # Compute the tax amount one by one.
                quantity = len(lines_to_sum) if tax.amount_type == 'fixed' else 1
                taxes_vals = tax.compute_all(balance,
                    quantity=quantity, currency=line.currency_id, product=line.product_id, partner=line.partner_id)

                if tax_line:
                    # Update the existing tax_line.
                    if balance:
                        # Update the debit/credit amount according to the new balance.
                        if taxes_vals.get('taxes'):
                            amount = taxes_vals['taxes'][0]['amount']
                            account = _get_tax_account(tax, amount) or line.account_id
                            tax_line.debit = amount > 0 and amount or 0.0
                            tax_line.credit = amount < 0 and -amount or 0.0
                            tax_line.account_id = account
                    else:
                        # Reset debit/credit in case of the originator line is temporary set to 0 in both debit/credit.
                        tax_line.debit = tax_line.credit = 0.0
                elif taxes_vals.get('taxes'):
                    # Create a new tax_line.

                    amount = taxes_vals['taxes'][0]['amount']
                    account = _get_tax_account(tax, amount) or line.account_id
                    tax_vals = taxes_vals['taxes'][0]

                    name = tax_vals['name']
                    line_vals = {
                        'account_id': account.id,
                        'name': name,
                        'tax_line_id': tax_vals['id'],
                        'partner_id': line.partner_id.id,
                        'debit': amount > 0 and amount or 0.0,
                        'credit': amount < 0 and -amount or 0.0,
                        'analytic_account_id': line.analytic_account_id.id if tax.analytic else False,
                        'analytic_tag_ids': line.analytic_tag_ids.ids if tax.analytic else False,
                        'move_id': self.id,
                        'tax_exigible': tax.tax_exigibility == 'on_invoice',
                        'company_id': self.company_id.id,
                        'company_currency_id': self.company_id.currency_id.id,
                    }
                    # N.B. currency_id/amount_currency are not set because if we have two lines with the same tax
                    # and different currencies, we have no idea which currency set on this line.
                    self.env['account.move.line'].new(line_vals)

            # Keep record of the values used as taxes the last time this method has been run.
            line.tax_line_grouping_key = _build_grouping_key(line)

    @api.model
    def fields_view_get(self, view_id=None, view_type='form', toolbar=False, submenu=False):
        res = super(AccountMove, self).fields_view_get(
            view_id=view_id, view_type=view_type, toolbar=toolbar, submenu=submenu)
        if self._context.get('vat_domain'):
            res['fields']['line_ids']['views']['tree']['fields']['tax_line_id']['domain'] = [('tag_ids', 'in', [self.env.ref(self._context.get('vat_domain')).id])]
        return res

    @api.model
    def create(self, vals):
        move = super(AccountMove, self.with_context(check_move_validity=False, partner_id=vals.get('partner_id'))).create(vals)
        move.assert_balanced()
        return move

    @api.multi
    def write(self, vals):
        if 'line_ids' in vals:
            res = super(AccountMove, self.with_context(check_move_validity=False)).write(vals)
            self.assert_balanced()
        else:
            res = super(AccountMove, self).write(vals)
        return res

    @api.multi
    def post(self, invoice=False):
        self._post_validate()
        for move in self:
            move.line_ids.create_analytic_lines()
            if move.name == '/':
                new_name = False
                journal = move.journal_id

                if invoice and invoice.move_name and invoice.move_name != '/':
                    new_name = invoice.move_name
                else:
                    if journal.sequence_id:
                        # If invoice is actually refund and journal has a refund_sequence then use that one or use the regular one
                        sequence = journal.sequence_id
                        if invoice and invoice.type in ['out_refund', 'in_refund'] and journal.refund_sequence:
                            if not journal.refund_sequence_id:
                                raise UserError(_('Please define a sequence for the credit notes'))
                            sequence = journal.refund_sequence_id

                        new_name = sequence.with_context(ir_sequence_date=move.date).next_by_id()
                    else:
                        raise UserError(_('Please define a sequence on the journal.'))

                if new_name:
                    move.name = new_name

            if move == move.company_id.account_opening_move_id and not move.company_id.account_bank_reconciliation_start:
                # For opening moves, we set the reconciliation date threshold
                # to the move's date if it wasn't already set (we don't want
                # to have to reconcile all the older payments -made before
                # installing Accounting- with bank statements)
                move.company_id.account_bank_reconciliation_start = move.date

        return self.write({'state': 'posted'})

    @api.multi
    def action_post(self):
        if self.mapped('line_ids.payment_id'):
            if any(self.mapped('journal_id.post_at_bank_rec')):
                raise UserError(_("A payment journal entry generated in a journal configured to post entries only when payments are reconciled with a bank statement cannot be manually posted. Those will be posted automatically after performing the bank reconciliation."))
        return self.post()

    @api.multi
    def button_cancel(self):
        for move in self:
            if not move.journal_id.update_posted:
                raise UserError(_('You cannot modify a posted entry of this journal.\nFirst you should set the journal to allow cancelling entries.'))
            # We remove all the analytics entries for this journal
            move.mapped('line_ids.analytic_line_ids').unlink()
        if self.ids:
            self.check_access_rights('write')
            self.check_access_rule('write')
            self._check_lock_date()
            self._cr.execute('UPDATE account_move '\
                       'SET state=%s '\
                       'WHERE id IN %s', ('draft', tuple(self.ids),))
            self.invalidate_cache()
        self._check_lock_date()
        return True

    @api.multi
    def unlink(self):
        for move in self:
            #check the lock date + check if some entries are reconciled
            move.line_ids._update_check()
            move.line_ids.unlink()
        return super(AccountMove, self).unlink()

    @api.multi
    def _post_validate(self):
        for move in self:
            if move.line_ids:
                if not all([x.company_id.id == move.company_id.id for x in move.line_ids]):
                    raise UserError(_("Cannot create moves for different companies."))
        self.assert_balanced()
        return self._check_lock_date()

    @api.multi
    def _check_lock_date(self):
        for move in self:
            lock_date = max(move.company_id.period_lock_date or date.min, move.company_id.fiscalyear_lock_date or date.min)
            if self.user_has_groups('account.group_account_manager'):
                lock_date = move.company_id.fiscalyear_lock_date
            if move.date <= (lock_date or date.min):
                if self.user_has_groups('account.group_account_manager'):
                    message = _("You cannot add/modify entries prior to and inclusive of the lock date %s") % (lock_date)
                else:
                    message = _("You cannot add/modify entries prior to and inclusive of the lock date %s. Check the company settings or ask someone with the 'Adviser' role") % (lock_date)
                raise UserError(message)
        return True

    @api.multi
    def assert_balanced(self):
        if not self.ids:
            return True
        prec = self.env.user.company_id.currency_id.decimal_places

        self._cr.execute("""\
            SELECT      move_id
            FROM        account_move_line
            WHERE       move_id in %s
            GROUP BY    move_id
            HAVING      abs(sum(debit) - sum(credit)) > %s
            """, (tuple(self.ids), 10 ** (-max(5, prec))))
        if len(self._cr.fetchall()) != 0:
            raise UserError(_("Cannot create unbalanced journal entry."))
        return True

    @api.multi
    def _reverse_move(self, date=None, journal_id=None, auto=False):
        self.ensure_one()
        reversed_move = self.copy(default={
            'date': date,
            'journal_id': journal_id.id if journal_id else self.journal_id.id,
            'ref': (_('Automatic reversal of: %s') if auto else _('Reversal of: %s')) % (self.name),
            'auto_reverse': False})
        for acm_line in reversed_move.line_ids.with_context(check_move_validity=False):
            acm_line.write({
                'debit': acm_line.credit,
                'credit': acm_line.debit,
                'amount_currency': -acm_line.amount_currency
            })
        self.reverse_entry_id = reversed_move
        return reversed_move

    @api.multi
    def reverse_moves(self, date=None, journal_id=None, auto=False):
        date = date or fields.Date.today()
        reversed_moves = self.env['account.move']
        for ac_move in self:
            #unreconcile all lines reversed
            aml = ac_move.line_ids.filtered(lambda x: x.account_id.reconcile or x.account_id.internal_type == 'liquidity')
            aml.remove_move_reconcile()
            reversed_move = ac_move._reverse_move(date=date,
                                                  journal_id=journal_id,
                                                  auto=auto)
            reversed_moves |= reversed_move
            #unreconcile all lines reversed
            aml = ac_move.line_ids.filtered(lambda x: x.account_id.reconcile or x.account_id.internal_type == 'liquidity')
            aml.remove_move_reconcile()
            #reconcile together the reconcilable (or the liquidity aml) and their newly created counterpart
            for account in set([x.account_id for x in aml]):
                to_rec = aml.filtered(lambda y: y.account_id == account)
                to_rec |= reversed_move.line_ids.filtered(lambda y: y.account_id == account)
                #reconciliation will be full, so speed up the computation by using skip_full_reconcile_check in the context
                to_rec.reconcile()
        if reversed_moves:
            reversed_moves._post_validate()
            reversed_moves.post()
            return [x.id for x in reversed_moves]
        return []

    @api.multi
    def open_reconcile_view(self):
        return self.line_ids.open_reconcile_view()

    @api.model
    def _run_reverses_entries(self):
        ''' This method is called from a cron job. '''
        records = self.search([
            ('state', '=', 'posted'),
            ('auto_reverse', '=', True),
            ('reverse_date', '<=', fields.Date.today()),
            ('reverse_entry_id', '=', False)])
        for move in records:
            date = None
            if move.reverse_date and (not self.env.user.company_id.period_lock_date or move.reverse_date > self.env.user.company_id.period_lock_date):
                date = move.reverse_date
            move.reverse_moves(date=date, auto=True)

    @api.multi
    def action_view_reverse_entry(self):
        action = self.env.ref('account.action_move_journal_line').read()[0]
        action['views'] = [(self.env.ref('account.view_move_form').id, 'form')]
        action['res_id'] = self.reverse_entry_id.id
        return action

class AccountMoveLine(models.Model):
    _name = "account.move.line"
    _description = "Journal Item"
    _order = "date desc, id desc"

    @api.onchange('debit', 'credit', 'tax_ids', 'analytic_account_id', 'analytic_tag_ids')
    def onchange_tax_ids_create_aml(self):
        for line in self:
            line.recompute_tax_line = True

    @api.model_cr
    def init(self):
        """ change index on partner_id to a multi-column index on (partner_id, ref), the new index will behave in the
            same way when we search on partner_id, with the addition of being optimal when having a query that will
            search on partner_id and ref at the same time (which is the case when we open the bank reconciliation widget)
        """
        cr = self._cr
        cr.execute('DROP INDEX IF EXISTS account_move_line_partner_id_index')
        cr.execute('SELECT indexname FROM pg_indexes WHERE indexname = %s', ('account_move_line_partner_id_ref_idx',))
        if not cr.fetchone():
            cr.execute('CREATE INDEX account_move_line_partner_id_ref_idx ON account_move_line (partner_id, ref)')

    @api.depends('debit', 'credit', 'amount_currency', 'currency_id', 'matched_debit_ids', 'matched_credit_ids', 'matched_debit_ids.amount', 'matched_credit_ids.amount', 'move_id.state')
    def _amount_residual(self):
        """ Computes the residual amount of a move line from a reconcilable account in the company currency and the line's currency.
            This amount will be 0 for fully reconciled lines or lines from a non-reconcilable account, the original line amount
            for unreconciled lines, and something in-between for partially reconciled lines.
        """
        for line in self:
            if not line.account_id.reconcile and line.account_id.internal_type != 'liquidity':
                line.reconciled = False
                line.amount_residual = 0
                line.amount_residual_currency = 0
                continue
            #amounts in the partial reconcile table aren't signed, so we need to use abs()
            amount = abs(line.debit - line.credit)
            amount_residual_currency = abs(line.amount_currency) or 0.0
            sign = 1 if (line.debit - line.credit) > 0 else -1
            if not line.debit and not line.credit and line.amount_currency and line.currency_id:
                #residual for exchange rate entries
                sign = 1 if float_compare(line.amount_currency, 0, precision_rounding=line.currency_id.rounding) == 1 else -1

            for partial_line in (line.matched_debit_ids + line.matched_credit_ids):
                # If line is a credit (sign = -1) we:
                #  - subtract matched_debit_ids (partial_line.credit_move_id == line)
                #  - add matched_credit_ids (partial_line.credit_move_id != line)
                # If line is a debit (sign = 1), do the opposite.
                sign_partial_line = sign if partial_line.credit_move_id == line else (-1 * sign)

                amount += sign_partial_line * partial_line.amount
                #getting the date of the matched item to compute the amount_residual in currency
                if line.currency_id and line.amount_currency:
                    if partial_line.currency_id and partial_line.currency_id == line.currency_id:
                        amount_residual_currency += sign_partial_line * partial_line.amount_currency
                    else:
                        if line.balance and line.amount_currency:
                            rate = line.amount_currency / line.balance
                        else:
                            date = partial_line.credit_move_id.date if partial_line.debit_move_id == line else partial_line.debit_move_id.date
                            rate = line.currency_id.with_context(date=date).rate
                        amount_residual_currency += sign_partial_line * line.currency_id.round(partial_line.amount * rate)

            #computing the `reconciled` field.
            reconciled = False
            digits_rounding_precision = line.company_id.currency_id.rounding
            if float_is_zero(amount, precision_rounding=digits_rounding_precision):
                if line.currency_id and line.amount_currency:
                    if float_is_zero(amount_residual_currency, precision_rounding=line.currency_id.rounding):
                        reconciled = True
                else:
                    reconciled = True
            line.reconciled = reconciled

            line.amount_residual = line.company_id.currency_id.round(amount * sign)
            line.amount_residual_currency = line.currency_id and line.currency_id.round(amount_residual_currency * sign) or 0.0

    @api.depends('debit', 'credit')
    def _store_balance(self):
        for line in self:
            line.balance = line.debit - line.credit

    @api.model
    def _get_currency(self):
        currency = False
        context = self._context or {}
        if context.get('default_journal_id', False):
            currency = self.env['account.journal'].browse(context['default_journal_id']).currency_id
        return currency

    @api.depends('debit', 'credit', 'move_id.matched_percentage', 'move_id.journal_id')
    def _compute_cash_basis(self):
        for move_line in self:
            if move_line.journal_id.type in ('sale', 'purchase'):
                move_line.debit_cash_basis = move_line.debit * move_line.move_id.matched_percentage
                move_line.credit_cash_basis = move_line.credit * move_line.move_id.matched_percentage
            else:
                move_line.debit_cash_basis = move_line.debit
                move_line.credit_cash_basis = move_line.credit
            move_line.balance_cash_basis = move_line.debit_cash_basis - move_line.credit_cash_basis

    @api.depends('move_id.line_ids', 'move_id.line_ids.tax_line_id', 'move_id.line_ids.debit', 'move_id.line_ids.credit')
    def _compute_tax_base_amount(self):
        for move_line in self:
            if move_line.tax_line_id:
                base_lines = move_line.move_id.line_ids.filtered(lambda line: move_line.tax_line_id in line.tax_ids)
                move_line.tax_base_amount = abs(sum(base_lines.mapped('balance')))
            else:
                move_line.tax_base_amount = 0

    @api.depends('move_id')
    def _compute_parent_state(self):
        for record in self.filtered('move_id'):
            record.parent_state = record.move_id.state

    @api.one
    @api.depends('move_id.line_ids')
    def _get_counterpart(self):
        counterpart = set()
        for line in self.move_id.line_ids:
            if (line.account_id.code != self.account_id.code):
                counterpart.add(line.account_id.code)
        if len(counterpart) > 2:
            counterpart = list(counterpart)[0:2] + ["..."]
        self.counterpart = ",".join(counterpart)

    name = fields.Char(string="Label")
    quantity = fields.Float(digits=dp.get_precision('Product Unit of Measure'),
        help="The optional quantity expressed by this line, eg: number of product sold. The quantity is not a legal requirement but is very useful for some reports.")
    product_uom_id = fields.Many2one('uom.uom', string='Unit of Measure')
    product_id = fields.Many2one('product.product', string='Product')
    debit = fields.Monetary(default=0.0, currency_field='company_currency_id')
    credit = fields.Monetary(default=0.0, currency_field='company_currency_id')
    balance = fields.Monetary(compute='_store_balance', store=True, currency_field='company_currency_id',
        help="Technical field holding the debit - credit in order to open meaningful graph views from reports")
    debit_cash_basis = fields.Monetary(currency_field='company_currency_id', compute='_compute_cash_basis', store=True)
    credit_cash_basis = fields.Monetary(currency_field='company_currency_id', compute='_compute_cash_basis', store=True)
    balance_cash_basis = fields.Monetary(compute='_compute_cash_basis', store=True, currency_field='company_currency_id',
        help="Technical field holding the debit_cash_basis - credit_cash_basis in order to open meaningful graph views from reports")
    amount_currency = fields.Monetary(default=0.0, help="The amount expressed in an optional other currency if it is a multi-currency entry.")
    company_currency_id = fields.Many2one('res.currency', related='company_id.currency_id', string="Company Currency", readonly=True,
        help='Utility field to express amount currency', store=True)
    currency_id = fields.Many2one('res.currency', string='Currency', default=_get_currency,
        help="The optional other currency if it is a multi-currency entry.")
    amount_residual = fields.Monetary(compute='_amount_residual', string='Residual Amount', store=True, currency_field='company_currency_id',
        help="The residual amount on a journal item expressed in the company currency.")
    amount_residual_currency = fields.Monetary(compute='_amount_residual', string='Residual Amount in Currency', store=True,
        help="The residual amount on a journal item expressed in its currency (possibly not the company currency).")
    tax_base_amount = fields.Monetary(string="Base Amount", compute='_compute_tax_base_amount', currency_field='company_currency_id', store=True)
    account_id = fields.Many2one('account.account', string='Account', required=True, index=True,
        ondelete="cascade", domain=[('deprecated', '=', False)], default=lambda self: self._context.get('account_id', False))
    move_id = fields.Many2one('account.move', string='Journal Entry', ondelete="cascade",
        help="The move of this entry line.", index=True, required=True, auto_join=True)
    narration = fields.Text(related='move_id.narration', string='Narration', readonly=False)
    ref = fields.Char(related='move_id.ref', string='Reference', store=True, copy=False, index=True, readonly=False)
    payment_id = fields.Many2one('account.payment', string="Originator Payment", help="Payment that created this entry", copy=False)
    statement_line_id = fields.Many2one('account.bank.statement.line', index=True, string='Bank statement line reconciled with this entry', copy=False, readonly=True)
    statement_id = fields.Many2one('account.bank.statement', related='statement_line_id.statement_id', string='Statement', store=True,
        help="The bank statement used for bank reconciliation", index=True, copy=False)
    reconciled = fields.Boolean(compute='_amount_residual', store=True)
    full_reconcile_id = fields.Many2one('account.full.reconcile', string="Matching Number", copy=False)
    matched_debit_ids = fields.One2many('account.partial.reconcile', 'credit_move_id', String='Matched Debits',
        help='Debit journal items that are matched with this journal item.')
    matched_credit_ids = fields.One2many('account.partial.reconcile', 'debit_move_id', String='Matched Credits',
        help='Credit journal items that are matched with this journal item.')
    journal_id = fields.Many2one('account.journal', related='move_id.journal_id', string='Journal', readonly=False,
        index=True, store=True, copy=False)  # related is required
    blocked = fields.Boolean(string='No Follow-up', default=False,
        help="You can check this box to mark this journal item as a litigation with the associated partner")
    date_maturity = fields.Date(string='Due date', index=True, required=True,
        help="This field is used for payable and receivable journal entries. You can put the limit date for the payment of this line.")
    date = fields.Date(related='move_id.date', string='Date', index=True, store=True, copy=False, readonly=False)  # related is required
    analytic_line_ids = fields.One2many('account.analytic.line', 'move_id', string='Analytic lines', oldname="analytic_lines")
    tax_ids = fields.Many2many('account.tax', string='Taxes', domain=['|', ('active', '=', False), ('active', '=', True)])
    tax_line_id = fields.Many2one('account.tax', string='Originator tax', ondelete='restrict')
    analytic_account_id = fields.Many2one('account.analytic.account', string='Analytic Account', index=True)
    analytic_tag_ids = fields.Many2many('account.analytic.tag', string='Analytic Tags')
    company_id = fields.Many2one('res.company', related='account_id.company_id', string='Company', store=True, readonly=True)
    counterpart = fields.Char("Counterpart", compute='_get_counterpart', help="Compute the counter part accounts of this journal item for this journal entry. This can be needed in reports.")

    # TODO: put the invoice link and partner_id on the account_move
    invoice_id = fields.Many2one('account.invoice', oldname="invoice")
    partner_id = fields.Many2one('res.partner', string='Partner', ondelete='restrict')
    user_type_id = fields.Many2one('account.account.type', related='account_id.user_type_id', index=True, store=True, oldname="user_type", readonly=False)
    tax_exigible = fields.Boolean(string='Appears in VAT report', default=True,
        help="Technical field used to mark a tax line as exigible in the vat report or not (only exigible journal items are displayed). By default all new journal items are directly exigible, but with the feature cash_basis on taxes, some will become exigible only when the payment is recorded.")
    parent_state = fields.Char(compute="_compute_parent_state", help="State of the parent account.move")

    recompute_tax_line = fields.Boolean(store=False, help="Technical field used to know if the tax_ids field has been modified in the UI.")
    tax_line_grouping_key = fields.Char(store=False, string='Old Taxes', help="Technical field used to store the old values of fields used to compute tax lines (in account.move form view) between the moment the user changed it and the moment the ORM reflects that change in its one2many")

    _sql_constraints = [
        ('credit_debit1', 'CHECK (credit*debit=0)', 'Wrong credit or debit value in accounting entry !'),
        ('credit_debit2', 'CHECK (credit+debit>=0)', 'Wrong credit or debit value in accounting entry !'),
    ]

    @api.model
    def default_get(self, fields):
        rec = super(AccountMoveLine, self).default_get(fields)
        if 'line_ids' not in self._context:
            return rec

        #compute the default credit/debit of the next line in case of a manual entry
        balance = 0
        for line in self.move_id.resolve_2many_commands(
                'line_ids', self._context['line_ids'], fields=['credit', 'debit']):
            balance += line.get('debit', 0) - line.get('credit', 0)
        if balance < 0:
            rec.update({'debit': -balance})
        if balance > 0:
            rec.update({'credit': balance})
        return rec

    @api.multi
    @api.constrains('currency_id', 'account_id')
    def _check_currency(self):
        for line in self:
            account_currency = line.account_id.currency_id
            if account_currency and account_currency != line.company_id.currency_id:
                if not line.currency_id or line.currency_id != account_currency:
                    raise ValidationError(_('The selected account of your Journal Entry forces to provide a secondary currency. You should remove the secondary currency on the account.'))

    @api.multi
    @api.constrains('currency_id', 'amount_currency')
    def _check_currency_and_amount(self):
        for line in self:
            if (line.amount_currency and not line.currency_id):
                raise ValidationError(_("You cannot create journal items with a secondary currency without filling both 'currency' and 'amount currency' fields."))

    @api.multi
    @api.constrains('amount_currency', 'debit', 'credit')
    def _check_currency_amount(self):
        for line in self:
            if line.amount_currency:
                if (line.amount_currency > 0.0 and line.credit > 0.0) or (line.amount_currency < 0.0 and line.debit > 0.0):
                    raise ValidationError(_('The amount expressed in the secondary currency must be positive when account is debited and negative when account is credited.'))

    @api.depends('account_id.user_type_id')
    def _compute_is_unaffected_earnings_line(self):
        for record in self:
            unaffected_earnings_type = self.env.ref("account.data_unaffected_earnings")
            record.is_unaffected_earnings_line = unaffected_earnings_type == record.account_id.user_type_id

    @api.onchange('amount_currency', 'currency_id', 'account_id')
    def _onchange_amount_currency(self):
        '''Recompute the debit/credit based on amount_currency/currency_id and date.
        However, date is a related field on account.move. Then, this onchange will not be triggered
        by the form view by changing the date on the account.move.
        To fix this problem, see _onchange_date method on account.move.
        '''
        for line in self:
            company_currency_id = line.account_id.company_id.currency_id
            amount = line.amount_currency
            if line.currency_id and company_currency_id and line.currency_id != company_currency_id:
                amount = line.currency_id._convert(amount, company_currency_id, line.company_id, line.date or fields.Date.today())
                line.debit = amount > 0 and amount or 0.0
                line.credit = amount < 0 and -amount or 0.0

    ####################################################
    # Reconciliation methods
    ####################################################

    @api.multi
    def check_full_reconcile(self):
        """
        This method check if a move is totally reconciled and if we need to create exchange rate entries for the move.
        In case exchange rate entries needs to be created, one will be created per currency present.
        In case of full reconciliation, all moves belonging to the reconciliation will belong to the same account_full_reconcile object.
        """
        # Get first all aml involved
        part_recs = self.env['account.partial.reconcile'].search(['|', ('debit_move_id', 'in', self.ids), ('credit_move_id', 'in', self.ids)])
        amls = self
        todo = set(part_recs)
        seen = set()
        while todo:
            partial_rec = todo.pop()
            seen.add(partial_rec)
            for aml in [partial_rec.debit_move_id, partial_rec.credit_move_id]:
                if aml not in amls:
                    amls += aml
                    for x in aml.matched_debit_ids | aml.matched_credit_ids:
                        if x not in seen:
                            todo.add(x)
        partial_rec_ids = [x.id for x in seen]
        if not amls:
            return
        # If we have multiple currency, we can only base ourselve on debit-credit to see if it is fully reconciled
        currency = set([a.currency_id for a in amls if a.currency_id.id != False])
        multiple_currency = False
        if len(currency) != 1:
            currency = False
            multiple_currency = True
        else:
            currency = list(currency)[0]
        # Get the sum(debit, credit, amount_currency) of all amls involved
        total_debit = 0
        total_credit = 0
        total_amount_currency = 0
        maxdate = date.min
        to_balance = {}
        for aml in amls:
            total_debit += aml.debit
            total_credit += aml.credit
            maxdate = max(aml.date, maxdate)
            total_amount_currency += aml.amount_currency
            # Convert in currency if we only have one currency and no amount_currency
            if not aml.amount_currency and currency:
                multiple_currency = True
                total_amount_currency += aml.company_id.currency_id._convert(aml.balance, currency, aml.company_id, aml.date)
            # If we still have residual value, it means that this move might need to be balanced using an exchange rate entry
            if aml.amount_residual != 0 or aml.amount_residual_currency != 0:
                if not to_balance.get(aml.currency_id):
                    to_balance[aml.currency_id] = [self.env['account.move.line'], 0]
                to_balance[aml.currency_id][0] += aml
                to_balance[aml.currency_id][1] += aml.amount_residual != 0 and aml.amount_residual or aml.amount_residual_currency
        # Check if reconciliation is total
        # To check if reconciliation is total we have 3 differents use case:
        # 1) There are multiple currency different than company currency, in that case we check using debit-credit
        # 2) We only have one currency which is different than company currency, in that case we check using amount_currency
        # 3) We have only one currency and some entries that don't have a secundary currency, in that case we check debit-credit
        #   or amount_currency.
        digits_rounding_precision = amls[0].company_id.currency_id.rounding
        if (currency and float_is_zero(total_amount_currency, precision_rounding=currency.rounding)) or \
            (multiple_currency and float_compare(total_debit, total_credit, precision_rounding=digits_rounding_precision) == 0):
            exchange_move_id = False
            # Eventually create a journal entry to book the difference due to foreign currency's exchange rate that fluctuates
            if to_balance and any([residual for aml, residual in to_balance.values()]):
                exchange_move = self.env['account.move'].create(
                    self.env['account.full.reconcile']._prepare_exchange_diff_move(move_date=maxdate, company=amls[0].company_id))
                part_reconcile = self.env['account.partial.reconcile']
                for aml_to_balance, total in to_balance.values():
                    if total:
                        rate_diff_amls, rate_diff_partial_rec = part_reconcile.create_exchange_rate_entry(aml_to_balance, exchange_move)
                        amls += rate_diff_amls
                        partial_rec_ids += rate_diff_partial_rec.ids
                    else:
                        aml_to_balance.reconcile()
                exchange_move.post()
                exchange_move_id = exchange_move.id
            #mark the reference of the full reconciliation on the exchange rate entries and on the entries
            self.env['account.full.reconcile'].create({
                'partial_reconcile_ids': [(6, 0, partial_rec_ids)],
                'reconciled_line_ids': [(6, 0, amls.ids)],
                'exchange_move_id': exchange_move_id,
            })

    @api.multi
    def _reconcile_lines(self, debit_moves, credit_moves, field):
        """ This function loops on the 2 recordsets given as parameter as long as it
            can find a debit and a credit to reconcile together. It returns the recordset of the
            account move lines that were not reconciled during the process.
        """
        (debit_moves + credit_moves).read([field])
        to_create = []
        cash_basis = debit_moves and debit_moves[0].account_id.internal_type in ('receivable', 'payable') or False
        cash_basis_percentage_before_rec = []
        while (debit_moves and credit_moves):
            debit_move = debit_moves[0]
            credit_move = credit_moves[0]
            company_currency = debit_move.company_id.currency_id
            # We need those temporary value otherwise the computation might be wrong below
            temp_amount_residual = min(debit_move.amount_residual, -credit_move.amount_residual)
            temp_amount_residual_currency = min(debit_move.amount_residual_currency, -credit_move.amount_residual_currency)
            amount_reconcile = min(debit_move[field], -credit_move[field])

            #Remove from recordset the one(s) that will be totally reconciled
            # For optimization purpose, the creation of the partial_reconcile are done at the end,
            # therefore during the process of reconciling several move lines, there are actually no recompute performed by the orm
            # and thus the amount_residual are not recomputed, hence we have to do it manually.
            if amount_reconcile == debit_move[field]:
                debit_moves -= debit_move
            else:
                debit_moves[0].amount_residual -= temp_amount_residual
                debit_moves[0].amount_residual_currency -= temp_amount_residual_currency

            if amount_reconcile == -credit_move[field]:
                credit_moves -= credit_move
            else:
                credit_moves[0].amount_residual += temp_amount_residual
                credit_moves[0].amount_residual_currency += temp_amount_residual_currency
            #Check for the currency and amount_currency we can set
            currency = False
            amount_reconcile_currency = 0
            if field == 'amount_residual_currency':
                currency = credit_move.currency_id.id
                amount_reconcile_currency = temp_amount_residual_currency
                amount_reconcile = temp_amount_residual

            if cash_basis:
                tmp_set = debit_move | credit_move
                cash_basis_percentage_before_rec.append(tmp_set._get_matched_percentage())

            to_create.append({
                'debit_move_id': debit_move.id,
                'credit_move_id': credit_move.id,
                'amount': amount_reconcile,
                'amount_currency': amount_reconcile_currency,
                'currency_id': currency,
            })

        part_rec = self.env['account.partial.reconcile']
        index = 0
        with self.env.norecompute():
            for partial_rec_dict in to_create:
                new_rec = self.env['account.partial.reconcile'].create(partial_rec_dict)
                part_rec += new_rec
                if cash_basis:
                    new_rec.create_tax_cash_basis_entry(cash_basis_percentage_before_rec[index])
                    index += 1
        self.recompute()

        return debit_moves+credit_moves


    @api.multi
    def auto_reconcile_lines(self):
        # Create list of debit and list of credit move ordered by date-currency
        debit_moves = self.filtered(lambda r: r.debit != 0 or r.amount_currency > 0)
        credit_moves = self.filtered(lambda r: r.credit != 0 or r.amount_currency < 0)
        debit_moves.sorted(key=lambda a: (a.date, a.currency_id))
        credit_moves.sorted(key=lambda a: (a.date, a.currency_id))
        # Compute on which field reconciliation should be based upon:
        field = self[0].account_id.currency_id and 'amount_residual_currency' or 'amount_residual'
        #if all lines share the same currency, use amount_residual_currency to avoid currency rounding error
        if self[0].currency_id and all([x.amount_currency and x.currency_id == self[0].currency_id for x in self]):
            field = 'amount_residual_currency'
        # Reconcile lines
        ret = self._reconcile_lines(debit_moves, credit_moves, field)
        return ret

    @api.multi
    def reconcile(self, writeoff_acc_id=False, writeoff_journal_id=False):
        # Empty self can happen if the user tries to reconcile entries which are already reconciled.
        # The calling method might have filtered out reconciled lines.
        if not self:
            return True

        #Perform all checks on lines
        company_ids = set()
        all_accounts = []
        partners = set()
        for line in self:
            company_ids.add(line.company_id.id)
            all_accounts.append(line.account_id)
            if (line.account_id.internal_type in ('receivable', 'payable')):
                partners.add(line.partner_id.id)
            if line.reconciled:
                raise UserError(_('You are trying to reconcile some entries that are already reconciled.'))
        if len(company_ids) > 1:
            raise UserError(_('To reconcile the entries company should be the same for all entries.'))
        if len(set(all_accounts)) > 1:
            raise UserError(_('Entries are not from the same account.'))
        if not (all_accounts[0].reconcile or all_accounts[0].internal_type == 'liquidity'):
            raise UserError(_('Account %s (%s) does not allow reconciliation. First change the configuration of this account to allow it.') % (all_accounts[0].name, all_accounts[0].code))

        #reconcile everything that can be
        remaining_moves = self.auto_reconcile_lines()

        writeoff_to_reconcile = self.env['account.move.line']
        #if writeoff_acc_id specified, then create write-off move with value the remaining amount from move in self
        if writeoff_acc_id and writeoff_journal_id and remaining_moves:
            all_aml_share_same_currency = all([x.currency_id == self[0].currency_id for x in self])
            writeoff_vals = {
                'account_id': writeoff_acc_id.id,
                'journal_id': writeoff_journal_id.id
            }
            if not all_aml_share_same_currency:
                writeoff_vals['amount_currency'] = False
            writeoff_to_reconcile = remaining_moves._create_writeoff([writeoff_vals])
            #add writeoff line to reconcile algorithm and finish the reconciliation
            remaining_moves = (remaining_moves + writeoff_to_reconcile).auto_reconcile_lines()
        # Check if reconciliation is total or needs an exchange rate entry to be created
        (self+writeoff_to_reconcile).check_full_reconcile()
        return True

    def _create_writeoff(self, writeoff_vals):
        """ Create a writeoff move per journal for the account.move.lines in self. If debit/credit is not specified in vals,
            the writeoff amount will be computed as the sum of amount_residual of the given recordset.

            :param writeoff_vals: list of dicts containing values suitable for account_move_line.create(). The data in vals will
                be processed to create bot writeoff acount.move.line and their enclosing account.move.
        """
        def compute_writeoff_counterpart_vals(values):
            line_values = values.copy()
            line_values['debit'], line_values['credit'] = line_values['credit'], line_values['debit']
            if 'amount_currency' in values:
                line_values['amount_currency'] = -line_values['amount_currency']
            return line_values
        # Group writeoff_vals by journals
        writeoff_dict = {}
        for val in writeoff_vals:
            journal_id = val.get('journal_id', False)
            if not writeoff_dict.get(journal_id, False):
                writeoff_dict[journal_id] = [val]
            else:
                writeoff_dict[journal_id].append(val)

        partner_id = self.env['res.partner']._find_accounting_partner(self[0].partner_id).id
        company_currency = self[0].account_id.company_id.currency_id
        writeoff_currency = self[0].currency_id or company_currency
        line_to_reconcile = self.env['account.move.line']
        # Iterate and create one writeoff by journal
        writeoff_moves = self.env['account.move']
        for journal_id, lines in writeoff_dict.items():
            total = 0
            total_currency = 0
            writeoff_lines = []
            date = fields.Date.today()
            for vals in lines:
                # Check and complete vals
                if 'account_id' not in vals or 'journal_id' not in vals:
                    raise UserError(_("It is mandatory to specify an account and a journal to create a write-off."))
                if ('debit' in vals) ^ ('credit' in vals):
                    raise UserError(_("Either pass both debit and credit or none."))
                if 'date' not in vals:
                    vals['date'] = self._context.get('date_p') or fields.Date.today()
                    if vals['date'] < date:
                        date = vals['date']
                if 'name' not in vals:
                    vals['name'] = self._context.get('comment') or _('Write-Off')
                if 'analytic_account_id' not in vals:
                    vals['analytic_account_id'] = self.env.context.get('analytic_id', False)
                #compute the writeoff amount if not given
                if 'credit' not in vals and 'debit' not in vals:
                    amount = sum([r.amount_residual for r in self])
                    vals['credit'] = amount > 0 and amount or 0.0
                    vals['debit'] = amount < 0 and abs(amount) or 0.0
                vals['partner_id'] = partner_id
                total += vals['debit']-vals['credit']
                if 'amount_currency' not in vals and writeoff_currency != company_currency:
                    vals['currency_id'] = writeoff_currency.id
                    sign = 1 if vals['debit'] > 0 else -1
                    vals['amount_currency'] = sign * abs(sum([r.amount_residual_currency for r in self]))
                    total_currency += vals['amount_currency']

                writeoff_lines.append(compute_writeoff_counterpart_vals(vals))

            # Create balance line
            writeoff_lines.append({
                'name': _('Write-Off'),
                'debit': total > 0 and total or 0.0,
                'credit': total < 0 and -total or 0.0,
                'amount_currency': total_currency,
                'currency_id': total_currency and writeoff_currency.id or False,
                'journal_id': journal_id,
                'account_id': self[0].account_id.id,
                'partner_id': partner_id
                })

            # Create the move
            writeoff_move = self.env['account.move'].create({
                'journal_id': journal_id,
                'date': date,
                'state': 'draft',
                'line_ids': [(0, 0, line) for line in writeoff_lines],
            })
            writeoff_moves += writeoff_move
            # writeoff_move.post()

            line_to_reconcile += writeoff_move.line_ids.filtered(lambda r: r.account_id == self[0].account_id)
        if writeoff_moves:
            writeoff_moves.post()
        # Return the writeoff move.line which is to be reconciled
        return line_to_reconcile

    @api.multi
    def remove_move_reconcile(self):
        """ Undo a reconciliation """
        if not self:
            return True
        rec_move_ids = self.env['account.partial.reconcile']
        for account_move_line in self:
            for invoice in account_move_line.payment_id.invoice_ids:
                if invoice.id == self.env.context.get('invoice_id') and account_move_line in invoice.payment_move_line_ids:
                    account_move_line.payment_id.write({'invoice_ids': [(3, invoice.id, None)]})
            rec_move_ids += account_move_line.matched_debit_ids
            rec_move_ids += account_move_line.matched_credit_ids
        if self.env.context.get('invoice_id'):
            current_invoice = self.env['account.invoice'].browse(self.env.context['invoice_id'])
            aml_to_keep = current_invoice.move_id.line_ids | current_invoice.move_id.line_ids.mapped('full_reconcile_id.exchange_move_id.line_ids')
            rec_move_ids = rec_move_ids.filtered(
                lambda r: (r.debit_move_id + r.credit_move_id) & aml_to_keep
            )
        return rec_move_ids.unlink()

    ####################################################
    # CRUD methods
    ####################################################

    @api.model_create_multi
    def create(self, vals_list):
        """ :context's key `check_move_validity`: check data consistency after move line creation. Eg. set to false to disable verification that the move
                debit-credit == 0 while creating the move lines composing the move.
        """
<<<<<<< HEAD
        for vals in vals_list:
            amount = vals.get('debit', 0.0) - vals.get('credit', 0.0)
            move = self.env['account.move'].browse(vals['move_id'])
            account = self.env['account.account'].browse(vals['account_id'])
            if account.deprecated:
                raise UserError(_('The account %s (%s) is deprecated.') %(account.name, account.code))
            journal = vals.get('journal_id') and self.env['account.journal'].browse(vals['journal_id']) or move.journal_id
            vals['date_maturity'] = vals.get('date_maturity') or vals.get('date') or move.date

            ok = (
                (not journal.type_control_ids and not journal.account_control_ids)
                or account.user_type_id in journal.type_control_ids
                or account in journal.account_control_ids
            )
            if not ok:
                raise UserError(_('You cannot use this general account in this journal, check the tab \'Entry Controls\' on the related journal.'))

            # Automatically convert in the account's secondary currency if there is one and
            # the provided values were not already multi-currency
            if account.currency_id and 'amount_currency' not in vals and account.currency_id.id != account.company_id.currency_id.id:
                vals['currency_id'] = account.currency_id.id
                ctx = {}
                if 'date' in vals:
                    ctx['date'] = vals['date']
                vals['amount_currency'] = account.company_id.currency_id._convert(amount, account.currency_id, account.company_id, vals.get('date', fields.Date.today()))

            #Toggle the 'tax_exigible' field to False in case it is not yet given and the tax in 'tax_line_id' or one of
            #the 'tax_ids' is a cash based tax.
            taxes = False
            if vals.get('tax_line_id'):
                taxes = [{'tax_exigibility': self.env['account.tax'].browse(vals['tax_line_id']).tax_exigibility}]
            if vals.get('tax_ids'):
                taxes = self.env['account.move.line'].resolve_2many_commands('tax_ids', vals['tax_ids'])
            if taxes and any([tax['tax_exigibility'] == 'on_payment' for tax in taxes]) and not vals.get('tax_exigible'):
                vals['tax_exigible'] = False

        lines = super(AccountMoveLine, self).create(vals_list)
=======
        amount = vals.get('debit', 0.0) - vals.get('credit', 0.0)
        move = self.env['account.move'].browse(vals['move_id'])
        account = self.env['account.account'].browse(vals['account_id'])
        if account.deprecated:
            raise UserError(_('The account %s (%s) is deprecated.') %(account.name, account.code))
        journal = vals.get('journal_id') and self.env['account.journal'].browse(vals['journal_id']) or move.journal_id
        vals['date_maturity'] = vals.get('date_maturity') or vals.get('date') or move.date
        ok = not (journal.type_control_ids or journal.account_control_ids)

        if journal.type_control_ids:
            type = account.user_type_id
            for t in journal.type_control_ids:
                if type == t:
                    ok = True
                    break
        if journal.account_control_ids and not ok:
            for a in journal.account_control_ids:
                if a.id == vals['account_id']:
                    ok = True
                    break
        # Automatically convert in the account's secondary currency if there is one and
        # the provided values were not already multi-currency
        if account.currency_id and 'amount_currency' not in vals and account.currency_id.id != account.company_id.currency_id.id:
            vals['currency_id'] = account.currency_id.id
            date = vals.get('date') or vals.get('date_maturity') or fields.Date.today()
            vals['amount_currency'] = account.company_id.currency_id._convert(amount, account.currency_id, account.company_id, date)

        if not ok:
            raise UserError(_('You cannot use this general account in this journal, check the tab \'Entry Controls\' on the related journal.'))

        #Toggle the 'tax_exigible' field to False in case it is not yet given and the tax in 'tax_line_id' or one of
        #the 'tax_ids' is a cash based tax.
        taxes = False
        if vals.get('tax_line_id'):
            taxes = [{'tax_exigibility': self.env['account.tax'].browse(vals['tax_line_id']).tax_exigibility}]
        if vals.get('tax_ids'):
            taxes = self.env['account.move.line'].resolve_2many_commands('tax_ids', vals['tax_ids'])
        if taxes and any([tax['tax_exigibility'] == 'on_payment' for tax in taxes]) and not vals.get('tax_exigible'):
            vals['tax_exigible'] = False

        new_line = super(AccountMoveLine, self).create(vals)
>>>>>>> dc35de9d

        if self._context.get('check_move_validity', True):
            lines.mapped('move_id')._post_validate()

        return lines

    @api.multi
    def unlink(self):
        self._update_check()
        move_ids = set()
        for line in self:
            if line.move_id.id not in move_ids:
                move_ids.add(line.move_id.id)
        result = super(AccountMoveLine, self).unlink()
        if self._context.get('check_move_validity', True) and move_ids:
            self.env['account.move'].browse(list(move_ids))._post_validate()
        return result

    @api.multi
    def write(self, vals):
        if ('account_id' in vals) and self.env['account.account'].browse(vals['account_id']).deprecated:
            raise UserError(_('You cannot use a deprecated account.'))
        if any(key in vals for key in ('account_id', 'journal_id', 'date', 'move_id', 'debit', 'credit')):
            self._update_check()
        if not self._context.get('allow_amount_currency') and any(key in vals for key in ('amount_currency', 'currency_id')):
            #hackish workaround to write the amount_currency when assigning a payment to an invoice through the 'add' button
            #this is needed to compute the correct amount_residual_currency and potentially create an exchange difference entry
            self._update_check()
        #when we set the expected payment date, log a note on the invoice_id related (if any)
        if vals.get('expected_pay_date') and self.invoice_id:
            msg = _('New expected payment date: ') + vals['expected_pay_date'] + '.\n' + vals.get('internal_note', '')
            self.invoice_id.message_post(body=msg) #TODO: check it is an internal note (not a regular email)!
        #when making a reconciliation on an existing liquidity journal item, mark the payment as reconciled
        for record in self:
            if 'statement_line_id' in vals and record.payment_id:
                # In case of an internal transfer, there are 2 liquidity move lines to match with a bank statement
                if all(line.statement_id for line in record.payment_id.move_line_ids.filtered(lambda r: r.id != record.id and r.account_id.internal_type=='liquidity')):
                    record.payment_id.state = 'reconciled'

        result = super(AccountMoveLine, self).write(vals)
        if self._context.get('check_move_validity', True) and any(key in vals for key in ('account_id', 'journal_id', 'date', 'move_id', 'debit', 'credit')):
            move_ids = set()
            for line in self:
                if line.move_id.id not in move_ids:
                    move_ids.add(line.move_id.id)
            self.env['account.move'].browse(list(move_ids))._post_validate()
        return result

    @api.multi
    def _update_check(self):
        """ Raise Warning to cause rollback if the move is posted, some entries are reconciled or the move is older than the lock date"""
        move_ids = set()
        for line in self:
            err_msg = _('Move name (id): %s (%s)') % (line.move_id.name, str(line.move_id.id))
            if line.move_id.state != 'draft':
                raise UserError(_('You cannot do this modification on a posted journal entry, you can just change some non legal fields. You must revert the journal entry to cancel it.\n%s.') % err_msg)
            if line.reconciled and not (line.debit == 0 and line.credit == 0):
                raise UserError(_('You cannot do this modification on a reconciled entry. You can just change some non legal fields or you must unreconcile first.\n%s.') % err_msg)
            if line.move_id.id not in move_ids:
                move_ids.add(line.move_id.id)
        self.env['account.move'].browse(list(move_ids))._check_lock_date()
        return True

    ####################################################
    # Misc / utility methods
    ####################################################

    @api.multi
    @api.depends('ref', 'move_id')
    def name_get(self):
        result = []
        for line in self:
            if line.ref:
                result.append((line.id, (line.move_id.name or '') + '(' + line.ref + ')'))
            else:
                result.append((line.id, line.move_id.name))
        return result

    def _get_matched_percentage(self):
        """ This function returns a dictionary giving for each move_id of self, the percentage to consider as cash basis factor.
        This is actually computing the same as the matched_percentage field of account.move, except in case of multi-currencies
        where we recompute the matched percentage based on the amount_currency fields.
        Note that this function is used only by the tax cash basis module since we want to consider the matched_percentage only
        based on the company currency amounts in reports.
        """
        matched_percentage_per_move = {}
        for line in self:
            if not matched_percentage_per_move.get(line.move_id.id, False):
                lines_to_consider = line.move_id.line_ids.filtered(lambda x: x.account_id.internal_type in ('receivable', 'payable'))
                total_amount_currency = 0.0
                total_reconciled_currency = 0.0
                all_same_currency = False
                #if all receivable/payable aml and their payments have the same currency, we can safely consider
                #the amount_currency fields to avoid including the exchange rate difference in the matched_percentage
                if lines_to_consider and all([x.currency_id.id == lines_to_consider[0].currency_id.id for x in lines_to_consider]):
                    all_same_currency = lines_to_consider[0].currency_id.id
                    for line in lines_to_consider:
                        if all_same_currency:
                            total_amount_currency += abs(line.amount_currency)
                            for partial_line in (line.matched_debit_ids + line.matched_credit_ids):
                                if partial_line.currency_id and partial_line.currency_id.id == all_same_currency:
                                    total_reconciled_currency += partial_line.amount_currency
                                else:
                                    all_same_currency = False
                                    break
                if not all_same_currency:
                    #we cannot rely on amount_currency fields as it is not present on all partial reconciliation
                    matched_percentage_per_move[line.move_id.id] = line.move_id.matched_percentage
                else:
                    #we can rely on amount_currency fields, which allow us to post a tax cash basis move at the initial rate
                    #to avoid currency rate difference issues.
                    if total_amount_currency == 0.0:
                        matched_percentage_per_move[line.move_id.id] = 1.0
                    else:
                        matched_percentage_per_move[line.move_id.id] = total_reconciled_currency / total_amount_currency
        return matched_percentage_per_move

    @api.model
    def _compute_amount_fields(self, amount, src_currency, company_currency):
        """ Helper function to compute value for fields debit/credit/amount_currency based on an amount and the currencies given in parameter"""
        amount_currency = False
        currency_id = False
        date = self.env.context.get('date') or fields.Date.today()
        company = self.env.context.get('company_id')
        company = self.env['res.company'].browse(company) if company else self.env.user.company_id
        if src_currency and src_currency != company_currency:
            amount_currency = amount
            amount = src_currency._convert(amount, company_currency, company, date)
            currency_id = src_currency.id
        debit = amount > 0 and amount or 0.0
        credit = amount < 0 and -amount or 0.0
        return debit, credit, amount_currency, currency_id

    def _get_analytic_tag_ids(self):
        self.ensure_one()
        return self.analytic_tag_ids.filtered(lambda r: not r.active_analytic_distribution).ids

    @api.multi
    def create_analytic_lines(self):
        """ Create analytic items upon validation of an account.move.line having an analytic account or an analytic distribution.
        """
        for obj_line in self:
            for tag in obj_line.analytic_tag_ids.filtered('active_analytic_distribution'):
                for distribution in tag.analytic_distribution_ids:
                    vals_line = obj_line._prepare_analytic_distribution_line(distribution)
                    self.env['account.analytic.line'].create(vals_line)
            if obj_line.analytic_account_id:
                vals_line = obj_line._prepare_analytic_line()[0]
                self.env['account.analytic.line'].create(vals_line)

    @api.one
    def _prepare_analytic_line(self):
        """ Prepare the values used to create() an account.analytic.line upon validation of an account.move.line having
            an analytic account. This method is intended to be extended in other modules.
        """
        amount = (self.credit or 0.0) - (self.debit or 0.0)
        default_name = self.name or (self.ref or '/' + ' -- ' + (self.partner_id and self.partner_id.name or '/'))
        return {
            'name': default_name,
            'date': self.date,
            'account_id': self.analytic_account_id.id,
            'tag_ids': [(6, 0, self._get_analytic_tag_ids())],
            'unit_amount': self.quantity,
            'product_id': self.product_id and self.product_id.id or False,
            'product_uom_id': self.product_uom_id and self.product_uom_id.id or False,
            'amount': amount,
            'general_account_id': self.account_id.id,
            'ref': self.ref,
            'move_id': self.id,
            'user_id': self.invoice_id.user_id.id or self._uid,
            'partner_id': self.partner_id.id,
            'company_id': self.analytic_account_id.company_id.id or self.env.user.company_id.id,
        }

    def _prepare_analytic_distribution_line(self, distribution):
        """ Prepare the values used to create() an account.analytic.line upon validation of an account.move.line having
            analytic tags with analytic distribution.
        """
        self.ensure_one()
        amount = -self.balance * distribution.percentage / 100.0
        default_name = self.name or (self.ref or '/' + ' -- ' + (self.partner_id and self.partner_id.name or '/'))
        return {
            'name': default_name,
            'date': self.date,
            'account_id': distribution.account_id.id,
            'partner_id': self.partner_id.id,
            'tag_ids': [(6, 0, [distribution.tag_id.id] + self._get_analytic_tag_ids())],
            'unit_amount': self.quantity,
            'product_id': self.product_id and self.product_id.id or False,
            'product_uom_id': self.product_uom_id and self.product_uom_id.id or False,
            'amount': amount,
            'general_account_id': self.account_id.id,
            'ref': self.ref,
            'move_id': self.id,
            'user_id': self.invoice_id.user_id.id or self._uid,
            'company_id': distribution.account_id.company_id.id or self.env.user.company_id.id,
        }

    @api.model
    def _query_get(self, domain=None):
        self.check_access_rights('read')

        context = dict(self._context or {})
        domain = domain or []
        if not isinstance(domain, (list, tuple)):
            domain = safe_eval(domain)

        date_field = 'date'
        if context.get('aged_balance'):
            date_field = 'date_maturity'
        if context.get('date_to'):
            domain += [(date_field, '<=', context['date_to'])]
        if context.get('date_from'):
            if not context.get('strict_range'):
                domain += ['|', (date_field, '>=', context['date_from']), ('account_id.user_type_id.include_initial_balance', '=', True)]
            elif context.get('initial_bal'):
                domain += [(date_field, '<', context['date_from'])]
            else:
                domain += [(date_field, '>=', context['date_from'])]

        if context.get('journal_ids'):
            domain += [('journal_id', 'in', context['journal_ids'])]

        state = context.get('state')
        if state and state.lower() != 'all':
            domain += [('move_id.state', '=', state)]

        if context.get('company_id'):
            domain += [('company_id', '=', context['company_id'])]

        if 'company_ids' in context:
            domain += [('company_id', 'in', context['company_ids'])]

        if context.get('reconcile_date'):
            domain += ['|', ('reconciled', '=', False), '|', ('matched_debit_ids.max_date', '>', context['reconcile_date']), ('matched_credit_ids.max_date', '>', context['reconcile_date'])]

        if context.get('account_tag_ids'):
            domain += [('account_id.tag_ids', 'in', context['account_tag_ids'].ids)]

        if context.get('account_ids'):
            domain += [('account_id', 'in', context['account_ids'].ids)]

        if context.get('analytic_tag_ids'):
            domain += [('analytic_tag_ids', 'in', context['analytic_tag_ids'].ids)]

        if context.get('analytic_account_ids'):
            domain += [('analytic_account_id', 'in', context['analytic_account_ids'].ids)]

        if context.get('partner_ids'):
            domain += [('partner_id', 'in', context['partner_ids'].ids)]

        if context.get('partner_categories'):
            domain += [('partner_id.category_id', 'in', context['partner_categories'].ids)]

        where_clause = ""
        where_clause_params = []
        tables = ''
        if domain:
            query = self._where_calc(domain)

            # Wrap the query with 'company_id IN (...)' to avoid bypassing company access rights.
            self._apply_ir_rules(query)

            tables, where_clause, where_clause_params = query.get_sql()
        return tables, where_clause, where_clause_params

    @api.multi
    def open_reconcile_view(self):
        [action] = self.env.ref('account.action_account_moves_all_a').read()
        ids = []
        for aml in self:
            if aml.account_id.reconcile:
                ids.extend([r.debit_move_id.id for r in aml.matched_debit_ids] if aml.credit > 0 else [r.credit_move_id.id for r in aml.matched_credit_ids])
                ids.append(aml.id)
        action['domain'] = [('id', 'in', ids)]
        return action


class AccountPartialReconcile(models.Model):
    _name = "account.partial.reconcile"
    _description = "Partial Reconcile"

    debit_move_id = fields.Many2one('account.move.line', index=True, required=True)
    credit_move_id = fields.Many2one('account.move.line', index=True, required=True)
    amount = fields.Monetary(currency_field='company_currency_id', help="Amount concerned by this matching. Assumed to be always positive")
    amount_currency = fields.Monetary(string="Amount in Currency")
    currency_id = fields.Many2one('res.currency', string='Currency')
    company_currency_id = fields.Many2one('res.currency', string="Company Currency", related='company_id.currency_id', readonly=True,
        help='Utility field to express amount currency')
    company_id = fields.Many2one('res.company', related='debit_move_id.company_id', store=True, string='Company', readonly=False)
    full_reconcile_id = fields.Many2one('account.full.reconcile', string="Full Reconcile", copy=False)
    max_date = fields.Date(string='Max Date of Matched Lines', compute='_compute_max_date',
        readonly=True, copy=False, store=True,
        help='Technical field used to determine at which date this reconciliation needs to be shown on the aged receivable/payable reports.')

    @api.multi
    @api.depends('debit_move_id.date', 'credit_move_id.date')
    def _compute_max_date(self):
        for rec in self:
            rec.max_date = max(
                rec.debit_move_id.date,
                rec.credit_move_id.date
            )

    @api.model
    def _prepare_exchange_diff_partial_reconcile(self, aml, line_to_reconcile, currency):
        return {
            'debit_move_id': aml.credit and line_to_reconcile.id or aml.id,
            'credit_move_id': aml.debit and line_to_reconcile.id or aml.id,
            'amount': abs(aml.amount_residual),
            'amount_currency': abs(aml.amount_residual_currency),
            'currency_id': currency and currency.id or False,
        }

    @api.model
    def create_exchange_rate_entry(self, aml_to_fix, move):
        """
        Automatically create a journal items to book the exchange rate
        differences that can occur in multi-currencies environment. That
        new journal item will be made into the given `move` in the company
        `currency_exchange_journal_id`, and one of its journal items is
        matched with the other lines to balance the full reconciliation.

        :param aml_to_fix: recordset of account.move.line (possible several
            but sharing the same currency)
        :param move: account.move
        :return: tuple.
            [0]: account.move.line created to balance the `aml_to_fix`
            [1]: recordset of account.partial.reconcile created between the
                tuple first element and the `aml_to_fix`
        """
        partial_rec = self.env['account.partial.reconcile']
        aml_model = self.env['account.move.line']

        created_lines = self.env['account.move.line']
        for aml in aml_to_fix:
            #create the line that will compensate all the aml_to_fix
            line_to_rec = aml_model.with_context(check_move_validity=False).create({
                'name': _('Currency exchange rate difference'),
                'debit': aml.amount_residual < 0 and -aml.amount_residual or 0.0,
                'credit': aml.amount_residual > 0 and aml.amount_residual or 0.0,
                'account_id': aml.account_id.id,
                'move_id': move.id,
                'currency_id': aml.currency_id.id,
                'amount_currency': aml.amount_residual_currency and -aml.amount_residual_currency or 0.0,
                'partner_id': aml.partner_id.id,
            })
            #create the counterpart on exchange gain/loss account
            exchange_journal = move.company_id.currency_exchange_journal_id
            aml_model.with_context(check_move_validity=False).create({
                'name': _('Currency exchange rate difference'),
                'debit': aml.amount_residual > 0 and aml.amount_residual or 0.0,
                'credit': aml.amount_residual < 0 and -aml.amount_residual or 0.0,
                'account_id': aml.amount_residual > 0 and exchange_journal.default_debit_account_id.id or exchange_journal.default_credit_account_id.id,
                'move_id': move.id,
                'currency_id': aml.currency_id.id,
                'amount_currency': aml.amount_residual_currency and aml.amount_residual_currency or 0.0,
                'partner_id': aml.partner_id.id,
            })

            #reconcile all aml_to_fix
            partial_rec |= self.create(
                self._prepare_exchange_diff_partial_reconcile(
                        aml=aml,
                        line_to_reconcile=line_to_rec,
                        currency=aml.currency_id or False)
            )
            created_lines |= line_to_rec
        return created_lines, partial_rec

    def _get_tax_cash_basis_base_account(self, line, tax):
        ''' Get the account of lines that will contain the base amount of taxes.

        :param line: An account.move.line record
        :param tax: An account.tax record
        :return: An account record
        '''
        return tax.cash_basis_base_account_id or line.account_id

    def create_tax_cash_basis_entry(self, percentage_before_rec):
        self.ensure_one()
        move_date = self.debit_move_id.date
        newly_created_move = self.env['account.move']
        for move in (self.debit_move_id.move_id, self.credit_move_id.move_id):
            #move_date is the max of the 2 reconciled items
            if move_date < move.date:
                move_date = move.date
            for line in move.line_ids:
                if not line.tax_exigible:
                    percentage_before = percentage_before_rec[move.id]
                    percentage_after = line._get_matched_percentage()[move.id]
                    #amount is the current cash_basis amount minus the one before the reconciliation
                    amount = line.balance * percentage_after - line.balance * percentage_before
                    rounded_amt = line.company_id.currency_id.round(amount)
                    if float_is_zero(rounded_amt, precision_rounding=line.company_id.currency_id.rounding):
                        continue
                    if line.tax_line_id and line.tax_line_id.tax_exigibility == 'on_payment':
                        if not newly_created_move:
                            newly_created_move = self._create_tax_basis_move()
                        #create cash basis entry for the tax line
                        to_clear_aml = self.env['account.move.line'].with_context(check_move_validity=False).create({
                            'name': line.move_id.name,
                            'debit': abs(rounded_amt) if rounded_amt < 0 else 0.0,
                            'credit': rounded_amt if rounded_amt > 0 else 0.0,
                            'account_id': line.account_id.id,
                            'analytic_account_id': line.analytic_account_id.id,
                            'analytic_tag_ids': line.analytic_tag_ids.ids,
                            'tax_exigible': True,
                            'amount_currency': self.amount_currency and line.currency_id.round(-line.amount_currency * amount / line.balance) or 0.0,
                            'currency_id': line.currency_id.id,
                            'move_id': newly_created_move.id,
                            'partner_id': line.partner_id.id,
                            })
                        # Group by cash basis account and tax
                        self.env['account.move.line'].with_context(check_move_validity=False).create({
                            'name': line.name,
                            'debit': rounded_amt if rounded_amt > 0 else 0.0,
                            'credit': abs(rounded_amt) if rounded_amt < 0 else 0.0,
                            'account_id': line.tax_line_id.cash_basis_account_id.id,
                            'analytic_account_id': line.analytic_account_id.id,
                            'analytic_tag_ids': line.analytic_tag_ids.ids,
                            'tax_line_id': line.tax_line_id.id,
                            'tax_exigible': True,
                            'amount_currency': self.amount_currency and line.currency_id.round(line.amount_currency * amount / line.balance) or 0.0,
                            'currency_id': line.currency_id.id,
                            'move_id': newly_created_move.id,
                            'partner_id': line.partner_id.id,
                        })
                        if line.account_id.reconcile:
                            #setting the account to allow reconciliation will help to fix rounding errors
                            to_clear_aml |= line
                            to_clear_aml.reconcile()

                    if any([tax.tax_exigibility == 'on_payment' for tax in line.tax_ids]):
                        if not newly_created_move:
                            newly_created_move = self._create_tax_basis_move()
                        #create cash basis entry for the base
                        for tax in line.tax_ids.filtered(lambda t: t.tax_exigibility == 'on_payment'):
                            account_id = self._get_tax_cash_basis_base_account(line, tax)
                            self.env['account.move.line'].with_context(check_move_validity=False).create({
                                'name': line.name,
                                'debit': rounded_amt > 0 and rounded_amt or 0.0,
                                'credit': rounded_amt < 0 and abs(rounded_amt) or 0.0,
                                'account_id': account_id.id,
                                'tax_exigible': True,
                                'tax_ids': [(6, 0, [tax.id])],
                                'move_id': newly_created_move.id,
                                'currency_id': line.currency_id.id,
                                'amount_currency': self.amount_currency and line.currency_id.round(line.amount_currency * amount / line.balance) or 0.0,
                                'partner_id': line.partner_id.id,
                            })
                            self.env['account.move.line'].with_context(check_move_validity=False).create({
                                'name': line.name,
                                'credit': rounded_amt > 0 and rounded_amt or 0.0,
                                'debit': rounded_amt < 0 and abs(rounded_amt) or 0.0,
                                'account_id': account_id.id,
                                'tax_exigible': True,
                                'move_id': newly_created_move.id,
                                'currency_id': line.currency_id.id,
                                'amount_currency': self.amount_currency and line.currency_id.round(-line.amount_currency * amount / line.balance) or 0.0,
                                'partner_id': line.partner_id.id,
                            })
        if newly_created_move:
            if move_date > (self.company_id.period_lock_date or date.min) and newly_created_move.date != move_date:
                # The move date should be the maximum date between payment and invoice (in case
                # of payment in advance). However, we should make sure the move date is not
                # recorded before the period lock date as the tax statement for this period is
                # probably already sent to the estate.
                newly_created_move.write({'date': move_date})
            # post move
            newly_created_move.post()

    def _create_tax_basis_move(self):
        # Check if company_journal for cash basis is set if not, raise exception
        if not self.company_id.tax_cash_basis_journal_id:
            raise UserError(_('There is no tax cash basis journal defined '
                              'for this company: "%s" \nConfigure it in Accounting/Configuration/Settings') %
                            (self.company_id.name))
        move_vals = {
            'journal_id': self.company_id.tax_cash_basis_journal_id.id,
            'tax_cash_basis_rec_id': self.id,
            'ref': self.credit_move_id.move_id.name if self.credit_move_id.payment_id else self.debit_move_id.move_id.name,
        }
        return self.env['account.move'].create(move_vals)

    @api.multi
    def unlink(self):
        """ When removing a partial reconciliation, also unlink its full reconciliation if it exists """
        full_to_unlink = self.env['account.full.reconcile']
        for rec in self:
            if rec.full_reconcile_id:
                full_to_unlink |= rec.full_reconcile_id
        #reverse the tax basis move created at the reconciliation time
        for move in self.env['account.move'].search([('tax_cash_basis_rec_id', 'in', self._ids)]):
            if move.date > (move.company_id.period_lock_date or date.min):
                move.reverse_moves(date=move.date)
            else:
                move.reverse_moves()
        res = super(AccountPartialReconcile, self).unlink()
        if full_to_unlink:
            full_to_unlink.unlink()
        return res


class AccountFullReconcile(models.Model):
    _name = "account.full.reconcile"
    _description = "Full Reconcile"

    name = fields.Char(string='Number', required=True, copy=False, default=lambda self: self.env['ir.sequence'].next_by_code('account.reconcile'))
    partial_reconcile_ids = fields.One2many('account.partial.reconcile', 'full_reconcile_id', string='Reconciliation Parts')
    reconciled_line_ids = fields.One2many('account.move.line', 'full_reconcile_id', string='Matched Journal Items')
    exchange_move_id = fields.Many2one('account.move')

    @api.multi
    def unlink(self):
        """ When removing a full reconciliation, we need to revert the eventual journal entries we created to book the
            fluctuation of the foreign currency's exchange rate.
            We need also to reconcile together the origin currency difference line and its reversal in order to completely
            cancel the currency difference entry on the partner account (otherwise it will still appear on the aged balance
            for example).
        """
        for rec in self:
            if rec.exchange_move_id:
                # reverse the exchange rate entry after de-referencing it to avoid looping
                # (reversing will cause a nested attempt to drop the full reconciliation)
                to_reverse = rec.exchange_move_id
                rec.exchange_move_id = False
                to_reverse.reverse_moves()
        return super(AccountFullReconcile, self).unlink()

    @api.model
    def _prepare_exchange_diff_move(self, move_date, company):
        if not company.currency_exchange_journal_id:
            raise UserError(_("You should configure the 'Exchange Rate Journal' in the accounting settings, to manage automatically the booking of accounting entries related to differences between exchange rates."))
        if not company.income_currency_exchange_account_id.id:
            raise UserError(_("You should configure the 'Gain Exchange Rate Account' in the accounting settings, to manage automatically the booking of accounting entries related to differences between exchange rates."))
        if not company.expense_currency_exchange_account_id.id:
            raise UserError(_("You should configure the 'Loss Exchange Rate Account' in the accounting settings, to manage automatically the booking of accounting entries related to differences between exchange rates."))
        res = {'journal_id': company.currency_exchange_journal_id.id}
        # The move date should be the maximum date between payment and invoice
        # (in case of payment in advance). However, we should make sure the
        # move date is not recorded after the end of year closing.
        if move_date > (company.fiscalyear_lock_date or date.min):
            res['date'] = move_date
        return res<|MERGE_RESOLUTION|>--- conflicted
+++ resolved
@@ -1052,7 +1052,6 @@
         """ :context's key `check_move_validity`: check data consistency after move line creation. Eg. set to false to disable verification that the move
                 debit-credit == 0 while creating the move lines composing the move.
         """
-<<<<<<< HEAD
         for vals in vals_list:
             amount = vals.get('debit', 0.0) - vals.get('credit', 0.0)
             move = self.env['account.move'].browse(vals['move_id'])
@@ -1074,10 +1073,8 @@
             # the provided values were not already multi-currency
             if account.currency_id and 'amount_currency' not in vals and account.currency_id.id != account.company_id.currency_id.id:
                 vals['currency_id'] = account.currency_id.id
-                ctx = {}
-                if 'date' in vals:
-                    ctx['date'] = vals['date']
-                vals['amount_currency'] = account.company_id.currency_id._convert(amount, account.currency_id, account.company_id, vals.get('date', fields.Date.today()))
+                date = vals.get('date') or vals.get('date_maturity') or fields.Date.today()
+                vals['amount_currency'] = account.company_id.currency_id._convert(amount, account.currency_id, account.company_id, date)
 
             #Toggle the 'tax_exigible' field to False in case it is not yet given and the tax in 'tax_line_id' or one of
             #the 'tax_ids' is a cash based tax.
@@ -1090,49 +1087,6 @@
                 vals['tax_exigible'] = False
 
         lines = super(AccountMoveLine, self).create(vals_list)
-=======
-        amount = vals.get('debit', 0.0) - vals.get('credit', 0.0)
-        move = self.env['account.move'].browse(vals['move_id'])
-        account = self.env['account.account'].browse(vals['account_id'])
-        if account.deprecated:
-            raise UserError(_('The account %s (%s) is deprecated.') %(account.name, account.code))
-        journal = vals.get('journal_id') and self.env['account.journal'].browse(vals['journal_id']) or move.journal_id
-        vals['date_maturity'] = vals.get('date_maturity') or vals.get('date') or move.date
-        ok = not (journal.type_control_ids or journal.account_control_ids)
-
-        if journal.type_control_ids:
-            type = account.user_type_id
-            for t in journal.type_control_ids:
-                if type == t:
-                    ok = True
-                    break
-        if journal.account_control_ids and not ok:
-            for a in journal.account_control_ids:
-                if a.id == vals['account_id']:
-                    ok = True
-                    break
-        # Automatically convert in the account's secondary currency if there is one and
-        # the provided values were not already multi-currency
-        if account.currency_id and 'amount_currency' not in vals and account.currency_id.id != account.company_id.currency_id.id:
-            vals['currency_id'] = account.currency_id.id
-            date = vals.get('date') or vals.get('date_maturity') or fields.Date.today()
-            vals['amount_currency'] = account.company_id.currency_id._convert(amount, account.currency_id, account.company_id, date)
-
-        if not ok:
-            raise UserError(_('You cannot use this general account in this journal, check the tab \'Entry Controls\' on the related journal.'))
-
-        #Toggle the 'tax_exigible' field to False in case it is not yet given and the tax in 'tax_line_id' or one of
-        #the 'tax_ids' is a cash based tax.
-        taxes = False
-        if vals.get('tax_line_id'):
-            taxes = [{'tax_exigibility': self.env['account.tax'].browse(vals['tax_line_id']).tax_exigibility}]
-        if vals.get('tax_ids'):
-            taxes = self.env['account.move.line'].resolve_2many_commands('tax_ids', vals['tax_ids'])
-        if taxes and any([tax['tax_exigibility'] == 'on_payment' for tax in taxes]) and not vals.get('tax_exigible'):
-            vals['tax_exigible'] = False
-
-        new_line = super(AccountMoveLine, self).create(vals)
->>>>>>> dc35de9d
 
         if self._context.get('check_move_validity', True):
             lines.mapped('move_id')._post_validate()
