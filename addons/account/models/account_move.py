--- conflicted
+++ resolved
@@ -772,11 +772,7 @@
         """
         for datum in data:
             if len(datum['mv_line_ids']) >= 1 or len(datum['mv_line_ids']) + len(datum['new_mv_line_dicts']) >= 2:
-<<<<<<< HEAD
                 self.browse(datum['mv_line_ids']).process_reconciliation(datum['new_mv_line_dicts'])
-=======
-                self.env['account.move.line'].browse(datum['mv_line_ids']).process_reconciliation(datum['new_mv_line_dicts'])
->>>>>>> b0992d08
 
             if datum['type'] == 'partner':
                 partners = self.env['res.partner'].browse(datum['id'])
