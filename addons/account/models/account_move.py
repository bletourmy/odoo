# -*- coding: utf-8 -*-

import time
from collections import OrderedDict
from odoo import api, fields, models, _
from odoo.osv import expression
from odoo.exceptions import RedirectWarning, UserError, ValidationError
from odoo.tools.misc import formatLang, format_date
from odoo.tools import float_is_zero, float_compare
from odoo.tools.safe_eval import safe_eval
from odoo.addons import decimal_precision as dp
from lxml import etree

#----------------------------------------------------------
# Entries
#----------------------------------------------------------

class AccountMove(models.Model):
    _name = "account.move"
    _description = "Account Entry"
    _order = 'date desc, id desc'

    @api.multi
    @api.depends('name', 'state')
    def name_get(self):
        result = []
        for move in self:
            if move.state == 'draft':
                name = '* ' + str(move.id)
            else:
                name = move.name
            result.append((move.id, name))
        return result

    @api.multi
    @api.depends('line_ids.debit', 'line_ids.credit')
    def _amount_compute(self):
        for move in self:
            total = 0.0
            for line in move.line_ids:
                total += line.debit
            move.amount = total

    @api.depends('line_ids.debit', 'line_ids.credit', 'line_ids.matched_debit_ids.amount', 'line_ids.matched_credit_ids.amount', 'line_ids.account_id.user_type_id.type')
    def _compute_matched_percentage(self):
        """Compute the percentage to apply for cash basis method. This value is relevant only for moves that
        involve journal items on receivable or payable accounts.
        """
        for move in self:
            total_amount = 0.0
            total_reconciled = 0.0
            for line in move.line_ids:
                if line.account_id.user_type_id.type in ('receivable', 'payable'):
                    amount = abs(line.debit - line.credit)
                    total_amount += amount
                    for partial_line in (line.matched_debit_ids + line.matched_credit_ids):
                        total_reconciled += partial_line.amount
            precision_currency = move.currency_id or move.company_id.currency_id
            if float_is_zero(total_amount, precision_rounding=precision_currency.rounding):
                move.matched_percentage = 1.0
            else:
                move.matched_percentage = total_reconciled / total_amount

    @api.one
    @api.depends('company_id')
    def _compute_currency(self):
        self.currency_id = self.company_id.currency_id or self.env.user.company_id.currency_id

    @api.multi
    def _get_default_journal(self):
        if self.env.context.get('default_journal_type'):
            return self.env['account.journal'].search([('company_id', '=', self.env.user.company_id.id), ('type', '=', self.env.context['default_journal_type'])], limit=1).id

    @api.multi
    @api.depends('line_ids.partner_id')
    def _compute_partner_id(self):
        for move in self:
            partner = move.line_ids.mapped('partner_id')
            move.partner_id = partner.id if len(partner) == 1 else False

    @api.onchange('date')
    def _onchange_date(self):
        '''On the form view, a change on the date will trigger onchange() on account.move
        but not on account.move.line even the date field is related to account.move.
        Then, trigger the _onchange_amount_currency manually.
        '''
        self.line_ids._onchange_amount_currency()

    name = fields.Char(string='Number', required=True, copy=False, default='/')
    ref = fields.Char(string='Reference', copy=False)
    date = fields.Date(required=True, states={'posted': [('readonly', True)]}, index=True, default=fields.Date.context_today)
    journal_id = fields.Many2one('account.journal', string='Journal', required=True, states={'posted': [('readonly', True)]}, default=_get_default_journal)
    currency_id = fields.Many2one('res.currency', compute='_compute_currency', store=True, string="Currency")
    state = fields.Selection([('draft', 'Unposted'), ('posted', 'Posted')], string='Status',
      required=True, readonly=True, copy=False, default='draft',
      help='All manually created new journal entries are usually in the status \'Unposted\', '
           'but you can set the option to skip that status on the related journal. '
           'In that case, they will behave as journal entries automatically created by the '
           'system on document validation (invoices, bank statements...) and will be created '
           'in \'Posted\' status.')
    line_ids = fields.One2many('account.move.line', 'move_id', string='Journal Items',
        states={'posted': [('readonly', True)]}, copy=True)
    partner_id = fields.Many2one('res.partner', compute='_compute_partner_id', string="Partner", store=True, readonly=True)
    amount = fields.Monetary(compute='_amount_compute', store=True)
    narration = fields.Text(string='Internal Note')
    company_id = fields.Many2one('res.company', related='journal_id.company_id', string='Company', store=True, readonly=True)
    matched_percentage = fields.Float('Percentage Matched', compute='_compute_matched_percentage', digits=0, store=True, readonly=True, help="Technical field used in cash basis method")
    # Dummy Account field to search on account.move by account_id
    dummy_account_id = fields.Many2one('account.account', related='line_ids.account_id', string='Account', store=False, readonly=True)
    tax_cash_basis_rec_id = fields.Many2one(
        'account.partial.reconcile',
        string='Tax Cash Basis Entry of',
        help="Technical field used to keep track of the tax cash basis reconciliation. "
        "This is needed when cancelling the source: it will post the inverse journal entry to cancel that part too.")
    auto_reverse = fields.Boolean(string='Reverse Automatically', default=False, help='If this checkbox is ticked, this entry will be automatically reversed at the reversal date you defined.')
    reverse_date = fields.Date(string='Reversal Date', help='Date of the reverse accounting entry.')
    reverse_entry_id = fields.Many2one('account.move', String="Reverse entry", store=True, readonly=True)

    @api.model
    def fields_view_get(self, view_id=None, view_type='form', toolbar=False, submenu=False):
        res = super(AccountMove, self).fields_view_get(
            view_id=view_id, view_type=view_type, toolbar=toolbar, submenu=submenu)
        if self._context.get('vat_domain'):
            res['fields']['line_ids']['views']['tree']['fields']['tax_line_id']['domain'] = [('tag_ids', 'in', [self.env.ref(self._context.get('vat_domain')).id])]
        return res

    @api.model
    def create(self, vals):
        move = super(AccountMove, self.with_context(check_move_validity=False, partner_id=vals.get('partner_id'))).create(vals)
        move.assert_balanced()
        return move

    @api.multi
    def write(self, vals):
        if 'line_ids' in vals:
            res = super(AccountMove, self.with_context(check_move_validity=False)).write(vals)
            self.assert_balanced()
        else:
            res = super(AccountMove, self).write(vals)
        return res

    @api.multi
    def post(self):
        invoice = self._context.get('invoice', False)
        self._post_validate()
        for move in self:
            move.line_ids.create_analytic_lines()
            if move.name == '/':
                new_name = False
                journal = move.journal_id

                if invoice and invoice.move_name and invoice.move_name != '/':
                    new_name = invoice.move_name
                else:
                    if journal.sequence_id:
                        # If invoice is actually refund and journal has a refund_sequence then use that one or use the regular one
                        sequence = journal.sequence_id
                        if invoice and invoice.type in ['out_refund', 'in_refund'] and journal.refund_sequence:
                            if not journal.refund_sequence_id:
                                raise UserError(_('Please define a sequence for the credit notes'))
                            sequence = journal.refund_sequence_id

                        new_name = sequence.with_context(ir_sequence_date=move.date).next_by_id()
                    else:
                        raise UserError(_('Please define a sequence on the journal.'))

                if new_name:
                    move.name = new_name
        return self.write({'state': 'posted'})

    @api.multi
    def button_cancel(self):
        for move in self:
            if not move.journal_id.update_posted:
                raise UserError(_('You cannot modify a posted entry of this journal.\nFirst you should set the journal to allow cancelling entries.'))
            # We remove all the analytics entries for this journal
            move.mapped('line_ids.analytic_line_ids').unlink()
        if self.ids:
            self.check_access_rights('write')
            self.check_access_rule('write')
            self._check_lock_date()
            self._cr.execute('UPDATE account_move '\
                       'SET state=%s '\
                       'WHERE id IN %s', ('draft', tuple(self.ids),))
            self.invalidate_cache()
        self._check_lock_date()
        return True

    @api.multi
    def unlink(self):
        for move in self:
            #check the lock date + check if some entries are reconciled
            move.line_ids._update_check()
            move.line_ids.unlink()
        return super(AccountMove, self).unlink()

    @api.multi
    def _post_validate(self):
        for move in self:
            if move.line_ids:
                if not all([x.company_id.id == move.company_id.id for x in move.line_ids]):
                    raise UserError(_("Cannot create moves for different companies."))
        self.assert_balanced()
        return self._check_lock_date()

    @api.multi
    def _check_lock_date(self):
        for move in self:
            lock_date = max(move.company_id.period_lock_date or '0000-00-00', move.company_id.fiscalyear_lock_date or '0000-00-00')
            if self.user_has_groups('account.group_account_manager'):
                lock_date = move.company_id.fiscalyear_lock_date
            if move.date <= (lock_date or '0000-00-00'):
                if self.user_has_groups('account.group_account_manager'):
                    message = _("You cannot add/modify entries prior to and inclusive of the lock date %s") % (lock_date)
                else:
                    message = _("You cannot add/modify entries prior to and inclusive of the lock date %s. Check the company settings or ask someone with the 'Adviser' role") % (lock_date)
                raise UserError(message)
        return True

    @api.multi
    def assert_balanced(self):
        if not self.ids:
            return True
        prec = self.env.user.company_id.currency_id.decimal_places

        self._cr.execute("""\
            SELECT      move_id
            FROM        account_move_line
            WHERE       move_id in %s
            GROUP BY    move_id
            HAVING      abs(sum(debit) - sum(credit)) > %s
            """, (tuple(self.ids), 10 ** (-max(5, prec))))
        if len(self._cr.fetchall()) != 0:
            raise UserError(_("Cannot create unbalanced journal entry."))
        return True

    @api.multi
    def _reverse_move(self, date=None, journal_id=None, auto=False):
        self.ensure_one()
        reversed_move = self.copy(default={
            'date': date,
            'journal_id': journal_id.id if journal_id else self.journal_id.id,
            'ref': _('%sreversal of: ') % (_('Automatic ') if auto else '') + self.name,
            'auto_reverse': False})
        for acm_line in reversed_move.line_ids.with_context(check_move_validity=False):
            acm_line.write({
                'debit': acm_line.credit,
                'credit': acm_line.debit,
                'amount_currency': -acm_line.amount_currency
            })
        self.reverse_entry_id = reversed_move
        return reversed_move

    @api.multi
    def reverse_moves(self, date=None, journal_id=None, auto=False):
        date = date or fields.Date.today()
        reversed_moves = self.env['account.move']
        for ac_move in self:
            #unreconcile all lines reversed
            aml = ac_move.line_ids.filtered(lambda x: x.account_id.reconcile or x.account_id.internal_type == 'liquidity')
            aml.remove_move_reconcile()
            reversed_move = ac_move._reverse_move(date=date,
                                                  journal_id=journal_id,
                                                  auto=auto)
            reversed_moves |= reversed_move
            #unreconcile all lines reversed
            aml = ac_move.line_ids.filtered(lambda x: x.account_id.reconcile or x.account_id.internal_type == 'liquidity')
            aml.remove_move_reconcile()
            #reconcile together the reconcilable (or the liquidity aml) and their newly created counterpart
            for account in set([x.account_id for x in aml]):
                to_rec = aml.filtered(lambda y: y.account_id == account)
                to_rec |= reversed_move.line_ids.filtered(lambda y: y.account_id == account)
                #reconciliation will be full, so speed up the computation by using skip_full_reconcile_check in the context
                to_rec.with_context(skip_full_reconcile_check=True).reconcile()
                to_rec.force_full_reconcile()
        if reversed_moves:
            reversed_moves._post_validate()
            reversed_moves.post()
            return [x.id for x in reversed_moves]
        return []

    @api.multi
    def open_reconcile_view(self):
        return self.line_ids.open_reconcile_view()

    @api.model
    def _run_reverses_entries(self):
        ''' This method is called from a cron job. '''
        records = self.search([
            ('state', '=', 'posted'),
            ('auto_reverse', '=', True),
            ('reverse_date', '<=', fields.Date.today()),
            ('reverse_entry_id', '=', False)])
        for move in records:
            date = None
            if move.reverse_date and (not self.env.user.company_id.period_lock_date or move.reverse_date > self.env.user.company_id.period_lock_date):
                date = move.reverse_date
            move.reverse_moves(date=date, auto=True)

    @api.multi
    def action_view_reverse_entry(self):
        action = self.env.ref('account.action_move_journal_line').read()[0]
        action['views'] = [(self.env.ref('account.view_move_form').id, 'form')]
        action['res_id'] = self.reverse_entry_id.id
        return action

class AccountMoveLine(models.Model):
    _name = "account.move.line"
    _description = "Journal Item"
    _order = "date desc, id desc"

    @api.model_cr
    def init(self):
        """ change index on partner_id to a multi-column index on (partner_id, ref), the new index will behave in the
            same way when we search on partner_id, with the addition of being optimal when having a query that will
            search on partner_id and ref at the same time (which is the case when we open the bank reconciliation widget)
        """
        cr = self._cr
        cr.execute('DROP INDEX IF EXISTS account_move_line_partner_id_index')
        cr.execute('SELECT indexname FROM pg_indexes WHERE indexname = %s', ('account_move_line_partner_id_ref_idx',))
        if not cr.fetchone():
            cr.execute('CREATE INDEX account_move_line_partner_id_ref_idx ON account_move_line (partner_id, ref)')

    @api.depends('debit', 'credit', 'amount_currency', 'currency_id', 'matched_debit_ids', 'matched_credit_ids', 'matched_debit_ids.amount', 'matched_credit_ids.amount', 'move_id.state')
    def _amount_residual(self):
        """ Computes the residual amount of a move line from a reconcilable account in the company currency and the line's currency.
            This amount will be 0 for fully reconciled lines or lines from a non-reconcilable account, the original line amount
            for unreconciled lines, and something in-between for partially reconciled lines.
        """
        for line in self:
            if not line.account_id.reconcile and line.account_id.internal_type != 'liquidity':
                line.reconciled = False
                line.amount_residual = 0
                line.amount_residual_currency = 0
                continue
            #amounts in the partial reconcile table aren't signed, so we need to use abs()
            amount = abs(line.debit - line.credit)
            amount_residual_currency = abs(line.amount_currency) or 0.0
            sign = 1 if (line.debit - line.credit) > 0 else -1
            if not line.debit and not line.credit and line.amount_currency and line.currency_id:
                #residual for exchange rate entries
                sign = 1 if float_compare(line.amount_currency, 0, precision_rounding=line.currency_id.rounding) == 1 else -1

            for partial_line in (line.matched_debit_ids + line.matched_credit_ids):
                # If line is a credit (sign = -1) we:
                #  - subtract matched_debit_ids (partial_line.credit_move_id == line)
                #  - add matched_credit_ids (partial_line.credit_move_id != line)
                # If line is a debit (sign = 1), do the opposite.
                sign_partial_line = sign if partial_line.credit_move_id == line else (-1 * sign)

                amount += sign_partial_line * partial_line.amount
                #getting the date of the matched item to compute the amount_residual in currency
                if line.currency_id:
                    if partial_line.currency_id and partial_line.currency_id == line.currency_id:
                        amount_residual_currency += sign_partial_line * partial_line.amount_currency
                    else:
                        if line.balance and line.amount_currency:
                            rate = line.amount_currency / line.balance
                        else:
                            date = partial_line.credit_move_id.date if partial_line.debit_move_id == line else partial_line.debit_move_id.date
                            rate = line.currency_id.with_context(date=date).rate
                        amount_residual_currency += sign_partial_line * line.currency_id.round(partial_line.amount * rate)

            #computing the `reconciled` field.
            reconciled = False
            digits_rounding_precision = line.company_id.currency_id.rounding
            if float_is_zero(amount, precision_rounding=digits_rounding_precision):
                if line.currency_id and line.amount_currency:
                    if float_is_zero(amount_residual_currency, precision_rounding=line.currency_id.rounding):
                        reconciled = True
                else:
                    reconciled = True
            line.reconciled = reconciled

            line.amount_residual = line.company_id.currency_id.round(amount * sign)
            line.amount_residual_currency = line.currency_id and line.currency_id.round(amount_residual_currency * sign) or 0.0

    @api.depends('debit', 'credit')
    def _store_balance(self):
        for line in self:
            line.balance = line.debit - line.credit

    @api.model
    def _get_currency(self):
        currency = False
        context = self._context or {}
        if context.get('default_journal_id', False):
            currency = self.env['account.journal'].browse(context['default_journal_id']).currency_id
        return currency

    @api.depends('debit', 'credit', 'move_id.matched_percentage', 'move_id.journal_id')
    def _compute_cash_basis(self):
        for move_line in self:
            if move_line.journal_id.type in ('sale', 'purchase'):
                move_line.debit_cash_basis = move_line.debit * move_line.move_id.matched_percentage
                move_line.credit_cash_basis = move_line.credit * move_line.move_id.matched_percentage
            else:
                move_line.debit_cash_basis = move_line.debit
                move_line.credit_cash_basis = move_line.credit
            move_line.balance_cash_basis = move_line.debit_cash_basis - move_line.credit_cash_basis

    @api.depends('move_id.line_ids', 'move_id.line_ids.tax_line_id', 'move_id.line_ids.debit', 'move_id.line_ids.credit')
    def _compute_tax_base_amount(self):
        for move_line in self:
            if move_line.tax_line_id:
                base_lines = move_line.move_id.line_ids.filtered(lambda line: move_line.tax_line_id in line.tax_ids)
                move_line.tax_base_amount = abs(sum(base_lines.mapped('balance')))
            else:
                move_line.tax_base_amount = 0

    @api.depends('move_id')
    def _compute_parent_state(self):
        for record in self.filtered('move_id'):
            record.parent_state = record.move_id.state

    @api.one
    @api.depends('move_id.line_ids')
    def _get_counterpart(self):
        counterpart = set()
        for line in self.move_id.line_ids:
            if (line.account_id.code != self.account_id.code):
                counterpart.add(line.account_id.code)
        if len(counterpart) > 2:
            counterpart = list(counterpart)[0:2] + ["..."]
        self.counterpart = ",".join(counterpart)

    name = fields.Char(string="Label")
    quantity = fields.Float(digits=dp.get_precision('Product Unit of Measure'),
        help="The optional quantity expressed by this line, eg: number of product sold. The quantity is not a legal requirement but is very useful for some reports.")
    product_uom_id = fields.Many2one('uom.uom', string='Unit of Measure')
    product_id = fields.Many2one('product.product', string='Product')
    debit = fields.Monetary(default=0.0, currency_field='company_currency_id')
    credit = fields.Monetary(default=0.0, currency_field='company_currency_id')
    balance = fields.Monetary(compute='_store_balance', store=True, currency_field='company_currency_id',
        help="Technical field holding the debit - credit in order to open meaningful graph views from reports")
    debit_cash_basis = fields.Monetary(currency_field='company_currency_id', compute='_compute_cash_basis', store=True)
    credit_cash_basis = fields.Monetary(currency_field='company_currency_id', compute='_compute_cash_basis', store=True)
    balance_cash_basis = fields.Monetary(compute='_compute_cash_basis', store=True, currency_field='company_currency_id',
        help="Technical field holding the debit_cash_basis - credit_cash_basis in order to open meaningful graph views from reports")
    amount_currency = fields.Monetary(default=0.0, help="The amount expressed in an optional other currency if it is a multi-currency entry.")
    company_currency_id = fields.Many2one('res.currency', related='company_id.currency_id', string="Company Currency", readonly=True,
        help='Utility field to express amount currency', store=True)
    currency_id = fields.Many2one('res.currency', string='Currency', default=_get_currency,
        help="The optional other currency if it is a multi-currency entry.")
    amount_residual = fields.Monetary(compute='_amount_residual', string='Residual Amount', store=True, currency_field='company_currency_id',
        help="The residual amount on a journal item expressed in the company currency.")
    amount_residual_currency = fields.Monetary(compute='_amount_residual', string='Residual Amount in Currency', store=True,
        help="The residual amount on a journal item expressed in its currency (possibly not the company currency).")
    tax_base_amount = fields.Monetary(string="Base Amount", compute='_compute_tax_base_amount', currency_field='company_currency_id', store=True)
    account_id = fields.Many2one('account.account', string='Account', required=True, index=True,
        ondelete="cascade", domain=[('deprecated', '=', False)], default=lambda self: self._context.get('account_id', False))
    move_id = fields.Many2one('account.move', string='Journal Entry', ondelete="cascade",
        help="The move of this entry line.", index=True, required=True, auto_join=True)
    narration = fields.Text(related='move_id.narration', string='Narration')
    ref = fields.Char(related='move_id.ref', string='Reference', store=True, copy=False, index=True)
    payment_id = fields.Many2one('account.payment', string="Originator Payment", help="Payment that created this entry", copy=False)
    statement_line_id = fields.Many2one('account.bank.statement.line', index=True, string='Bank statement line reconciled with this entry', copy=False, readonly=True)
    statement_id = fields.Many2one('account.bank.statement', related='statement_line_id.statement_id', string='Statement', store=True,
        help="The bank statement used for bank reconciliation", index=True, copy=False)
    reconciled = fields.Boolean(compute='_amount_residual', store=True)
    full_reconcile_id = fields.Many2one('account.full.reconcile', string="Matching Number", copy=False)
    matched_debit_ids = fields.One2many('account.partial.reconcile', 'credit_move_id', String='Matched Debits',
        help='Debit journal items that are matched with this journal item.')
    matched_credit_ids = fields.One2many('account.partial.reconcile', 'debit_move_id', String='Matched Credits',
        help='Credit journal items that are matched with this journal item.')
    journal_id = fields.Many2one('account.journal', related='move_id.journal_id', string='Journal',
        index=True, store=True, copy=False)  # related is required
    blocked = fields.Boolean(string='No Follow-up', default=False,
        help="You can check this box to mark this journal item as a litigation with the associated partner")
    date_maturity = fields.Date(string='Due date', index=True, required=True,
        help="This field is used for payable and receivable journal entries. You can put the limit date for the payment of this line.")
    date = fields.Date(related='move_id.date', string='Date', index=True, store=True, copy=False)  # related is required
    analytic_line_ids = fields.One2many('account.analytic.line', 'move_id', string='Analytic lines', oldname="analytic_lines")
    tax_ids = fields.Many2many('account.tax', string='Taxes', domain=['|', ('active', '=', False), ('active', '=', True)])
    tax_line_id = fields.Many2one('account.tax', string='Originator tax', ondelete='restrict')
    analytic_account_id = fields.Many2one('account.analytic.account', string='Analytic Account')
    analytic_tag_ids = fields.Many2many('account.analytic.tag', string='Analytic Tags')
    company_id = fields.Many2one('res.company', related='account_id.company_id', string='Company', store=True, readonly=True)
    counterpart = fields.Char("Counterpart", compute='_get_counterpart', help="Compute the counter part accounts of this journal item for this journal entry. This can be needed in reports.")

    # TODO: put the invoice link and partner_id on the account_move
    invoice_id = fields.Many2one('account.invoice', oldname="invoice")
    partner_id = fields.Many2one('res.partner', string='Partner', ondelete='restrict')
    user_type_id = fields.Many2one('account.account.type', related='account_id.user_type_id', index=True, store=True, oldname="user_type", readonly=True)
    tax_exigible = fields.Boolean(string='Appears in VAT report', default=True,
        help="Technical field used to mark a tax line as exigible in the vat report or not (only exigible journal items are displayed). By default all new journal items are directly exigible, but with the feature cash_basis on taxes, some will become exigible only when the payment is recorded.")
    parent_state = fields.Char(compute="_compute_parent_state", help="State of the parent account.move")

    #Needed for setup, as a decoration attribute needs to know that for a tree view in one of the popups, and there's no way to reference directly a xml id from there
    is_unaffected_earnings_line = fields.Boolean(string="Is Unaffected Earnings Line", compute="_compute_is_unaffected_earnings_line", help="Tells whether or not this line belongs to an unaffected earnings account")

    _sql_constraints = [
        ('credit_debit1', 'CHECK (credit*debit=0)', 'Wrong credit or debit value in accounting entry !'),
        ('credit_debit2', 'CHECK (credit+debit>=0)', 'Wrong credit or debit value in accounting entry !'),
    ]

    @api.model
    def default_get(self, fields):
        rec = super(AccountMoveLine, self).default_get(fields)
        if 'line_ids' not in self._context:
            return rec

        #compute the default credit/debit of the next line in case of a manual entry
        balance = 0
        for line in self._context['line_ids']:
            if line[2]:  # in case of command 0: add a record with values
                balance += line[2].get('debit', 0) - line[2].get('credit', 0)
            elif line[0] == 2:  # line has been deleted
                line_obj = self.browse(line[1])
                balance -= line_obj.debit - line_obj.credit
        if balance < 0:
            rec.update({'debit': -balance})
        if balance > 0:
            rec.update({'credit': balance})
        return rec

    @api.multi
    @api.constrains('currency_id', 'account_id')
    def _check_currency(self):
        for line in self:
            account_currency = line.account_id.currency_id
            if account_currency and account_currency != line.company_id.currency_id:
                if not line.currency_id or line.currency_id != account_currency:
                    raise ValidationError(_('The selected account of your Journal Entry forces to provide a secondary currency. You should remove the secondary currency on the account.'))

    @api.multi
    @api.constrains('currency_id', 'amount_currency')
    def _check_currency_and_amount(self):
        for line in self:
            if (line.amount_currency and not line.currency_id):
                raise ValidationError(_("You cannot create journal items with a secondary currency without filling both 'currency' and 'amount currency' field."))

    @api.multi
    @api.constrains('amount_currency', 'debit', 'credit')
    def _check_currency_amount(self):
        for line in self:
            if line.amount_currency:
                if (line.amount_currency > 0.0 and line.credit > 0.0) or (line.amount_currency < 0.0 and line.debit > 0.0):
                    raise ValidationError(_('The amount expressed in the secondary currency must be positive when account is debited and negative when account is credited.'))

    @api.depends('account_id.user_type_id')
    def _compute_is_unaffected_earnings_line(self):
        for record in self:
            unaffected_earnings_type = self.env.ref("account.data_unaffected_earnings")
            record.is_unaffected_earnings_line = unaffected_earnings_type == record.account_id.user_type_id

    @api.onchange('amount_currency', 'currency_id')
    def _onchange_amount_currency(self):
        '''Recompute the debit/credit based on amount_currency/currency_id and date.
        However, date is a related field on account.move. Then, this onchange will not be triggered
        by the form view by changing the date on the account.move.
        To fix this problem, see _onchange_date method on account.move.
        '''
        for line in self:
            amount = line.amount_currency
            if line.currency_id and line.currency_id != line.company_currency_id:
                amount = line.currency_id.with_context(date=line.date).compute(amount, line.company_currency_id)
                line.debit = amount > 0 and amount or 0.0
                line.credit = amount < 0 and -amount or 0.0

    ####################################################
<<<<<<< HEAD
=======
    # Reconciliation interface methods
    ####################################################

    @api.model
    def get_data_for_manual_reconciliation_widget(self, partner_ids, account_ids):
        """ Returns the data required for the invoices & payments matching of partners/accounts.
            If an argument is None, fetch all related reconciliations. Use [] to fetch nothing.
        """
        return {
            'customers': self.get_data_for_manual_reconciliation('partner', partner_ids, 'receivable'),
            'suppliers': self.get_data_for_manual_reconciliation('partner', partner_ids, 'payable'),
            'accounts': self.get_data_for_manual_reconciliation('account', account_ids),
        }

    @api.model
    def get_data_for_manual_reconciliation(self, res_type, res_ids=None, account_type=None):
        """ Returns the data required for the invoices & payments matching of partners/accounts (list of dicts).
            If no res_ids is passed, returns data for all partners/accounts that can be reconciled.

            :param res_type: either 'partner' or 'account'
            :param res_ids: ids of the partners/accounts to reconcile, use None to fetch data indiscriminately
                of the id, use [] to prevent from fetching any data at all.
            :param account_type: if a partner is both customer and vendor, you can use 'payable' to reconcile
                the vendor-related journal entries and 'receivable' for the customer-related entries.
        """
        if res_ids is not None and len(res_ids) == 0:
            # Note : this short-circuiting is better for performances, but also required
            # since postgresql doesn't implement empty list (so 'AND id in ()' is useless)
            return []
        res_ids = res_ids and tuple(res_ids)

        assert res_type in ('partner', 'account')
        assert account_type in ('payable', 'receivable', None)
        is_partner = res_type == 'partner'
        res_alias = is_partner and 'p' or 'a'

        query = ("""
            SELECT {0} account_id, account_name, account_code, max_date,
                   to_char(last_time_entries_checked, 'YYYY-MM-DD') AS last_time_entries_checked
            FROM (
                    SELECT {1}
                        {res_alias}.last_time_entries_checked AS last_time_entries_checked,
                        a.id AS account_id,
                        a.name AS account_name,
                        a.code AS account_code,
                        MAX(l.write_date) AS max_date
                    FROM
                        account_move_line l
                        RIGHT JOIN account_account a ON (a.id = l.account_id)
                        RIGHT JOIN account_account_type at ON (at.id = a.user_type_id)
                        {2}
                    WHERE
                        a.reconcile IS TRUE
                        AND l.full_reconcile_id is NULL
                        {3}
                        {4}
                        {5}
                        AND l.company_id = {6}
                        AND EXISTS (
                            SELECT NULL
                            FROM account_move_line l
                            WHERE l.account_id = a.id
                            {7}
                            AND l.amount_residual > 0
                        )
                        AND EXISTS (
                            SELECT NULL
                            FROM account_move_line l
                            WHERE l.account_id = a.id
                            {7}
                            AND l.amount_residual < 0
                        )
                    GROUP BY {8} a.id, a.name, a.code, {res_alias}.last_time_entries_checked
                    ORDER BY {res_alias}.last_time_entries_checked
                ) as s
            WHERE (last_time_entries_checked IS NULL OR max_date > last_time_entries_checked)
        """.format(
                is_partner and 'partner_id, partner_name,' or ' ',
                is_partner and 'p.id AS partner_id, p.name AS partner_name,' or ' ',
                is_partner and 'RIGHT JOIN res_partner p ON (l.partner_id = p.id)' or ' ',
                is_partner and ' ' or "AND at.type <> 'payable' AND at.type <> 'receivable'",
                account_type and "AND at.type = %(account_type)s" or '',
                res_ids and 'AND ' + res_alias + '.id in %(res_ids)s' or '',
                self.env.user.company_id.id,
                is_partner and 'AND l.partner_id = p.id' or ' ',
                is_partner and 'l.partner_id, p.id,' or ' ',
                res_alias=res_alias
            ))
        self.env.cr.execute(query, locals())

        # Apply ir_rules by filtering out
        rows = self.env.cr.dictfetchall()
        ids = [x['account_id'] for x in rows]
        allowed_ids = set(self.env['account.account'].browse(ids).ids)
        rows = [row for row in rows if row['account_id'] in allowed_ids]
        if is_partner:
            ids = [x['partner_id'] for x in rows]
            allowed_ids = set(self.env['res.partner'].browse(ids).ids)
            rows = [row for row in rows if row['partner_id'] in allowed_ids]

        # Keep mode for future use in JS
        if res_type == 'account':
            mode = 'accounts'
        else:
            mode = 'customers' if account_type == 'receivable' else 'suppliers'

        # Fetch other data
        for row in rows:
            account = self.env['account.account'].browse(row['account_id'])
            row['currency_id'] = account.currency_id.id or account.company_id.currency_id.id
            partner_id = is_partner and row['partner_id'] or None
            row['reconciliation_proposition'] = self.get_reconciliation_proposition(account.id, partner_id)
            row['mode'] = mode

        # Return the partners with a reconciliation proposition first, since they are most likely to
        # be reconciled.
        return [r for r in rows if r['reconciliation_proposition']] + [r for r in rows if not r['reconciliation_proposition']]

    @api.model
    def get_reconciliation_proposition(self, account_id, partner_id=False):
        """ Returns two lines whose amount are opposite """
        
        target_currency = (self.currency_id and self.amount_currency) and self.currency_id or self.company_id.currency_id
        partner_id_condition = partner_id and 'AND a.partner_id = %(partner_id)s' or ''

        rec_prop = self.env['account.move.line']
        # Get pairs
        move_line_id = self.env.context.get('move_line_id', False)
        if move_line_id:
            move_line = self.env['account.move.line'].browse(move_line_id)
            amount = move_line.amount_residual;
            rec_prop = move_line
            query = """
                    SELECT a.id, a.id FROM account_move_line a
                    WHERE a.amount_residual = -%(amount)s
                    AND NOT a.reconciled
                    AND a.account_id = %(account_id)s
                    AND a.id != %(move_line_id)s
                    {partner_id_condition}
                    ORDER BY a.date desc
                    LIMIT 10
                """.format(**locals())
        else:
            partner_id_condition = partner_id_condition and partner_id_condition+' AND b.partner_id = %(partner_id)s' or ''
            query = """
                    SELECT a.id, b.id
                    FROM account_move_line a, account_move_line b
                    WHERE a.amount_residual = -b.amount_residual
                    AND NOT a.reconciled AND NOT b.reconciled
                    AND a.account_id = %(account_id)s AND b.account_id = %(account_id)s
                    {partner_id_condition}
                    ORDER BY a.date desc
                    LIMIT 10
                """.format(**locals())

        self.env.cr.execute(query, locals())
        pairs = self.env.cr.fetchall()

        # Apply ir_rules by filtering out
        all_pair_ids = [element for tupl in pairs for element in tupl]
        allowed_ids = set(self.env['account.move.line'].browse(all_pair_ids).ids)
        pairs = [pair for pair in pairs if pair[0] in allowed_ids and pair[1] in allowed_ids]

        if len(pairs) > 0:
            rec_prop += self.browse(list(set(pairs[0])))

        if len(rec_prop) > 0:
            # Return lines formatted
            return rec_prop.prepare_move_lines_for_reconciliation_widget(target_currency=target_currency)
        return []

    @api.model
    def domain_move_lines_for_reconciliation(self, str):
        """ Returns the domain from the str search
            :param str: search string
        """
        if not str:
            return []

        epsilon = 0.0001

        def _domain_range_amount(field, amount, signed=False):
            def build_for_amount(amount):
                return expression.AND([
                    [(field, '>=', amount - epsilon)],
                    [(field, '<=', amount + epsilon)]
                ])

            unsigned_domain = build_for_amount(amount)
            if not signed:
                return unsigned_domain

            return expression.OR([unsigned_domain, build_for_amount(-amount)])

        str_domain = [
            '|', ('move_id.name', 'ilike', str),
            '|', ('move_id.ref', 'ilike', str),
            '|', ('date_maturity', 'like', str),
            '&', ('name', '!=', '/'), ('name', 'ilike', str)
        ]
        if str[0] in ['-', '+']:
            try:
                amounts_str = str.split('|')
                for amount_str in amounts_str:
                    amount = amount_str[0] == '-' and float(amount_str) or float(amount_str[1:])
                    amount_domain = expression.OR([
                        _domain_range_amount(field, amount)
                        for field in ('amount_residual', 'amount_residual_currency', 'amount_currency')
                    ] + [_domain_range_amount(amount_str[0] == '-' and 'credit' or 'debit', float(amount_str[1:]))]
                    )
                    str_domain = expression.OR([str_domain, amount_domain])
            except:
                pass
        else:
            try:
                amount = float(str)
                residual_domain = expression.OR([
                    _domain_range_amount(field, amount, True)
                    for field in ('amount_residual', 'amount_residual_currency')
                ])

                liquidity_domain = expression.AND([
                    [('account_id.internal_type', '=', 'liquidity')],
                    expression.OR([
                        _domain_range_amount('debit', amount),
                        _domain_range_amount('credit', amount),
                        _domain_range_amount('amount_currency', amount, True),
                    ])
                ])

                amount_domain = expression.OR([residual_domain, liquidity_domain])
                str_domain = expression.OR([str_domain, amount_domain])
            except:
                pass
        return str_domain

    def _domain_move_lines_for_manual_reconciliation(self, account_id, partner_id=False, excluded_ids=None, str=False):
        """ Create domain criteria that are relevant to manual reconciliation. """
        domain = ['&', ('reconciled', '=', False), ('account_id', '=', account_id)]
        if partner_id:
            domain = expression.AND([domain, [('partner_id', '=', partner_id)]])
        if excluded_ids:
            domain = expression.AND([[('id', 'not in', excluded_ids)], domain])
        if str:
            str_domain = self.domain_move_lines_for_reconciliation(str=str)
            domain = expression.AND([domain, str_domain])
        return domain

    @api.model
    def get_move_lines_for_manual_reconciliation(self, account_id, partner_id=False, excluded_ids=None, str=False, offset=0, limit=None, target_currency_id=False):
        """ Returns unreconciled move lines for an account or a partner+account, formatted for the manual reconciliation widget """
        domain = self._domain_move_lines_for_manual_reconciliation(account_id, partner_id, excluded_ids, str)
        lines = self.search(domain, offset=offset, limit=limit, order="date_maturity desc, id desc")
        if target_currency_id:
            target_currency = self.env['res.currency'].browse(target_currency_id)
        else:
            account = self.env['account.account'].browse(account_id)
            target_currency = account.currency_id or account.company_id.currency_id
        return lines.prepare_move_lines_for_reconciliation_widget(target_currency=target_currency)

    @api.multi
    def prepare_move_lines_for_reconciliation_widget(self, target_currency=False, target_date=False):
        """ Returns move lines formatted for the manual/bank reconciliation widget

            :param target_currency: currency (Model or ID) you want the move line debit/credit converted into
            :param target_date: date to use for the monetary conversion
        """
        context = dict(self._context or {})
        ret = []

        if target_currency:
            # re-browse in case we were passed a currency ID via RPC call
            target_currency = self.env['res.currency'].browse(int(target_currency))

        for line in self:
            company_currency = line.account_id.company_id.currency_id
            line_currency = (line.currency_id and line.amount_currency) and line.currency_id or company_currency
            ret_line = {
                'id': line.id,
                'name': line.name and line.name != '/' and line.move_id.name + ': ' + line.name or line.move_id.name,
                'ref': line.move_id.ref or '',
                # For reconciliation between statement transactions and already registered payments (eg. checks)
                # NB : we don't use the 'reconciled' field because the line we're selecting is not the one that gets reconciled
                'account_id': [line.account_id.id, line.account_id.display_name],
                'already_paid': line.account_id.internal_type == 'liquidity',
                'account_code': line.account_id.code,
                'account_name': line.account_id.name,
                'account_type': line.account_id.internal_type,
                'date_maturity': format_date(self.env, line.date_maturity),
                'date': format_date(self.env, line.date),
                'journal_id': [line.journal_id.id, line.journal_id.display_name],
                'partner_id': line.partner_id.id,
                'partner_name': line.partner_id.name,
                'currency_id': line_currency.id,
            }

            debit = line.debit
            credit = line.credit
            amount = line.amount_residual
            amount_currency = line.amount_residual_currency

            # For already reconciled lines, don't use amount_residual(_currency)
            if line.account_id.internal_type == 'liquidity':
                amount = debit - credit
                amount_currency = line.amount_currency

            target_currency = target_currency or company_currency
            
            ctx = context.copy()
            ctx.update({'date': target_date or line.date})
            # Use case:
            # Let's assume that company currency is in USD and that we have the 3 following move lines
            #      Debit  Credit  Amount currency  Currency
            # 1)    25      0            0            NULL
            # 2)    17      0           25             EUR
            # 3)    33      0           25             YEN
            # 
            # If we ask to see the information in the reconciliation widget in company currency, we want to see
            # The following informations
            # 1) 25 USD (no currency information)
            # 2) 17 USD [25 EUR] (show 25 euro in currency information, in the little bill)
            # 3) 33 USD [25 YEN] (show 25 yen in currencu information)
            # 
            # If we ask to see the information in another currency than the company let's say EUR
            # 1) 35 EUR [25 USD]
            # 2) 25 EUR (no currency information)
            # 3) 50 EUR [25 YEN]
            # In that case, we have to convert the debit-credit to the currency we want and we show next to it
            # the value of the amount_currency or the debit-credit if no amount currency
            if target_currency == company_currency:
                if line_currency == target_currency:
                    amount = amount
                    amount_currency = ""
                    total_amount = debit - credit
                    total_amount_currency = ""
                else:
                    amount = amount
                    amount_currency = amount_currency
                    total_amount = debit - credit
                    total_amount_currency = line.amount_currency

            if target_currency != company_currency:
                if line_currency == target_currency:
                    amount = amount_currency
                    amount_currency = ""
                    total_amount = line.amount_currency
                    total_amount_currency = ""
                else:
                    amount_currency = line.currency_id and amount_currency or amount
                    amount = company_currency.with_context(ctx).compute(amount, target_currency)
                    total_amount = company_currency.with_context(ctx).compute((line.debit - line.credit), target_currency)
                    total_amount_currency = line.currency_id and line.amount_currency or (line.debit - line.credit)

            ret_line['debit'] = amount > 0 and amount or 0
            ret_line['credit'] = amount < 0 and -amount or 0
            ret_line['amount_currency'] = amount_currency
            ret_line['amount_str'] = formatLang(self.env, abs(amount), currency_obj=target_currency)
            ret_line['total_amount_str'] = formatLang(self.env, abs(total_amount), currency_obj=target_currency)
            ret_line['amount_currency_str'] = amount_currency and formatLang(self.env, abs(amount_currency), currency_obj=line_currency) or ""
            ret_line['total_amount_currency_str'] = total_amount_currency and formatLang(self.env, abs(total_amount_currency), currency_obj=line_currency) or ""
            ret.append(ret_line)
        return ret

    @api.model
    def process_reconciliations(self, data):
        """ Used to validate a batch of reconciliations in a single call
            :param data: list of dicts containing:
                - 'type': either 'partner' or 'account'
                - 'id': id of the affected res.partner or account.account
                - 'mv_line_ids': ids of exisiting account.move.line to reconcile
                - 'new_mv_line_dicts': list of dicts containing values suitable for account_move_line.create()
        """
        for datum in data:
            if len(datum['mv_line_ids']) >= 1 or len(datum['mv_line_ids']) + len(datum['new_mv_line_dicts']) >= 2:
                self.browse(datum['mv_line_ids']).process_reconciliation(datum['new_mv_line_dicts'])

            if datum['type'] == 'partner':
                partners = self.env['res.partner'].browse(datum['id'])
                partners.mark_as_reconciled()
            if datum['type'] == 'account':
                accounts = self.env['account.account'].browse(datum['id'])
                accounts.mark_as_reconciled()

    @api.multi
    def process_reconciliation(self, new_mv_line_dicts):
        """ Create new move lines from new_mv_line_dicts (if not empty) then call reconcile_partial on self and new move lines

            :param new_mv_line_dicts: list of dicts containing values suitable fot account_move_line.create()
        """
        if len(self) < 1 or len(self) + len(new_mv_line_dicts) < 2:
            raise UserError(_('A reconciliation must involve at least 2 move lines.'))

        # Create writeoff move lines
        if len(new_mv_line_dicts) > 0:
            writeoff_lines = self.env['account.move.line']
            company_currency = self[0].account_id.company_id.currency_id
            writeoff_currency = self[0].currency_id or company_currency
            for mv_line_dict in new_mv_line_dicts:
                if writeoff_currency != company_currency:
                    mv_line_dict['debit'] = writeoff_currency.compute(mv_line_dict['debit'], company_currency)
                    mv_line_dict['credit'] = writeoff_currency.compute(mv_line_dict['credit'], company_currency)
                writeoff_lines += self._create_writeoff(mv_line_dict)

            (self + writeoff_lines).reconcile()
        else:
            self.reconcile()

    ####################################################
>>>>>>> 2156af48
    # Reconciliation methods
    ####################################################

    def _get_pair_to_reconcile(self):
        #field is either 'amount_residual' or 'amount_residual_currency' (if the reconciled account has a secondary currency set)
        company_currency_id = self[0].account_id.company_id.currency_id
        account_curreny_id = self[0].account_id.currency_id
        field = (account_curreny_id and company_currency_id != account_curreny_id) and 'amount_residual_currency' or 'amount_residual'
        #reconciliation on bank accounts are special cases as we don't want to set them as reconcilable
        #but we still want to reconcile entries that are reversed together in order to clear those lines
        #in the bank reconciliation report.
        if not self[0].account_id.reconcile and self[0].account_id.internal_type == 'liquidity':
            field = 'balance'
        rounding = self[0].company_id.currency_id.rounding
        if self[0].currency_id and all([x.amount_currency and x.currency_id == self[0].currency_id for x in self]):
            #or if all lines share the same currency
            field = 'amount_residual_currency'
            rounding = self[0].currency_id.rounding
        if self._context.get('skip_full_reconcile_check') == 'amount_currency_excluded':
            field = 'amount_residual'
        elif self._context.get('skip_full_reconcile_check') == 'amount_currency_only':
            field = 'amount_residual_currency'
        #target the pair of move in self that are the oldest
        sorted_moves = sorted(self, key=lambda a: a.date_maturity or a.date)
        debit = credit = False
        for aml in sorted_moves:
            if credit and debit:
                break
            if float_compare(aml[field], 0, precision_rounding=rounding) == 1 and not debit:
                debit = aml
            elif float_compare(aml[field], 0, precision_rounding=rounding) == -1 and not credit:
                credit = aml
        return debit, credit

    def auto_reconcile_lines(self):
        """ This function iterates recursively on the recordset given as parameter as long as it
            can find a debit and a credit to reconcile together. It returns the recordset of the
            account move lines that were not reconciled during the process.
        """
        if not self.ids:
            return self
        sm_debit_move, sm_credit_move = self._get_pair_to_reconcile()
        #there is no more pair to reconcile so return what move_line are left
        if not sm_credit_move or not sm_debit_move:
            return self
        company_currency_id = self[0].account_id.company_id.currency_id
        account_curreny_id = self[0].account_id.currency_id
        field = (account_curreny_id and company_currency_id != account_curreny_id) and 'amount_residual_currency' or 'amount_residual'
        if not sm_debit_move.debit and not sm_debit_move.credit:
            #both debit and credit field are 0, consider the amount_residual_currency field because it's an exchange difference entry
            field = 'amount_residual_currency'
        if self[0].currency_id and all([x.currency_id == self[0].currency_id for x in self]):
            #all the lines have the same currency, so we consider the amount_residual_currency field
            field = 'amount_residual_currency'
        if self._context.get('skip_full_reconcile_check') == 'amount_currency_excluded':
            field = 'amount_residual'
        elif self._context.get('skip_full_reconcile_check') == 'amount_currency_only':
            field = 'amount_residual_currency'
        #Reconcile the pair together
        amount_reconcile = min(sm_debit_move[field], -sm_credit_move[field])
        #Remove from recordset the one(s) that will be totally reconciled
        if amount_reconcile == sm_debit_move[field]:
            self -= sm_debit_move
        if amount_reconcile == -sm_credit_move[field]:
            self -= sm_credit_move

        #Check for the currency and amount_currency we can set
        currency = False
        amount_reconcile_currency = 0
        if sm_debit_move.currency_id == sm_credit_move.currency_id:
            if sm_debit_move.currency_id.id:
                currency = sm_credit_move.currency_id.id
                amount_reconcile_currency = min(sm_debit_move.amount_residual_currency, -sm_credit_move.amount_residual_currency)
        else:
            if not sm_debit_move.currency_id or not sm_credit_move.currency_id:
                # If only one of debit_move or credit_move has a secondary currency, also record the converted amount
                # in that secondary currency in the partial reconciliation. That allows the exchange difference entry
                # to be created, in case it is needed.
                company_currency = sm_debit_move.company_id.currency_id
                currency = sm_debit_move.currency_id or sm_credit_move.currency_id
                currency_date = sm_debit_move.currency_id and sm_credit_move.date or sm_debit_move.date
                amount_reconcile_currency = company_currency.with_context(date=currency_date).compute(amount_reconcile, currency)
                currency = currency.id

        amount_reconcile = min(sm_debit_move.amount_residual, -sm_credit_move.amount_residual)

        if self._context.get('skip_full_reconcile_check') == 'amount_currency_excluded':
            amount_reconcile_currency = 0.0

        self.env['account.partial.reconcile'].create({
            'debit_move_id': sm_debit_move.id,
            'credit_move_id': sm_credit_move.id,
            'amount': amount_reconcile,
            'amount_currency': amount_reconcile_currency,
            'currency_id': currency,
        })

        #Iterate process again on self
        return self.auto_reconcile_lines()

    @api.multi
    def reconcile(self, writeoff_acc_id=False, writeoff_journal_id=False):
        # Empty self can happen if the user tries to reconcile entries which are already reconciled.
        # The calling method might have filtered out reconciled lines.
        if not self:
            return True

        #Perform all checks on lines
        company_ids = set()
        all_accounts = []
        partners = set()
        for line in self:
            company_ids.add(line.company_id.id)
            all_accounts.append(line.account_id)
            if (line.account_id.internal_type in ('receivable', 'payable')):
                partners.add(line.partner_id.id)
            if line.reconciled:
                raise UserError(_('You are trying to reconcile some entries that are already reconciled!'))
        if len(company_ids) > 1:
            raise UserError(_('To reconcile the entries company should be the same for all entries!'))
        if len(set(all_accounts)) > 1:
            raise UserError(_('Entries are not of the same account!'))
        if not (all_accounts[0].reconcile or all_accounts[0].internal_type == 'liquidity'):
            raise UserError(_('Account %s (%s) does not allow reconciliation. First change the configuration of this account to allow it.') % (all_accounts[0].name, all_accounts[0].code))

        #reconcile everything that can be
        remaining_moves = self.auto_reconcile_lines()

        #if writeoff_acc_id specified, then create write-off move with value the remaining amount from move in self
        if writeoff_acc_id and writeoff_journal_id and remaining_moves:
            all_aml_share_same_currency = all([x.currency_id == self[0].currency_id for x in self])
            writeoff_vals = {
                'account_id': writeoff_acc_id.id,
                'journal_id': writeoff_journal_id.id
            }
            if not all_aml_share_same_currency:
                writeoff_vals['amount_currency'] = False
            writeoff_to_reconcile = remaining_moves._create_writeoff(writeoff_vals)
            #add writeoff line to reconcile algorithm and finish the reconciliation
            remaining_moves = (remaining_moves + writeoff_to_reconcile).auto_reconcile_lines()
            return writeoff_to_reconcile
        return True

    def _create_writeoff(self, vals):
        """ Create a writeoff move for the account.move.lines in self. If debit/credit is not specified in vals,
            the writeoff amount will be computed as the sum of amount_residual of the given recordset.

            :param vals: dict containing values suitable for account_move_line.create(). The data in vals will
                be processed to create bot writeoff acount.move.line and their enclosing account.move.
        """
        # Check and complete vals
        if 'account_id' not in vals or 'journal_id' not in vals:
            raise UserError(_("It is mandatory to specify an account and a journal to create a write-off."))
        if ('debit' in vals) ^ ('credit' in vals):
            raise UserError(_("Either pass both debit and credit or none."))
        if 'date' not in vals:
            vals['date'] = self._context.get('date_p') or time.strftime('%Y-%m-%d')
        if 'name' not in vals:
            vals['name'] = self._context.get('comment') or _('Write-Off')
        if 'analytic_account_id' not in vals:
            vals['analytic_account_id'] = self.env.context.get('analytic_id', False)
        #compute the writeoff amount if not given
        if 'credit' not in vals and 'debit' not in vals:
            amount = sum([r.amount_residual for r in self])
            vals['credit'] = amount > 0 and amount or 0.0
            vals['debit'] = amount < 0 and abs(amount) or 0.0
        vals['partner_id'] = self.env['res.partner']._find_accounting_partner(self[0].partner_id).id
        company_currency = self[0].account_id.company_id.currency_id
        writeoff_currency = self[0].currency_id or company_currency
        if not self._context.get('skip_full_reconcile_check') == 'amount_currency_excluded' and 'amount_currency' not in vals and writeoff_currency != company_currency:
            vals['currency_id'] = writeoff_currency.id
            sign = 1 if vals['debit'] > 0 else -1
            vals['amount_currency'] = sign * abs(sum([r.amount_residual_currency for r in self]))

        # Writeoff line in the account of self
        first_line_dict = self._prepare_writeoff_first_line_values(vals)

        # Writeoff line in specified writeoff account
        second_line_dict = self._prepare_writeoff_second_line_values(vals)

        # Create the move
        writeoff_move = self.env['account.move'].with_context(apply_taxes=True).create({
            'journal_id': vals['journal_id'],
            'date': vals['date'],
            'state': 'draft',
            'line_ids': [(0, 0, first_line_dict), (0, 0, second_line_dict)],
        })
        writeoff_move.post()

        # Return the writeoff move.line which is to be reconciled
        return writeoff_move.line_ids.filtered(lambda r: r.account_id == self[0].account_id)

    @api.multi
    def _prepare_writeoff_first_line_values(self, values):
        line_values = values.copy()
        line_values['account_id'] = self[0].account_id.id
        if 'analytic_account_id' in line_values:
            del line_values['analytic_account_id']
        if 'tax_ids' in line_values:
            tax_ids = []
            # vals['tax_ids'] is a list of commands [[4, tax_id, None], ...]
            for tax_id in values['tax_ids']:
                tax_ids.append(tax_id[1])
            amount = line_values['credit'] - line_values['debit']
            amount_tax = self.env['account.tax'].browse(tax_ids).compute_all(amount)['total_included']
            line_values['credit'] = amount_tax > 0 and amount_tax or 0.0
            line_values['debit'] = amount_tax < 0 and abs(amount_tax) or 0.0
            del line_values['tax_ids']
        return line_values

    @api.multi
    def _prepare_writeoff_second_line_values(self, values):
        line_values = values.copy()
        line_values['debit'], line_values['credit'] = line_values['credit'], line_values['debit']
        if 'amount_currency' in values:
            line_values['amount_currency'] = -line_values['amount_currency']
        return line_values

    def force_full_reconcile(self):
        """ After running the manual reconciliation wizard and making full reconciliation, we need to run this method to create
            potentially exchange rate entries that will balance the remaining amount_residual_currency (possibly several aml in
            different currencies).

            This ensure that all aml in the full reconciliation are reconciled (amount_residual = amount_residual_currency = 0).
        """
        aml_to_balance_currency = {}
        partial_rec_set = self.env['account.partial.reconcile']
        maxdate = '0000-00-00'

        # gather the max date for the move creation, and all aml that are unbalanced
        for aml in self:
            maxdate = max(aml.date, maxdate)
            if aml.amount_residual_currency:
                if aml.currency_id not in aml_to_balance_currency:
                    aml_to_balance_currency[aml.currency_id] = [self.env['account.move.line'], 0]
                aml_to_balance_currency[aml.currency_id][0] |= aml
                aml_to_balance_currency[aml.currency_id][1] += aml.amount_residual_currency
            partial_rec_set |= aml.matched_debit_ids | aml.matched_credit_ids

        #create an empty move that will hold all the exchange rate adjustments
        exchange_move = False
        if aml_to_balance_currency and any([residual for dummy, residual in aml_to_balance_currency.values()]):
            exchange_move = self.env['account.move'].create(
                self.env['account.full.reconcile']._prepare_exchange_diff_move(move_date=maxdate, company=self[0].company_id))

        for currency, values in aml_to_balance_currency.items():
            aml_to_balance = values[0]
            total_amount_currency = values[1]
            if total_amount_currency:
                #eventually create journal entries to book the difference due to foreign currency's exchange rate that fluctuates
                aml_recs, partial_recs = self.env['account.partial.reconcile'].create_exchange_rate_entry(aml_to_balance, 0.0, total_amount_currency, currency, exchange_move)

                # add the exchange rate line and the exchange rate partial reconciliation in the et of the full reconcile
                self |= aml_recs
                partial_rec_set |= partial_recs
            else:
                aml_to_balance.reconcile()

        if exchange_move:
            exchange_move.post()

        #mark the reference on the partial reconciliations and the entries
        #Note that we should always have all lines with an amount_residual and an amount_residual_currency equal to 0
        partial_rec_ids = [x.id for x in list(partial_rec_set)]
        self.env['account.full.reconcile'].create({
            'partial_reconcile_ids': [(6, 0, partial_rec_ids)],
            'reconciled_line_ids': [(6, 0, self.ids)],
            'exchange_move_id': exchange_move.id if exchange_move else False,
        })

    @api.multi
    def remove_move_reconcile(self):
        """ Undo a reconciliation """
        if not self:
            return True
        rec_move_ids = self.env['account.partial.reconcile']
        for account_move_line in self:
            for invoice in account_move_line.payment_id.invoice_ids:
                if invoice.id == self.env.context.get('invoice_id') and account_move_line in invoice.payment_move_line_ids:
                    account_move_line.payment_id.write({'invoice_ids': [(3, invoice.id, None)]})
            rec_move_ids += account_move_line.matched_debit_ids
            rec_move_ids += account_move_line.matched_credit_ids
        if self.env.context.get('invoice_id'):
            current_invoice = self.env['account.invoice'].browse(self.env.context['invoice_id'])
            aml_to_keep = current_invoice.move_id.line_ids | current_invoice.move_id.line_ids.mapped('full_reconcile_id.exchange_move_id.line_ids')
            rec_move_ids = rec_move_ids.filtered(
                lambda r: (r.debit_move_id + r.credit_move_id) & aml_to_keep
            )
        return rec_move_ids.unlink()

    ####################################################
    # CRUD methods
    ####################################################

    #TODO: to check/refactor
    @api.model
    def create(self, vals):
        """ :context's key apply_taxes: set to True if you want vals['tax_ids'] to result in the creation of move lines for taxes and eventual
                adjustment of the line amount (in case of a tax included in price).

            :context's key `check_move_validity`: check data consistency after move line creation. Eg. set to false to disable verification that the move
                debit-credit == 0 while creating the move lines composing the move.

        """
        context = dict(self._context or {})
        amount = vals.get('debit', 0.0) - vals.get('credit', 0.0)
        if not vals.get('partner_id') and context.get('partner_id'):
            vals['partner_id'] = context.get('partner_id')
        move = self.env['account.move'].browse(vals['move_id'])
        account = self.env['account.account'].browse(vals['account_id'])
        if account.deprecated:
            raise UserError(_('The account %s (%s) is deprecated !') %(account.name, account.code))
        if 'journal_id' in vals and vals['journal_id']:
            context['journal_id'] = vals['journal_id']
        if 'date' in vals and vals['date']:
            context['date'] = vals['date']
        if 'journal_id' not in context:
            context['journal_id'] = move.journal_id.id
            context['date'] = move.date
        #we need to treat the case where a value is given in the context for period_id as a string
        if not context.get('journal_id', False) and context.get('search_default_journal_id', False):
            context['journal_id'] = context.get('search_default_journal_id')
        if 'date' not in context:
            context['date'] = fields.Date.context_today(self)
        journal = vals.get('journal_id') and self.env['account.journal'].browse(vals['journal_id']) or move.journal_id
        vals['date_maturity'] = vals.get('date_maturity') or vals.get('date') or move.date
        ok = not (journal.type_control_ids or journal.account_control_ids)

        if journal.type_control_ids:
            type = account.user_type_id
            for t in journal.type_control_ids:
                if type == t:
                    ok = True
                    break
        if journal.account_control_ids and not ok:
            for a in journal.account_control_ids:
                if a.id == vals['account_id']:
                    ok = True
                    break
        # Automatically convert in the account's secondary currency if there is one and
        # the provided values were not already multi-currency
        if account.currency_id and 'amount_currency' not in vals and account.currency_id.id != account.company_id.currency_id.id:
            vals['currency_id'] = account.currency_id.id
            if self._context.get('skip_full_reconcile_check') == 'amount_currency_excluded':
                vals['amount_currency'] = 0.0
            else:
                ctx = {}
                if 'date' in vals:
                    ctx['date'] = vals['date']
                vals['amount_currency'] = account.company_id.currency_id.with_context(ctx).compute(amount, account.currency_id)

        if not ok:
            raise UserError(_('You cannot use this general account in this journal, check the tab \'Entry Controls\' on the related journal.'))

        # Create tax lines
        tax_lines_vals = []
        if context.get('apply_taxes') and vals.get('tax_ids'):
            # Get ids from triplets : https://www.odoo.com/documentation/10.0/reference/orm.html#odoo.models.Model.write
            tax_ids = [tax['id'] for tax in self.resolve_2many_commands('tax_ids', vals['tax_ids']) if tax.get('id')]
            # Since create() receives ids instead of recordset, let's just use the old-api bridge
            taxes = self.env['account.tax'].browse(tax_ids)
            currency = self.env['res.currency'].browse(vals.get('currency_id'))
            partner = self.env['res.partner'].browse(vals.get('partner_id'))
            res = taxes.with_context(dict(self._context, round=True)).compute_all(amount,
                currency, 1, vals.get('product_id'), partner)
            # Adjust line amount if any tax is price_include
            if abs(res['total_excluded']) < abs(amount):
                if vals['debit'] != 0.0: vals['debit'] = res['total_excluded']
                if vals['credit'] != 0.0: vals['credit'] = -res['total_excluded']
                if vals.get('amount_currency'):
                    vals['amount_currency'] = self.env['res.currency'].browse(vals['currency_id']).round(vals['amount_currency'] * (res['total_excluded']/amount))
            # Create tax lines
            for tax_vals in res['taxes']:
                if tax_vals['amount']:
                    tax = self.env['account.tax'].browse([tax_vals['id']])
                    account_id = (amount > 0 and tax_vals['account_id'] or tax_vals['refund_account_id'])
                    if not account_id: account_id = vals['account_id']
                    temp = {
                        'account_id': account_id,
                        'name': vals['name'] + ' ' + tax_vals['name'],
                        'tax_line_id': tax_vals['id'],
                        'move_id': vals['move_id'],
                        'partner_id': vals.get('partner_id'),
                        'statement_id': vals.get('statement_id'),
                        'debit': tax_vals['amount'] > 0 and tax_vals['amount'] or 0.0,
                        'credit': tax_vals['amount'] < 0 and -tax_vals['amount'] or 0.0,
                        'analytic_account_id': vals.get('analytic_account_id') if tax.analytic else False,
                    }
                    bank = self.env["account.bank.statement.line"].browse(vals.get('statement_line_id')).statement_id
                    if bank.currency_id != bank.company_id.currency_id:
                        ctx = {}
                        if 'date' in vals:
                            ctx['date'] = vals['date']
                        elif 'date_maturity' in vals:
                            ctx['date'] = vals['date_maturity']
                        temp['currency_id'] = bank.currency_id.id
                        temp['amount_currency'] = bank.company_id.currency_id.with_context(ctx).compute(tax_vals['amount'], bank.currency_id, round=True)
                    if vals.get('tax_exigible'):
                        temp['tax_exigible'] = True
                        temp['account_id'] = tax.cash_basis_account.id or account_id
                    tax_lines_vals.append(temp)

        #Toggle the 'tax_exigible' field to False in case it is not yet given and the tax in 'tax_line_id' or one of
        #the 'tax_ids' is a cash based tax.
        taxes = False
        if vals.get('tax_line_id'):
            taxes = [{'tax_exigibility': self.env['account.tax'].browse(vals['tax_line_id']).tax_exigibility}]
        if vals.get('tax_ids'):
            taxes = self.env['account.move.line'].resolve_2many_commands('tax_ids', vals['tax_ids'])
        if taxes and any([tax['tax_exigibility'] == 'on_payment' for tax in taxes]) and not vals.get('tax_exigible'):
            vals['tax_exigible'] = False

        new_line = super(AccountMoveLine, self).create(vals)
        for tax_line_vals in tax_lines_vals:
            # TODO: remove .with_context(context) once this context nonsense is solved
            self.with_context(context).create(tax_line_vals)

        if self._context.get('check_move_validity', True):
            move.with_context(context)._post_validate()

        return new_line

    @api.multi
    def unlink(self):
        self._update_check()
        move_ids = set()
        for line in self:
            if line.move_id.id not in move_ids:
                move_ids.add(line.move_id.id)
        result = super(AccountMoveLine, self).unlink()
        if self._context.get('check_move_validity', True) and move_ids:
            self.env['account.move'].browse(list(move_ids))._post_validate()
        return result

    @api.multi
    def write(self, vals):
        if ('account_id' in vals) and self.env['account.account'].browse(vals['account_id']).deprecated:
            raise UserError(_('You cannot use deprecated account.'))
        if any(key in vals for key in ('account_id', 'journal_id', 'date', 'move_id', 'debit', 'credit')):
            self._update_check()
        if not self._context.get('allow_amount_currency') and any(key in vals for key in ('amount_currency', 'currency_id')):
            #hackish workaround to write the amount_currency when assigning a payment to an invoice through the 'add' button
            #this is needed to compute the correct amount_residual_currency and potentially create an exchange difference entry
            self._update_check()
        #when we set the expected payment date, log a note on the invoice_id related (if any)
        if vals.get('expected_pay_date') and self.invoice_id:
            msg = _('New expected payment date: ') + vals['expected_pay_date'] + '.\n' + vals.get('internal_note', '')
            self.invoice_id.message_post(body=msg) #TODO: check it is an internal note (not a regular email)!
        #when making a reconciliation on an existing liquidity journal item, mark the payment as reconciled
        for record in self:
            if 'statement_line_id' in vals and record.payment_id:
                # In case of an internal transfer, there are 2 liquidity move lines to match with a bank statement
                if all(line.statement_id for line in record.payment_id.move_line_ids.filtered(lambda r: r.id != record.id and r.account_id.internal_type=='liquidity')):
                    record.payment_id.state = 'reconciled'

        result = super(AccountMoveLine, self).write(vals)
        if self._context.get('check_move_validity', True) and any(key in vals for key in ('account_id', 'journal_id', 'date', 'move_id', 'debit', 'credit')):
            move_ids = set()
            for line in self:
                if line.move_id.id not in move_ids:
                    move_ids.add(line.move_id.id)
            self.env['account.move'].browse(list(move_ids))._post_validate()
        return result

    @api.multi
    def _update_check(self):
        """ Raise Warning to cause rollback if the move is posted, some entries are reconciled or the move is older than the lock date"""
        move_ids = set()
        for line in self:
            err_msg = _('Move name (id): %s (%s)') % (line.move_id.name, str(line.move_id.id))
            if line.move_id.state != 'draft':
                raise UserError(_('You cannot do this modification on a posted journal entry, you can just change some non legal fields. You must revert the journal entry to cancel it.\n%s.') % err_msg)
            if line.reconciled and not (line.debit == 0 and line.credit == 0):
                raise UserError(_('You cannot do this modification on a reconciled entry. You can just change some non legal fields or you must unreconcile first.\n%s.') % err_msg)
            if line.move_id.id not in move_ids:
                move_ids.add(line.move_id.id)
        self.env['account.move'].browse(list(move_ids))._check_lock_date()
        return True

    ####################################################
    # Misc / utility methods
    ####################################################

    @api.multi
    @api.depends('ref', 'move_id')
    def name_get(self):
        result = []
        for line in self:
            if line.ref:
                result.append((line.id, (line.move_id.name or '') + '(' + line.ref + ')'))
            else:
                result.append((line.id, line.move_id.name))
        return result

    def _get_matched_percentage(self):
        """ This function returns a dictionary giving for each move_id of self, the percentage to consider as cash basis factor.
        This is actually computing the same as the matched_percentage field of account.move, except in case of multi-currencies
        where we recompute the matched percentage based on the amount_currency fields.
        Note that this function is used only by the tax cash basis module since we want to consider the matched_percentage only
        based on the company currency amounts in reports.
        """
        matched_percentage_per_move = {}
        for line in self:
            if not matched_percentage_per_move.get(line.move_id.id, False):
                lines_to_consider = line.move_id.line_ids.filtered(lambda x: x.account_id.internal_type in ('receivable', 'payable'))
                total_amount_currency = 0.0
                total_reconciled_currency = 0.0
                all_same_currency = False
                #if all receivable/payable aml and their payments have the same currency, we can safely consider
                #the amount_currency fields to avoid including the exchange rate difference in the matched_percentage
                if lines_to_consider and all([x.currency_id.id == lines_to_consider[0].currency_id.id for x in lines_to_consider]):
                    all_same_currency = lines_to_consider[0].currency_id.id
                    for line in lines_to_consider:
                        if all_same_currency:
                            total_amount_currency += abs(line.amount_currency)
                            for partial_line in (line.matched_debit_ids + line.matched_credit_ids):
                                if partial_line.currency_id and partial_line.currency_id.id == all_same_currency:
                                    total_reconciled_currency += partial_line.amount_currency
                                else:
                                    all_same_currency = False
                                    break
                if not all_same_currency:
                    #we cannot rely on amount_currency fields as it is not present on all partial reconciliation
                    matched_percentage_per_move[line.move_id.id] = line.move_id.matched_percentage
                else:
                    #we can rely on amount_currency fields, which allow us to post a tax cash basis move at the initial rate
                    #to avoid currency rate difference issues.
                    if total_amount_currency == 0.0:
                        matched_percentage_per_move[line.move_id.id] = 1.0
                    else:
                        matched_percentage_per_move[line.move_id.id] = total_reconciled_currency / total_amount_currency
        return matched_percentage_per_move

    @api.model
    def _compute_amount_fields(self, amount, src_currency, company_currency):
        """ Helper function to compute value for fields debit/credit/amount_currency based on an amount and the currencies given in parameter"""
        amount_currency = False
        currency_id = False
        if src_currency and src_currency != company_currency:
            amount_currency = amount
            amount = src_currency.with_context(self._context).compute(amount, company_currency)
            currency_id = src_currency.id
        debit = amount > 0 and amount or 0.0
        credit = amount < 0 and -amount or 0.0
        return debit, credit, amount_currency, currency_id

    def _get_analytic_tag_ids(self):
        self.ensure_one()
        return self.analytic_tag_ids.filtered(lambda r: not r.active_analytic_distribution).ids

    @api.multi
    def create_analytic_lines(self):
        """ Create analytic items upon validation of an account.move.line having an analytic account or an analytic distribution.
        """
        for obj_line in self:
            for tag in obj_line.analytic_tag_ids.filtered('active_analytic_distribution'):
                for distribution in tag.analytic_distribution_ids:
                    vals_line = obj_line._prepare_analytic_distribution_line(distribution)
                    self.env['account.analytic.line'].create(vals_line)
            if obj_line.analytic_account_id:
                vals_line = obj_line._prepare_analytic_line()[0]
                self.env['account.analytic.line'].create(vals_line)

    @api.one
    def _prepare_analytic_line(self):
        """ Prepare the values used to create() an account.analytic.line upon validation of an account.move.line having
            an analytic account. This method is intended to be extended in other modules.
        """
        amount = (self.credit or 0.0) - (self.debit or 0.0)
        default_name = self.name or (self.ref or '/' + ' -- ' + (self.partner_id and self.partner_id.name or '/'))
        return {
            'name': default_name,
            'date': self.date,
            'account_id': self.analytic_account_id.id,
            'tag_ids': [(6, 0, self._get_analytic_tag_ids())],
            'unit_amount': self.quantity,
            'product_id': self.product_id and self.product_id.id or False,
            'product_uom_id': self.product_uom_id and self.product_uom_id.id or False,
            'amount': amount,
            'general_account_id': self.account_id.id,
            'ref': self.ref,
            'move_id': self.id,
            'user_id': self.invoice_id.user_id.id or self._uid,
            'partner_id': self.partner_id.id,
            'company_id': self.analytic_account_id.company_id.id or self.env.user.company_id.id,
        }

    def _prepare_analytic_distribution_line(self, distribution):
        """ Prepare the values used to create() an account.analytic.line upon validation of an account.move.line having
            analytic tags with analytic distribution.
        """
        self.ensure_one()
        amount = -self.balance * distribution.percentage / 100.0
        default_name = self.name or (self.ref or '/' + ' -- ' + (self.partner_id and self.partner_id.name or '/'))
        return {
            'name': default_name,
            'date': self.date,
            'account_id': distribution.account_id.id,
            'partner_id': self.partner_id.id,
            'tag_ids': [(6, 0, [distribution.tag_id.id] + self._get_analytic_tag_ids())],
            'unit_amount': self.quantity,
            'product_id': self.product_id and self.product_id.id or False,
            'product_uom_id': self.product_uom_id and self.product_uom_id.id or False,
            'amount': amount,
            'general_account_id': self.account_id.id,
            'ref': self.ref,
            'move_id': self.id,
            'user_id': self.invoice_id.user_id.id or self._uid,
            'company_id': distribution.account_id.company_id.id or self.env.user.company_id.id,
        }

    @api.model
    def _query_get(self, domain=None):
        context = dict(self._context or {})
        domain = domain or []
        if not isinstance(domain, (list, tuple)):
            domain = safe_eval(domain)

        date_field = 'date'
        if context.get('aged_balance'):
            date_field = 'date_maturity'
        if context.get('date_to'):
            domain += [(date_field, '<=', context['date_to'])]
        if context.get('date_from'):
            if not context.get('strict_range'):
                domain += ['|', (date_field, '>=', context['date_from']), ('account_id.user_type_id.include_initial_balance', '=', True)]
            elif context.get('initial_bal'):
                domain += [(date_field, '<', context['date_from'])]
            else:
                domain += [(date_field, '>=', context['date_from'])]

        if context.get('journal_ids'):
            domain += [('journal_id', 'in', context['journal_ids'])]

        state = context.get('state')
        if state and state.lower() != 'all':
            domain += [('move_id.state', '=', state)]

        if context.get('company_id'):
            domain += [('company_id', '=', context['company_id'])]

        if 'company_ids' in context:
            domain += [('company_id', 'in', context['company_ids'])]

        if context.get('reconcile_date'):
            domain += ['|', ('reconciled', '=', False), '|', ('matched_debit_ids.max_date', '>', context['reconcile_date']), ('matched_credit_ids.max_date', '>', context['reconcile_date'])]

        if context.get('account_tag_ids'):
            domain += [('account_id.tag_ids', 'in', context['account_tag_ids'].ids)]

        if context.get('account_ids'):
            domain += [('account_id', 'in', context['account_ids'].ids)]

        if context.get('analytic_tag_ids'):
            domain += [('analytic_tag_ids', 'in', context['analytic_tag_ids'].ids)]

        if context.get('analytic_account_ids'):
            domain += [('analytic_account_id', 'in', context['analytic_account_ids'].ids)]

        where_clause = ""
        where_clause_params = []
        tables = ''
        if domain:
            query = self._where_calc(domain)
            tables, where_clause, where_clause_params = query.get_sql()
        return tables, where_clause, where_clause_params

    @api.multi
    def open_reconcile_view(self):
        [action] = self.env.ref('account.action_account_moves_all_a').read()
        ids = []
        for aml in self:
            if aml.account_id.reconcile:
                ids.extend([r.debit_move_id.id for r in aml.matched_debit_ids] if aml.credit > 0 else [r.credit_move_id.id for r in aml.matched_credit_ids])
                ids.append(aml.id)
        action['domain'] = [('id', 'in', ids)]
        return action

    @api.multi
    def _payment_invoice_match(self):
        '''
        If a partial reconciliation involves payments and invoices
        mark the invoices as paid by the payments
        Specifically made for len(self) == 2
        '''
        if not self:
            return
        invoice_ids = self.mapped('invoice_id')
        payment_ids = self.mapped('payment_id')

        if payment_ids and invoice_ids:
            payment_ids.write({'invoice_ids': [(4, inv.id, False) for inv in invoice_ids]})


class AccountPartialReconcile(models.Model):
    _name = "account.partial.reconcile"
    _description = "Partial Reconcile"

    debit_move_id = fields.Many2one('account.move.line', index=True, required=True)
    credit_move_id = fields.Many2one('account.move.line', index=True, required=True)
    amount = fields.Monetary(currency_field='company_currency_id', help="Amount concerned by this matching. Assumed to be always positive")
    amount_currency = fields.Monetary(string="Amount in Currency")
    currency_id = fields.Many2one('res.currency', string='Currency')
    company_currency_id = fields.Many2one('res.currency', string="Company Currency", related='company_id.currency_id', readonly=True,
        help='Utility field to express amount currency')
    company_id = fields.Many2one('res.company', related='debit_move_id.company_id', store=True, string='Company')
    full_reconcile_id = fields.Many2one('account.full.reconcile', string="Full Reconcile", copy=False)
    max_date = fields.Date(string='Max Date of Matched Lines', compute='_compute_max_date',
        readonly=True, copy=False, store=True,
        help='Technical field used to determine at which date this reconciliation needs to be shown on the aged receivable/payable reports.')

    @api.multi
    @api.depends('debit_move_id.date', 'credit_move_id.date')
    def _compute_max_date(self):
        for rec in self:
            rec.max_date = max(
                fields.Datetime.from_string(rec.debit_move_id.date),
                fields.Datetime.from_string(rec.credit_move_id.date)
            )

    @api.model
    def _prepare_exchange_diff_partial_reconcile(self, aml, line_to_reconcile, currency):
        return {
            'debit_move_id': aml.credit and line_to_reconcile.id or aml.id,
            'credit_move_id': aml.debit and line_to_reconcile.id or aml.id,
            'amount': abs(aml.amount_residual),
            'amount_currency': abs(aml.amount_residual_currency),
            'currency_id': currency.id,
        }

    @api.model
    def create_exchange_rate_entry(self, aml_to_fix, amount_diff, diff_in_currency, currency, move):
        """
        Automatically create a journal items to book the exchange rate
        differences that can occur in multi-currencies environment. That
        new journal item will be made into the given `move` in the company
        `currency_exchange_journal_id`, and one of its journal items is
        matched with the other lines to balance the full reconciliation.

        :param aml_to_fix: recordset of account.move.line (possible several
            but sharing the same currency)
        :param amount_diff: float. Amount in company currency to fix
        :param diff_in_currency: float. Amount in foreign currency `currency`
            to fix
        :param currency: res.currency
        :param move: account.move
        :return: tuple.
            [0]: account.move.line created to balance the `aml_to_fix`
            [1]: recordset of account.partial.reconcile created between the
                tuple first element and the `aml_to_fix`
        """
        partial_rec = self.env['account.partial.reconcile']
        aml_model = self.env['account.move.line']

        amount_diff = move.company_id.currency_id.round(amount_diff)
        diff_in_currency = currency and currency.round(diff_in_currency) or 0

        created_lines = self.env['account.move.line']
        for aml in aml_to_fix:
            #create the line that will compensate all the aml_to_fix
            line_to_rec = aml_model.with_context(check_move_validity=False).create({
                'name': _('Currency exchange rate difference'),
                'debit': amount_diff < 0 and -aml.amount_residual or 0.0,
                'credit': amount_diff > 0 and aml.amount_residual or 0.0,
                'account_id': aml.account_id.id,
                'move_id': move.id,
                'currency_id': currency.id,
                'amount_currency': diff_in_currency and -aml.amount_residual_currency or 0.0,
                'partner_id': aml.partner_id.id,
            })
            #create the counterpart on exchange gain/loss account
            exchange_journal = move.company_id.currency_exchange_journal_id
            aml_model.with_context(check_move_validity=False).create({
                'name': _('Currency exchange rate difference'),
                'debit': amount_diff > 0 and aml.amount_residual or 0.0,
                'credit': amount_diff < 0 and -aml.amount_residual or 0.0,
                'account_id': amount_diff > 0 and exchange_journal.default_debit_account_id.id or exchange_journal.default_credit_account_id.id,
                'move_id': move.id,
                'currency_id': currency.id,
                'amount_currency': diff_in_currency and aml.amount_residual_currency or 0.0,
                'partner_id': aml.partner_id.id,
            })

            #reconcile all aml_to_fix
            partial_rec |= self.with_context(skip_full_reconcile_check=True).create(
                self._prepare_exchange_diff_partial_reconcile(
                        aml=aml,
                        line_to_reconcile=line_to_rec,
                        currency=currency)
            )
            created_lines |= line_to_rec
        return created_lines, partial_rec

    def _get_tax_cash_basis_base_account(self, line, tax):
        ''' Get the account of lines that will contain the base amount of taxes.

        :param line: An account.move.line record
        :param tax: An account.tax record
        :return: An account record
        '''
        return tax.cash_basis_base_account_id or line.account_id

    def create_tax_cash_basis_entry(self, percentage_before_rec):
        self.ensure_one()
        move_date = self.debit_move_id.date
        newly_created_move = self.env['account.move']
        for move in (self.debit_move_id.move_id, self.credit_move_id.move_id):
            #move_date is the max of the 2 reconciled items
            if move_date < move.date:
                move_date = move.date
            for line in move.line_ids:
                #TOCHECK: normal and cash basis taxes shouldn't be mixed together (on the same invoice line for example) as it will
                # create reporting issues. Not sure of the behavior to implement in that case, though.
                if not line.tax_exigible:
                    percentage_before = percentage_before_rec[move.id]
                    percentage_after = line._get_matched_percentage()[move.id]
                    #amount is the current cash_basis amount minus the one before the reconciliation
                    amount = line.balance * percentage_after - line.balance * percentage_before
                    rounded_amt = line.company_id.currency_id.round(amount)
                    if float_is_zero(rounded_amt, precision_rounding=line.company_id.currency_id.rounding):
                        continue
                    if line.tax_line_id and line.tax_line_id.tax_exigibility == 'on_payment':
                        if not newly_created_move:
                            newly_created_move = self._create_tax_basis_move()
                        #create cash basis entry for the tax line
                        to_clear_aml = self.env['account.move.line'].with_context(check_move_validity=False).create({
                            'name': line.move_id.name,
                            'debit': abs(rounded_amt) if rounded_amt < 0 else 0.0,
                            'credit': rounded_amt if rounded_amt > 0 else 0.0,
                            'account_id': line.account_id.id,
                            'analytic_account_id': line.analytic_account_id.id,
                            'analytic_tag_ids': line.analytic_tag_ids.ids,
                            'tax_exigible': True,
                            'amount_currency': self.amount_currency and line.currency_id.round(-line.amount_currency * amount / line.balance) or 0.0,
                            'currency_id': line.currency_id.id,
                            'move_id': newly_created_move.id,
                            'partner_id': line.partner_id.id,
                            })
                        # Group by cash basis account and tax
                        self.env['account.move.line'].with_context(check_move_validity=False).create({
                            'name': line.name,
                            'debit': rounded_amt if rounded_amt > 0 else 0.0,
                            'credit': abs(rounded_amt) if rounded_amt < 0 else 0.0,
                            'account_id': line.tax_line_id.cash_basis_account_id.id,
                            'analytic_account_id': line.analytic_account_id.id,
                            'analytic_tag_ids': line.analytic_tag_ids.ids,
                            'tax_line_id': line.tax_line_id.id,
                            'tax_exigible': True,
                            'amount_currency': self.amount_currency and line.currency_id.round(line.amount_currency * amount / line.balance) or 0.0,
                            'currency_id': line.currency_id.id,
                            'move_id': newly_created_move.id,
                            'partner_id': line.partner_id.id,
                        })
                        if line.account_id.reconcile:
                            #setting the account to allow reconciliation will help to fix rounding errors
                            to_clear_aml |= line
                            to_clear_aml.reconcile()

                    if any([tax.tax_exigibility == 'on_payment' for tax in line.tax_ids]):
                        if not newly_created_move:
                            newly_created_move = self._create_tax_basis_move()
                        #create cash basis entry for the base
                        for tax in line.tax_ids:
                            account_id = self._get_tax_cash_basis_base_account(line, tax)
                            self.env['account.move.line'].with_context(check_move_validity=False).create({
                                'name': line.name,
                                'debit': rounded_amt > 0 and rounded_amt or 0.0,
                                'credit': rounded_amt < 0 and abs(rounded_amt) or 0.0,
                                'account_id': account_id.id,
                                'tax_exigible': True,
                                'tax_ids': [(6, 0, [tax.id])],
                                'move_id': newly_created_move.id,
                                'currency_id': line.currency_id.id,
                                'amount_currency': self.amount_currency and line.currency_id.round(line.amount_currency * amount / line.balance) or 0.0,
                                'partner_id': line.partner_id.id,
                            })
                            self.env['account.move.line'].with_context(check_move_validity=False).create({
                                'name': line.name,
                                'credit': rounded_amt > 0 and rounded_amt or 0.0,
                                'debit': rounded_amt < 0 and abs(rounded_amt) or 0.0,
                                'account_id': account_id.id,
                                'tax_exigible': True,
                                'move_id': newly_created_move.id,
                                'currency_id': line.currency_id.id,
                                'amount_currency': self.amount_currency and line.currency_id.round(-line.amount_currency * amount / line.balance) or 0.0,
                                'partner_id': line.partner_id.id,
                            })
        if newly_created_move:
            if move_date > (self.company_id.period_lock_date or '0000-00-00') and newly_created_move.date != move_date:
                # The move date should be the maximum date between payment and invoice (in case
                # of payment in advance). However, we should make sure the move date is not
                # recorded before the period lock date as the tax statement for this period is
                # probably already sent to the estate.
                newly_created_move.write({'date': move_date})
            # post move
            newly_created_move.post()

    def _create_tax_basis_move(self):
        # Check if company_journal for cash basis is set if not, raise exception
        if not self.company_id.tax_cash_basis_journal_id:
            raise UserError(_('There is no tax cash basis journal defined '
                              'for this company: "%s" \nConfigure it in Accounting/Configuration/Settings') %
                            (self.company_id.name))
        move_vals = {
            'journal_id': self.company_id.tax_cash_basis_journal_id.id,
            'tax_cash_basis_rec_id': self.id,
            'ref': self.credit_move_id.move_id.name if self.credit_move_id.payment_id else self.debit_move_id.move_id.name,
        }
        return self.env['account.move'].create(move_vals)

    def _compute_partial_lines(self):
        if self._context.get('skip_full_reconcile_check'):
            #when running the manual reconciliation wizard, don't check the partials separately for full
            #reconciliation or exchange rate because it is handled manually after the whole processing
            return self
        #check if the reconcilation is full
        #first, gather all journal items involved in the reconciliation just created
        aml_set = aml_to_balance = self.env['account.move.line']
        total_debit = 0
        total_credit = 0
        total_amount_currency = 0
        #make sure that all partial reconciliations share the same secondary currency otherwise it's not
        #possible to compute the exchange difference entry and it has to be done manually.
        currency = self[0].debit_move_id.currency_id or self[0].credit_move_id.currency_id or None
        more_than_1_currency = False
        maxdate = '0000-00-00'

        seen = set()
        todo = set(self)
        while todo:
            partial_rec = todo.pop()
            seen.add(partial_rec)
            if partial_rec.debit_move_id.currency_id != currency or partial_rec.credit_move_id.currency_id != currency:
                #There's more than 1 secondary currency involved, which means that we can use the total_debit
                # and total_credit comparison (otherwise we cannot, as we have to rely only on the amount in
                # secondary currency to deal with the case stated in test_partial_reconcile_currencies_02)
                more_than_1_currency = True
            if partial_rec.currency_id != currency:
                #no exchange rate entry will be created
                currency = False
            for aml in [partial_rec.debit_move_id, partial_rec.credit_move_id]:
                if aml not in aml_set:
                    if aml.amount_residual or aml.amount_residual_currency:
                        aml_to_balance |= aml
                    maxdate = max(aml.date, maxdate)
                    total_debit += aml.debit
                    total_credit += aml.credit
                    aml_set |= aml
                    if aml.currency_id and aml.currency_id == currency:
                        total_amount_currency += aml.amount_currency
                    elif partial_rec.currency_id and partial_rec.currency_id == currency:
                        #if the aml has no secondary currency but is reconciled with other journal item(s) in secondary currency, the amount
                        #in secondary currency is recorded on the partial rec. That allows us to consider it, in order to check if the
                        # reconciliation is total
                        total_amount_currency += aml.balance > 0 and partial_rec.amount_currency or - partial_rec.amount_currency

                for x in aml.matched_debit_ids | aml.matched_credit_ids:
                    if x not in seen:
                        todo.add(x)

        partial_rec_ids = [x.id for x in seen]
        aml_ids = aml_set.ids
        #if the total debit and credit are equal, or the total amount in currency is 0, the reconciliation is full
        digits_rounding_precision = aml_set[0].company_id.currency_id.rounding
        if (currency and float_is_zero(total_amount_currency, precision_rounding=currency.rounding)) or \
           ((currency is None or more_than_1_currency) and float_compare(total_debit, total_credit, precision_rounding=digits_rounding_precision) == 0):
            exchange_move_id = False
            if aml_to_balance:
                exchange_move = self.env['account.move'].create(
                    self.env['account.full.reconcile']._prepare_exchange_diff_move(move_date=maxdate, company=aml_to_balance[0].company_id))
                #eventually create a journal entry to book the difference due to foreign currency's exchange rate that fluctuates
                rate_diff_amls, rate_diff_partial_rec = self.create_exchange_rate_entry(aml_to_balance, total_debit - total_credit, total_amount_currency, aml_to_balance[0].currency_id, exchange_move)
                aml_ids += rate_diff_amls.ids
                partial_rec_ids += rate_diff_partial_rec.ids
                exchange_move.post()
                exchange_move_id = exchange_move.id
            #mark the reference of the full reconciliation on the partial ones and on the entries
            self.env['account.full.reconcile'].create({
                'partial_reconcile_ids': [(6, 0, partial_rec_ids)],
                'reconciled_line_ids': [(6, 0, aml_ids)],
                'exchange_move_id': exchange_move_id,
            })

    @api.model
    def create(self, vals):
        aml = []
        if vals.get('debit_move_id', False):
            aml.append(vals['debit_move_id'])
        if vals.get('credit_move_id', False):
            aml.append(vals['credit_move_id'])
        # Get value of matched percentage from both move before reconciliating
        lines = self.env['account.move.line'].browse(aml)
        lines._payment_invoice_match()
        if lines[0].account_id.internal_type in ('receivable', 'payable'):
            percentage_before_rec = lines._get_matched_percentage()
        # Reconcile
        res = super(AccountPartialReconcile, self).create(vals)
        # if the reconciliation is a matching on a receivable or payable account, eventually create a tax cash basis entry
        if lines[0].account_id.internal_type in ('receivable', 'payable'):
            res.create_tax_cash_basis_entry(percentage_before_rec)
        res._compute_partial_lines()
        return res

    @api.multi
    def unlink(self):
        """ When removing a partial reconciliation, also unlink its full reconciliation if it exists """
        full_to_unlink = self.env['account.full.reconcile']
        for rec in self:
            if rec.full_reconcile_id:
                full_to_unlink |= rec.full_reconcile_id
        #reverse the tax basis move created at the reconciliation time
        for move in self.env['account.move'].search([('tax_cash_basis_rec_id', 'in', self._ids)]):
            if move.date > (move.company_id.period_lock_date or '0000-00-00'):
                move.reverse_moves(date=move.date)
            else:
                move.reverse_moves()
        res = super(AccountPartialReconcile, self).unlink()
        if full_to_unlink:
            full_to_unlink.unlink()
        return res


class AccountFullReconcile(models.Model):
    _name = "account.full.reconcile"
    _description = "Full Reconcile"

    name = fields.Char(string='Number', required=True, copy=False, default=lambda self: self.env['ir.sequence'].next_by_code('account.reconcile'))
    partial_reconcile_ids = fields.One2many('account.partial.reconcile', 'full_reconcile_id', string='Reconciliation Parts')
    reconciled_line_ids = fields.One2many('account.move.line', 'full_reconcile_id', string='Matched Journal Items')
    exchange_move_id = fields.Many2one('account.move')

    @api.multi
    def unlink(self):
        """ When removing a full reconciliation, we need to revert the eventual journal entries we created to book the
            fluctuation of the foreign currency's exchange rate.
            We need also to reconcile together the origin currency difference line and its reversal in order to completely
            cancel the currency difference entry on the partner account (otherwise it will still appear on the aged balance
            for example).
        """
        for rec in self:
            if rec.exchange_move_id:
                # reverse the exchange rate entry after de-referencing it to avoid looping
                # (reversing will cause a nested attempt to drop the full reconciliation)
                to_reverse = rec.exchange_move_id
                rec.exchange_move_id = False
                to_reverse.reverse_moves()
        return super(AccountFullReconcile, self).unlink()

    @api.model
    def _prepare_exchange_diff_move(self, move_date, company):
        if not company.currency_exchange_journal_id:
            raise UserError(_("You should configure the 'Exchange Rate Journal' in the accounting settings, to manage automatically the booking of accounting entries related to differences between exchange rates."))
        if not company.income_currency_exchange_account_id.id:
            raise UserError(_("You should configure the 'Gain Exchange Rate Account' in the accounting settings, to manage automatically the booking of accounting entries related to differences between exchange rates."))
        if not company.expense_currency_exchange_account_id.id:
            raise UserError(_("You should configure the 'Loss Exchange Rate Account' in the accounting settings, to manage automatically the booking of accounting entries related to differences between exchange rates."))
        res = {'journal_id': company.currency_exchange_journal_id.id}
        # The move date should be the maximum date between payment and invoice
        # (in case of payment in advance). However, we should make sure the
        # move date is not recorded after the end of year closing.
        if move_date > (company.fiscalyear_lock_date or '0000-00-00'):
            res['date'] = move_date
        return res<|MERGE_RESOLUTION|>--- conflicted
+++ resolved
@@ -559,417 +559,6 @@
                 line.credit = amount < 0 and -amount or 0.0
 
     ####################################################
-<<<<<<< HEAD
-=======
-    # Reconciliation interface methods
-    ####################################################
-
-    @api.model
-    def get_data_for_manual_reconciliation_widget(self, partner_ids, account_ids):
-        """ Returns the data required for the invoices & payments matching of partners/accounts.
-            If an argument is None, fetch all related reconciliations. Use [] to fetch nothing.
-        """
-        return {
-            'customers': self.get_data_for_manual_reconciliation('partner', partner_ids, 'receivable'),
-            'suppliers': self.get_data_for_manual_reconciliation('partner', partner_ids, 'payable'),
-            'accounts': self.get_data_for_manual_reconciliation('account', account_ids),
-        }
-
-    @api.model
-    def get_data_for_manual_reconciliation(self, res_type, res_ids=None, account_type=None):
-        """ Returns the data required for the invoices & payments matching of partners/accounts (list of dicts).
-            If no res_ids is passed, returns data for all partners/accounts that can be reconciled.
-
-            :param res_type: either 'partner' or 'account'
-            :param res_ids: ids of the partners/accounts to reconcile, use None to fetch data indiscriminately
-                of the id, use [] to prevent from fetching any data at all.
-            :param account_type: if a partner is both customer and vendor, you can use 'payable' to reconcile
-                the vendor-related journal entries and 'receivable' for the customer-related entries.
-        """
-        if res_ids is not None and len(res_ids) == 0:
-            # Note : this short-circuiting is better for performances, but also required
-            # since postgresql doesn't implement empty list (so 'AND id in ()' is useless)
-            return []
-        res_ids = res_ids and tuple(res_ids)
-
-        assert res_type in ('partner', 'account')
-        assert account_type in ('payable', 'receivable', None)
-        is_partner = res_type == 'partner'
-        res_alias = is_partner and 'p' or 'a'
-
-        query = ("""
-            SELECT {0} account_id, account_name, account_code, max_date,
-                   to_char(last_time_entries_checked, 'YYYY-MM-DD') AS last_time_entries_checked
-            FROM (
-                    SELECT {1}
-                        {res_alias}.last_time_entries_checked AS last_time_entries_checked,
-                        a.id AS account_id,
-                        a.name AS account_name,
-                        a.code AS account_code,
-                        MAX(l.write_date) AS max_date
-                    FROM
-                        account_move_line l
-                        RIGHT JOIN account_account a ON (a.id = l.account_id)
-                        RIGHT JOIN account_account_type at ON (at.id = a.user_type_id)
-                        {2}
-                    WHERE
-                        a.reconcile IS TRUE
-                        AND l.full_reconcile_id is NULL
-                        {3}
-                        {4}
-                        {5}
-                        AND l.company_id = {6}
-                        AND EXISTS (
-                            SELECT NULL
-                            FROM account_move_line l
-                            WHERE l.account_id = a.id
-                            {7}
-                            AND l.amount_residual > 0
-                        )
-                        AND EXISTS (
-                            SELECT NULL
-                            FROM account_move_line l
-                            WHERE l.account_id = a.id
-                            {7}
-                            AND l.amount_residual < 0
-                        )
-                    GROUP BY {8} a.id, a.name, a.code, {res_alias}.last_time_entries_checked
-                    ORDER BY {res_alias}.last_time_entries_checked
-                ) as s
-            WHERE (last_time_entries_checked IS NULL OR max_date > last_time_entries_checked)
-        """.format(
-                is_partner and 'partner_id, partner_name,' or ' ',
-                is_partner and 'p.id AS partner_id, p.name AS partner_name,' or ' ',
-                is_partner and 'RIGHT JOIN res_partner p ON (l.partner_id = p.id)' or ' ',
-                is_partner and ' ' or "AND at.type <> 'payable' AND at.type <> 'receivable'",
-                account_type and "AND at.type = %(account_type)s" or '',
-                res_ids and 'AND ' + res_alias + '.id in %(res_ids)s' or '',
-                self.env.user.company_id.id,
-                is_partner and 'AND l.partner_id = p.id' or ' ',
-                is_partner and 'l.partner_id, p.id,' or ' ',
-                res_alias=res_alias
-            ))
-        self.env.cr.execute(query, locals())
-
-        # Apply ir_rules by filtering out
-        rows = self.env.cr.dictfetchall()
-        ids = [x['account_id'] for x in rows]
-        allowed_ids = set(self.env['account.account'].browse(ids).ids)
-        rows = [row for row in rows if row['account_id'] in allowed_ids]
-        if is_partner:
-            ids = [x['partner_id'] for x in rows]
-            allowed_ids = set(self.env['res.partner'].browse(ids).ids)
-            rows = [row for row in rows if row['partner_id'] in allowed_ids]
-
-        # Keep mode for future use in JS
-        if res_type == 'account':
-            mode = 'accounts'
-        else:
-            mode = 'customers' if account_type == 'receivable' else 'suppliers'
-
-        # Fetch other data
-        for row in rows:
-            account = self.env['account.account'].browse(row['account_id'])
-            row['currency_id'] = account.currency_id.id or account.company_id.currency_id.id
-            partner_id = is_partner and row['partner_id'] or None
-            row['reconciliation_proposition'] = self.get_reconciliation_proposition(account.id, partner_id)
-            row['mode'] = mode
-
-        # Return the partners with a reconciliation proposition first, since they are most likely to
-        # be reconciled.
-        return [r for r in rows if r['reconciliation_proposition']] + [r for r in rows if not r['reconciliation_proposition']]
-
-    @api.model
-    def get_reconciliation_proposition(self, account_id, partner_id=False):
-        """ Returns two lines whose amount are opposite """
-        
-        target_currency = (self.currency_id and self.amount_currency) and self.currency_id or self.company_id.currency_id
-        partner_id_condition = partner_id and 'AND a.partner_id = %(partner_id)s' or ''
-
-        rec_prop = self.env['account.move.line']
-        # Get pairs
-        move_line_id = self.env.context.get('move_line_id', False)
-        if move_line_id:
-            move_line = self.env['account.move.line'].browse(move_line_id)
-            amount = move_line.amount_residual;
-            rec_prop = move_line
-            query = """
-                    SELECT a.id, a.id FROM account_move_line a
-                    WHERE a.amount_residual = -%(amount)s
-                    AND NOT a.reconciled
-                    AND a.account_id = %(account_id)s
-                    AND a.id != %(move_line_id)s
-                    {partner_id_condition}
-                    ORDER BY a.date desc
-                    LIMIT 10
-                """.format(**locals())
-        else:
-            partner_id_condition = partner_id_condition and partner_id_condition+' AND b.partner_id = %(partner_id)s' or ''
-            query = """
-                    SELECT a.id, b.id
-                    FROM account_move_line a, account_move_line b
-                    WHERE a.amount_residual = -b.amount_residual
-                    AND NOT a.reconciled AND NOT b.reconciled
-                    AND a.account_id = %(account_id)s AND b.account_id = %(account_id)s
-                    {partner_id_condition}
-                    ORDER BY a.date desc
-                    LIMIT 10
-                """.format(**locals())
-
-        self.env.cr.execute(query, locals())
-        pairs = self.env.cr.fetchall()
-
-        # Apply ir_rules by filtering out
-        all_pair_ids = [element for tupl in pairs for element in tupl]
-        allowed_ids = set(self.env['account.move.line'].browse(all_pair_ids).ids)
-        pairs = [pair for pair in pairs if pair[0] in allowed_ids and pair[1] in allowed_ids]
-
-        if len(pairs) > 0:
-            rec_prop += self.browse(list(set(pairs[0])))
-
-        if len(rec_prop) > 0:
-            # Return lines formatted
-            return rec_prop.prepare_move_lines_for_reconciliation_widget(target_currency=target_currency)
-        return []
-
-    @api.model
-    def domain_move_lines_for_reconciliation(self, str):
-        """ Returns the domain from the str search
-            :param str: search string
-        """
-        if not str:
-            return []
-
-        epsilon = 0.0001
-
-        def _domain_range_amount(field, amount, signed=False):
-            def build_for_amount(amount):
-                return expression.AND([
-                    [(field, '>=', amount - epsilon)],
-                    [(field, '<=', amount + epsilon)]
-                ])
-
-            unsigned_domain = build_for_amount(amount)
-            if not signed:
-                return unsigned_domain
-
-            return expression.OR([unsigned_domain, build_for_amount(-amount)])
-
-        str_domain = [
-            '|', ('move_id.name', 'ilike', str),
-            '|', ('move_id.ref', 'ilike', str),
-            '|', ('date_maturity', 'like', str),
-            '&', ('name', '!=', '/'), ('name', 'ilike', str)
-        ]
-        if str[0] in ['-', '+']:
-            try:
-                amounts_str = str.split('|')
-                for amount_str in amounts_str:
-                    amount = amount_str[0] == '-' and float(amount_str) or float(amount_str[1:])
-                    amount_domain = expression.OR([
-                        _domain_range_amount(field, amount)
-                        for field in ('amount_residual', 'amount_residual_currency', 'amount_currency')
-                    ] + [_domain_range_amount(amount_str[0] == '-' and 'credit' or 'debit', float(amount_str[1:]))]
-                    )
-                    str_domain = expression.OR([str_domain, amount_domain])
-            except:
-                pass
-        else:
-            try:
-                amount = float(str)
-                residual_domain = expression.OR([
-                    _domain_range_amount(field, amount, True)
-                    for field in ('amount_residual', 'amount_residual_currency')
-                ])
-
-                liquidity_domain = expression.AND([
-                    [('account_id.internal_type', '=', 'liquidity')],
-                    expression.OR([
-                        _domain_range_amount('debit', amount),
-                        _domain_range_amount('credit', amount),
-                        _domain_range_amount('amount_currency', amount, True),
-                    ])
-                ])
-
-                amount_domain = expression.OR([residual_domain, liquidity_domain])
-                str_domain = expression.OR([str_domain, amount_domain])
-            except:
-                pass
-        return str_domain
-
-    def _domain_move_lines_for_manual_reconciliation(self, account_id, partner_id=False, excluded_ids=None, str=False):
-        """ Create domain criteria that are relevant to manual reconciliation. """
-        domain = ['&', ('reconciled', '=', False), ('account_id', '=', account_id)]
-        if partner_id:
-            domain = expression.AND([domain, [('partner_id', '=', partner_id)]])
-        if excluded_ids:
-            domain = expression.AND([[('id', 'not in', excluded_ids)], domain])
-        if str:
-            str_domain = self.domain_move_lines_for_reconciliation(str=str)
-            domain = expression.AND([domain, str_domain])
-        return domain
-
-    @api.model
-    def get_move_lines_for_manual_reconciliation(self, account_id, partner_id=False, excluded_ids=None, str=False, offset=0, limit=None, target_currency_id=False):
-        """ Returns unreconciled move lines for an account or a partner+account, formatted for the manual reconciliation widget """
-        domain = self._domain_move_lines_for_manual_reconciliation(account_id, partner_id, excluded_ids, str)
-        lines = self.search(domain, offset=offset, limit=limit, order="date_maturity desc, id desc")
-        if target_currency_id:
-            target_currency = self.env['res.currency'].browse(target_currency_id)
-        else:
-            account = self.env['account.account'].browse(account_id)
-            target_currency = account.currency_id or account.company_id.currency_id
-        return lines.prepare_move_lines_for_reconciliation_widget(target_currency=target_currency)
-
-    @api.multi
-    def prepare_move_lines_for_reconciliation_widget(self, target_currency=False, target_date=False):
-        """ Returns move lines formatted for the manual/bank reconciliation widget
-
-            :param target_currency: currency (Model or ID) you want the move line debit/credit converted into
-            :param target_date: date to use for the monetary conversion
-        """
-        context = dict(self._context or {})
-        ret = []
-
-        if target_currency:
-            # re-browse in case we were passed a currency ID via RPC call
-            target_currency = self.env['res.currency'].browse(int(target_currency))
-
-        for line in self:
-            company_currency = line.account_id.company_id.currency_id
-            line_currency = (line.currency_id and line.amount_currency) and line.currency_id or company_currency
-            ret_line = {
-                'id': line.id,
-                'name': line.name and line.name != '/' and line.move_id.name + ': ' + line.name or line.move_id.name,
-                'ref': line.move_id.ref or '',
-                # For reconciliation between statement transactions and already registered payments (eg. checks)
-                # NB : we don't use the 'reconciled' field because the line we're selecting is not the one that gets reconciled
-                'account_id': [line.account_id.id, line.account_id.display_name],
-                'already_paid': line.account_id.internal_type == 'liquidity',
-                'account_code': line.account_id.code,
-                'account_name': line.account_id.name,
-                'account_type': line.account_id.internal_type,
-                'date_maturity': format_date(self.env, line.date_maturity),
-                'date': format_date(self.env, line.date),
-                'journal_id': [line.journal_id.id, line.journal_id.display_name],
-                'partner_id': line.partner_id.id,
-                'partner_name': line.partner_id.name,
-                'currency_id': line_currency.id,
-            }
-
-            debit = line.debit
-            credit = line.credit
-            amount = line.amount_residual
-            amount_currency = line.amount_residual_currency
-
-            # For already reconciled lines, don't use amount_residual(_currency)
-            if line.account_id.internal_type == 'liquidity':
-                amount = debit - credit
-                amount_currency = line.amount_currency
-
-            target_currency = target_currency or company_currency
-            
-            ctx = context.copy()
-            ctx.update({'date': target_date or line.date})
-            # Use case:
-            # Let's assume that company currency is in USD and that we have the 3 following move lines
-            #      Debit  Credit  Amount currency  Currency
-            # 1)    25      0            0            NULL
-            # 2)    17      0           25             EUR
-            # 3)    33      0           25             YEN
-            # 
-            # If we ask to see the information in the reconciliation widget in company currency, we want to see
-            # The following informations
-            # 1) 25 USD (no currency information)
-            # 2) 17 USD [25 EUR] (show 25 euro in currency information, in the little bill)
-            # 3) 33 USD [25 YEN] (show 25 yen in currencu information)
-            # 
-            # If we ask to see the information in another currency than the company let's say EUR
-            # 1) 35 EUR [25 USD]
-            # 2) 25 EUR (no currency information)
-            # 3) 50 EUR [25 YEN]
-            # In that case, we have to convert the debit-credit to the currency we want and we show next to it
-            # the value of the amount_currency or the debit-credit if no amount currency
-            if target_currency == company_currency:
-                if line_currency == target_currency:
-                    amount = amount
-                    amount_currency = ""
-                    total_amount = debit - credit
-                    total_amount_currency = ""
-                else:
-                    amount = amount
-                    amount_currency = amount_currency
-                    total_amount = debit - credit
-                    total_amount_currency = line.amount_currency
-
-            if target_currency != company_currency:
-                if line_currency == target_currency:
-                    amount = amount_currency
-                    amount_currency = ""
-                    total_amount = line.amount_currency
-                    total_amount_currency = ""
-                else:
-                    amount_currency = line.currency_id and amount_currency or amount
-                    amount = company_currency.with_context(ctx).compute(amount, target_currency)
-                    total_amount = company_currency.with_context(ctx).compute((line.debit - line.credit), target_currency)
-                    total_amount_currency = line.currency_id and line.amount_currency or (line.debit - line.credit)
-
-            ret_line['debit'] = amount > 0 and amount or 0
-            ret_line['credit'] = amount < 0 and -amount or 0
-            ret_line['amount_currency'] = amount_currency
-            ret_line['amount_str'] = formatLang(self.env, abs(amount), currency_obj=target_currency)
-            ret_line['total_amount_str'] = formatLang(self.env, abs(total_amount), currency_obj=target_currency)
-            ret_line['amount_currency_str'] = amount_currency and formatLang(self.env, abs(amount_currency), currency_obj=line_currency) or ""
-            ret_line['total_amount_currency_str'] = total_amount_currency and formatLang(self.env, abs(total_amount_currency), currency_obj=line_currency) or ""
-            ret.append(ret_line)
-        return ret
-
-    @api.model
-    def process_reconciliations(self, data):
-        """ Used to validate a batch of reconciliations in a single call
-            :param data: list of dicts containing:
-                - 'type': either 'partner' or 'account'
-                - 'id': id of the affected res.partner or account.account
-                - 'mv_line_ids': ids of exisiting account.move.line to reconcile
-                - 'new_mv_line_dicts': list of dicts containing values suitable for account_move_line.create()
-        """
-        for datum in data:
-            if len(datum['mv_line_ids']) >= 1 or len(datum['mv_line_ids']) + len(datum['new_mv_line_dicts']) >= 2:
-                self.browse(datum['mv_line_ids']).process_reconciliation(datum['new_mv_line_dicts'])
-
-            if datum['type'] == 'partner':
-                partners = self.env['res.partner'].browse(datum['id'])
-                partners.mark_as_reconciled()
-            if datum['type'] == 'account':
-                accounts = self.env['account.account'].browse(datum['id'])
-                accounts.mark_as_reconciled()
-
-    @api.multi
-    def process_reconciliation(self, new_mv_line_dicts):
-        """ Create new move lines from new_mv_line_dicts (if not empty) then call reconcile_partial on self and new move lines
-
-            :param new_mv_line_dicts: list of dicts containing values suitable fot account_move_line.create()
-        """
-        if len(self) < 1 or len(self) + len(new_mv_line_dicts) < 2:
-            raise UserError(_('A reconciliation must involve at least 2 move lines.'))
-
-        # Create writeoff move lines
-        if len(new_mv_line_dicts) > 0:
-            writeoff_lines = self.env['account.move.line']
-            company_currency = self[0].account_id.company_id.currency_id
-            writeoff_currency = self[0].currency_id or company_currency
-            for mv_line_dict in new_mv_line_dicts:
-                if writeoff_currency != company_currency:
-                    mv_line_dict['debit'] = writeoff_currency.compute(mv_line_dict['debit'], company_currency)
-                    mv_line_dict['credit'] = writeoff_currency.compute(mv_line_dict['credit'], company_currency)
-                writeoff_lines += self._create_writeoff(mv_line_dict)
-
-            (self + writeoff_lines).reconcile()
-        else:
-            self.reconcile()
-
-    ####################################################
->>>>>>> 2156af48
     # Reconciliation methods
     ####################################################
 
