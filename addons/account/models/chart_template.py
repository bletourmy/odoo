--- conflicted
+++ resolved
@@ -41,15 +41,12 @@
         if len(tax_id.ids) == 1:
             tax_id.sudo().write({'tag_ids': [(6, 0, tax_template.tag_ids.ids)]})
 
-<<<<<<< HEAD
-=======
 def preserve_existing_tags_on_taxes(cr, registry, module):
     ''' This is a utility function used to preserve existing previous tags during upgrade of the module.'''
     env = api.Environment(cr, SUPERUSER_ID, {})
     xml_records = env['ir.model.data'].search([('model', '=', 'account.account.tag'), ('module', 'like', module)])
     if xml_records:
         cr.execute("update ir_model_data set noupdate = 't' where id in %s", [tuple(xml_records.ids)])
->>>>>>> d1fcca15
 
 #  ---------------------------------------------------------------
 #   Account Templates: Account, Tax, Tax Code and chart. + Wizard
