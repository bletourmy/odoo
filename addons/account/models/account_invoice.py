--- conflicted
+++ resolved
@@ -1519,7 +1519,7 @@
             res = {}
             for line in invoice.tax_line_ids:
                 res.setdefault(line.tax_id.tax_group_id, {'base': 0.0, 'amount': 0.0})
-                res[line.tax_id.tax_group_id]['amount'] += line.amount
+                res[line.tax_id.tax_group_id]['amount'] += line.amount_total
                 res[line.tax_id.tax_group_id]['base'] += line.base
             res = sorted(res.items(), key=lambda l: l[0].sequence)
             invoice.amount_by_group = [(
@@ -1531,27 +1531,11 @@
     @api.multi
     def preview_invoice(self):
         self.ensure_one()
-<<<<<<< HEAD
         return {
             'type': 'ir.actions.act_url',
             'target': 'self',
             'url': self.get_portal_url(),
         }
-=======
-        currency = self.currency_id or self.company_id.currency_id
-        fmt = partial(formatLang, self.with_context(lang=self.partner_id.lang).env, currency_obj=currency)
-        res = {}
-        for line in self.tax_line_ids:
-            res.setdefault(line.tax_id.tax_group_id, {'base': 0.0, 'amount': 0.0})
-            res[line.tax_id.tax_group_id]['amount'] += line.amount_total
-            res[line.tax_id.tax_group_id]['base'] += line.base
-        res = sorted(res.items(), key=lambda l: l[0].sequence)
-        res = [(
-            r[0].name, r[1]['amount'], r[1]['base'],
-            fmt(r[1]['amount']), fmt(r[1]['base']),
-        ) for r in res]
-        return res
->>>>>>> d4c65a7e
 
     def _get_intrastat_country_id(self):
         return self.partner_id.country_id.id
