<?xml version="1.0" encoding="utf-8"?>
<odoo>
    <data>


        <!-- Accounts -->

        <record id="view_account_form" model="ir.ui.view">
            <field name="name">account.account.form</field>
            <field name="model">account.account</field>
            <field name="arch" type="xml">
                <form string="Account">
                   <sheet>
                       <group>
                           <group>
                             <field name="code" placeholder="code"/>
                             <field name="name"/>
                             <field name="user_type_id" widget="selection"/>
                             <field name="tax_ids" widget="many2many_tags" domain="[('company_id','=',company_id)]"/>
                             <field name="tag_ids" widget="many2many_tags" domain="[('applicability', '!=', 'taxes')]" context="{'default_applicability': 'accounts'}" options="
                             {'no_create_edit': True}"/>
                             <field name="company_id" options="{'no_create': True}" groups="base.group_multi_company"/>
                             <field name="currency_id" options="{'no_create': True}" groups="base.group_multi_currency"/>
                             <field name="internal_type" invisible="1" readonly="1"/>
<<<<<<< HEAD
                             <label for="reconcile"/>
                             <div>
=======
                             <label for="reconcile" attrs="{'invisible': [('internal_type','=','liquidity')]}"/>
                             <div attrs="{'invisible': [('internal_type','=','liquidity')]}">
>>>>>>> 854eb97b
                                <field name="reconcile"/>
                                <button name="action_open_reconcile" class="oe_link" type="object" string=" -> Reconcile" attrs="{'invisible': [('reconcile', '=', False)]}"/>
                             </div>
                             <field name="deprecated"/>
                           </group>
                           <group>
                               <div class="row">
                                   <div class="col-md-11 col-md-offset-1 col-sm-12 no-margin-top" style="background-color: #eee">
                                       <p class="text-center" style="font-weight: bold;">How account type affects your reports?</p>
                                       <div class="col-md-6 col-sm-6">
                                           <div class="oe_account_help">
                                                <p class="oe_account_font_help text-center">Profit &amp; Loss</p>
                                                <p class="oe_account_font_help oe_account_font_title">Income</p>
                                                <p class="oe_account_font_help oe_account_font_title">Minus Cost of Revenue</p>
                                                <p class="oe_account_font_help" style="color: grey;border-top: 2px solid;border-bottom: 2px solid;">GROSS PROFIT</p>
                                                <p class="oe_account_font_help oe_account_font_title">Plus Other Income</p>
                                                <p class="oe_account_font_help oe_account_font_title">Minus Expenses</p>
                                                <p class="oe_account_font_help oe_account_font_content">Expenses</p>
                                                <p class="oe_account_font_help oe_account_font_content">Depreciation</p>
                                                <p class="oe_account_font_help" style="color: grey;border-top: 2px solid;border-bottom: 2px solid;">NET PROFIT</p>
                                                <div style="position: relative; width: 250px; height: 277px;" id="layer">
                                                   <div style="position: relative; left: 0px; top: 0px; visibility: visible; width: 250px; height: 277px;">
                                                     <svg pointer-events="none" overflow="auto" width="712.5" height="265" viewBox="-4 -4 712.5 265" style="position: relative; top: -4px; left: -4px; overflow: auto; visibility: visible; width: 400.5px; height: 265px;">
                                                       <defs>
                                                         <marker id="arrow" markerWidth="70" markerHeight="70" refx="10" refy="6" orient="auto">
                                                             <path d="M2,1 L2,12 L10,6 L2,1" stroke="rgb(173,216,230)" fill="rgb(173,216,230)"/>
                                                         </marker>
                                                       </defs>
                                                       <path pointer-events="visiblePainted" shape-rendering="auto" d="M 150 -110 q 270 100 150 150 t 160 120" fill="none" stroke-dasharray="8,3" stroke="rgb(173,216,230)" stroke-linecap="butt" stroke-width="4" stroke-opacity="1" stroke-linejoin="round" transform="matrix(1,0,0,1,0,0)" fill-opacity="1" style="marker-end: url(#arrow);">
                                                       </path>
                                                     </svg>
                                                   </div>
                                               </div>
                                           </div>
                                       </div>
                                       <div class="col-md-6 col-sm-6">
                                           <div class="oe_account_help">
                                               <p class="oe_account_font_help text-center">Balance Sheet</p>
                                               <p class="oe_account_font_help oe_account_font_title" style="color: grey;">Current Assets</p>
                                               <p class="oe_account_font_help oe_account_font_content">Receivable Accounts</p>
                                               <p class="oe_account_font_help oe_account_font_content">Prepayments</p>
                                               <p class="oe_account_font_help oe_account_font_title">Plus Bank</p>
                                               <p class="oe_account_font_help oe_account_font_title">Plus Fixed Assets</p>
                                               <p class="oe_account_font_help oe_account_font_title">Plus Non-Current Assets</p>
                                               <p class="oe_account_font_help" style="color: grey;border-top: 2px solid;border-bottom: 2px solid;">TOTAL ASSETS</p>
                                               <p class="oe_account_font_help oe_account_font_title">Minus Current Liabilities</p>
                                               <p class="oe_account_font_help oe_account_font_title">Minus Credit Card Accounts</p>
                                               <p class="oe_account_font_help oe_account_font_title">Minus Payable Accounts</p>
                                               <p class="oe_account_font_help oe_account_font_title">Minus Non-Current Liabilities</p>
                                               <p class="oe_account_font_help" style="color: grey;border-top: 2px solid;border-bottom: 2px solid;">NET ASSETS</p>
                                               <p class="oe_account_font_help oe_account_font_title">Equity</p>
                                               <p class="oe_account_font_help oe_account_font_title">Plus Net Profit</p>
                                               <p class="oe_account_font_help" style="color: grey;border-top: 2px solid;border-bottom: 2px solid;">TOTAL EQUITY</p>
                                           </div>
                                       </div>
                                   </div>
                               </div>
                           </group>
                       </group>
                    </sheet>
                </form>
            </field>
        </record>
        <record id="view_account_list" model="ir.ui.view">
            <field name="name">account.account.list</field>
            <field name="model">account.account</field>
            <field name="arch" type="xml">
                <tree string="Chart of accounts" toolbar="1" >
                    <field name="code"/>
                    <field name="name"/>
                    <field name="user_type_id"/>
                    <field name="currency_id" options="{'no_create': True}" groups="base.group_multi_currency"/>
                    <field name="company_id" options="{'no_create': True}" groups="base.group_multi_company"/>
                </tree>
            </field>
        </record>
        <record id="view_account_search" model="ir.ui.view">
            <field name="name">account.account.search</field>
            <field name="model">account.account</field>
            <field name="arch" type="xml">
                <search string="Accounts">
                    <field name="name" filter_domain="['|', ('name','ilike',self), ('code','=like',str(self)+'%')]" string="Account"/>
                    <filter string="Receivable Accounts" domain="[('internal_type','=','receivable')]"/>
                    <filter string="Payable Accounts" domain="[('internal_type','=','payable')]"/>
                    <field name="user_type_id"/>
                    <group expand="0" string="Group By">
                        <filter string="Account Type" domain="" context="{'group_by':'user_type_id'}"/>
                    </group>
                </search>
            </field>
        </record>
        <record id="action_account_form" model="ir.actions.act_window">
            <field name="name">Chart of Accounts</field>
            <field name="res_model">account.account</field>
            <field name="view_type">form</field>
            <field name="view_mode">tree,form</field>
            <field name="search_view_id" ref="view_account_search"/>
            <field name="view_id" ref="view_account_list"/>
            <field name="help" type="html">
              <p class="oe_view_nocontent_create">
                Click to add an account.
              </p><p>
                An account is part of a ledger allowing your company
                to register all kinds of debit and credit transactions.
                Companies present their annual accounts in two main parts: the
                balance sheet and the income statement (profit and loss
                account). The annual accounts of a company are required by law
                to disclose a certain amount of information.
              </p>
            </field>
        </record>
        <menuitem action="action_account_form" id="menu_action_account_form" parent="menu_finance_entries" sequence="20"/>

        <act_window
            id="act_account_partner_ledger_payable"
            name="Partner Ledger: Payable"
            res_model="account.move.line"
            context="{'search_default_partner_id':[active_id], 'search_default_unreconciled':1, 'search_default_payable':1}"
            src_model="res.partner"/>

        <act_window
            id="act_account_partner_ledger_receivable"
            name="Partner Ledger: Receivable"
            res_model="account.move.line"
            context="{'search_default_partner_id':[active_id], 'search_default_unreconciled':1, 'search_default_receivable':1}"
            src_model="res.partner"/>

        <act_window
            id="act_account_acount_move_line_open_unreconciled"
            name="Unreconciled Entries"
            res_model="account.move.line"
            context="{'search_default_account_id':[active_id], 'search_default_unreconciled':1, 'default_account_id': active_id}"
            src_model="account.account"/>

        <act_window
            id="action_move_line_select"
            name="Journal Items"
            context="{'search_default_account_id': [active_id]}"
            res_model="account.move.line"
            src_model="account.account"/>

        <act_window
            id="action_move_select"
            name="Journal Entries"
            context="{'search_default_dummy_account_id': [active_id]}"
            res_model="account.move"/>

        <act_window
            id="action_move_line_select_by_type"
            name="Journal Items"
            context="{'search_default_user_type_id': [active_id]}"
            res_model="account.move.line"
            src_model="account.account.type"/>

        <act_window
            id="action_move_line_select_by_partner"
            name="Journal Items"
            context="{'search_default_partner_id': [active_id]}"
            res_model="account.move.line"
            src_model="res.partner"/>

        <act_window
            id="act_account_tax_net"
            name="Net Tax Lines"
            res_model="account.move.line"
            context="{'search_default_tax_ids': [active_id]}"
            src_model="account.tax"/>

        <act_window
            id="act_account_tax_tax"
            name="Tax Lines"
            res_model="account.move.line"
            context="{'search_default_tax_line_id': [active_id]}"
            src_model="account.tax"/>

        <act_window
            id="act_account_tax_net_posted"
            name="Net Tax Lines"
            res_model="account.move.line"
            context="{'search_default_tax_ids': [active_id], 'search_default_posted': 1}"
            src_model="account.tax"/>

        <act_window
            id="act_account_tax_tax_posted"
            name="Tax Lines"
            res_model="account.move.line"
            context="{'search_default_tax_line_id': [active_id], 'search_default_posted': 1}"
            src_model="account.tax"/>

        <!-- Account Journal -->
        <record id="view_account_journal_tree" model="ir.ui.view">
            <field name="name">account.journal.tree</field>
            <field name="model">account.journal</field>
            <field name="priority">1</field>
            <field name="arch" type="xml">
                <tree string="Account Journal">
                    <field name='sequence' widget='handle'/>
                    <field name="name"/>
                    <field name="type"/>
                    <field name="belongs_to_company" invisible="1"/>
                    <field name="company_id" groups="base.group_multi_company"/>
                </tree>
            </field>
        </record>
        <record id="view_account_journal_search" model="ir.ui.view">
            <field name="name">account.journal.search</field>
            <field name="model">account.journal</field>
            <field name="priority">1</field>
            <field name="arch" type="xml">
                <search string="Search Account Journal">
                    <field name="name" filter_domain="['|', ('name','ilike',self), ('code','ilike',self)]" string="Journal"/>
                    <filter domain="[('type', '=', 'sale')]" string="Sales"/>
                    <filter domain="[('type', '=', 'purchase')]" string="Purchases"/>
                    <filter domain="['|', ('type', '=', 'cash'), ('type', '=', 'bank')]" string="Liquidity"/>
                    <filter domain="[('type', 'not in', ['sale', 'purchase', 'cash', 'bank'])]" string="Miscellaneous"/>
                    <filter name="dashboard" string="Favorites" domain="[('show_on_dashboard', '=', True)]"/>
                </search>
            </field>
        </record>
        <record id="view_account_journal_form" model="ir.ui.view">
            <field name="name">account.journal.form</field>
            <field name="model">account.journal</field>
            <field name="priority">1</field>
            <field name="arch" type="xml">
                <form string="Account Journal">
                    <sheet>
                        <div class="oe_title">
                            <label for="name" class="oe_edit_only"/>
                            <h1><field name="name" class="oe_inline"/></h1>
                        </div>
                        <group>
                            <group>
                                <field name="type"/>
                            </group>
                            <group>
                                <field name="company_id" options="{'no_create': True}" groups="base.group_multi_company"/>
                            </group>
                        </group>
                        <notebook>
                            <page name="journal_entries" string="Journal Entries">
                                <group>
                                    <group>
                                        <field name="code"/>
                                        <field name="refund_sequence" attrs="{'invisible': [('type', 'not in', ['sale', 'purchase'])]}" groups="base.group_no_one"/>
                                        <field name="sequence_id" required="0" attrs="{'readonly': 1}" groups="base.group_no_one"/>
                                        <field name="refund_sequence_id" required="0" attrs="{'readonly': 1, 'invisible': ['|',('type', 'not in', ['sale', 'purchase']), ('refund_sequence', '!=', True)]}" groups="base.group_no_one"/>
                                    </group>
                                    <group>
                                        <field name="default_debit_account_id" domain="[('deprecated', '=', False)]" />
                                        <field name="default_credit_account_id" domain="[('deprecated', '=', False)]" />
                                        <field name="currency_id" options="{'no_create': True}" groups="base.group_multi_currency"/>
                                    </group>
                                </group>
                            </page>
                            <page name="advanced_settings" string="Advanced Settings">
                                <group>
                                    <group string="Control-Access" groups="base.group_no_one">
                                        <div class="text-muted" colspan="2">Keep empty for no control</div>
                                        <field name="type_control_ids" widget="many2many_tags"/>
                                        <field name="account_control_ids" widget="many2many_tags"/>
                                    </group>
                                    <group string="Miscellaneous">
                                        <field name="inbound_payment_method_ids" widget="many2many_checkboxes" attrs="{'invisible': [('type', 'not in', ['bank', 'cash'])]}"/>
                                        <field name="outbound_payment_method_ids" widget="many2many_checkboxes" attrs="{'invisible': [('type', 'not in', ['bank', 'cash'])]}"/>
                                        <field name="group_invoice_lines" attrs="{'invisible': [('type', 'not in', ['sale', 'purchase'])]}"/>
                                        <field name="profit_account_id" attrs="{'invisible': [('type', '!=', 'cash')]}"/>
                                        <field name="loss_account_id" attrs="{'invisible': [('type', '!=', 'cash')]}"/>
                                        <field name="show_on_dashboard" groups="base.group_no_one"/>
                                    </group>
                                </group>
                            </page>
                            <page name="bank_account" string="Bank Account" attrs="{'invisible': [('type', '!=', 'bank')]}">
                                <group>
                                    <group>
                                        <field name="bank_acc_number"/>
                                        <field name="bank_id"/>
                                    </group>
                                    <group >
                                        <field name="bank_statements_source" widget="radio" attrs="{'required': [('type', '=', 'bank')]}"/>
                                    </group>
                                </group>
                            </page>
                        </notebook>
                    </sheet>
                </form>
            </field>
        </record>

        <record id="view_account_bank_journal_tree" model="ir.ui.view">
            <field name="name">account.bank.journal.tree</field>
            <field name="model">account.journal</field>
            <field name="priority">10</field>
            <field name="arch" type="xml">
                <tree string="Account Journal">
                    <field name='sequence' widget='handle'/>
                    <field name="name"/>
                    <field name="company_id" groups="base.group_multi_company"/>
                </tree>
            </field>
        </record>
        <record id="view_account_bank_journal_form" model="ir.ui.view">
            <field name="name">account.bank.journal.form</field>
            <field name="model">account.journal</field>
            <field name="priority">10</field>
            <field name="arch" type="xml">
                <form string="Bank Account">
                    <sheet>
                        <field name="type" invisible="1"/>
                        <div class="oe_title">
                            <label for="bank_acc_number" required="1" class="oe_edit_only"/>
                            <h1><field name="bank_acc_number" required="1"/></h1>
                        </div>
                        <group col="4">
                            <field name="bank_id"/>
                            <field name="company_id" options="{'no_create': True}" groups="base.group_multi_company"/>
                            <field name="currency_id" options="{'no_create': True}" groups="base.group_multi_currency"/>
                            <field name="inbound_payment_method_ids" widget="many2many_checkboxes"/>
                            <field name="outbound_payment_method_ids" widget="many2many_checkboxes"/>
                        </group>
                    </sheet>
                </form>
            </field>
        </record>
        <record id="action_account_bank_journal_form" model="ir.actions.act_window">
            <field name="name">Bank Accounts</field>
            <field name="res_model">account.journal</field>
            <field name="view_mode">tree,form</field>
            <field name="view_ids" eval="[(5, 0, 0),
                (0, 0, {'view_mode': 'tree', 'view_id': ref('view_account_bank_journal_tree')}),
                (0, 0, {'view_mode': 'form', 'view_id': ref('view_account_bank_journal_form')})]"/>
            <field name="domain">[('type', '=', 'bank')]</field>
            <field name="context">{'default_type': 'bank'}</field>
            <field name="help" type="html">
              <p class="oe_view_nocontent_create">
                Click to add a bank account.
              </p>
            </field>
        </record>
        <menuitem action="action_account_bank_journal_form" id="menu_action_account_bank_journal_form" parent="account_account_menu" groups="group_account_manager"/>

        <record id="action_account_journal_form" model="ir.actions.act_window">
            <field name="name">Journals</field>
            <field name="res_model">account.journal</field>
            <field name="view_type">form</field>
            <field name="view_mode">tree,form</field>
            <field name="help" type="html">
              <p class="oe_view_nocontent_create">
                Click to add a journal.
              </p><p>
                A journal is used to record transactions of all accounting data
                related to the day-to-day business.
              </p><p>
                A typical company may use one journal per payment method (cash,
                bank accounts, checks), one purchase journal, one sales journal
                and one for miscellaneous information.
              </p>
            </field>
        </record>
        <menuitem action="action_account_journal_form" id="menu_action_account_journal_form" parent="account_account_menu" groups="group_account_manager"/>

        <act_window
           id="act_account_journal_2_account_bank_statement"
           name="Bank statements"
           context="{'search_default_journal_id': active_id, 'default_journal_id': active_id}"
           res_model="account.bank.statement"
           src_model="account.journal"/>

        <act_window
           id="act_account_journal_2_account_move_line"
           name="Journal Items"
           context="{'search_default_journal_id': active_id, 'default_journal_id': active_id}"
           res_model="account.move.line"
           src_model="account.journal"/>

        <!-- Tags -->
        <record id="account_tag_view_form" model="ir.ui.view">
            <field name="name">Tags</field>
            <field name="model">account.account.tag</field>
            <field name="arch" type="xml">
                <form string="Tags">
                    <group>
                        <field name="name"/>
                    </group>
                </form>
            </field>
        </record>
        <record id="account_tag_action" model="ir.actions.act_window">
            <field name="name">Accounts Tags</field>
            <field name="res_model">account.account.tag</field>
            <field name="view_type">form</field>
            <field name="help" type="html">
              <p class="oe_view_nocontent_create">
                Click to add a new tag.
              </p>
            </field>
        </record>
        <menuitem id="account_tag_menu" parent="account_account_menu" action="account_tag_action" groups="base.group_no_one"/>

        <!-- Bank statement -->

        <record id="view_account_bnk_stmt_cashbox" model="ir.ui.view">
            <field name="name">account.bnk_stmt_cashbox.form</field>
            <field name="model">account.bank.statement.cashbox</field>
            <field name="arch" type="xml">
                <form>
                    <group>
                        <field name="cashbox_lines_ids" nolabel="1">
                            <tree editable="bottom">
                                <field name="coin_value"/>
                                <field name="number"/>
                                <field name="subtotal" sum="Total"/>
                            </tree>
                        </field>
                    </group>
                    <footer>
                        <button string="Confirm" name="validate" type="object" class="btn-primary"/>
                        <button string="Cancel" class="btn-default" special="cancel"/>
                    </footer>
                </form>
            </field>
        </record>

        <record id="action_view_account_bnk_stmt_cashbox" model="ir.actions.act_window">
            <field name="name">Cash Control</field>
            <field name="res_model">account.bank.statement.cashbox</field>
            <field name="view_type">form</field>
            <field name="view_mode">tree,form</field>
            <field name="view_id" ref="view_account_bnk_stmt_cashbox"/>
            <field name="target">new</field>
        </record>

        <record id="view_account_bnk_stmt_check" model="ir.ui.view">
            <field name="name">account.bnk_stmt_check.form</field>
            <field name="model">account.bank.statement.closebalance</field>
            <field name="arch" type="xml">
                <form>
                <div>
                    <p>The closing balance is different than the computed one!</p>
                    <p>Confirming this will create automatically a journal entry with the difference in the profit/loss account set on the cash journal.</p>
                    <footer>
                        <button string="Confirm" name="validate" type="object" class="btn-primary"/>
                        <button string="Cancel" class="btn-default" special="cancel"/>
                    </footer>
                </div>
                </form>
            </field>
        </record>

        <record id="action_view_account_bnk_stmt_check" model="ir.actions.act_window">
            <field name="name">Check Closing Balance</field>
            <field name="res_model">account.bank.statement.closebalance</field>
            <field name="view_type">form</field>
            <field name="view_mode">tree,form</field>
            <field name="view_id" ref="view_account_bnk_stmt_check"/>
            <field name="target">new</field>
        </record>

        <record id="action_bank_reconcile_bank_statements" model="ir.actions.client">
            <field name="name">Reconciliation on Bank Statements</field>
            <field name="tag">bank_statement_reconciliation_view</field>
            <field name="context">{'statement_ids': [active_id]}</field>
        </record>

        <record id="view_bank_statement_tree" model="ir.ui.view">
            <field name="name">account.bank.statement.tree</field>
            <field name="model">account.bank.statement</field>
            <field name="arch" type="xml">
                <tree decoration-danger="not is_difference_zero and state=='open'" decoration-info="state=='open' and is_difference_zero" string="Statements">
                    <field name="name"/>
                    <field name="date"/>
                    <field name="journal_id"/>
                    <field name="balance_start"/>
                    <field name="balance_end_real"/>
                    <field name="balance_end" invisible="1"/>
                    <field name="currency_id" invisible="1"/>
                    <field name="state"/>
                    <field name="is_difference_zero" invisible="1"/>
                </tree>
            </field>
        </record>

        <record id="view_bank_statement_search" model="ir.ui.view">
            <field name="name">account.bank.statement.search</field>
            <field name="model">account.bank.statement</field>
            <field name="arch" type="xml">
                <search string="Search Bank Statements">
                    <field name="name" string="Bank Statement"/>
                    <field name="date"/>
                    <filter string="Draft" domain="[('state','=','open')]"/>
                    <filter string="Confirmed" domain="[('state','=','confirm')]"/>
                    <field name="journal_id" domain="[('type', '=', 'bank')]" />
                    <group expand="0" string="Group By">
                        <filter string="Journal" context="{'group_by': 'journal_id'}"/>
                        <filter string="Status" context="{'group_by': 'state'}"/>
                        <filter string="Date" context="{'group_by': 'date'}"/>
                    </group>
                </search>
            </field>
        </record>

        <record id="view_bank_statement_form" model="ir.ui.view">
            <field name="name">account.bank.statement.form</field>
            <field name="model">account.bank.statement</field>
            <field name="priority">1</field>
            <field name="arch" type="xml">
                <form string="Bank Statement">
                <header>
                    <field name="all_lines_reconciled" invisible="1" />
                    <button name="%(action_bank_reconcile_bank_statements)d" string="Reconcile" type="action" class="oe_highlight" attrs="{'invisible':['|','|',('all_lines_reconciled','=',True),('line_ids','=',[]),('state', '!=', 'open')]}"/>
                    <button name="check_confirm_bank" string="Validate" type="object" class="oe_highlight" attrs="{'invisible':['|','|',('all_lines_reconciled','=',False),('line_ids','=',[]),('state', '!=', 'open')]}"/>
                    <button name="button_cancel" states="confirm" string="Cancel Statement" type="object"/>
                    <field name="state" widget="statusbar" statusbar_visible="open,confirm"/>
                </header>
                <sheet>
                    <div class="oe_button_box" name="button_box">
                        <button class="oe_stat_button" name="button_journal_entries"
                                string="Journal Entries" type="object"
                                attrs="{'invisible':[('move_line_ids','=',[])]}" icon="fa-bars"/>
                        <field name="move_line_ids" invisible="1"/>
                    </div>
                    <div class="oe_title oe_inline">
                        <label for="name" class="oe_edit_only"/>
                        <h1><field name="name"/></h1>
                    </div>
                    <group>
                        <group>
                            <field name="journal_type" invisible="1"/>
                            <field name="cashbox_start_id" invisible="1"/>
                            <field name="cashbox_end_id" invisible="1"/>
                            <field name="journal_id" domain="[('type', '=', journal_type)]" attrs="{'readonly': [('move_line_ids', '!=', [])]}" widget="selection"/>
                            <field name="date"/>
                            <field name='company_id' options="{'no_create': True}" groups="base.group_multi_company" />
                            <field name="currency_id" invisible="1"/>
                        </group><group>
                            <label for="balance_start"/>
                            <div>
                                <field class="oe_inline" name="balance_start"/>
                                <button class="oe_inline oe_link oe_edit_only" name="%(action_view_account_bnk_stmt_cashbox)d"
                                string="&#8594; Count" type="action"
                                attrs="{'invisible':['|','|',('state','!=','open'),('journal_type','!=','cash'),('cashbox_start_id','!=',False)]}" context="{'balance':'start'}"/>
                                <button name="open_cashbox_id" attrs="{'invisible': ['|','|',('state','!=','open'),('journal_type','!=','cash'),('cashbox_start_id', '=', False)]}" string="&#8594; Count" type="object" class="oe_edit_only oe_link oe_inline" context="{'balance':'start', 'cashbox_id': cashbox_start_id}"/>
                            </div>
                            <label for="balance_end_real"/>
                            <div>
                                <field class="oe_inline" name="balance_end_real"/>
                                <button class="oe_inline oe_link oe_edit_only" name="%(action_view_account_bnk_stmt_cashbox)d"
                                string="&#8594; Count" type="action"
                                attrs="{'invisible':['|','|',('state','!=','open'),('journal_type','!=','cash'),('cashbox_end_id','!=',False)]}" context="{'balance':'close'}"/>
                                <button name="open_cashbox_id" attrs="{'invisible': ['|','|',('state','!=','open'),('journal_type','!=','cash'),('cashbox_end_id', '=', False)]}" string="&#8594; Count" type="object" class="oe_edit_only oe_link oe_inline" context="{'balance':'close', 'cashbox_id': cashbox_end_id}"/>
                            </div>
                        </group>
                    </group>

                    <notebook>
                        <page string="Transactions" name="statement_line_ids">
                            <field name="line_ids" context="{'date':date}">
                                <tree editable="bottom" string="Statement lines" decoration-muted="journal_entry_ids">
                                    <field name="sequence"  widget="handle"/>
                                    <field name="journal_entry_ids" invisible="1"/>
                                    <field name="date" attrs="{'readonly' : [('journal_entry_ids', '!=', [])] }"/>
                                    <field name="name" attrs="{'readonly' : [('journal_entry_ids', '!=', [])] }"/>
                                    <field name="partner_id" domain="['|',('parent_id','=',False),('is_company','=',True)]"
                                         context="{'default_supplier': 1}"
                                         attrs="{'readonly' : [('journal_entry_ids', '!=', [])] }"/>
                                    <field name="ref" attrs="{'readonly' : [('journal_entry_ids', '!=', [])] }" groups="base.group_no_one"/>
                                    <field name="amount" attrs="{'readonly' : [('journal_entry_ids', '!=', [])] }"/>
                                    <field name="journal_currency_id" invisible="1"/>
                                    <field name="amount_currency" invisible="1" attrs="{'readonly' : [('journal_entry_ids', '!=', [])] }"/>
                                    <field name="currency_id" options="{'no_create': True}" invisible="1" attrs="{'readonly' : [('journal_entry_ids', '!=', [])] }"/>
                                    <field name="bank_account_id" invisible="1" attrs="{'readonly' : [('journal_entry_ids', '!=', [])] }"
                                        domain="['|', ('partner_id', '=', partner_id), ('partner_id', '=', False)]"/>
                                </tree>
                            </field>
                        </page>
                    </notebook>
                    <group class="oe_subtotal_footer oe_right" colspan="2" name="sale_total">
                        <div class="oe_subtotal_footer_separator oe_inline">
                            <label for="balance_end" />
                        </div>
                        <field name="balance_end" nolabel="1" class="oe_subtotal_footer_separator"/>
                    </group>
                    <div class="oe_clear"/>
                </sheet>
                </form>
            </field>
        </record>

        <record id="action_bank_statement_tree" model="ir.actions.act_window">
            <field name="name">Bank Statements</field>
            <field name="res_model">account.bank.statement</field>
            <field name="view_type">form</field>
            <field name="view_mode">tree,form,pivot,graph</field>
            <field name="domain">[('journal_id.type', '=', 'bank')]</field>
            <field name="context">{'journal_type':'bank'}</field>
            <field name="search_view_id" ref="view_bank_statement_search"/>
            <field name="help" type="html">
              <p class="oe_view_nocontent_create">
                Click to register a bank statement.
              </p><p>
                A bank statement is a summary of all financial transactions
                occurring over a given period of time on a bank account. You
                should receive this periodicaly from your bank.
              </p><p>
                Odoo allows you to reconcile a statement line directly with
                the related sale or puchase invoices.
              </p>
            </field>
        </record>
        <record model="ir.actions.act_window.view" id="action_bank_statement_tree_bank">
            <field name="sequence" eval="1"/>
            <field name="view_mode">tree</field>
            <field name="view_id" ref="view_bank_statement_tree"/>
            <field name="act_window_id" ref="action_bank_statement_tree"/>
        </record>
        <record model="ir.actions.act_window.view" id="action_bank_statement_form_bank">
            <field name="sequence" eval="2"/>
            <field name="view_mode">form</field>
            <field name="view_id" ref="view_bank_statement_form"/>
            <field name="act_window_id" ref="action_bank_statement_tree"/>
        </record>

        <record id="view_bank_statement_line_search" model="ir.ui.view">
            <field name="name">account.bank.statement.line.search</field>
            <field name="model">account.bank.statement.line</field>
            <field name="arch" type="xml">
                <search string="Search Bank Statements Line">
                    <field name="name"/>
                    <field name="statement_id"/>
                    <field name="partner_id"/>
                    <field name="date"/>
                    <field name="journal_id" domain="[('type', 'in', ('bank', 'cash'))]" />
                </search>
            </field>
        </record>

        <record id="view_bank_statement_line_form" model="ir.ui.view">
            <field name="name">bank.statement.line.form</field>
            <field name="model">account.bank.statement.line</field>
            <field name="priority">8</field>
            <field name="arch" type="xml">
            <form string="Statement Line" create="false">
                <group col="4">
                    <field name="statement_id"/>
                    <field name="date"/>
                    <field name="name"/>
                    <field name="ref"/>
                    <field name="partner_id"/>
                    <field name="amount"/>
                    <field name="journal_currency_id" invisible="1"/>
                    <field name="sequence"/>
                    <field name="note"/>
                </group>
            </form>
            </field>
        </record>
        <record id="view_bank_statement_line_tree" model="ir.ui.view">
            <field name="name">account.bank.statement.line.tree</field>
            <field name="model">account.bank.statement.line</field>
            <field name="priority">8</field>
            <field name="arch" type="xml">
                <tree string="Statement lines" create="false">
                    <field name="sequence" readonly="1" invisible="1"/>
                    <field name="statement_id" />
                    <field name="journal_id" invisible="1" />
                    <field name="date"/>
                    <field name="name"/>
                    <field name="ref"/>
                    <field name="partner_id"/>
                    <field name="amount"/>
                    <field name="journal_currency_id" invisible="1"/>
                </tree>
            </field>
        </record>

        <record id="action_bank_statement_line" model="ir.actions.act_window">
            <field name="name">Bank Statement Lines</field>
            <field name="res_model">account.bank.statement.line</field>
            <field name="view_type">form</field>
            <field name="view_mode">tree,form</field>
            <field name="domain">[]</field>
            <field name="context">{}</field>
            <field name="search_view_id" ref="view_bank_statement_line_search"/>
            <field name="help" type="html">
              <p>
                A bank statement line is a financial transaction on a bank account.
              </p><p>
                Odoo allows you to reconcile a statement line directly with
                the related sale or puchase invoice(s).
              </p>
            </field>
        </record>

        <record id="action_bank_statement_draft_tree" model="ir.actions.act_window">
            <field name="name">Draft statements</field>
            <field name="res_model">account.bank.statement</field>
            <field name="view_type">form</field>
            <field name="view_mode">tree,form</field>
            <field name="domain">[('state','=','draft')]</field>
            <field name="filter" eval="True"/>
        </record>

        <record id="action_bank_reconcile" model="ir.actions.client">
            <field name="name">Reconciliation on Bank Statements</field>
            <field name="res_model">account.bank.statement.line</field>
            <field name="tag">bank_statement_reconciliation_view</field>
        </record>

        <record id="action_manual_reconcile" model="ir.actions.client">
            <field name="name">Journal Items to Reconcile</field>
            <field name="res_model">account.move.line</field>
            <field name="tag">manual_reconciliation_view</field>
        </record>

        <record id="view_account_reconcile_model_form" model="ir.ui.view">
            <field name="name">account.reconcile.model.form</field>
            <field name="model">account.reconcile.model</field>
            <field name="arch" type="xml">
                <form string="Operation Templates">
                    <sheet>
                        <div class="oe_title">
                            <label for="name" class="oe_edit_only"/>
                            <h1><field name="name" placeholder="e.g. Bank Fees"/></h1>
                        </div>
                        <group>
                            <group>
                                <field name="account_id" domain="[('company_id', '=', company_id)]"/>
                                <field name="amount_type"/>
                                <field name="tax_id" domain="[('company_id', '=', company_id)]" widget="selection" />
                                <field name="analytic_account_id" groups="analytic.group_analytic_accounting" domain="[('company_id', '=', company_id)]"/>
                                <field name="company_id" groups="base.group_multi_company"/>
                            </group>
                            <group>
                                <field name="label"/>
                                <label for="amount"/>
                                <div>
                                    <field name="amount" class="oe_inline"/>
                                    <label string="%" class="oe_inline" attrs="{'invisible':[('amount_type','!=','percentage')]}" />
                                </div>
                                <field name="journal_id" domain="[('company_id', '=', company_id)]" widget="selection"/>
                            </group>
                        </group>
                        <div class="oe_edit_only">
                            <field name="has_second_line" />
                            <label for="has_second_line" string="Add a second line"/>
                        </div>
                        <group attrs="{'invisible':[('has_second_line','!=',True)]}">
                            <group>
                                <field name="second_account_id" string="Account" domain="[('company_id', '=', company_id)]"/>
                                <field name="second_amount_type" string="Amount type"/>
                                <field name="second_tax_id" string="Tax" domain="[('company_id', '=', company_id)]" widget="selection"/>
                                <field name="second_analytic_account_id" string="Analytic Account" groups="analytic.group_analytic_accounting" domain="[('company_id', '=', company_id)]"/>
                            </group>
                            <group>
                                <field name="second_label" string="Journal Item Label"/>
                                <label for="second_amount" string="Amount"/>
                                <div>
                                    <field name="second_amount" class="oe_inline"/>
                                    <label string="%" class="oe_inline" attrs="{'invisible':[('amount_type','!=','percentage')]}" />
                                </div>
                                <field name="second_journal_id" string="Journal" domain="[('company_id', '=', company_id)]" widget="selection"/>
                            </group>
                        </group>
                    </sheet>
                </form>
            </field>
        </record>
        <record id="view_account_reconcile_model_tree" model="ir.ui.view">
            <field name="name">account.reconcile.model.tree</field>
            <field name="model">account.reconcile.model</field>
            <field name="arch" type="xml">
                <tree string="Bank Reconciliation Move Presets">
                    <field name="sequence" widget="handle" />
                    <field name="name"/>
                    <field name="account_id"/>
                    <field name="amount_type"/>
                    <field name="journal_id" invisible="1"/>
                </tree>
            </field>
        </record>
        <record id="view_account_reconcile_model_search" model="ir.ui.view">
            <field name="name">account.reconcile.model.search</field>
            <field name="model">account.reconcile.model</field>
            <field name="arch" type="xml">
                <search string="Bank Reconciliation Move preset">
                        <filter string="With tax" domain="[('tax_id','!=',False)]"/>
                        <field name="amount_type"/>
                        <field name="journal_id"/>
                </search>
            </field>
        </record>
        <record id="action_account_reconcile_model" model="ir.actions.act_window">
            <field name="name">Reconciliation Models</field>
            <field name="res_model">account.reconcile.model</field>
            <field name="view_type">form</field>
            <field name="view_mode">tree,form</field>
            <field name="search_view_id" ref="view_account_reconcile_model_search"/>
            <field name="help" type="html">
              <p class="oe_view_nocontent_create">
                Click to create a reconciliation model.
              </p><p>
                Those can be used to quickly create a journal items when reconciling
                a bank statement or an account.
              </p>
            </field>
        </record>

        <menuitem
            id="account_report_folder"
            name="Reporting"
            parent="account_account_menu"
            groups="account.group_account_manager"
            sequence="4"/>

        <!-- Account Types -->
        <record id="view_account_type_search" model="ir.ui.view">
            <field name="name">account.account.type.search</field>
            <field name="model">account.account.type</field>
            <field name="arch" type="xml">
                <search string="Account Type">
                    <field name="name" filter_domain="['|', ('name','ilike',self), ('type','ilike',self)]" string="Account Type"/>
                </search>
            </field>
        </record>
        <record id="view_account_type_tree" model="ir.ui.view">
            <field name="name">account.account.type.tree</field>
            <field name="model">account.account.type</field>
            <field name="arch" type="xml">
                <tree string="Account Type">
                    <field name="name"/>
                    <field name="type"/>
                </tree>
            </field>
        </record>
        <record id="view_account_type_form" model="ir.ui.view">
            <field name="name">account.account.type.form</field>
            <field name="model">account.account.type</field>
            <field name="arch" type="xml">
                <form string="Account Type">
                    <group>
                        <group>
                            <field name="name"/>
                            <field name="type"/>
                        </group>
                        <group>
                            <field name="include_initial_balance"/>
                        </group>
                    </group>
                    <separator string="Description"/>
                    <field name="note"/>
                </form>
            </field>
        </record>
        <record id="action_account_type_form" model="ir.actions.act_window">
            <field name="name">Account Types</field>
            <field name="res_model">account.account.type</field>
            <field name="view_type">form</field>
            <field name="view_mode">tree,form</field>
            <field name="search_view_id" ref="view_account_type_search"/>
            <field name="help" type="html">
              <p class="oe_view_nocontent_create">
                Click to define a new account type.
              </p><p>
                An account type is used to determine how an account is used in
                each journal. The deferral method of an account type determines
                the process for the annual closing. Reports such as the Balance
                Sheet and the Profit and Loss report use the category
                (profit/loss or balance sheet).
              </p>
            </field>
        </record>

        <!-- Tax -->

        <record id="view_tax_tree" model="ir.ui.view">
            <field name="name">account.tax.tree</field>
            <field name="model">account.tax</field>
            <field name="arch" type="xml">
                <tree string="Account Tax">
                    <field name="sequence" widget="handle"/>
                    <field name="name"/>
                    <field name="type_tax_use"/>
                    <field name="description" string="Short Name"/>
                    <field name="company_id" options="{'no_create': True}" groups="base.group_multi_company"/>
                </tree>
            </field>
        </record>
        <record id="view_account_tax_search" model="ir.ui.view">
            <field name="name">account.tax.search</field>
            <field name="model">account.tax</field>
            <field name="arch" type="xml">
                <search string="Search Taxes">
                    <field name="name" filter_domain="['|', ('name','ilike',self), ('description','ilike',self)]" string="Tax"/>
                    <field name="company_id" groups="base.group_multi_company"/>
                    <filter string="Sale" name="sale" domain="[('type_tax_use','=','sale')]" />
                    <filter string="Purchase" name="purchase" domain="[('type_tax_use','=','purchase')]" />
                    <group string="Group By">
                        <filter string="Company" domain="[]" context="{'group_by':'company_id'}" groups="base.group_multi_company"/>
                        <filter string="Tax Application" domain="[]" context="{'group_by':'type_tax_use'}"/>
                    </group>
                </search>
            </field>
        </record>
        <record id="view_tax_form" model="ir.ui.view">
            <field name="name">account.tax.form</field>
            <field name="model">account.tax</field>
            <field name="arch" type="xml">
                <form string="Account Tax">
                    <sheet>
                    <group>
                        <group>
                            <field name="name"/>
                        </group>
                        <group>
                            <field name="type_tax_use"/>
                        </group>
                    </group>
                    <notebook>
                        <page string="Definition">
                            <group>
                                <group>
                                    <field name="amount_type" />
                                    <label for="amount" attrs="{'invisible':[('amount_type','not in', ('fixed', 'percent', 'division'))]}"/>
                                    <div attrs="{'invisible':[('amount_type','not in', ('fixed', 'percent', 'division'))]}">
                                        <field name="amount" class="oe_inline" />
                                        <label string="%" class="oe_inline" attrs="{'invisible':[('amount_type','=','fixed')]}" />
                                    </div>
                                </group>
                                <group attrs="{'invisible':[('amount_type','=', 'group')]}">
                                    <field name="account_id"/>
                                    <field name="refund_account_id"/>
                                </group>
                            </group>
                            <field name="children_tax_ids"
                                attrs="{'invisible':['|', ('amount_type','!=','group'), ('type_tax_use','=','none')]}"
                                domain="[('type_tax_use','in',('none',type_tax_use)), ('amount_type','!=','group')]">
                                <tree string="Children Taxes">
                                    <field name="sequence" widget="handle" />
                                    <field name="name"/>
                                    <field name="amount_type" />
                                    <field name="amount" />
                                </tree>
                            </field>
                        </page>
                        <page string="Advanced Options">
                            <group>
                                <group>
                                    <field name="description" attrs="{'invisible':[('amount_type','=', 'group')]}"/>
                                    <field name="tax_group_id"/>
                                    <field name="tag_ids" domain="[('applicability', '!=', 'accounts')]" widget="many2many_tags" context="{'default_applicability': 'taxes'}"/>
                                    <field name="analytic" attrs="{'invisible':[('amount_type','=', 'group')]}" groups="analytic.group_analytic_accounting" />
                                    <field name="company_id" options="{'no_create': True}" groups="base.group_multi_company"/>
                                    <field name="active" groups="base.group_no_one"/>
                                </group>
                                <group name="advanced_booleans">
                                    <field name="price_include" attrs="{'invisible':[('amount_type','=', 'group')]}" />
                                    <field name="include_base_amount" attrs="{'invisible':[('amount_type','=', 'group')]}" />
                                    <field name="tax_adjustment"/>
                                    <field name="use_cash_basis" attrs="{'invisible':[('amount_type','=', 'group')]}"/>
                                    <field name="cash_basis_account" attrs="{'invisible': [('use_cash_basis', '=', False)], 'required': [('use_cash_basis', '=', True)]}"/>
                                </group>
                            </group>
                        </page>
                    </notebook>
                </sheet>
                </form>
              </field>
        </record>
        <record id="action_tax_form" model="ir.actions.act_window">
            <field name="name">Taxes</field>
            <field name="res_model">account.tax</field>
            <field name="view_type">form</field>
            <field name="view_mode">tree,form</field>
            <field name="domain" eval="False"/> <!-- Force empty -->
            <field name="context">{'search_default_sale': True, 'search_default_purchase': True}</field>
            <field name="view_id" ref="view_tax_tree"/>
        </record>
        <menuitem action="action_tax_form" id="menu_action_tax_form" parent="account_account_menu" sequence="1"/>

        <!-- Journal Items -->
        <record id="view_move_line_form" model="ir.ui.view">
            <field name="name">account.move.line.form</field>
            <field name="model">account.move.line</field>
            <field eval="2" name="priority"/>
            <field name="arch" type="xml">
                <form string="Journal Item">
                    <sheet>
                        <group>
                            <group>
                                <field name="name"/>
                                <field name="ref"/>
                                <field name="partner_id"
                                    domain="['|', ('parent_id', '=', False), ('is_company', '=', True)]"/>
                            </group>
                            <group>
                                <field name="journal_id"/>
                                <field name="date"/>
                                <field name="company_id" required="1" groups="base.group_multi_company"/>
                            </group>
                        </group>
                        <notebook colspan="4">
                            <page string="Information">
                                <group>
                                    <group string="Amount">
                                        <field name="account_id" domain="[('company_id', '=', company_id)]"/>
                                        <field name="debit"/>
                                        <field name="credit"/>
                                        <field name="quantity"/>
                                    </group>
                                    <group string="Accounting Documents">
                                        <field name="move_id" required="False"/>
                                        <field name="statement_id" readonly="True"/>
                                    </group>
                                    <group string="Dates">
                                        <field name="date_maturity"/>
                                    </group>
                                    <group string="Taxes">
                                        <field name="tax_line_id" readonly="1"/>
                                        <field name="tax_ids" widget="many2many_tags" readonly="1"/>
                                    </group>
                                    <group string="Matching">
                                        <label for="full_reconcile_id"/>
                                        <div>
                                            <field name="full_reconcile_id"/>
                                            <field name="reconciled" invisible="1"/>
                                            <field name="matched_debit_ids" invisible="1"/>
                                            <field name="matched_credit_ids" invisible="1"/>
                                            <button name="open_reconcile_view"
                                                class="oe_link"
                                                type="object"
                                                string="-> View partially reconciled entries"
                                                attrs="{'invisible': ['|', ('full_reconcile_id', '!=', False), '&amp;', ('matched_debit_ids', '=', []),('matched_credit_ids', '=', [])]}">
                                            </button>
                                        </div>
                                    </group>
                                    <group string="Currency" groups="base.group_multi_currency">
                                        <field name="currency_id" invisible="1"/>
                                        <field name="amount_currency"/>
                                    </group>
                                    <group string="States">
                                        <field name="blocked"/>
                                    </group>
                                    <group groups="analytic.group_analytic_accounting" string="Analytic">
                                        <field name="analytic_account_id"/>
                                        <field name="analytic_tag_ids" widget="many2many_tags"/>
                                    </group>
                                </group>
                                <field name="narration" colspan="4" nolabel="1" placeholder="Add an internal note..."/>
                            </page>
                            <page string="Analytic Lines" groups="analytic.group_analytic_accounting">
                                <field name="analytic_line_ids" context="{'default_general_account_id':account_id, 'default_name': name, 'default_date':date, 'amount': (debit or 0.0)-(credit or 0.0)}"/>
                            </page>
                        </notebook>
                    </sheet>
                </form>
            </field>
        </record>
        <record id="view_move_line_form2" model="ir.ui.view">
            <field name="name">account.move.line.form2</field>
            <field name="model">account.move.line</field>
            <field eval="9" name="priority"/>
            <field name="arch" type="xml">
                <form string="Journal Item">
                    <notebook colspan="4">
                        <page string="Information">
                            <group col="4">
                                <separator colspan="4" string="General Information"/>
                                <field name="name"/>
                                <field name="date"/>
                                <field name="journal_id" readonly="False"/>
                                <field name="account_id" domain="[('company_id', '=', company_id)]"/>
                                <field name="partner_id"
                                    domain="['|', ('parent_id', '=', False), ('is_company', '=', True)]"/>
                                <newline/>
                                <field name="debit"/>
                                <field name="credit"/>

                                <separator colspan="4" string="Optional Information"/>
                                <field name="currency_id" invisible="1"/>
                                <field name="amount_currency" groups="base.group_multi_currency"/>
                                <field name="quantity"/>
                                <field name="move_id" required="False"/>
                                <newline/>
                                <field name="date_maturity"/>
                                <field name="blocked"/>
                                <newline/>
                                <field name="tax_ids" readonly="1"/>
                                <field name="tax_line_id" readonly="1"/>
                                <field name="analytic_account_id" groups="analytic.group_analytic_accounting"/>
                                <separator colspan="4" string="Status"/>
                                <newline/>
                                <field name="full_reconcile_id"/>
                            </group>
                        </page>
                        <page string="Analytic Lines" groups="analytic.group_analytic_accounting">
                            <field name="analytic_line_ids"/>
                        </page>
                    </notebook>
                </form>
            </field>
        </record>
        <record id="view_move_line_pivot" model="ir.ui.view">
            <field name="name">account.move.line.pivot</field>
            <field name="model">account.move.line</field>
            <field name="arch" type="xml">
                <pivot string="Journal Items">
                    <field name="journal_id" type="row"/>
                    <field name="date" type="col"/>
                    <field name="balance" type="measure"/>
                </pivot>
            </field>
        </record>
        <record id="view_move_line_tree" model="ir.ui.view">
            <field name="name">account.move.line.tree</field>
            <field name="model">account.move.line</field>
            <field eval="1" name="priority"/>
            <field name="arch" type="xml">
                <tree string="Journal Items" create="false">
                    <field name="date"/>
                    <field name="move_id" required="0"/>
                    <field name="journal_id" options='{"no_open":True}'/>
                    <field name="name"/>
                    <field name="ref"/>
                    <field name="statement_id" invisible="1"/>
                    <field name="partner_id"/>
                    <field name="account_id" options='{"no_open":True}' domain="[('company_id', '=', company_id)]"/>
                    <field name="analytic_account_id" groups="analytic.group_analytic_accounting"/>
                    <field name="reconciled" invisible="1"/>
                    <field name="full_reconcile_id"/>
                    <field name="debit" sum="Total Debit"/>
                    <field name="credit" sum="Total Credit"/>
                    <field name="amount_currency" readonly="True" groups="base.group_multi_currency"/>
                    <field name="currency_id" readonly="True" invisible="1" />
                    <field name="date_maturity"/>
                    <field name="company_currency_id" invisible="1"/>
                    <field name="company_id" invisible="1"/>
                </tree>
            </field>
        </record>
        <record id="account_move_line_graph_date" model="ir.ui.view">
            <field name="name">account.move.line.graph</field>
            <field name="model">account.move.line</field>
            <field name="arch" type="xml">
                <graph string="Account Statistics" type="bar">
                    <field name="date"/>
                    <field name="balance" operator="+" type='measure'/>
                </graph>
            </field>
        </record>
        <record id="account_move_line_graph_date_cash_basis" model="ir.ui.view">
            <field name="name">account.move.line.graph</field>
            <field name="model">account.move.line</field>
            <field name="arch" type="xml">
                <graph string="Account Statistics" type="bar">
                    <field name="date"/>
                    <field name="balance_cash_basis" operator="+" type='measure'/>
                </graph>
            </field>
        </record>
        <record id="view_account_move_line_filter" model="ir.ui.view">
            <field name="name">Journal Items</field>
            <field name="model">account.move.line</field>
            <field name="arch" type="xml">
                <search string="Search Journal Items">
                    <field name="name" filter_domain="['|', ('name','ilike',self), ('ref','ilike',self)]" string="Move"/>
                    <field name="date"/>
                    <field name="tax_line_id"/>
                    <field name="tax_ids" />
                    <separator/>
                    <filter string="Unposted" domain="[('move_id.state','=','draft')]" help="Unposted Journal Items"/>
                    <filter name="posted" string="Posted" domain="[('move_id.state','=','posted')]" help="Posted Journal Items"/>
                    <separator/>
                    <filter string="Unreconciled" domain="[('full_reconcile_id', '=', False), ('balance','!=', 0), ('account_id.reconcile','=',True)]" help="Journal items where matching number isn't set" name="unreconciled"/>
                    <separator/>
                    <filter string="Payable" domain="[('account_id.internal_type', '=', 'payable')]" help="From Payable accounts" name="payable"/>
                    <filter string="Receivable" domain="[('account_id.internal_type', '=', 'receivable')]" help="From Receivable accounts" name="receivable"/>
                    <separator/>
                    <field name="move_id" string="Number (Move)"/>
                    <field name="account_id"/>
                    <field name="partner_id"/>
                    <field name="journal_id"/>
                    <group expand="0" string="Group By">
                        <filter string="Partner" domain="[]" context="{'group_by':'partner_id'}"/>
                        <filter string="Journal" domain="[]" context="{'group_by':'journal_id'}"/>
                        <filter string="Account"  context="{'group_by':'account_id'}"/>
                        <filter string="Date" domain="[]" context="{'group_by':'date'}"/>
                    </group>
                </search>
            </field>
        </record>
        <record id="action_account_moves_all_a" model="ir.actions.act_window">
            <field name="context">{'journal_type':'general'}</field>
            <field name="name">Journal Items</field>
            <field name="res_model">account.move.line</field>
            <field name="view_id" ref="view_move_line_tree"/>
            <field name="view_mode">tree,form,pivot</field>
        </record>
        <menuitem action="action_account_moves_all_a" id="menu_action_account_moves_all" parent="account.menu_finance_entries" sequence="1" groups="base.group_no_one" />
        <record id="action_account_moves_all_tree" model="ir.actions.act_window">
            <field name="name">Journal Items</field>
            <field name="res_model">account.move.line</field>
            <field name="context">{'search_default_partner_id': [active_id], 'default_partner_id': active_id}</field>
            <field name="view_id" ref="view_move_line_tree"/>
        </record>

        <record id="action_move_line_graph" model="ir.actions.act_window">
            <field name="name">Journal Items</field>
            <field name="view_mode">graph,pivot</field>
            <field name="view_id" ref="account_move_line_graph_date"/>
            <field name="context">{'search_default_account_id': [active_id]}</field>
            <field name="res_model">account.move.line</field>
        </record>

        <record id="action_move_line_graph_posted" model="ir.actions.act_window">
            <field name="name">Journal Items</field>
            <field name="view_mode">graph,pivot</field>
            <field name="view_id" ref="account_move_line_graph_date"/>
            <field name="context">{'search_default_account_id': [active_id], 'search_default_posted': 1}</field>
            <field name="res_model">account.move.line</field>
        </record>

        <record id="action_move_line_graph_cash_basis" model="ir.actions.act_window">
            <field name="name">Journal Items</field>
            <field name="view_mode">graph,pivot</field>
            <field name="view_id" ref="account_move_line_graph_date_cash_basis"/>
            <field name="context">{'search_default_account_id': [active_id]}</field>
            <field name="res_model">account.move.line</field>
        </record>

        <record id="action_move_line_graph_cash_basis_posted" model="ir.actions.act_window">
            <field name="name">Journal Items</field>
            <field name="view_mode">graph,pivot</field>
            <field name="view_id" ref="account_move_line_graph_date_cash_basis"/>
            <field name="context">{'search_default_account_id': [active_id], 'search_default_posted': 1}</field>
            <field name="res_model">account.move.line</field>
        </record>

        <!-- Account.Entry Edition -->
        <record id="view_move_tree" model="ir.ui.view">
            <field name="name">account.move.tree</field>
            <field name="model">account.move</field>
            <field name="arch" type="xml">
                <tree decoration-info="state == 'draft'" string="Journal Entries">
                    <field name="date"/>
                    <field name="name"/>
                    <field name="partner_id"/>
                    <field name="ref"/>
                    <field name="journal_id"/>
                    <field name="amount" sum="Total Amount"/>
                    <field name="state"/>
                    <field name="currency_id" invisible="1"/>
                </tree>
            </field>
        </record>
        <record id="view_move_form" model="ir.ui.view">
            <field name="name">account.move.form</field>
            <field name="model">account.move</field>
            <field name="arch" type="xml">
                <form string="Account Entry">
                    <header>
                        <button name="post" states="draft" string="Post" type="object" class="oe_highlight" groups="account.group_account_invoice"/>
                        <button name="%(action_view_account_move_reversal)d" states="posted" string="Reverse Entry" type="action" groups="account.group_account_invoice"/>
                        <button name="button_cancel" states="posted" string="Cancel Entry" type="object" groups="account.group_account_invoice"/>
                        <field name="state" widget="statusbar"/>
                    </header>
                    <sheet>
                        <div class="oe_button_box">
                            <button name="open_reconcile_view"
                                class="oe_stat_button"
                                icon="fa-bars"
                                type="object"
                                string="Reconciled entries">
                            </button>
                        </div>
                    <label for="name" class="oe_edit_only" attrs="{'invisible':[('name','=','/')]}"/>
                    <h1>
                        <field name="name" readonly="True" attrs="{'invisible':[('name','=','/')]}"/>
                    </h1>
                    <group>
                        <group>
                            <field name="journal_id" options="{'no_open': True, 'no_create': True}"/>
                            <field name="date"/>
                        </group>
                        <group>
                            <field name="ref"/>
                            <field name="company_id" required="1" groups="base.group_multi_company"/>
                            <field name="amount" invisible="1"/>
                            <field name="currency_id" invisible="1"/>
                        </group>
                    </group>
                    <notebook>
                        <page string="Journal Items">
                            <field name="line_ids" widget="one2many_list"
                              context="{'line_ids': line_ids, 'journal_id': journal_id }">
                                <tree editable="bottom" string="Journal Items">
                                    <field name="account_id" domain="[('company_id', '=', parent.company_id), ('deprecated', '=', False)]"/>
                                    <field name="partner_id"
                                        domain="['|', ('parent_id', '=', False), ('is_company', '=', True)]"/>
                                    <field name="name"/>
                                    <field name="analytic_account_id" groups="analytic.group_analytic_accounting"/>
                                    <field name="amount_currency" groups="base.group_multi_currency"/>
                                    <field name="company_currency_id" invisible="1"/>
                                    <field name="currency_id" options="{'no_create': True}" groups="base.group_multi_currency"/>
                                    <field name="debit" sum="Total Debit"/>
                                    <field name="credit" sum="Total Credit"/>
                                    <field name="date_maturity" required="0"/>
                                </tree>
                            </field>
                            <field name="narration" colspan="4" placeholder="Add an internal note..." nolabel="1" height="50"/>
                        </page>
                    </notebook>
                    </sheet>
                    <div class="oe_chatter">
                        <field name="message_follower_ids" widget="mail_followers"/>
                        <field name="message_ids" widget="mail_thread"/>
                    </div>
                </form>
            </field>
        </record>
        <record id="view_account_move_filter" model="ir.ui.view">
            <field name="name">account.move.select</field>
            <field name="model">account.move</field>
            <field name="arch" type="xml">
                <search string="Search Move">
                    <field name="name" filter_domain="['|', ('name','ilike',self), ('ref','ilike',self)]" string="Move"/>
                    <field name="date"/>
                    <filter string="Unposted" domain="[('state','=','draft')]" help="Unposted Journal Entries"/>
                    <filter string="Posted" domain="[('state','=','posted')]" help="Posted Journal Entries"/>
                    <separator/>
                    <filter string="Sales" domain="[('journal_id.type','=','sale')]" context="{'default_journal_type': 'sale'}"/>
                    <filter string="Purchases" domain="[('journal_id.type','=','purchase')]" context="{'default_journal_type': 'purchase'}"/>
                    <filter string="Bank Operations" domain="[('journal_id.type','=','bank')]" context="{'default_journal_type': 'bank'}"/>
                    <filter string="Cash Operations" domain="[('journal_id.type','=','cash')]" context="{'default_journal_type': 'cash'}"/>
                    <filter string="Miscellaneous Operations" domain="[('journal_id.type','=','general')]" name="misc_filter" context="{'default_journal_type': 'general'}"/>
                    <separator/>
                    <field name="partner_id"/>
                    <field name="journal_id"/>
                    <field name="dummy_account_id"/>
                    <group expand="0" string="Group By">
                        <filter string="Partner" domain="[]" context="{'group_by':'partner_id'}"/>
                        <filter string="Journal" domain="[]" context="{'group_by':'journal_id'}"/>
                        <filter string="States" domain="[]" context="{'group_by':'state'}"/>
                        <filter string="Date" domain="[]" context="{'group_by':'date'}" help="Journal Entries by Month"/>
                    </group>
                </search>
            </field>
        </record>
        <record id="action_move_journal_line" model="ir.actions.act_window">
            <field name="name">Journal Entries</field>
            <field name="res_model">account.move</field>
            <field name="view_type">form</field>
            <field name="view_mode">tree,form</field>
            <field name="view_id" ref="view_move_tree"/>
            <field name="search_view_id" ref="view_account_move_filter"/>
            <field name="context">{'search_default_misc_filter':1}</field>
            <field name="help" type="html">
              <p class="oe_view_nocontent_create">
                Click to create a journal entry.
              </p><p>
                A journal entry consists of several journal items, each of
                which is either a debit or a credit transaction.
              </p><p>
                Odoo automatically creates one journal entry per accounting
                document: invoice, refund, vendor payment, bank statements,
                etc. So, you should record journal entries manually only/mainly
                for miscellaneous operations.
              </p>
            </field>
        </record>
        <menuitem
            action="action_move_journal_line"
            id="menu_action_move_journal_line_form"
            parent="account.menu_finance_entries"
            groups="group_account_user"
            sequence="2"/>

        <record id="action_move_line_form" model="ir.actions.act_window">
            <field name="name">Entries</field>
            <field name="type">ir.actions.act_window</field>
            <field name="res_model">account.move</field>
            <field name="view_type">form</field>
            <field name="view_id" ref="view_move_tree"/>
            <field name="search_view_id" ref="view_account_move_filter"/>
        </record>

        <act_window
            id="act_account_move_to_account_move_line_open"
            name="Journal Items"
            context="{'search_default_move_id': active_id, 'default_move_id': active_id}"
            res_model="account.move.line"
            src_model="account.move"/>

        <!-- Full Reconcile -->
        <record id="view_full_reconcile_form" model="ir.ui.view">
            <field name="name">account.full.reconcile.form</field>
            <field name="model">account.full.reconcile</field>
            <field name="arch" type="xml">
                <form string="Matching">
                    <group>
                        <div class="oe_title" colspan="4">
                            <h1><field name="name" readonly="1"/></h1>
                        </div>
                        <separator string="Matched Journal Items" colspan="4"/>
                        <field name="reconciled_line_ids" readonly="1" colspan="4" nolabel="1"/>
                    </group>
                </form>
            </field>
        </record>


        <!--Payment Terms -->
        <record id="view_payment_term_line_tree" model="ir.ui.view">
            <field name="name">account.payment.term.line.tree</field>
            <field name="model">account.payment.term.line</field>
            <field name="arch" type="xml">
                <tree string="Payment Terms">
                    <field name="sequence" widget="handle"/>
                    <field name="value" string="Due Type"/>
                    <field name="value_amount" attrs="{'readonly':[('value','=','balance')]}"/>
                    <field name="days"/>
                    <field name="option" string=""/>
                </tree>
            </field>
        </record>
        <record id="view_payment_term_line_form" model="ir.ui.view">
            <field name="name">account.payment.term.line.form</field>
            <field name="model">account.payment.term.line</field>
            <field name="arch" type="xml">
                <form string="Payment Terms">
                    <group>
                        <group string="Term Type">
                            <field name="value" widget="radio"/>
                            <label for="value_amount" attrs="{'invisible':[('value','=', 'balance')]}"/>
                            <div attrs="{'invisible':[('value','=', 'balance')]}">
                                <field name="value_amount" class="oe_inline"/>
                                <label string="%" class="oe_inline" attrs="{'invisible':[('value','!=','percent')]}"/>
                            </div>
                            <field name="sequence" invisible="1"/>
                        </group>
                        <group string="Due Date Computation">
                            <label for="days"/>
                            <div>
                                <field name="option" widget="radio"/>
                                <div class="o_row" attrs="{'invisible': [('option', 'in', ['last_day_following_month', 'last_day_current_month'])]}">
                                    <field name="days"/>
                                    days
                                </div>
                            </div>
                        </group>
                    </group>
                </form>
            </field>
        </record>
        <record id="view_payment_term_search" model="ir.ui.view">
            <field name="name">account.payment.term.search</field>
            <field name="model">account.payment.term</field>
            <field name="arch" type="xml">
                <search string="Payment Terms">
                    <field name="name" string="Payment Terms"/>
                    <field name="active"/>
                </search>
            </field>
        </record>
        <record id="view_payment_term_form" model="ir.ui.view">
            <field name="name">account.payment.term.form</field>
            <field name="model">account.payment.term</field>
            <field name="arch" type="xml">
                <form string="Payment Terms">
                    <group col="4">
                        <field name="name"/>
                        <field name="active"/>
                        <field name="company_id" invisible="1"/>
                    </group>
                    <label for="note"/>
                    <field name="note" placeholder="Payment terms explanation for the customer..."/>
                    <separator string="Terms"/>
                    <p class="text-muted">
                        The last line's computation type should be "Balance" to ensure that the whole amount will be allocated.
                    </p>
                    <field name="line_ids"/>
                </form>
            </field>
        </record>
        <record id="action_payment_term_form" model="ir.actions.act_window">
            <field name="name">Payment Terms</field>
            <field name="res_model">account.payment.term</field>
            <field name="view_type">form</field>
            <field name="view_mode">tree,form</field>
            <field name="search_view_id" ref="view_payment_term_search"/>
        </record>

        <menuitem action="action_payment_term_form"
            id="menu_action_payment_term_form" parent="account_management_menu" sequence="4"/>

        <!-- Account Templates -->

        <record id="view_account_template_form" model="ir.ui.view">
            <field name="name">account.account.template.form</field>
            <field name="model">account.account.template</field>
            <field name="arch" type="xml">
                <form string="Account Template">
                    <group col="4">
                        <field name="name"/>
                        <field name="code"/>
                        <newline/>
                        <field name="user_type_id" widget="selection"/>
                        <field name="currency_id" options="{'no_create': True}" groups="base.group_multi_currency"/>
                        <field name="tag_ids" domain="[('applicability', '!=', 'taxes')]" widget="many2many_tags" context="{'default_applicability': 'accounts'}"/>
                        <field name="reconcile"/>
                        <field name="chart_template_id"/>
                    </group>
                    <separator string="Default Taxes"/>
                    <field name="tax_ids"/>
                    <separator string="Notes"/>
                    <field name="note" placeholder="Internal notes..."/>
                </form>
            </field>
        </record>
        <record id="view_account_template_tree" model="ir.ui.view">
            <field name="name">account.account.template.tree</field>
            <field name="model">account.account.template</field>
            <field name="arch" type="xml">
                <tree string="Account Template">
                    <field name="code"/>
                    <field name="name"/>
                    <field name="user_type_id" invisible="1"/>
                </tree>
            </field>
        </record>
        <record id="view_account_template_search" model="ir.ui.view">
            <field name="name">account.account.template.search</field>
            <field name="model">account.account.template</field>
            <field name="arch" type="xml">
                <search string="Search Account Templates">
                    <field name="name" filter_domain="['|', ('name','ilike',self), ('code','ilike',self)]" string="Account Template"/>
                    <field name="user_type_id"/>
                    <group expand="0" string="Group By">
                        <filter string="Account Type" domain="[]" context="{'group_by':'user_type_id'}"/>
                   </group>
                </search>
            </field>
        </record>
        <record id="action_account_template_form" model="ir.actions.act_window">
            <field name="name">Account Templates</field>
            <field name="res_model">account.account.template</field>
            <field name="view_type">form</field>
            <field name="view_mode">tree,form</field>
            <field name="search_view_id" ref="view_account_template_search"/>
        </record>

        <!-- Chart of Accounts Templates -->
        <record id="view_account_chart_template_form" model="ir.ui.view">
            <field name="name">account.chart.template.form</field>
            <field name="model">account.chart.template</field>
            <field name="arch" type="xml">
                <form string="Chart of Accounts Template">
                    <group col="4">
                        <field name="name"/>
                        <field name="company_id"/>
                        <field name="parent_id" />
                        <field name="bank_account_code_prefix"/>
                        <field name="cash_account_code_prefix"/>
                        <field name="code_digits" />
                        <field name="visible" />
                        <field name="complete_tax_set" />
                        <field name="transfer_account_id"/>
                    </group>
                    <separator string="Default Taxes" colspan="4"/>
                    <field name="tax_template_ids" colspan="4"  nolabel="1"/>
                    <separator string="Properties" colspan="4"/>
                    <group col="4">
                        <field name="property_account_receivable_id"/>
                        <field name="property_account_payable_id"/>
                        <field name="property_account_expense_categ_id"/>
                        <field name="property_account_income_categ_id"/>
                        <field name="property_account_expense_id"/>
                        <field name="property_account_income_id"/>
                    </group>
                </form>
            </field>
        </record>
        <record id="view_account_chart_template_seacrh" model="ir.ui.view">
            <field name="name">account.chart.template.search</field>
            <field name="model">account.chart.template</field>
            <field name="arch" type="xml">
                <search string="Search Chart of Account Templates">
                    <field name="name" string="Account Template"/>
                    <field name="bank_account_code_prefix"/>
                    <field name="cash_account_code_prefix"/>
                    <group expand="0" string="Group By">
                        <filter string="Receivable Account" domain="[]" context="{'group_by':'property_account_receivable_id'}"/>
                        <filter string="Payable Account" domain="[]" context="{'group_by':'property_account_payable_id'}"/>
                        <filter string="Income Account" domain="[]" context="{'group_by':'property_account_income_categ_id'}"/>
                        <filter string="Expense Account" domain="[]" context="{'group_by':'property_account_expense_categ_id'}"/>
                    </group>
                </search>
            </field>
        </record>
        <record id="view_account_chart_template_tree" model="ir.ui.view">
            <field name="name">account.chart.template.tree</field>
            <field name="model">account.chart.template</field>
            <field name="arch" type="xml">
                <tree string="Chart of Accounts Template">
                    <field name="name"/>
                    <field name="company_id"/>
                    <field name="property_account_receivable_id" invisible="1"/>
                    <field name="property_account_payable_id" invisible="1"/>
                    <field name="property_account_expense_categ_id" invisible="1"/>
                    <field name="property_account_income_categ_id" invisible="1"/>
                </tree>
            </field>
        </record>
        <record id="action_account_chart_template_form" model="ir.actions.act_window">
            <field name="name">Chart of Accounts Templates</field>
            <field name="res_model">account.chart.template</field>
            <field name="view_type">form</field>
            <field name="view_mode">tree,form</field>
        </record>

        <!-- Account Tax Templates -->
        <record id="view_account_tax_template_form" model="ir.ui.view">
            <field name="name">account.tax.template.form</field>
            <field name="model">account.tax.template</field>
            <field name="arch" type="xml">
                <form string="Account Tax Template">
                    <group>
                        <group>
                            <field name="name"/>
                        </group>
                        <group>
                            <field name="type_tax_use"/>
                        </group>
                    </group>
                    <notebook>
                        <page string="Definition">
                            <group>
                                <group>
                                    <field name="amount_type" />
                                    <label for="amount" attrs="{'invisible':[('amount_type','=', 'group')]}"/>
                                    <div attrs="{'invisible':[('amount_type','=', 'group')]}">
                                        <field name="amount" class="oe_inline" />
                                        <label string="%" class="oe_inline" attrs="{'invisible':[('amount_type','=','fixed')]}" />
                                    </div>
                                </group>
                                <group attrs="{'invisible':[('amount_type','=', 'group')]}">
                                    <field name="account_id"/>
                                    <field name="refund_account_id"/>
                                </group>
                            </group>
                            <field name="children_tax_ids"
                                attrs="{'invisible':['|', ('amount_type','!=','group'), ('type_tax_use','=','none')]}"
                                domain="[('type_tax_use','in',('none',type_tax_use)), ('amount_type','!=','group')]">
                                <tree string="Children Taxes">
                                    <field name="sequence" widget="handle" />
                                    <field name="name"/>
                                    <field name="amount_type" />
                                    <field name="amount" />
                                </tree>
                            </field>
                        </page>
                        <page string="Advanced Options">
                            <group>
                                <group>
                                    <field name="description" attrs="{'invisible':[('amount_type','=', 'group')]}"/>
                                    <field name="analytic" attrs="{'invisible':[('amount_type','=', 'group')]}" groups="analytic.group_analytic_accounting" />
                                </group>
                                <group>
                                    <field name="price_include" attrs="{'invisible':[('amount_type','=', 'group')]}" />
                                    <field name="include_base_amount" attrs="{'invisible':[('amount_type','=', 'group')]}" />
                                </group>
                                <group>
                                    <field name="tag_ids" domain="[('applicability', '!=', 'accounts')]" widget="many2many_tags" context="{'default_applicability': 'taxes'}"/>
                                    <field name="active" groups="base.group_no_one"/>
                                    <field name="company_id" options="{'no_create': True}" groups="base.group_multi_company"/>
                                    <field name="use_cash_basis" attrs="{'invisible':[('amount_type','=', 'group')]}"/>
                                    <field name="cash_basis_account" attrs="{'invisible': [('use_cash_basis', '=', False)], 'required': [('use_cash_basis', '=', True)]}"/>
                                </group>
                            </group>
                        </page>
                    </notebook>
                </form>
            </field>
        </record>
        <record id="view_account_tax_template_tree" model="ir.ui.view">
            <field name="name">account.tax.template.tree</field>
            <field name="model">account.tax.template</field>
            <field name="arch" type="xml">
                <tree string="Account Tax Template">
                    <field name="name"/>
                    <field name="description"/>
                </tree>
            </field>
        </record>
        <record id="view_account_tax_template_search" model="ir.ui.view">
            <field name="name">account.tax.template.search</field>
            <field name="model">account.tax.template</field>
            <field name="arch" type="xml">
                <search string="Search Tax Templates">
                    <field name="name" filter_domain="['|', ('name','ilike',self), ('description','ilike',self)]" string="Tax Template"/>
                    <filter string="Sale" domain="[('type_tax_use','=','sale')]" help="Taxes used in Sales"/>
                    <filter string="Purchase" domain="[('type_tax_use','=','purchase')]" help="Taxes used in Purchases"/>
                    <field name="chart_template_id"/>
                </search>
            </field>
        </record>
        <record id="action_account_tax_template_form" model="ir.actions.act_window">
            <field name="name">Tax Templates</field>
            <field name="res_model">account.tax.template</field>
            <field name="view_type">form</field>
            <field name="view_mode">tree,form</field>
            <field name="search_view_id" ref="view_account_tax_template_search"/>
        </record>

        <!--  Wizard for Multi Charts of Accounts -->
        <record id="view_wizard_multi_chart" model="ir.ui.view">
            <field name="name">Choose Accounting Template</field>
            <field name="model">wizard.multi.charts.accounts</field>
            <field name="inherit_id" ref="base.res_config_view_base"/>
            <field name="arch" type="xml">
                <form position="attributes">
                    <attribute name="string">Accounting Application Configuration</attribute>
                </form>
                <group name="res_config_contents" position="replace">
                    <field name="only_one_chart_template" invisible="1"/>
                    <field name="complete_tax_set" invisible="1"/>
                    <group col="1">
                        <group>
                            <field name="chart_template_id" widget="selection" domain="[('visible','=', True)]"/>
                        </group>
                        <group invisible="1">
                            <field name="company_id" options="{'no_create': True}"/> <!-- we assume that this wizard will be run only by administrators and as this field may cause problem if hidden (because of the default company of the user removed from the selection because already configured), we simply choosed to remove the group "multi company" of it -->
                            <field name="currency_id" class="oe_inline"/>
                            <field name="use_anglo_saxon"/>
                            <field name="sale_tax_id" attrs="{'invisible': [('complete_tax_set', '!=', True)]}" domain="[('chart_template_id', '=', chart_template_id),('parent_id','=',False),('type_tax_use','=','sale')]"/>
                            <label for="sale_tax_rate" string="Sale Tax" attrs="{'invisible': [('complete_tax_set', '=', True)]}"/>
                            <div attrs="{'invisible': [('complete_tax_set', '=', True)]}">
                                <field name="sale_tax_rate" class="oe_inline"/> %%
                            </div>
                            <field name="purchase_tax_id" attrs="{'invisible': [('complete_tax_set', '!=', True)]}" domain="[('chart_template_id', '=', chart_template_id),('parent_id','=',False),('type_tax_use','=','purchase')]"/>
                            <label for="purchase_tax_rate" string="Purchase Tax" attrs="{'invisible': [('complete_tax_set', '=', True)]}"/>
                            <div attrs="{'invisible': [('complete_tax_set', '=', True)]}">
                                <field name="purchase_tax_rate" class="oe_inline"/> %%
                            </div>
                            <field name="transfer_account_id"/>
                        </group>
                        <group groups="account.group_account_user" invisible="1">
                            <field name="code_digits"/>
                            <field name="bank_account_code_prefix"/>
                            <field name="cash_account_code_prefix"/>
                        </group>
                    </group>
                </group>
            </field>
        </record>
        <record id="action_wizard_multi_chart" model="ir.actions.act_window">
            <field name="name">Choose Accounting Template</field>
            <field name="type">ir.actions.act_window</field>
            <field name="res_model">wizard.multi.charts.accounts</field>
            <field name="view_id" ref="view_wizard_multi_chart"/>
            <field name="view_type">form</field>
            <field name="view_mode">form</field>
            <field name="target">new</field>
        </record>

         <!-- Fiscal Position Templates -->

        <record id="view_account_position_template_search" model="ir.ui.view">
            <field name="name">account.fiscal.position.template.search</field>
            <field name="model">account.fiscal.position.template</field>
            <field name="arch" type="xml">
                <search string="Fiscal Position">
                    <field name="name" string="Fiscal Position Template"/>
                </search>
            </field>
        </record>

        <record id="view_account_position_template_form" model="ir.ui.view">
            <field name="name">account.fiscal.position.template.form</field>
            <field name="model">account.fiscal.position.template</field>
            <field name="arch" type="xml">
                <form string="Fiscal Position Template">
                    <group col="4">
                        <field name="name"/>
                        <field name="chart_template_id"/>
                    </group>
                    <field name="tax_ids">
                        <tree string="Taxes Mapping" editable="bottom">
                            <field name="tax_src_id" domain="[('type_tax_use', '!=', None)]"/>
                            <field name="tax_dest_id" domain="[('type_tax_use', '!=', None)]"/>
                        </tree>
                        <form string="Taxes Mapping">
                            <field name="tax_src_id" domain="[('type_tax_use', '!=', None)]"/>
                            <field name="tax_dest_id" domain="[('type_tax_use', '!=', None)]"/>
                        </form>
                    </field>
                    <field name="account_ids">
                        <tree string="Accounts Mapping" editable="bottom">
                            <field name="account_src_id"/>
                            <field name="account_dest_id"/>
                        </tree>
                        <form string="Accounts Mapping">
                            <field name="account_src_id"/>
                            <field name="account_dest_id"/>
                        </form>
                    </field>
                </form>
            </field>
        </record>
        <record id="view_account_position_template_tree" model="ir.ui.view">
            <field name="name">account.fiscal.position.template.tree</field>
            <field name="model">account.fiscal.position.template</field>
            <field name="arch" type="xml">
                <tree string="Fiscal Position">
                    <field name="name"/>
                </tree>
            </field>
        </record>

        <record id="action_account_fiscal_position_template_form" model="ir.actions.act_window">
            <field name="name">Fiscal Position</field>
            <field name="res_model">account.fiscal.position.template</field>
            <field name="view_type">form</field>
            <field name="view_mode">tree,form</field>
            <field name="search_view_id" ref="view_account_position_template_search"/>
        </record>

        <record id="account_bank_statement_pivot" model="ir.ui.view">
            <field name="name">account.bank.statement.pivot</field>
            <field name="model">account.bank.statement</field>
            <field name="arch" type="xml">
                <pivot string="Account Statistics" >
                    <field name="date" type="row"/>
                    <field name="balance_start" type="measure"/>
                    <field name="balance_end" type="measure"/>
                </pivot>
            </field>
         </record>
        <record id="account_bank_statement_graph" model="ir.ui.view">
            <field name="name">account.bank.statement.graph</field>
            <field name="model">account.bank.statement</field>
            <field name="arch" type="xml">
                <graph string="Account Statistics" type="bar">
                    <field name="date"/>
                    <field name="balance_start" operator="+"/>
                    <field name="balance_end" operator="+"/>
                </graph>
            </field>
         </record>

        <record id="action_view_bank_statement_tree" model="ir.actions.act_window">
            <field name="name">Cash Registers</field>
            <field name="type">ir.actions.act_window</field>
            <field name="res_model">account.bank.statement</field>
            <field name="view_type">form</field>
            <field name="view_mode">tree,form,pivot,graph</field>
            <field name="view_id" ref="view_bank_statement_tree"/>
            <field name="search_view_id" ref="view_bank_statement_search"/>
            <field name="domain">[('journal_id.type', '=', 'cash')]</field>
            <field name="context">{'journal_type':'cash'}</field>
            <field name="help" type="html">
              <p class="oe_view_nocontent_create">
                Click to create a new cash log.
              </p><p>
                A Cash Register allows you to manage cash entries in your cash
                journals. This feature provides an easy way to follow up cash
                payments on a daily basis. You can enter the coins that are in
                your cash box, and then post entries when money comes in or
                goes out of the cash box.
              </p>
            </field>
        </record>

        <menuitem id="menu_account_customer" name="Customers"
            parent="menu_finance_receivables"
            action="base.action_partner_customer_form" sequence="100"/>

        <record id="product_product_view_tree" model="ir.ui.view">
            <field name="name">product.product.tree</field>
            <field name="model">product.product</field>
            <field name="arch" type="xml">
                <tree string="Products">
                    <field name="default_code"/>
                    <field name="name"/>
                    <field name="attribute_value_ids" widget="many2many_tags" groups="product.group_product_variant"/>
                    <field name="lst_price"/>
                    <field name="taxes_id" widget="many2many_tags"/>
                    <field name="supplier_taxes_id" widget="many2many_tags"/>
                </tree>
            </field>
        </record>

        <record id="product_product_action" model="ir.actions.act_window">
            <field name="name">Products</field>
            <field name="type">ir.actions.act_window</field>
            <field name="res_model">product.product</field>
            <field name="view_mode">kanban,tree,form</field>
            <field name="view_type">form</field>
            <field name="view_id" ref="product_product_view_tree"/>
        </record>

        <menuitem id="menu_product_product_action" name="Products" action="product_product_action" parent="account.menu_finance_configuration" sequence="1"/>


        <menuitem id="menu_product_template_action" name="Sellable Products"
            parent="menu_finance_receivables"
            action="product.product_template_action" sequence="110"/>

        <menuitem id="menu_account_supplier" name="Vendors"
            parent="menu_finance_payables"
            action="base.action_partner_supplier_form" sequence="100"/>

        <!-- Account Financial Report -->

        <record id="view_account_financial_report_form" model="ir.ui.view">
            <field name="name">account.financial.report.form</field>
            <field name="model">account.financial.report</field>
            <field name="arch" type="xml">
                <form string="Account Report">
                    <group col="4">
                        <field name="name"/>
                        <field name="parent_id"/>
                        <field name="sequence"/>
                        <field name="type"/>
                        <field name="sign"/>
                        <field name="style_overwrite"/>
                    </group>
                    <notebook attrs="{'invisible': [('type','not in',['accounts','account_type', 'account_report'])]}">
                        <page string="Report">
                            <group>
                                <field name="display_detail" attrs="{'invisible': [('type','not in',['accounts','account_type'])]}"/>
                                <field name="account_report_id" attrs="{'invisible': [('type', '!=', 'account_report')]}"/>
                            </group>
                            <field name="account_ids" attrs="{'invisible': [('type', '!=', 'accounts')]}"/>
                            <field name="account_type_ids" attrs="{'invisible': [('type', '!=', 'account_type')]}"/>
                        </page>
                    </notebook>
                </form>
            </field>
        </record>

        <record id="view_account_financial_report_tree" model="ir.ui.view">
            <field name="name">account.financial.report.tree</field>
            <field name="model">account.financial.report</field>
            <field name="arch" type="xml">
                <tree string="Account Report">
                    <field name="name"/>
                    <field name="parent_id" invisible="1"/>
                    <field name="type"/>
                    <field name="account_report_id"/>
                </tree>
            </field>
        </record>

        <record id="view_account_financial_report_search" model="ir.ui.view">
            <field name="name">account.financial.report.search</field>
            <field name="model">account.financial.report</field>
            <field name="arch" type="xml">
                <search string="Account Report">
                    <field name="name" string="Account Report"/>
                    <field name="type"/>
                    <field name="account_report_id"/>
                    <group expand="0" string="Group By">
                        <filter string="Parent Report" domain="" context="{'group_by':'parent_id'}"/>
                        <filter string="Report Type" domain="[]" context="{'group_by':'type'}"/>
                    </group>
                </search>
            </field>
        </record>

        <record id="action_account_financial_report_tree" model="ir.actions.act_window">
            <field name="name">Financial Reports</field>
            <field name="type">ir.actions.act_window</field>
            <field name="res_model">account.financial.report</field>
            <field name="view_type">form</field>
            <field name="view_mode">tree,form</field>
            <field name="search_view_id" ref="view_account_financial_report_search"/>
            <field name="view_id" ref="view_account_financial_report_tree"/>
        </record>

        <menuitem id="menu_account_financial_reports_tree" name="Account Reports" parent="menu_account_reports" action="action_account_financial_report_tree"/>

        <record id="view_account_report_tree_hierarchy" model="ir.ui.view">
            <field name="name">account.report.hierarchy</field>
            <field name="model">account.financial.report</field>
            <field name="field_parent">children_ids</field>
            <field name="arch" type="xml">
                <tree string="Account Reports Hierarchy">
                    <field name="name"/>
                    <field name="type"/>
                    <field name="parent_id" invisible="1"/>
                    <field name="account_report_id"/>
                </tree>
            </field>
        </record>

        <record id="action_account_report_tree_hierarchy" model="ir.actions.act_window">
            <field name="name">Financial Reports Hierarchy</field>
            <field name="res_model">account.financial.report</field>
            <field name="view_type">tree</field>
            <field name="view_id" ref="view_account_report_tree_hierarchy"/>
            <field name="domain">[('parent_id','=',False)]</field>
        </record>

        <menuitem id="menu_account_report_tree_hierarchy" name="Account Reports Hierarchy" parent="menu_account_reports" action="action_account_report_tree_hierarchy"/>

        <!-- Manual reconciliation -->
        <record id="action_manual_reconciliation" model="ir.actions.client">
            <field name="name">Manual Reconciliation</field>
            <field name="tag">manual_reconciliation_view</field>
        </record>

        <menuitem id="menu_action_manual_reconciliation" name="Manual Payments &amp; Invoices Matching" parent="menu_finance_entries" action="action_manual_reconciliation" sequence="25"/>
    </data>
</odoo><|MERGE_RESOLUTION|>--- conflicted
+++ resolved
@@ -22,13 +22,8 @@
                              <field name="company_id" options="{'no_create': True}" groups="base.group_multi_company"/>
                              <field name="currency_id" options="{'no_create': True}" groups="base.group_multi_currency"/>
                              <field name="internal_type" invisible="1" readonly="1"/>
-<<<<<<< HEAD
-                             <label for="reconcile"/>
-                             <div>
-=======
                              <label for="reconcile" attrs="{'invisible': [('internal_type','=','liquidity')]}"/>
                              <div attrs="{'invisible': [('internal_type','=','liquidity')]}">
->>>>>>> 854eb97b
                                 <field name="reconcile"/>
                                 <button name="action_open_reconcile" class="oe_link" type="object" string=" -> Reconcile" attrs="{'invisible': [('reconcile', '=', False)]}"/>
                              </div>
