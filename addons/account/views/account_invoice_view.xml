--- conflicted
+++ resolved
@@ -135,13 +135,8 @@
                     <field name="user_id"/>
                     <field name="date_due"/>
                     <field name="origin"/>
-<<<<<<< HEAD
-                    <field name="amount_total_signed" string="Total"/>
-                    <field name="residual_signed" string="Amount Due"/>
-=======
-                    <field name="amount_total_signed" sum="Total" />
-                    <field name="residual_signed" sum="Amount due"/>
->>>>>>> 25e0b255
+                    <field name="amount_total_signed" string="Total" sum="Total"/>
+                    <field name="residual_signed" string="Amount Due" sum="Amount Due"/>
                     <field name="currency_id" invisible="1"/>
                     <field name="company_currency_id" invisible="1"/>
                     <field name="state"/>
@@ -205,13 +200,8 @@
                     <field name="company_id" groups="base.group_multi_company" options="{'no_create': True}"/>
                     <field name="date_due"/>
                     <field name="origin"/>
-<<<<<<< HEAD
-                    <field name="amount_total_signed" string="Total"/>
-                    <field name="residual_signed" string="To Pay"/>
-=======
-                    <field name="amount_total_signed" sum="Total"/>
+                    <field name="amount_total_signed" string="Total" sum="Total"/>
                     <field name="residual_signed" string="To Pay" sum="To pay"/>
->>>>>>> 25e0b255
                     <field name="currency_id" invisible="1"/>
                     <field name="company_currency_id" invisible="1"/>
                     <field name="state"/>
