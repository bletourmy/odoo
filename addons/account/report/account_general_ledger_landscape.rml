--- conflicted
+++ resolved
@@ -508,11 +508,7 @@
             <para style="terp_default_Bold_7_Right">[[ formatLang(sum_balance_account(o), digits=get_digits(dp='Account')) ]] [[ company.currency_id.symbol ]]</para>
           </td>
           <td>
-<<<<<<< HEAD
-            <para style="terp_default_Bold_7_Right">[[ o.currency_id and formatLang(sum_currency_amount_account(o), digits=get_digits(dp='Account')) + o.currency_id.code or '' ]]</para>
-=======
-            <para style="terp_default_Bold_8_Right">[[ o.currency_id and formatLang(sum_currency_amount_account(o), digits=get_digits(dp='Account')) + o.currency_id.name or '' ]]</para>
->>>>>>> aedda16f
+            <para style="terp_default_Bold_7_Right">[[ o.currency_id and formatLang(sum_currency_amount_account(o), digits=get_digits(dp='Account')) + o.currency_id.symbol or '' ]]</para>
           </td>
         </tr>
       </blockTable>
