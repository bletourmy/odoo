<?xml version="1.0" encoding="utf-8"?>
<odoo>

        <!-- Top menu item -->

        <menuitem id="sale_menu_root"
            name="Sales"
            web_icon="sale,static/description/icon.png"
            active="False"
            sequence="7"/>

        <menuitem id="sale_order_menu"
            name="Orders"
            parent="sale_menu_root"
            sequence="2"/>

        <menuitem id="res_partner_menu"
            parent="sale_order_menu"
            action="base.action_partner_form"
            sequence="3" groups="sales_team.group_sale_salesman"/>

        <menuitem id="menu_sale_config"
            name="Configuration"
            parent="sale_menu_root"
            sequence="6"
            groups="sales_team.group_sale_manager"/>

        <menuitem id= "menu_sales_config"
            parent= "menu_sale_config"
            sequence= "3"
            name= "Sales Orders"
            groups= "sales_team.group_sale_manager,account.group_account_manager,account.group_account_user"/>

        <menuitem id="sales_team_config"
            name="Sales Channels"
            parent="sale.menu_sale_config"
            action="sales_team.sales_team_config_action"
            sequence="2"/>

        <menuitem id="menu_sale_report"
            name="Reporting"
            parent="sale_menu_root"
            sequence="5"
            groups="sales_team.group_sale_manager"/>

        <menuitem id="menu_report_product_all"
            name="Sales"
            action="action_order_report_all"
            parent="menu_sale_report"
            sequence="1"/>

        <menuitem id="report_sales_team"
            name="Sales Channel Dashboard"
            parent="menu_sale_report"
            action="sales_team.crm_team_salesteams_act"
            sequence="3"/>

        <menuitem id="report_all_channels_sales"
            action="report_all_channels_sales_action"
            name="Sales by Channel"
            parent="menu_sale_report"
            sequence="2"/>

        <menuitem id="product_menu_catalog" name="Products" action="product.product_template_action" parent="sale_menu_root" sequence="4" groups="sales_team.group_sale_salesman"/>
        <menuitem id="menu_product" name="Product Variants" parent="product_menu_catalog" sequence="2" groups="base.group_no_one" active="False"/>
        <menuitem action="product.product_template_action" id="menu_product_template_action" parent="product_menu_catalog" sequence="1" active="False"/>
        <menuitem id="prod_config_main" name="Products" parent="menu_sale_config" sequence="5"/>
        <menuitem id="menu_attribute_action" action="product.attribute_action" parent="prod_config_main" sequence="1" groups="base.group_no_one" active="False"/>
        <menuitem action="product.variants_action" id="menu_variants_action" parent="sale.prod_config_main" sequence="2" groups="base.group_no_one" active="False"/>
        <menuitem id="menu_product_category_config_sale"
                  action="product.product_category_action_form"
                  parent="sale.prod_config_main"
                  sequence="1"
                  groups="base.group_no_one"/>
        <menuitem id="menu_products" action="product.product_normal_action_sell" parent="product_menu_catalog" groups="product.group_product_variant" sequence="2" active="False"/>
        <menuitem id="next_id_16" name="Units of Measure" parent="sale.prod_config_main" sequence="6" groups="uom.group_uom" active="False"/>
        <menuitem action="uom.product_uom_form_action" id="menu_product_uom_form_action" parent="sale.prod_config_main" sequence="7" groups="uom.group_uom" active="False"/>
        <menuitem action="uom.product_uom_categ_form_action" id="menu_product_uom_categ_form_action" parent="sale.prod_config_main" sequence="8" groups="uom.group_uom" active="False"/>
        <menuitem id="menu_product_pricelist_main" name="Pricelists" parent="product_menu_catalog" action="product.product_pricelist_action2" groups="product.group_sale_pricelist" sequence="3" active="False"/>

        <record id="view_sale_order_calendar" model="ir.ui.view">
            <field name="name">sale.order.calendar</field>
            <field name="model">sale.order</field>
            <field name="arch" type="xml">
                <calendar string="Sales Orders" date_start="date_order" color="state">
                    <field name="partner_id"/>
                    <field name="amount_total" widget="monetary"/>
                </calendar>
            </field>
        </record>
        <record model="ir.ui.view" id="view_sale_order_graph">
            <field name="name">sale.order.graph</field>
            <field name="model">sale.order</field>
            <field name="arch" type="xml">
                <graph string="Sales Orders">
                    <field name="partner_id"/>
                    <field name="amount_total" type="measure"/>
                </graph>
            </field>
        </record>
        <record model="ir.ui.view" id="view_sale_order_pivot">
            <field name="name">sale.order.pivot</field>
            <field name="model">sale.order</field>
            <field name="arch" type="xml">
                <pivot string="Sales Orders">
                    <field name="date_order" type="row"/>
                    <field name="amount_total" type="measure"/>
                </pivot>
            </field>
        </record>

        <!-- Sales Orders Kanban View  -->
        <record model="ir.ui.view" id="view_sale_order_kanban">
            <field name="name">sale.order.kanban</field>
            <field name="model">sale.order</field>
            <field name="arch" type="xml">
                <kanban class="o_kanban_mobile">
                    <field name="name"/>
                    <field name="partner_id"/>
                    <field name="amount_total"/>
                    <field name="date_order"/>
                    <field name="state"/>
                    <field name="currency_id"/>
                    <templates>
                        <t t-name="kanban-box">
                            <div t-attf-class="oe_kanban_card oe_kanban_global_click">
                                <div class="o_kanban_record_top mb16">
                                    <div class="o_kanban_record_headings mt4">
                                        <strong class="o_kanban_record_title"><span><t t-esc="record.partner_id.value"/></span></strong>
                                    </div>
                                    <strong><field name="amount_total" widget="monetary"/></strong>
                                </div>
                                <div class="o_kanban_record_bottom">
                                    <div class="oe_kanban_bottom_left text-muted">
                                        <span><t t-esc="record.name.value"/> <t t-esc="record.date_order.value"/></span>
                                    </div>
                                    <div class="oe_kanban_bottom_right">
                                        <field name="state" widget="label_selection" options="{'classes': {'draft': 'default', 'cancel': 'default', 'done': 'success'}}"/>
                                    </div>
                                </div>
                            </div>
                        </t>
                    </templates>
                </kanban>
            </field>
        </record>

        <record id="view_order_tree" model="ir.ui.view">
            <field name="name">sale.order.tree</field>
            <field name="model">sale.order</field>
            <field name="priority">2</field>
            <field name="arch" type="xml">
                <tree string="Sales Orders" decoration-bf="message_needaction==True" decoration-muted="state=='cancel'">
                    <field name="message_needaction" invisible="1"/>
                    <field name="name" string="Order Number"/>
                    <field name="confirmation_date" string="Confirmation Date"/>
                    <field name="partner_id"/>
                    <field name="user_id"/>
                    <field name="amount_total" sum="Total Tax Included" widget="monetary"/>
                    <field name="currency_id" invisible="1"/>
                    <field name="invoice_status" invisible="1"/>
                    <field name="state" invisible="1"/>
                </tree>
            </field>
        </record>

        <record id="view_quotation_tree" model="ir.ui.view">
            <field name="name">sale.order.tree</field>
            <field name="model">sale.order</field>
            <field name="priority">4</field>
            <field name="arch" type="xml">
                <tree string="Quotation" class="o_sale_order" decoration-bf="message_needaction==True" decoration-muted="state=='cancel'">
                    <field name="message_needaction" invisible="1"/>
                    <field name="name" string="Quotation Number"/>
                    <field name="date_order" string="Quotation Date"/>
                    <field name="partner_id"/>
                    <field name="user_id"/>
                    <field name="amount_total" sum="Total Tax Included" widget="monetary"/>
                    <field name="currency_id" invisible="1"/>
                    <field name="state"/>
                </tree>
            </field>
        </record>

        <record id="view_order_form" model="ir.ui.view">
            <field name="name">sale.order.form</field>
            <field name="model">sale.order</field>
            <field name="arch" type="xml">
                <form string="Sales Order" class="o_sale_order">
                <header>
                    <button name="action_quotation_send" string="Send by Email" type="object" states="draft" class="btn-primary"/>
                    <button name="action_quotation_send" type="object" string="Send PRO-FORMA Invoice" groups="sale.group_proforma_sales" class="btn-primary" attrs="{'invisible': ['|', ('state', '!=', 'draft'), ('invoice_count','&gt;=',1)]}" context="{'proforma': True}"/>
                    <button name="print_quotation" string="Print" type="object" states="draft" class="btn-primary o_sale_print"/>
                    <button name="action_confirm" id="action_confirm"
                        string="Confirm Sale" class="btn-primary" type="object"
                        attrs="{'invisible': [('state', 'not in', ['sent'])]}"/>
                    <button name="action_confirm"
                        string="Confirm Sale" type="object"
                        attrs="{'invisible': [('state', 'not in', ['draft'])]}"/>
                    <button name="action_quotation_send" type="object" string="Send PRO-FORMA Invoice" groups="sale.group_proforma_sales" attrs="{'invisible': ['|', ('state', '=', 'draft'), ('invoice_count','&gt;=',1)]}" context="{'proforma': True}"/>
                    <button name="print_quotation" string="Print" type="object" states="sent,sale" class="o_sale_print"/>
                    <button name="action_quotation_send" string="Send by Email" type="object" states="sent,sale"/>
                    <button name="action_cancel" states="draft,sent,sale" type="object" string="Cancel"/>
                    <button name="action_draft" states="cancel" type="object" string="Set to Quotation"/>
                    <button name="action_done" type="object" string="Lock" states="sale"
                        help="If the sale is locked, you can not modify it anymore. However, you will still be able to invoice or deliver."/>
                    <button name="action_unlock" type="object" string="Unlock" states="done" groups="sales_team.group_sale_manager"/>
                    <field name="state" widget="statusbar" statusbar_visible="draft,sent,sale"/>
                </header>
                <sheet>
                    <div class="oe_button_box" name="button_box">
                        <button name="action_view_invoice"
                            type="object"
                            class="oe_stat_button"
                            icon="fa-pencil-square-o"
                            attrs="{'invisible': [('invoice_count', '=', 0)]}">
                            <field name="invoice_count" widget="statinfo" string="Invoices"/>
                        </button>
                    </div>
                    <div class="oe_title">
                        <h1>
                            <field name="name" readonly="1"/>
                        </h1>
                    </div>
                    <group>
                        <group>
                            <field name="partner_id" domain="[('customer','=',True)]" context="{'search_default_customer':1, 'show_address': 1}" options='{"always_reload": True}'/>
                            <field name="partner_invoice_id" groups="sale.group_delivery_invoice_address" context="{'default_type':'invoice'}" options='{"always_reload": True}'/>
                            <field name="partner_shipping_id" groups="sale.group_delivery_invoice_address" context="{'default_type':'delivery'}" options='{"always_reload": True}'/>
                        </group>
                        <group>
                            <field name="validity_date" attrs="{'invisible': [('state', 'in', ['sale', 'done'])]}"/>
                            <field name="confirmation_date" attrs="{'invisible': [('state', 'in', ['draft', 'sent', 'cancel'])]}"/>
                            <field name="pricelist_id" groups="product.group_sale_pricelist"/>
                            <field name="currency_id" invisible="1"/>
                            <field name="payment_term_id" options="{'no_create': True}"/>
                        </group>
                    </group>
                    <notebook>
                        <page string="Order Lines">
                            <field name="order_line" mode="tree,kanban"
                                attrs="{'readonly': [('state', 'in', ('done','cancel'))]}">
                                <form string="Sales Order Lines">
                                    <group>
                                        <group>
                                            <field name="product_updatable" invisible="1"/>
                                            <field name="product_id"
                                                context="{'partner_id':parent.partner_id, 'quantity':product_uom_qty, 'pricelist':parent.pricelist_id, 'uom':product_uom, 'company_id': parent.company_id}"
                                                attrs="{'readonly': [('product_updatable', '=', False)]}"
                                                force_save="1"
                                               />
                                            <field name="layout_category_id" groups="sale.group_sale_layout"/>
                                            <field name="invoice_status" invisible="1"/>
                                            <field name="qty_to_invoice" invisible="1"/>
<<<<<<< HEAD
                                            <field name="qty_delivered_manual" invisible="1"/>
                                            <field name="qty_delivered_method" invisible="1"/>
=======
                                            <field name="qty_delivered_updateable" invisible="1"/>
                                            <field name="price_total" invisible="1"/>
>>>>>>> 4c93e4be
                                            <field name="price_subtotal" invisible="1"/>
                                            <label for="product_uom_qty" string="Ordered Quantity"/>
                                            <div>
                                                <field
                                                    context="{'partner_id':parent.partner_id, 'quantity':product_uom_qty, 'pricelist':parent.pricelist_id, 'uom':product_uom, 'uom_qty_change':True, 'company_id': parent.company_id}"
                                                    name="product_uom_qty" class="oe_inline"/>
                                                <field name="product_uom" groups="uom.group_uom" class="oe_inline oe_no_button"
                                                    attrs="{'readonly': [('state', 'in', ('sale','done', 'cancel'))]}"/>
                                            </div>
                                            <label for="qty_delivered" string="Delivered Quantity" attrs="{'invisible': [('parent.state', 'not in', ['sale', 'done'])]}"/>
                                            <div attrs="{'invisible': [('parent.state', 'not in', ['sale', 'done'])]}">
                                                <field name="qty_delivered" attrs="{'readonly': [('qty_delivered_method', '!=', 'manual')]}"/>
                                            </div>
                                            <label for="qty_invoiced" string="Invoiced Quantity" attrs="{'invisible': [('parent.state', 'not in', ['sale', 'done'])]}"/>
                                            <div attrs="{'invisible': [('parent.state', 'not in', ['sale', 'done'])]}">
                                                <field name="qty_invoiced" attrs="{'invisible': [('parent.state', 'not in', ['sale', 'done'])]}"/>
                                            </div>
                                            <field name="price_unit"/>
                                            <label for="discount" groups="sale.group_discount_per_so_line"/>
                                            <div name="discount" groups="sale.group_discount_per_so_line">
                                                <field name="discount" class="oe_inline"/> %%
                                            </div>
                                        </group>
                                        <group>
                                            <field name="tax_id" widget="many2many_tags" options="{'no_create': True}" context="{'search_view_ref': 'account.account_tax_view_search'}" domain="[('type_tax_use','=','sale'),('company_id','=',parent.company_id)]"
                                                attrs="{'readonly': [('qty_invoiced', '&gt;', 0)]}"/>
                                            <label for="customer_lead"/>
                                            <div>
                                                <field name="customer_lead" class="oe_inline"/> days
                                            </div>
                                            <label for="analytic_tag_ids" groups="analytic.group_analytic_tags"/>
                                            <div>
                                                <field name="analytic_tag_ids" widget="many2many_tags" groups="analytic.group_analytic_tags" options="{'color_field': 'color'}"/>
                                            </div>
                                        </group>
                                    </group>
                                    <label for="name"/>
                                    <field name="name"/>
                                    <div groups="base.group_no_one">
                                        <label for="invoice_lines"/>
                                        <field name="invoice_lines"/>
                                    </div>
                                    <field name="state" invisible="1"/>
                                </form>
                                <tree string="Sales Order Lines" editable="bottom" decoration-info="invoice_status=='to invoice'">
                                    <field name="sequence" widget="handle"/>
                                    <field name="product_updatable" invisible="1"/>
                                    <field name="product_id"
                                        attrs="{'readonly': [('product_updatable', '=', False)]}"
                                        force_save="1"
                                        context="{'partner_id':parent.partner_id, 'quantity':product_uom_qty, 'pricelist':parent.pricelist_id, 'uom':product_uom, 'company_id': parent.company_id,
                                        'default_lst_price': price_unit, 'default_description_sale': name}"
                                       />
                                    <field name="layout_category_id" groups="sale.group_sale_layout"/>
                                    <field name="name"/>
                                    <field name="product_uom_qty"
                                        string="Ordered Qty"
                                        context="{'partner_id':parent.partner_id, 'quantity':product_uom_qty, 'pricelist':parent.pricelist_id, 'uom':product_uom, 'company_id': parent.company_id}"
                                    />
                                    <field name="qty_delivered"
                                        attrs="{'column_invisible': [('parent.state', 'not in', ['sale', 'done'])], 'readonly': [('qty_delivered_method', '!=', 'manual')]}"/>
                                    <field name="qty_delivered_manual" invisible="1"/>
                                    <field name="qty_delivered_method" invisible="1"/>
                                    <field name="qty_invoiced"
                                        attrs="{'column_invisible': [('parent.state', 'not in', ['sale', 'done'])]}"/>
                                    <field name="qty_to_invoice" invisible="1"/>
                                    <field name="product_uom"
                                        attrs="{'readonly': [('state', 'in', ('sale','done', 'cancel'))]}"
                                        context="{'company_id': parent.company_id}"
                                        groups="uom.group_uom" options='{"no_open": True}'/>
                                    <field name="analytic_tag_ids" groups="analytic.group_analytic_tags" widget="many2many_tags"/>
                                    <field name="price_unit"
                                        attrs="{'readonly': [('qty_invoiced', '&gt;', 0)]}"/>
                                    <field name="tax_id" widget="many2many_tags" options="{'no_create': True}" domain="[('type_tax_use','=','sale'),('company_id','=',parent.company_id)]"
                                        attrs="{'readonly': [('qty_invoiced', '&gt;', 0)]}"/>
                                    <field name="discount" groups="sale.group_discount_per_so_line"/>
                                    <field name="price_subtotal" widget="monetary" groups="sale.group_show_price_subtotal"/>
                                    <field name="price_total" widget="monetary" groups="sale.group_show_price_total"/>
                                    <field name="state" invisible="1"/>
                                    <field name="invoice_status" invisible="1"/>
                                    <field name="customer_lead" invisible="1"/>
                                    <field name="currency_id" invisible="1"/>
                                </tree>
                                <kanban class="o_kanban_mobile">
                                    <field name="product_id"/>
                                    <field name="product_uom_qty"/>
                                    <field name="product_uom" groups="uom.group_uom"/>
                                    <field name="price_subtotal"/>
                                    <field name="price_total" invisible="1"/>
                                    <field name="price_unit"/>
                                    <templates>
                                        <t t-name="kanban-box">
                                            <div t-attf-class="oe_kanban_card oe_kanban_global_click">
                                                <div class="row">
                                                    <div class="col-xs-8">
                                                        <strong><span><t t-esc="record.product_id.value"/></span></strong>
                                                    </div>
                                                    <div class="col-xs-4">
                                                        <strong><span class="pull-right text-right">
                                                        <t t-esc="record.price_subtotal.value"/></span></strong>
                                                    </div>
                                                </div>
                                                <div class="row">
                                                    <div class="col-xs-12 text-muted">
                                                        <span>Quantity: <t t-esc="record.product_uom_qty.value"/> <t t-esc="record.product_uom.value"/></span>
                                                    </div>
                                                </div>
                                                <div class="row">
                                                    <div class="col-xs-12 text-muted">
                                                        <span>Unit Price: <t t-esc="record.price_unit.value"/></span>
                                                    </div>
                                                </div>
                                            </div>
                                            <hr/>
                                        </t>
                                    </templates>
                                </kanban>
                            </field>
                            <group class="oe_subtotal_footer oe_right" colspan="2" name="sale_total">
                                <field name="amount_untaxed" widget='monetary' options="{'currency_field': 'currency_id'}"/>
                                <field name="amount_tax" widget='monetary' options="{'currency_field': 'currency_id'}"/>
                                <div class="oe_subtotal_footer_separator oe_inline o_td_label">
                                    <label for="amount_total" />
                                </div>
                                <field name="amount_total" nolabel="1" class="oe_subtotal_footer_separator" widget='monetary' options="{'currency_field': 'currency_id'}"/>
                            </group>
                            <field name="note" class="oe_inline" placeholder="Terms and conditions... (note: you can setup default ones in the Configuration menu)"/>
                            <div class="oe_clear"/>
                        </page>
                        <page string="Other Information">
                            <group>
                                <group string="Sales Information" name="sales_person">
                                    <field name="user_id"/>
                                    <field name="team_id" options="{'no_create': True}"/>
                                    <field name="client_order_ref"/>
                                    <field name="company_id" options="{'no_create': True}" groups="base.group_multi_company"/>
                                    <field name="analytic_account_id" context="{'default_partner_id':partner_invoice_id, 'default_name':name}" attrs="{'readonly': [('invoice_count','!=',0),('state','=','sale')]}" groups="analytic.group_analytic_accounting" force_save="1"/>
                                </group>
                                <group name="sale_pay" string="Invoicing">
                                    <field name="date_order" attrs="{'invisible': [('state', 'in', ['sale', 'done', 'cancel'])]}"/>
                                    <field name="fiscal_position_id" options="{'no_create': True}"/>
                                    <field name="invoice_status" states="sale,done" invisible="1"/>
                                </group>
                                <group string="Reporting" name="technical" groups="base.group_no_one">
                                    <field groups="base.group_no_one" name="origin"/>
                                </group>
                                <group name="utm_link" groups="base.group_no_one"/>
                            </group>
                        </page>
                    </notebook>
                </sheet>
                <div class="oe_chatter">
                    <field name="message_follower_ids" widget="mail_followers"/>
                    <field name="activity_ids" widget="mail_activity"/>
                    <field name="message_ids" widget="mail_thread"/>
                </div>
                </form>
            </field>
        </record>

        <!-- inherited view to make the order lines list in the form non-editable
             for the members of some usability groups -->
        <record id="view_order_form_editable_list" model="ir.ui.view">
            <field name="name">sale.order.form.editable.list</field>
            <field name="model">sale.order</field>
            <field name="inherit_id" ref="sale.view_order_form"/>
            <field name="groups_id" eval="[(4, ref('product.group_stock_packaging'))]"/>
            <field name="arch" type="xml">
                <xpath expr="//field[@name='order_line']/tree" position="attributes">
                    <attribute name="editable"/>
                </xpath>
            </field>
        </record>

        <record id="view_sales_order_filter" model="ir.ui.view">
            <field name="name">sale.order.list.select</field>
            <field name="model">sale.order</field>
            <field name="arch" type="xml">
                <search string="Search Sales Order">
                    <field name="name" string="Sales Order" filter_domain="['|','|',('name','ilike',self),('client_order_ref','ilike',self),('partner_id','child_of',self)]"/>
                    <field name="partner_id" operator="child_of"/>
                    <field name="user_id"/>
                    <field name="team_id" string="Sales Channel"/>
                    <field name="analytic_account_id"/>
                    <field name="product_id"/>
                    <filter string="My Orders" domain="[('user_id','=',uid)]" name="my_sale_orders_filter"/>
                    <separator/>
                    <filter string="Unread Messages" name="message_needaction" domain="[('message_needaction','=',True)]"/>
                    <separator/>
                    <filter string="My Activities" name="activities_my"
                        domain="[('activity_ids.user_id', '=', uid)]"/>
                    <separator/>
                    <filter string="Late Activities" name="activities_overdue"
                        domain="[('activity_ids.date_deadline', '&lt;', context_today().strftime('%Y-%m-%d'))]"
                        help="Show all records which has next action date is before today"/>
                    <filter string="Today Activities" name="activities_today"
                        domain="[('activity_ids.date_deadline', '=', context_today().strftime('%Y-%m-%d'))]"/>
                    <filter string="Future Activities" name="activities_upcoming_all"
                        domain="[('activity_ids.date_deadline', '&gt;', context_today().strftime('%Y-%m-%d'))
                        ]"/>
                    <group expand="0" string="Group By">
                        <filter string="Salesperson" name="salesperson" domain="[]" context="{'group_by':'user_id'}"/>
                        <filter name="customer" string="Customer" domain="[]" context="{'group_by':'partner_id'}"/>
                        <filter string="Order Month" name="order_month" domain="[]" context="{'group_by':'date_order'}"/>
                    </group>
               </search>
            </field>
        </record>

        <record id="sale_order_view_search_inherit_quotation" model="ir.ui.view">
            <field name="name">sale.order.search.inherit.quotation</field>
            <field name="model">sale.order</field>
            <field name="mode">primary</field>
            <field name="inherit_id" ref="sale.view_sales_order_filter"/>
            <field name="arch" type="xml">
                <xpath expr="//filter[@name='my_sale_orders_filter']" position="after">
                    <separator/>
                    <filter string="Quotations" name="draft" domain="[('state','=','draft')]"/>
                    <filter string="Quotations Sent" name="sent" domain="[('state','=','sent')]"/>
                    <filter string="Sales" name="sales" domain="[('state','in',('sale','done'))]"/>
                </xpath>
            </field>
        </record>

        <record id="sale_order_view_search_inherit_sale" model="ir.ui.view">
            <field name="name">sale.order.search.inherit.sale</field>
            <field name="model">sale.order</field>
            <field name="mode">primary</field>
            <field name="inherit_id" ref="sale.view_sales_order_filter"/>
            <field name="arch" type="xml">
                <xpath expr="//filter[@name='my_sale_orders_filter']" position="after">
                    <filter string="To Invoice" name="to_invoice" domain="[('invoice_status','=','to invoice')]" />
                    <filter string="Upselling" name="upselling" domain="[('invoice_status','=','upselling')]" />
                </xpath>
            </field>
        </record>

        <record id="action_orders" model="ir.actions.act_window">
            <field name="name">Sales Orders</field>
            <field name="type">ir.actions.act_window</field>
            <field name="res_model">sale.order</field>
            <field name="view_type">form</field>
            <field name="view_mode">tree,kanban,form,calendar,pivot,graph</field>
            <field name="search_view_id" ref="sale_order_view_search_inherit_sale"/>
            <field name="context">{}</field>
            <field name="domain">[('state', 'not in', ('draft', 'sent', 'cancel'))]</field>
            <field name="help" type="html">
                <p class="o_view_nocontent_smiling_face">
                    Create a new quotation, the first step of a new sale!
                </p><p>
                    Once the quotation is confirmed, it becomes a sales order.<br/> You will be able to create an invoice and collect the payment.
                </p>
            </field>
        </record>

        <menuitem id="menu_sale_order"
            name="Orders"
            action="action_orders"
            parent="sale_order_menu"
            sequence="2" groups="sales_team.group_sale_salesman"/>

        <record id="action_orders_to_invoice" model="ir.actions.act_window">
            <field name="name">Orders to Invoice</field>
            <field name="type">ir.actions.act_window</field>
            <field name="res_model">sale.order</field>
            <field name="view_type">form</field>
            <field name="view_mode">tree,form,calendar,graph,pivot,kanban</field>
            <field name="context">{'create': False}</field>
            <field name="domain">[('invoice_status','=','to invoice')]</field>
            <field name="search_view_id" ref="view_sales_order_filter"/>
            <field name="help" type="html">
              <p class="o_view_nocontent_smiling_face">
                No orders to invoice found
              </p><p>
                You can select all orders and invoice them in batch,<br/>
                or check every order and invoice them one by one.
              </p>
            </field>
        </record>

        <menuitem id="menu_sale_invoicing"
            name="To Invoice"
            parent="sale_menu_root"
            sequence="3" groups="sales_team.group_sale_salesman"/>

        <menuitem id="menu_sale_order_invoice"
            action="action_orders_to_invoice"
            parent="sale.menu_sale_invoicing"
            sequence="2" active="False"/>

        <record id="action_orders_upselling" model="ir.actions.act_window">
            <field name="name">Orders to Upsell</field>
            <field name="type">ir.actions.act_window</field>
            <field name="res_model">sale.order</field>
            <field name="view_type">form</field>
            <field name="view_mode">tree,form,calendar,graph,pivot,kanban</field>
            <field name="domain">[('invoice_status','=','upselling')]</field>
            <field name="context">{'create': False}</field>
            <field name="search_view_id" ref="view_sales_order_filter"/>
            <field name="help" type="html">
              <p class="o_view_nocontent_smiling_face">
                No orders to upsell found
              </p><p>
                These are orders with products invoiced based on ordered quantities, 
                in the case you have delivered more than what was ordered.
              </p><p>
                A typical example is the pre-paid hours of service, 
                where you want to sell extra hours to the customer
                because the initial hours have already been used.
              </p>
            </field>
        </record>
        <menuitem action="action_orders_upselling"
            id="menu_sale_order_upselling" parent="sale.menu_sale_invoicing"
            sequence="5" active="False"/>


        <record id="action_quotations" model="ir.actions.act_window">
            <field name="name">Quotations</field>
            <field name="type">ir.actions.act_window</field>
            <field name="res_model">sale.order</field>
            <field name="view_type">form</field>
            <field name="view_id" ref="view_quotation_tree"/>
            <field name="view_mode">tree,kanban,form,calendar,pivot,graph</field>
            <field name="search_view_id" ref="sale_order_view_search_inherit_quotation"/>
            <field name="help" type="html">
              <p class="o_view_nocontent_smiling_face">
                Create a new quotation, the first step of a new sale!
              </p><p>
                Once the quotation is confirmed by the customer, it becomes a sales order.<br/> You will be able to create an invoice and collect the payment.
              </p>
            </field>
        </record>

        <menuitem id="menu_sale_quotations"
                action="action_quotations"
                parent="sale_order_menu"
                sequence="1" groups="sales_team.group_sale_salesman"/>

        <record id="view_order_line_tree" model="ir.ui.view">
            <field name="name">sale.order.line.tree</field>
            <field name="model">sale.order.line</field>
            <field name="arch" type="xml">
                <tree string="Sales Order Lines" create="false">
                    <field name="product_id" invisible="1"/>
                    <field name="order_id"/>
                    <field name="order_partner_id"/>
                    <field name="name"/>
                    <field name="salesman_id"/>
                    <field name="product_uom_qty" string="Qty"/>
                    <field name="qty_delivered"/>
                    <field name="qty_invoiced"/>
                    <field name="qty_to_invoice"/>
                    <field name="product_uom" string="Unit of Measure" groups="uom.group_uom"/>
                    <field name="price_subtotal" sum="Total" widget="monetary"/>
                </tree>
            </field>
        </record>

        <record id="view_sales_order_line_filter" model="ir.ui.view">
            <field name="name">sale.order.line.select</field>
            <field name="model">sale.order.line</field>
            <field name="arch" type="xml">
                <search string="Search Sales Order">
                    <filter string="To Invoice" name="to_invoice" domain="[('qty_to_invoice','!=', 0)]"  help="Sales Order Lines ready to be invoiced"/>
                    <separator/>
                    <filter string="My Sales Order Lines" name="my_sales_order_lines" domain="[('salesman_id','=',uid)]" help="Sales Order Lines related to a Sales Order of mine"/>
                    <field name="order_id"/>
                    <field name="order_partner_id" operator="child_of"/>
                    <field name="product_id"/>
                    <field name="salesman_id"/>
                    <group expand="0" string="Group By">
                        <filter string="Product" name="product" domain="[]" context="{'group_by':'product_id'}"/>
                        <filter string="Order" name="order" domain="[]" context="{'group_by':'order_id'}"/>
                        <filter string="Salesperson" name="salesperson" domain="[]" context="{'group_by':'salesman_id'}"/>
                    </group>
                </search>
            </field>
        </record>

        <record id="action_product_sale_list" model="ir.actions.act_window">
            <field name="name">Sales Order Lines</field>
            <field name="res_model">sale.order.line</field>
            <field name="view_mode">tree</field>
            <field name="context">{'search_default_product_id': [active_id], 'default_product_id': active_id}</field>
            <field name="domain">[('state', 'in', ['sale', 'done'])]</field>
        </record>

        <record model="ir.ui.view" id="product_form_view_sale_order_button">
            <field name="name">product.product.sale.order</field>
            <field name="model">product.product</field>
            <field name="inherit_id" ref="product.product_normal_form_view"/>
            <field name="groups_id" eval="[(4, ref('sales_team.group_sale_salesman'))]"/>
            <field name="arch" type="xml">
                <button name="toggle_active" position="before">
                    <button class="oe_stat_button" name="%(action_product_sale_list)d"
                        type="action" icon="fa-usd" groups="sales_team.group_sale_salesman">
                        <field string="Sales" name="sales_count" widget="statinfo" />
                    </button>
                </button>
                <group name="description" position="after">
                    <group string="Warning when Selling this Product" groups="sale.group_warning_sale">
                        <field name="sale_line_warn" nolabel="1"/>
                        <field name="sale_line_warn_msg" colspan="3" nolabel="1"
                                attrs="{'required':[('sale_line_warn','!=','no-message')],'readonly':[('sale_line_warn','=','no-message')]}"/>
                    </group>
                </group>
            </field>
        </record>

        <record model="ir.ui.view" id="product_template_form_view_sale_order_button">
            <field name="name">product.template.sale.order.button</field>
            <field name="model">product.template</field>
            <field name="inherit_id" ref="product.product_template_only_form_view"/>
            <field name="groups_id" eval="[(4, ref('sales_team.group_sale_salesman'))]"/>
            <field name="arch" type="xml">
                <button name="toggle_active" position="before">
                    <button class="oe_stat_button" name="action_view_sales"
                        type="object" icon="fa-usd" attrs="{'invisible': [('sale_ok', '=', False)]}"
                        groups="sales_team.group_sale_salesman">
                        <field string="Sales" name="sales_count" widget="statinfo" />
                    </button>
                </button>
                <group name="description" position="after">
                    <group string="Warning when Selling this Product" groups="sale.group_warning_sale">
                        <field name="sale_line_warn" nolabel="1"/>
                        <field name="sale_line_warn_msg" colspan="3" nolabel="1"
                                attrs="{'required':[('sale_line_warn','!=','no-message')],'readonly':[('sale_line_warn','=','no-message')], 'invisible':[('sale_line_warn','=','no-message')]}"/>
                    </group>
                </group>
            </field>
        </record>

        <record model="ir.ui.view" id="product_template_form_view_invoice_policy">
            <field name="name">product.template.invoice.policy</field>
            <field name="model">product.template</field>
            <field name="inherit_id" ref="product.product_template_form_view"/>
            <field name="arch" type="xml">
                <group name="sale" position="inside">
                    <group string="Invoicing" name="invoicing">
                        <field name="invoice_policy" widget="radio"/>
                        <field name="service_type" widget="radio" invisible="True"/>
                    </group>
                </group>
                <group name="purchase" position="inside">
                    <group string="Invoicing" name="invoicing">
                        <field name="expense_policy" widget="radio"/>
                    </group>
                </group>
            </field>
        </record>

        <!-- Update account invoice search view!-->
        <record id="account_invoice_groupby_inherit" model="ir.ui.view">
            <field name="name">account.invoice.groupby</field>
            <field name="model">account.invoice</field>
            <field name="inherit_id" ref="account.view_account_invoice_filter"/>
            <field name="arch" type="xml">
                <xpath expr="//field[@name='user_id']" position="after">
                    <field name="team_id"/>
                </xpath>
                <xpath expr="//group/filter[@name='status']" position="after">
                    <filter string="Sales Channel" name="sales_channel" domain="[]" context="{'group_by':'team_id'}"/>
                </xpath>
            </field>
        </record>

        <!-- Update account invoice !-->
        <record model="ir.ui.view" id="account_invoice_form">
            <field name="name">Account Invoice</field>
            <field name="model">account.invoice</field>
            <field name="inherit_id" ref="account.invoice_form"/>
            <field name="arch" type="xml">
                <data>
                    <xpath expr="//field[@name='user_id']" position="after">
                        <field name="team_id"/>
                    </xpath>
                    <xpath expr="//field[@name='partner_id']" position="after">
                       <field name="partner_shipping_id" groups="sale.group_delivery_invoice_address"/>
                   </xpath>
                    <xpath expr="//page/field[@name='invoice_line_ids']/tree/field[@name='product_id']" position="after">
                        <field name="layout_category_id" groups="sale.group_sale_layout"/>
                    </xpath>
                    <xpath expr="//field[@name='discount']" position="attributes">
                        <attribute name="groups">sale.group_discount_per_so_line</attribute>
                    </xpath>
                </data>
            </field>
        </record>

        <record model="ir.ui.view" id="account_invoice_line_tree">
            <field name="name">account.invoice.line.tree</field>
            <field name="model">account.invoice.line</field>
            <field name="inherit_id" ref="account.view_invoice_line_tree"/>
            <field name="arch" type="xml">
                <data>
                    <xpath expr="//field[@name='discount']" position="attributes">
                        <attribute name="groups">sale.group_discount_per_so_line</attribute>
                    </xpath>
                </data>
            </field>
        </record>

        <record model="ir.ui.view" id="account_invoice_line_form">
            <field name="name">account.invoice.line.form</field>
            <field name="model">account.invoice.line</field>
            <field name="inherit_id" ref="account.view_invoice_line_form"/>
            <field name="arch" type="xml">
                <data>
                    <xpath expr="//group/group/field[@name='product_id']" position="after">
                        <field name="layout_category_id" groups="sale.group_sale_layout"/>
                    </xpath>
                    <xpath expr="//field[@name='discount']" position="attributes">
                        <attribute name="groups">sale.group_discount_per_so_line</attribute>
                    </xpath>
                </data>
            </field>
        </record>

        <record model="ir.ui.view" id="account_invoice_supplier_form">
            <field name="name">account.invoice.supplier.form</field>
            <field name="model">account.invoice</field>
            <field name="inherit_id" ref="account.invoice_supplier_form"/>
            <field name="arch" type="xml">
                <data>
                    <xpath expr="//field[@name='discount']" position="attributes">
                        <attribute name="groups">sale.group_discount_per_so_line</attribute>
                    </xpath>
                </data>
            </field>
        </record>

        <record id="product_pricelist_view_tree" model="ir.ui.view">
            <field name="name">product.pricelist.tree.inherit.product</field>
            <field name="model">product.pricelist</field>
            <field name="inherit_id" ref="product.product_pricelist_view_tree"/>
            <field name="arch" type="xml">
                <field name="currency_id" position="before">
                    <field name="discount_policy" groups="sale.group_discount_per_so_line"/>
                </field>
            </field>
        </record>

        <record id="product_pricelist_view_form" model="ir.ui.view">
            <field name="name">product.pricelist.form.inherit.product</field>
            <field name="model">product.pricelist</field>
            <field name="inherit_id" ref="product.product_pricelist_view"/>
            <field name="arch" type="xml">
                <field name="currency_id" position="before">
                    <field name="discount_policy" groups="sale.group_discount_per_so_line" widget="radio"/>
                </field>
            </field>
        </record>

        <record model="ir.ui.view" id="product_pricelist_view_kanban">
            <field name="name">product.pricelist.kanban.inherit.product</field>
            <field name="model">product.pricelist</field>
            <field name="inherit_id" ref="product.product_pricelist_view_kanban"/>
            <field name="arch" type="xml">
                <data>
                    <xpath expr='//div[contains(@id, "product_pricelist")]' position="after">
                        <field name="discount_policy"/>
                    </xpath>
                </data>
            </field>
        </record>

        <!-- search by Salesteams -->
        <record id="action_orders_salesteams" model="ir.actions.act_window">
            <field name="name">Sales Orders</field>
            <field name="type">ir.actions.act_window</field>
            <field name="res_model">sale.order</field>
            <field name="view_type">form</field>
            <field name="view_mode">tree,form,calendar,graph,kanban,pivot</field>
            <field name="search_view_id" ref="sale.sale_order_view_search_inherit_sale"/>
            <field name="domain">[('state','not in',('draft','sent','cancel'))]</field>
            <field name="context">{
                    'search_default_team_id': [active_id],
                    'default_team_id': active_id,
                }
            </field>
            <field name="help" type="html">
              <p class="o_view_nocontent_smiling_face">
                Create a new quotation, the first step of a new sale!
              </p><p>
                Once the quotation is confirmed by the customer, it becomes a sales order.<br/> You will be able to create an invoice and collect the payment.
              </p>
            </field>
        </record>
        <record id="action_orders_to_invoice_salesteams" model="ir.actions.act_window">
            <field name="name">Sales Orders</field>
            <field name="type">ir.actions.act_window</field>
            <field name="res_model">sale.order</field>
            <field name="view_type">form</field>
            <field name="view_mode">tree,form,calendar,graph,kanban,pivot</field>
            <field name="search_view_id" ref="sale.sale_order_view_search_inherit_sale"/>
            <field name="domain">[('state', '=', 'sale'),('invoice_status','=','to invoice')]</field>
            <field name="context">{
                    'search_default_team_id': [active_id],
                    'default_team_id': active_id,
                }
            </field>
        </record>

        <record id="action_quotations_salesteams" model="ir.actions.act_window">
            <field name="name">Quotations</field>
            <field name="type">ir.actions.act_window</field>
            <field name="res_model">sale.order</field>
            <field name="view_type">form</field>
            <field name="view_id" ref="sale.view_quotation_tree"/>
            <field name="view_mode">tree,form,calendar,graph,kanban,pivot</field>
            <field name="context">{
                    'search_default_team_id': [active_id],
                    'default_team_id': active_id,
                    'show_address': 1,
                }
            </field>
            <field name="domain">[]</field>
            <field name="search_view_id" ref="sale.sale_order_view_search_inherit_quotation"/>
            <field name="help" type="html">
              <p class="o_view_nocontent_smiling_face">
                Create a new quotation, the first step of a new sale!
              </p><p>
                Once the quotation is confirmed by the customer, it becomes a sales order.<br/> You will be able to create an invoice and collect the payment.
              </p>
            </field>
        </record>

        <record id="action_invoice_salesteams" model="ir.actions.act_window">
            <field name="name">Invoices</field>
            <field name="res_model">account.invoice</field>
            <field name="view_type">form</field>
            <field name="view_mode">tree,form,calendar,graph,kanban,pivot</field>
            <field name="view_id" ref="account.invoice_tree"/>
            <field name="domain">[
                ('state', 'not in', ['draft', 'cancel']),
                ('type', 'in', ['out_invoice', 'out_refund'])]</field>
            <field name="context">{
                    'search_default_team_id': [active_id],
                    'default_team_id': active_id,
                    'default_type':'out_invoice',
                    'type':'out_invoice',
                    'journal_type': 'sale',
                }
            </field>
            <field name="search_view_id" ref="account.view_account_invoice_filter"/>
        </record>

        <record id="action_invoice_salesteams_view_tree" model="ir.actions.act_window.view">
            <field name="sequence">1</field>
            <field name="view_mode">tree</field>
            <field name="act_window_id" ref="sale.action_invoice_salesteams"/>
        </record>

        <record id="action_invoice_salesteams_view_form" model="ir.actions.act_window.view">
            <field name="sequence">2</field>
            <field name="view_mode">form</field>
            <field name="view_id" ref="account.invoice_form"/>
            <field name="act_window_id" ref="sale.action_invoice_salesteams"/>
        </record>

        <record id="action_order_report_quotation_salesteam" model="ir.actions.act_window">
            <field name="name">Quotations Analysis</field>
            <field name="res_model">sale.report</field>
            <field name="view_mode">graph</field>
            <field name="domain">[('state','=','draft'),('team_id', '=', active_id)]</field>
            <field name="context">{'search_default_order_month':1}</field>
            <field name="help">This report performs analysis on your quotations. Analysis check your sales revenues and sort it by different group criteria (salesman, partner, product, etc.) Use this report to perform analysis on sales not having invoiced yet. If you want to analyse your turnover, you should use the Invoice Analysis report in the Accounting application.</field>
        </record>

        <record id="action_order_report_so_salesteam" model="ir.actions.act_window">
            <field name="name">Sales Analysis</field>
            <field name="res_model">sale.report</field>
            <field name="view_mode">graph</field>
            <field name="domain">[('state','not in',('draft','cancel')),('team_id', '=', active_id)]</field>
            <field name="context">{'search_default_order_month':1}</field>
            <field name="help">This report performs analysis on your sales orders. Analysis check your sales revenues and sort it by different group criteria (salesman, partner, product, etc.) Use this report to perform analysis on sales not having invoiced yet. If you want to analyse your turnover, you should use the Invoice Analysis report in the Accounting application.</field>
        </record>

        <record id="action_account_invoice_report_salesteam" model="ir.actions.act_window">
            <field name="name">Invoices Analysis</field>
            <field name="res_model">account.invoice.report</field>
            <field name="view_mode">graph</field>
            <field name="domain">[('team_id', '=', active_id),('state', 'not in', ['draft', 'cancel'])]</field>
            <field name="context">{'search_default_month':1}</field>
            <field name="help">From this report, you can have an overview of the amount invoiced to your customer. The search tool can also be used to personalise your Invoices reports and so, match this analysis to your needs.</field>
        </record>
</odoo><|MERGE_RESOLUTION|>--- conflicted
+++ resolved
@@ -252,13 +252,9 @@
                                             <field name="layout_category_id" groups="sale.group_sale_layout"/>
                                             <field name="invoice_status" invisible="1"/>
                                             <field name="qty_to_invoice" invisible="1"/>
-<<<<<<< HEAD
                                             <field name="qty_delivered_manual" invisible="1"/>
                                             <field name="qty_delivered_method" invisible="1"/>
-=======
-                                            <field name="qty_delivered_updateable" invisible="1"/>
                                             <field name="price_total" invisible="1"/>
->>>>>>> 4c93e4be
                                             <field name="price_subtotal" invisible="1"/>
                                             <label for="product_uom_qty" string="Ordered Quantity"/>
                                             <div>
