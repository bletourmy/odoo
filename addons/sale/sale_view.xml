<openerp>
    <data>
        <menuitem icon="terp-partner" id="base.menu_base_partner" name="Sales" sequence="1" groups="base.group_sale_salesman,base.group_sale_manager"/>
        <menuitem id="base.menu_product" name="Products" parent="base.menu_base_partner" sequence="9"/>


        <record id="view_shop_form" model="ir.ui.view">
            <field name="name">sale.shop</field>
            <field name="model">sale.shop</field>
            <field name="type">form</field>
            <field name="arch" type="xml">
                <form string="Sales Shop">
                    <field name="name" select="1"/>
                    <field name="warehouse_id" required="1" select="1" widget="selection"/>
                    <field name="company_id" widget="selection" groups="base.group_multi_company"/>
                    <separator colspan="4" string="Accounting"/>
                    <field name="payment_default_id"/>
                    <field domain="[('type','=','sale')]" name="pricelist_id" groups="product.group_sale_pricelist" select="1"/>
                    <field name="project_id" select="1" groups="analytic.group_analytic_accounting"/>
                </form>
            </field>
        </record>
        <record id="view_shop_tree" model="ir.ui.view">
            <field name="name">sale.shop</field>
            <field name="model">sale.shop</field>
            <field name="type">tree</field>
            <field name="arch" type="xml">
                <tree string="Sales Shop">
                    <field name="name"/>
                    <field name="warehouse_id"/>
                    <field name="pricelist_id" groups="product.group_sale_pricelist"/>
                    <field name="project_id" groups="analytic.group_analytic_accounting"/>
                </tree>
            </field>
        </record>

        <record id="action_shop_form" model="ir.actions.act_window">
            <field name="name">Shop</field>
            <field name="type">ir.actions.act_window</field>
            <field name="res_model">sale.shop</field>
            <field name="view_type">form</field>
            <field name="view_mode">tree,form</field>
            <field name="view_id" ref="view_shop_tree"/>
            <field name="help">If you have more than one shop reselling your company products, you can create and manage that from here. Whenever you will record a new quotation or sales order, it has to be linked to a shop. The shop also defines the warehouse from which the products will be delivered for each particular sales.</field>
        </record>

        <menuitem action="action_shop_form" id="menu_action_shop_form" parent="base.menu_base_config" sequence="35"
            groups="stock.group_locations"/>

        <record id="view_sale_order_calendar" model="ir.ui.view">
            <field name="name">sale.order.calendar</field>
            <field name="model">sale.order</field>
            <field name="type">calendar</field>
            <field name="arch" type="xml">
                <calendar string="Sales Orders" color="state" date_start="date_order">
                    <field name="partner_id"/>
                    <field name="amount_total"/>
                </calendar>
            </field>
        </record>
        <record model="ir.ui.view" id="view_sale_order_graph">
            <field name="name">sale.order.graph</field>
            <field name="model">sale.order</field>
            <field name="type">graph</field>
            <field name="arch" type="xml">
                <graph string="Sales Orders" type="bar">
                    <field name="partner_id"/>
                    <field name="amount_total" operator="+"/>
                </graph>
            </field>
        </record>

        <record id="view_order_tree" model="ir.ui.view">
            <field name="name">sale.order.tree</field>
            <field name="model">sale.order</field>
            <field name="type">tree</field>
            <field name="priority">2</field>
            <field name="arch" type="xml">
                <tree string="Sales Orders" fonts="bold:needaction_pending==True" colors="grey:state=='cancel';blue:state in ('waiting_date','manual');red:state in ('invoice_except','shipping_except')">
                    <field name="needaction_pending" invisible="1"/>
                    <field name="name"/>
                    <field name="date_order"/>
                    <field name="partner_id"/>
                    <field name="user_id"/>
                    <field name="picked_rate" widget="progressbar"/>
                    <field name="invoiced_rate" widget="progressbar"/>
                    <field name="amount_untaxed" sum="Total Tax Excluded"/>
                    <field name="amount_total" sum="Total Tax Included"/>
                    <field name="state"/>
                </tree>
            </field>
        </record>

        <record id="view_order_form" model="ir.ui.view">
            <field name="name">sale.order.form</field>
            <field name="model">sale.order</field>
            <field name="type">form</field>
            <field name="arch" type="xml">
                <form layout="manual">
<<<<<<< HEAD
                <div class="oe_form_topbar">
                    <button name="action_button_confirm" states="draft" string="Confirm Order" type="object"/>
                    <button name="manual_invoice" states="manual" string="Create Final Invoice" type="object"/>
                    <button name="invoice_recreate" states="invoice_except" string="Recreate Invoice"/>
                    <button name="invoice_corrected" states="invoice_except" string="Ignore Exception"/>
                    <button name="ship_recreate" states="shipping_except" string="Recreate Packing"/>
                    <button name="ship_corrected" states="shipping_except" string="Ignore Exception"/>
                    <button name="%(report_sale_order)d" string="Print Order" type="action" states="waiting_date,manual,progress,done,shipping_except,invoice_except"/>
                    <button name="ship_cancel" states="shipping_except" string="Cancel Order"/>
                    <button name="action_cancel_draft" states="cancel" string="Set to Draft" type="object"/>
                    <button name="invoice_cancel" states="invoice_except" string="Cancel Order"/>
                    <button name="%(report_sale_order)d" string="Print Quotation" type="action" states="draft"/>
                    <button name="%(action_view_sale_advance_payment_inv)d" string="Advance Invoice" type="action" states="draft,manual"/>
                    <button name="action_cancel" states="manual,progress" string="Cancel Order" type="object"/>
                    <button name="cancel" states="draft" string="Cancel Order"/>
=======
                    <div class="oe_form_topbar">
                        <button name="invoice_recreate" states="invoice_except" string="Recreate Invoice"/>
                        <button name="invoice_corrected" states="invoice_except" string="Ignore Exception"/>
                        <button name="ship_recreate" states="shipping_except" string="Recreate Delivery Order"/>
                        <button name="ship_corrected" states="shipping_except" string="Ignore Exception"/>
                        <button name="action_quotation_send" string="Send by Mail" type="object" states="draft" class="oe_form_button_hi"/>
                        <button name="action_quotation_send" string="Send by Mail" type="object" states="sent"/>
                        <button name="manual_invoice" states="manual" string="Create Final Invoice" type="object"/>
                        <button name="print_quotation" string="Send by Post" type="object" states="draft" class="oe_form_button_hi"/>
                        <button name="print_quotation" string="Send by Post" type="object" states="sent"/>
                        <button name="order_confirm" states="draft" string="Confirm"/>
                        <button name="order_confirm" states="sent" string="Confirm" class="oe_form_button_hi"/>
                        <button name="action_view_invoice" string="Open Invoice" type="object" 
                        attrs="{'invisible': ['|','|',('state', '!=','progress'), ('invoiced', '=', True),('order_policy','=','picking')]}"/>
                        <button name="action_view_delivery" string="Open Delivery Order" type="object" 
                        attrs="{'invisible': ['|','|','|',('picking_ids','=',False),('picking_ids','=',[]), ('state', 'not in', ('progress','manual')),('shipped','=',True)]}"/>
                        <button name="%(action_view_sale_advance_payment_inv)d" string="Advance Invoice" type="action" states="manual"/>
                        <button name="cancel" states="draft,sent" string="Cancel"/>
                        <button name="action_cancel" states="manual,progress" string="Cancel" type="object"/>
                        <button name="ship_cancel" states="shipping_except" string="Cancel"/>
                        <button name="invoice_cancel" states="invoice_except" string="Cancel"/>
>>>>>>> 2966f95a
                    <div class="oe_right">
                        <field name="state" nolabel="1" widget="statusbar" statusbar_visible="draft,sent,progress,invoiced,done" statusbar_colors='{"shipping_except":"red","invoice_except":"red","waiting_date":"blue"}'/>
                    </div>
                    <div class="oe_clear"/>
                </div>
                <sheet string="Sales Order" layout="auto">
                    <group col="6" colspan="4" class="oe_form_header">
                        <group col="4" colspan="4">
                            <field name="name"/>
                            <field name="date_order"/>
                            <field name="shop_id" on_change="onchange_shop_id(shop_id)" widget="selection" groups="stock.group_locations"/>
                        </group>
                        <group col="2" colspan="2">
                            <field name="invoiced" invisible="True"/>
                            <field name="shipped" invisible="True"/>
                        </group>
                    </group>
                    <notebook colspan="5">
                        <page string="Sales Order">
                            <field name="partner_id" on_change="onchange_partner_id(partner_id)" domain="[('customer','=',True)]" context="{'search_default_customer':1}" />
                            <field domain="[('parent_id','=',partner_id)]" name="partner_invoice_id" groups="sale.group_delivery_invoice_address" options='{"quick_create": false}'/>
                            <field domain="[('parent_id','=',partner_id)]" name="partner_shipping_id" groups="sale.group_delivery_invoice_address" options='{"quick_create": false}'/>
                            <field domain="[('type','=','sale')]" name="pricelist_id" groups="product.group_sale_pricelist" on_change="onchange_pricelist_id(pricelist_id,order_line)"/>
                            <field name="project_id" context="{'partner_id':partner_id, 'pricelist_id':pricelist_id, 'default_name':name}" groups="sale.group_analytic_accounting" domain="[('parent_id','!=',False)]"/>
                            <newline/>
                            <field colspan="4" name="order_line" nolabel="1" widget="one2many_list">
                                <form string="Sales Order Lines">
                                    <notebook>
                                        <page string="Order Line">
                                        <group colspan="4" col="5">
                                            <field colspan="3"
                                                context="{'partner_id':parent.partner_id, 'quantity':product_uom_qty, 'pricelist':parent.pricelist_id, 'shop':parent.shop_id, 'uom':product_uom}"
                                                name="product_id"
                                                on_change="product_id_change(parent.pricelist_id,product_id,product_uom_qty,product_uom,product_uos_qty,product_uos,name,parent.partner_id, False, True, parent.date_order, product_packaging, parent.fiscal_position, False, context)"/>
                                            <field name="name"/>

                                            <field
                                                context="{'partner_id':parent.partner_id, 'quantity':product_uom_qty, 'pricelist':parent.pricelist_id, 'shop':parent.shop_id, 'uom':product_uom}"
                                                name="product_uom_qty" string="Quantity"
                                                on_change="product_id_change(parent.pricelist_id,product_id,product_uom_qty,product_uom,product_uos_qty,product_uos,name,parent.partner_id, False, False, parent.date_order, product_packaging, parent.fiscal_position, True, context)"/>
                                            <group colspan="1">
                                                <field name="product_uom" nolabel="1" groups="product.group_uom"
                                                    on_change="product_uom_change(parent.pricelist_id,product_id,product_uom_qty,product_uom,product_uos_qty,product_uos,name,parent.partner_id, False, False, parent.date_order, context)"/>
                                            </group>
                                            <field name="price_unit"/>

                                            <field groups="product.group_uos" name="product_uos_qty"/>
                                            <field groups="product.group_uos" name="product_uos" nolabel="1"/>
                                            <newline/>
                                            <field name="product_packaging"
                                                context="{'partner_id':parent.partner_id, 'quantity':product_uom_qty, 'pricelist':parent.pricelist_id, 'shop':parent.shop_id, 'uom':product_uom}" on_change="product_packaging_change(parent.pricelist_id, product_id, product_uom_qty, product_uom, parent.partner_id, product_packaging, True, context)"
                                                domain="[('product_id','=',product_id)]" groups="product.group_stock_packaging"
                                                colspan="3"/>
                                            <field name="discount" groups="sale.group_discount_per_so_line"/>
                                            <separator colspan="5" string="Notes" groups="base.group_sale_notes_subtotal"/>
                                            <field colspan="5" name="notes" nolabel="1" groups="base.group_sale_notes_subtotal"/>
                                            <separator colspan="5" string="Taxes"/>
                                            <field colspan="5" name="tax_id" nolabel="1" domain="[('parent_id','=',False),('type_tax_use','&lt;&gt;','purchase')]"/>
                                            <group colspan="5" col="5">
                                                <separator colspan="5" string="States"/>
                                                <field name="state" widget="statusbar" statusbar_visible="draft,confirmed,done" statusbar_colors='{"exception":"red","cancel":"red"}'/>
                                                <field name="invoiced"/>
                                                <group attrs="{'invisible':[('invoiced','=',True)]}">
                                                    <button colspan="1" name="%(action_view_sale_order_line_make_invoice)d" states="confirmed" string="Make Invoices" type="action" icon="terp-document-new"/>
                                                </group>
                                            </group>
                                        </group>
                                        </page>
                                        <page string="Extra Info" groups="product.group_mrp_properties">
                                            <field name="type"/>
                                            <field name="delay"/>
                                            <field name="th_weight"/>
                                            <field name="address_allotment_id"/>
                                            <separator colspan="4" string="Properties"/>
                                            <field name="property_ids" colspan="4" nolabel="1"/>
                                        </page>
                                        <page string="History">
                                            <separator colspan="4" string="Invoice Lines"/>
                                            <field colspan="4" name="invoice_lines" nolabel="1"/>
                                            <separator colspan="4" string="Stock Moves"/>
                                            <field colspan="4" name="move_ids" nolabel="1" widget="many2many"/>
                                        </page>
                                    </notebook>
                                </form>
                                <tree string="Sales Order Lines">
                                    <field colspan="4" name="name"/>
                                    <field name="product_uom_qty" string="Quantity"/>
                                    <field name="product_uom" string="Unit of Measure" groups="product.group_uom"/>
                                    <field groups="product.group_uos" name="product_uos_qty" string="Quantity (UoS)"/>
                                    <field groups="product.group_uos" name="product_uos" string="UoS"/>
                                    <field name="discount" groups="sale.group_discount_per_so_line"/>
                                    <field name="price_unit"/>
                                    <field name="price_subtotal" groups="base.group_sale_notes_subtotal"/>
                                </tree>
                            </field>
                            <group colspan="2" col="4" name="bellow_the_lines_hook">
                            </group>
                            <div class="oe_form_subtotal_footer" colspan="2">
                                <div>
                                    <field name="amount_untaxed" sum="Untaxed amount"/>
                                </div>
                                <div>
                                    <field name="amount_tax"/>
                                </div>
                                <div class="oe_form_subtotal_footer_separator">
                                    <field name="amount_total"/>
                                </div>
                            </div>
                            <div class="oe_clear"/>

                            <separator colspan="4" string="Notes"/>
                            <field colspan="4" name="note" nolabel="1"/>
                        </page>
                        <page string="Other Information">
                            <group colspan="2" col="2" name="logistics">
                                <separator string="Logistic" colspan="2"/>
                                <field name="incoterm" widget="selection"/>
                                <field name="picking_policy" required="True"/>
                                <field name="order_policy" on_change="shipping_policy_change(order_policy)"/>
                                <field name="invoice_quantity" invisible="True"/>
                            </group>
                            <group colspan="2" col="2">
                                <separator string="References" colspan="2"/>
                                <field name="user_id"/>
                                <field groups="base.group_no_one" name="origin"/>
                                <field name="client_order_ref"/>
                            </group>
                            <group name="sale_pay" colspan="2" col="2">
                                <separator string="Conditions" colspan="2"/>
                                <field name="payment_term" widget="selection"/>
                                <field name="fiscal_position" widget="selection"/>
                                <field name="company_id" widget="selection" groups="base.group_multi_company"/>
                            </group>
                            <separator colspan="4" string="Notes" groups="base.group_sale_notes_subtotal"/>
                            <field colspan="4" name="note" nolabel="1" groups="base.group_sale_notes_subtotal"/>
                        </page>
                        <page string="History">
                            <separator colspan="4" string="Invoices"/>
                            <field colspan="4" name="invoice_ids" nolabel="1" context="{'form_view_ref':'account.invoice_form'}"/>
                            <separator colspan="4" string="Delivery Orders"/>
                            <field colspan="4" name="picking_ids" nolabel="1" context="{'default_type': 'out'}">
                                <tree colors="blue:state == 'draft';grey:state == 'cancel';red:state not in ('cancel', 'done') and min_date &lt; current_date" string="Delivery Orders">
                                    <field name="name"/>
                                    <field name="partner_id"/>
                                    <field name="origin"/>
                                    <field name="date"/>
                                    <field name="min_date"/>
                                    <field name="backorder_id"/>
                                    <field name="invoice_state"/>
                                    <field name="stock_journal_id" widget="selection"/>
                                    <field name="state"/>
                                    <button name="action_process" states="assigned" string="Deliver" type="object" icon="gtk-go-forward" context="{'default_type': 'out'}"/>
                                </tree>
                            </field>
                        </page>
                    </notebook>
                </sheet>
                <div class="oe_form_bottom">
                    <field name="message_ids_social" colspan="4" widget="ThreadView" nolabel="1"/>
                </div>
                </form>
            </field>
        </record>

        <record id="view_sales_order_filter" model="ir.ui.view">
            <field name="name">sale.order.list.select</field>
            <field name="model">sale.order</field>
            <field name="type">search</field>
            <field name="arch" type="xml">
                <search string="Search Sales Order">
                    <filter icon="terp-document-new" string="Quotations" name="draft" domain="[('state','in',('draft','sent'))]" help="Sales Order that haven't yet been confirmed"/>
                    <filter icon="terp-check" string="Sales" name="sales" domain="[('state','in',('manual','progress'))]"/>
                    <separator orientation="vertical"/>
                    <filter icon="terp-dolar_ok!" string="To Invoice" domain="[('state','=','manual')]" help="Sales Order ready to be invoiced"/>
                    <separator orientation="vertical"/>
                    <field name="name"
                        filter_domain="['|', ('name','ilike',self),('client_order_ref','ilike',self)]"/>
                    <field name="partner_id"/>
                    <field name="user_id">
                        <filter domain="[('user_id','=',uid)]" help="My Sale Orders" icon="terp-personal"/>
                    </field>
                    <newline/>
                    <group expand="0" string="Group By...">
                        <filter string="Customer" icon="terp-personal" domain="[]" context="{'group_by':'partner_id'}"/>
                        <filter string="Salesperson" icon="terp-personal" domain="[]" context="{'group_by':'user_id'}"/>
                        <separator orientation="vertical"/>
                        <filter string="Status" icon="terp-stock_effects-object-colorize" domain="[]" context="{'group_by':'state'}"/>
                        <separator orientation="vertical"/>
                        <filter string="Order Date" icon="terp-go-month" domain="[]" context="{'group_by':'date_order'}"/>
                    </group>
               </search>
            </field>
        </record>

        <record id="action_order_form" model="ir.actions.act_window">
            <field name="name">Sales Orders</field>
            <field name="type">ir.actions.act_window</field>
            <field name="res_model">sale.order</field>
            <field name="view_type">form</field>
            <field name="view_mode">tree,form,calendar,graph</field>
            <field name="search_view_id" ref="view_sales_order_filter"/>
            <field name="context">{"search_default_sales":1}</field>
            <field name="help">Sales Orders help you manage quotations and orders from your customers. OpenERP suggests that you start by creating a quotation. Once it is confirmed, the quotation will be converted into a Sales Order. OpenERP can handle several types of products so that a sales order may trigger tasks, delivery orders, manufacturing orders, purchases and so on. Based on the configuration of the sales order, a draft invoice will be generated so that you just have to confirm it when you want to bill your customer.</field>
        </record>
        <menuitem action="action_order_form" id="menu_sale_order" parent="base.menu_sales" sequence="4" groups="base.group_sale_salesman,base.group_sale_manager"/>

        <record id="action_order_tree2" model="ir.actions.act_window">
            <field name="name">Sales in Exception</field>
            <field name="type">ir.actions.act_window</field>
            <field name="res_model">sale.order</field>
            <field name="view_type">form</field>
            <field name="view_mode">tree,form,calendar,graph</field>
            <field name="domain">[('state','in',('shipping_except','invoice_except'))]</field>
            <field name="filter" eval="True"/>
            <field name="search_view_id" ref="view_sales_order_filter"/>
        </record>

        <record id="action_order_tree4" model="ir.actions.act_window">
            <field name="name">Sales Order in Progress</field>
            <field name="type">ir.actions.act_window</field>
            <field name="res_model">sale.order</field>
            <field name="view_type">form</field>
            <field name="view_mode">tree,form,calendar,graph</field>
            <field name="domain">[('state','in',('progress','waiting_date','manual'))]</field>
            <field name="search_view_id" ref="view_sales_order_filter"/>
        </record>


        <record id="action_order_tree5" model="ir.actions.act_window">
            <field name="name">Quotations</field>
            <field name="type">ir.actions.act_window</field>
            <field name="res_model">sale.order</field>
            <field name="view_type">form</field>
            <field name="view_mode">tree,form,calendar,graph</field>
            <field name="context">{"search_default_draft":1}</field>
            <field name="search_view_id" ref="view_sales_order_filter"/>
            <field name="help">
                Click here to create a new quotation.
                &lt;p&gt;
                The "Quotation" is the first step of the Sale flow. Manage your sales from the quotation to the invoice.
                &lt;p&gt;
                You will be able to sale product (manage deliveries) as well as service (create projects).
            </field>
        </record>

        <menuitem id="menu_sale_quotations"
        action="action_order_tree5" parent="base.menu_sales"
        sequence="3" />

        <record id="action_order_tree" model="ir.actions.act_window">
            <field name="name">Old Quotations</field>
            <field name="type">ir.actions.act_window</field>
            <field name="res_model">sale.order</field>
            <field name="view_type">form</field>
            <field name="view_mode">tree,form,calendar,graph</field>
            <field name="domain">[('state','=','draft'),('date_order','&lt;',time.strftime('%Y-%m-%d %H:%M:%S'))]</field>
            <field name="filter" eval="True"/>
            <field name="search_view_id" ref="view_sales_order_filter"/>
        </record>

        <record id="view_order_line_graph" model="ir.ui.view">
            <field name="name">sale.order.line.graph</field>
            <field name="model">sale.order.line</field>
            <field name="type">graph</field>
            <field name="arch" type="xml">
                <graph string="Sales Order Lines">
                    <field name="product_id"/>
                    <field name="price_subtotal" operator="+"/>
                </graph>
            </field>
        </record>

        <record id="view_order_line_tree" model="ir.ui.view">
            <field name="name">sale.order.line.tree</field>
            <field name="model">sale.order.line</field>
            <field name="type">tree</field>
            <field name="arch" type="xml">
                <tree string="Sales Order Lines">
                    <field name="order_id"/>
                    <field name="order_partner_id"/>
                    <field name="product_id"/>
                    <field name="product_uom_qty" string="Qty"/>
                    <field name="product_uom" string="Unit of Measure" groups="product.group_uom"/>
                    <field name="salesman_id"/>
                    <field name="price_subtotal" sum="Total" groups="base.group_sale_notes_subtotal"/>
                    <field name="state"/>
                    <field name="invoiced"/>
                </tree>
            </field>
        </record>
        <record id="view_order_line_form2" model="ir.ui.view">
            <field name="name">sale.order.line.form2</field>
            <field name="model">sale.order.line</field>
            <field name="type">form</field>
            <field name="arch" type="xml">
                <form string="Sales Order Lines">
                    <group colspan="4" col="6">
                        <field name="order_id"/>
                        <field name="order_partner_id" readonly="1" invisible="1"/>
                        <field name="invoiced"/>

                        <field name="product_id" readonly="1"/>
                        <field name="product_uom_qty" readonly="1"/>
                        <field name="product_uom" groups="product.group_uom"/>
                        <newline/>

                        <field colspan="4" name="name" groups="base.group_no_one"/>
                        <field name="company_id" groups="base.group_multi_company" readonly="1"/>
                    </group>
                    <separator colspan="4" string="Price"/>
                    <group colspan="4" col="6">
                        <field name="price_unit"/>
                        <field name="discount" groups="sale.group_discount_per_so_line"/>
                        <field name="price_subtotal" groups="base.group_sale_notes_subtotal"/>
                    </group>
                    <separator colspan="4" string="Notes" groups="base.group_sale_notes_subtotal"/>
                    <field colspan="4" name="notes" nolabel="1" groups="base.group_sale_notes_subtotal"/>
                    <separator colspan="4"/>
                    <field name="state" widget="statusbar" statusbar_visible="draft,confirmed,done" statusbar_colors='{"exception":"red","cancel":"red"}'/>
                    <group col="3" colspan="2">
                        <button name="button_cancel" string="Cancel" type="object" icon="gtk-cancel" states="confirmed,exception"/>
                        <button colspan="1" name="%(action_view_sale_order_line_make_invoice)d" string="Create Invoice" type="action" states="done" icon="gtk-go-forward" attrs="{'invisible': [('invoiced', '=', 1)]}"/>
                        <button name="button_done" string="Done" type="object" states="confirmed,exception" icon="gtk-go-forward"/>
                    </group>
                </form>
            </field>
        </record>

        <record id="view_sales_order_line_filter" model="ir.ui.view">
            <field name="name">sale.order.line.select</field>
            <field name="model">sale.order.line</field>
            <field name="type">search</field>
            <field name="arch" type="xml">
                <search string="Search Sales Order">
                    <filter icon="terp-dolar_ok!" string="To Invoice" domain="[('invoiced','&lt;&gt;', 1),('state','=','done')]"  help="Sale Order Lines ready to be invoiced"/>
                    <separator orientation="vertical"/>
                    <field name="order_id"/>
                    <field name="order_partner_id"/>
                    <field name="product_id"/>
                    <field name="salesman_id">
                        <filter icon="terp-personnal" domain="[('salesman_id','=',uid)]" help="Sales Order Lines related to a Sales Order of mine"/>
                    </field>
                    <newline/>
                    <group expand="0" string="Group By...">
                        <filter string="Product" icon="terp-accessories-archiver" domain="[]" context="{'group_by':'product_id'}"/>
                        <filter string="Order" icon="terp-gtk-jump-to-rtl" domain="[]" context="{'group_by':'order_id'}"/>
                        <filter string="Salesperson" icon="terp-personal" domain="[]" context="{'group_by':'salesman_id'}"/>
                        <filter string="Status" icon="terp-stock_effects-object-colorize" domain="[]" context="{'group_by':'state'}"/>
                    </group>
                </search>
            </field>
        </record>

        <record id="view_sales_order_uninvoiced_line_filter" model="ir.ui.view">
            <field name="name">sale.order.uninvoiced.line</field>
            <field name="model">sale.order.line</field>
            <field name="type">search</field>
            <field name="arch" type="xml">
                <search string="Search Uninvoiced Lines">
                    <filter icon="terp-gtk-go-back-rtl" string="To Do" domain="[('state','=','confirmed')]" name="sale order" help="Confirmed sale order lines, not yet delivered"/>
                    <filter icon="terp-dialog-close" string="Done" domain="[('state','=','done')]" name="sale_order_done" help="Sale order lines done"/>
                    <separator orientation="vertical"/>
                    <filter icon="terp-accessories-archiver" string="Shipped" domain="[('state','=','done')]" name="unshipped" help="Sale Order Lines that are in 'done' state"/>
                    <filter icon="terp-dolar_ok!" string="Uninvoiced" name="uninvoiced" domain="[('invoiced','&lt;&gt;', 1),('state','&lt;&gt;','draft'),('state','&lt;&gt;','cancel')]" help="Sale Order Lines that are confirmed, done or in exception state and haven't yet been invoiced"/>
                    <separator orientation="vertical"/>
                    <field name="order_id"/>
                    <field name="order_partner_id"/>
                    <field name="product_id"/>
                    <field name="salesman_id">
                        <filter icon="terp-personal" domain="[('salesman_id','=',uid)]" help="My Sales Order Lines"/>
                    </field>
                    <newline/>
                    <group expand="0" string="Group By...">
                        <filter string="Order" icon="terp-gtk-jump-to-rtl" domain="[]" context="{'group_by':'order_id'}" help="Order reference"/>
                        <filter string="Product" icon="terp-accessories-archiver" domain="[]" context="{'group_by':'product_id'}"/>
                        <separator orientation="vertical"/>
                        <filter string="Status" icon="terp-stock_effects-object-colorize" domain="[]" context="{'group_by':'state'}"/>
                    </group>
                </search>
            </field>
        </record>

        <record id="action_order_line_tree2" model="ir.actions.act_window">
            <field name="name">Order Lines to Invoice</field>
            <field name="type">ir.actions.act_window</field>
            <field name="res_model">sale.order.line</field>
            <field name="view_type">form</field>
            <field name="view_mode">tree,form,graph</field>
            <field name="search_view_id" ref="view_sales_order_uninvoiced_line_filter"/>
            <field name="context">{"search_default_uninvoiced":1}</field>
            <field name="filter" eval="True"/>
            <field name="help">Here is a list of each sales order line to be invoiced. You can invoice sales orders partially, by lines of sales order. You do not need this list if you invoice from the delivery orders or if you invoice sales totally.</field>
        </record>

        <record id="action_order_line_tree3" model="ir.actions.act_window">
            <field name="name">Uninvoiced and Delivered Lines</field>
            <field name="type">ir.actions.act_window</field>
            <field name="res_model">sale.order.line</field>
            <field name="view_type">form</field>
            <field name="view_mode">tree,form,graph</field>
            <field name="domain">[('invoiced','&lt;&gt;', 1),('state','=','done')]</field>
            <field name="filter" eval="True"/>
        </record>

        <act_window
            context="{'search_default_partner_id': [active_id], 'default_partner_id': active_id}"
            id="act_res_partner_2_sale_order"
            name="Quotations and Sales"
            groups="base.group_sale_salesman"
            res_model="sale.order"
            src_model="res.partner"/>

        <act_window
            context="{'search_default_product_id': [active_id], 'default_product_id': active_id}"
            id="action_order_line_product_tree"
            name="Sales Order Lines"
            res_model="sale.order.line"
            src_model="product.product"
            groups="base.group_sale_salesman"/>

        <menuitem id="base.menu_invoiced" name="Invoicing" parent="base.menu_base_partner" sequence="5"/>
        <menuitem id="menu_invoicing_sales_order_lines" parent="base.menu_invoiced" action="action_order_line_tree2" sequence="10" groups="sale.group_invoice_so_lines"/>

    </data>
</openerp><|MERGE_RESOLUTION|>--- conflicted
+++ resolved
@@ -97,23 +97,6 @@
             <field name="type">form</field>
             <field name="arch" type="xml">
                 <form layout="manual">
-<<<<<<< HEAD
-                <div class="oe_form_topbar">
-                    <button name="action_button_confirm" states="draft" string="Confirm Order" type="object"/>
-                    <button name="manual_invoice" states="manual" string="Create Final Invoice" type="object"/>
-                    <button name="invoice_recreate" states="invoice_except" string="Recreate Invoice"/>
-                    <button name="invoice_corrected" states="invoice_except" string="Ignore Exception"/>
-                    <button name="ship_recreate" states="shipping_except" string="Recreate Packing"/>
-                    <button name="ship_corrected" states="shipping_except" string="Ignore Exception"/>
-                    <button name="%(report_sale_order)d" string="Print Order" type="action" states="waiting_date,manual,progress,done,shipping_except,invoice_except"/>
-                    <button name="ship_cancel" states="shipping_except" string="Cancel Order"/>
-                    <button name="action_cancel_draft" states="cancel" string="Set to Draft" type="object"/>
-                    <button name="invoice_cancel" states="invoice_except" string="Cancel Order"/>
-                    <button name="%(report_sale_order)d" string="Print Quotation" type="action" states="draft"/>
-                    <button name="%(action_view_sale_advance_payment_inv)d" string="Advance Invoice" type="action" states="draft,manual"/>
-                    <button name="action_cancel" states="manual,progress" string="Cancel Order" type="object"/>
-                    <button name="cancel" states="draft" string="Cancel Order"/>
-=======
                     <div class="oe_form_topbar">
                         <button name="invoice_recreate" states="invoice_except" string="Recreate Invoice"/>
                         <button name="invoice_corrected" states="invoice_except" string="Ignore Exception"/>
@@ -135,7 +118,6 @@
                         <button name="action_cancel" states="manual,progress" string="Cancel" type="object"/>
                         <button name="ship_cancel" states="shipping_except" string="Cancel"/>
                         <button name="invoice_cancel" states="invoice_except" string="Cancel"/>
->>>>>>> 2966f95a
                     <div class="oe_right">
                         <field name="state" nolabel="1" widget="statusbar" statusbar_visible="draft,sent,progress,invoiced,done" statusbar_colors='{"shipping_except":"red","invoice_except":"red","waiting_date":"blue"}'/>
                     </div>
