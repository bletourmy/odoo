##############################################################################
#
#    OpenERP, Open Source Management Solution
#    Copyright (C) 2004-2010 Tiny SPRL (<http://tiny.be>).
#
#    This program is free software: you can redistribute it and/or modify
#    it under the terms of the GNU Affero General Public License as
#    published by the Free Software Foundation, either version 3 of the
#    License, or (at your option) any later version.
#
#    This program is distributed in the hope that it will be useful,
#    but WITHOUT ANY WARRANTY; without even the implied warranty of
#    MERCHANTABILITY or FITNESS FOR A PARTICULAR PURPOSE.  See the
#    GNU Affero General Public License for more details.
#
#    You should have received a copy of the GNU Affero General Public License
#    along with this program.  If not, see <http://www.gnu.org/licenses/>.
#
##############################################################################

from osv import fields, osv
from tools.translate import _
import decimal_precision as dp

class sale_advance_payment_inv(osv.osv_memory):
    _name = "sale.advance.payment.inv"
    _description = "Sales Advance Payment Invoice"

    _columns = {
        'advance_payment_method':fields.selection(
            [('all', 'All'), ('percentage','Percentage'), ('fixed','Fixed Price'),
                ('lines', 'Some Order Lines')],
            'Type', required=True,
            help="""Use All to create the final invoice.
                Use Percentage to invoice a percentage of the total amount.
                Use Fixed Price to invoice a specific amound in advance.
                Use Some Order Lines to invoice a selection of the sale order lines."""),
        'qtty': fields.float('Quantity', digits=(16, 2), required=True),
        'product_id': fields.many2one('product.product', 'Advance Product',
            help="""Select a product of type service which is called 'Advance Product'.
                You may have to create it and set it as a default value on this field."""),
        'amount': fields.float('Advance Amount', digits_compute= dp.get_precision('Sale Price'),
            help="The amount to be invoiced in advance."),
    }

    def _get_advance_product(self, cr, uid, context=None):
        try:
            product = self.pool.get('ir.model.data').get_object(cr, uid, 'sale', 'advance_product_0')
        except ValueError:
            # a ValueError is returned if the xml id given is not found in the table ir_model_data
            return False
        return product.id

    _defaults = {
        'advance_payment_method': 'all',
        'qtty': 1.0,
        'product_id': _get_advance_product,
    }

    def onchange_method(self, cr, uid, ids, advance_payment_method, product_id, context=None):
        if advance_payment_method == 'percentage':
            return {'value': {'amount':0, 'product_id':False }}
        if product_id:
            product = self.pool.get('product.product').browse(cr, uid, product_id, context=context)
            return {'value': {'amount': product.list_price}}
        return {'value': {'amount': 0}}

    def create_invoices(self, cr, uid, ids, context=None):
        """ create invoices for the active sale orders """
        if context is None:
            context = {}
<<<<<<< HEAD

        for sale_adv_obj in self.browse(cr, uid, ids, context=context):
            for sale in obj_sale.browse(cr, uid, context.get('active_ids', []), context=context):
                create_ids = []
                ids_inv = []
                if sale.order_policy == 'postpaid':
                    raise osv.except_osv(
                        _('Error'),
                        _("You cannot make an advance on a sales order \
                             that is defined as 'Automatic Invoice after delivery'."))
                val = obj_lines.product_id_change(cr, uid, [], sale_adv_obj.product_id.id,
                        uom = False, partner_id = sale.partner_id.id, fposition_id = sale.fiscal_position.id)
                res = val['value']

                if not sale_adv_obj.product_id.id :
                    prop = self.pool.get('ir.property').get(cr, uid,
                                         'property_account_income_categ', 'product.category',
                                         context=context)
                    account_id = prop and prop.id or False
                    account_id = self.pool.get('account.fiscal.position').map_account(cr, uid, sale.fiscal_position.id or False, account_id)
                    if not account_id:
                        raise osv.except_osv(_('Configuration Error!'),
                                _('Please define income account as global property.'))
                    res['account_id'] = account_id

                if not res.get('account_id'):
                    raise osv.except_osv(_('Configuration Error!'),
                                _('Please define income account ' \
                                        'for this product: "%s" (id:%d).') % \
                                        (sale_adv_obj.product_id.name, sale_adv_obj.product_id.id,))

                final_amount = 0
                if sale_adv_obj.amount <= 0.00:
                    raise osv.except_osv(_('Data Insufficient!'),
                        _('Please check the Advance Amount, it should not be 0 or less!'))
                if sale_adv_obj.advance_payment_method == 'percentage':
                    final_amount = sale.amount_total * sale_adv_obj.amount / 100
                    if not res.get('name'):
                        res['name'] = _("Advance of %s %%") % (sale_adv_obj.amount)
                else:
                    final_amount = sale_adv_obj.amount
                    if not res.get('name'):
                        #TODO: should find a way to call formatLang() from rml_parse
                        if sale.pricelist_id.currency_id.position == 'after':
                            res['name'] = _("Advance of %s %s") % (final_amount, sale.pricelist_id.currency_id.symbol)
                        else:
                            res['name'] = _("Advance of %s %s") % (sale.pricelist_id.currency_id.symbol, final_amount)

                if res.get('invoice_line_tax_id'):
                    res['invoice_line_tax_id'] = [(6, 0, res.get('invoice_line_tax_id'))]
                else:
                    res['invoice_line_tax_id'] = False

                line_id = obj_lines.create(cr, uid, {
=======
        wizard = self.browse(cr, uid, ids[0], context)
        sale_ids = context.get('active_ids', [])

        if wizard.advance_payment_method == 'all':
            # create the final invoices of the active sale orders
            res = self.pool.get('sale.order').manual_invoice(cr, uid, sale_ids, context)
            if context.get('open_invoices', False):
                return res
            return {'type': 'ir.actions.act_window_close'}

        if wizard.advance_payment_method == 'lines':
            # open the list view of sale order lines to invoice
            act_window = self.pool.get('ir.actions.act_window')
            res = act_window.for_xml_id(cr, uid, 'sale', 'action_order_line_tree2', context)
            res['context'] = {
                'search_default_uninvoiced': 1,
                'search_default_order_id': sale_ids and sale_ids[0] or False,
            }
            return res

        assert wizard.advance_payment_method in ('fixed', 'percentage')

        sale_obj = self.pool.get('sale.order')
        inv_obj = self.pool.get('account.invoice')
        inv_line_obj = self.pool.get('account.invoice.line')
        inv_ids = []

        for sale in sale_obj.browse(cr, uid, sale_ids, context=context):
            if sale.order_policy == 'postpaid':
                raise osv.except_osv(
                    _('Error'),
                    _("You cannot make an advance on a sales order \
                         that is defined as 'Automatic Invoice after delivery'."))

            val = inv_line_obj.product_id_change(cr, uid, [], wizard.product_id.id,
                    uom=False, partner_id=sale.partner_id.id, fposition_id=sale.fiscal_position.id)
            res = val['value']

            # determine and check income account
            if not wizard.product_id.id :
                prop = self.pool.get('ir.property').get(cr, uid,
                            'property_account_income_categ', 'product.category', context=context)
                prop_id = prop and prop.id or False
                account_id = self.pool.get('account.fiscal.position').map_account(cr, uid, sale.fiscal_position.id or False, prop_id)
                if not account_id:
                    raise osv.except_osv(_('Configuration Error !'),
                            _('There is no income account defined as global property.'))
                res['account_id'] = account_id
            if not res.get('account_id'):
                raise osv.except_osv(_('Configuration Error !'),
                        _('There is no income account defined for this product: "%s" (id:%d)') % \
                            (wizard.product_id.name, wizard.product_id.id,))

            # determine invoice amount
            if wizard.amount <= 0.00:
                raise osv.except_osv(_('Incorrect Data'),
                    _('The value of Advance Amount must be positive.'))
            if wizard.advance_payment_method == 'percentage':
                inv_amount = sale.amount_total * wizard.amount / 100
                if not res.get('name'):
                    res['name'] = _("Advance of %s %%") % (wizard.amount)
            else:
                inv_amount = wizard.amount
                if not res.get('name'):
                    #TODO: should find a way to call formatLang() from rml_parse
                    symbol = sale.pricelist_id.currency_id.symbol
                    if sale.pricelist_id.currency_id.position == 'after':
                        res['name'] = _("Advance of %s %s") % (inv_amount, symbol)
                    else:
                        res['name'] = _("Advance of %s %s") % (symbol, inv_amount)

            # determine taxes
            if res.get('invoice_line_tax_id'):
                res['invoice_line_tax_id'] = [(6, 0, res.get('invoice_line_tax_id'))]
            else:
                res['invoice_line_tax_id'] = False

            # create the invoice
            inv_line_values = {
                'name': res.get('name'),
                'account_id': res['account_id'],
                'price_unit': inv_amount,
                'quantity': wizard.qtty or 1.0,
                'discount': False,
                'uos_id': res.get('uos_id', False),
                'product_id': wizard.product_id.id,
                'invoice_line_tax_id': res.get('invoice_line_tax_id'),
                'account_analytic_id': sale.project_id.id or False,
            }
            inv_values = {
                'name': sale.client_order_ref or sale.name,
                'origin': sale.name,
                'type': 'out_invoice',
                'reference': False,
                'account_id': sale.partner_id.property_account_receivable.id,
                'partner_id': sale.partner_id.id,
                'invoice_line': [(0, 0, inv_line_values)],
                'currency_id': sale.pricelist_id.currency_id.id,
                'comment': '',
                'payment_term': sale.payment_term.id,
                'fiscal_position': sale.fiscal_position.id or sale.partner_id.property_account_position.id
            }
            inv_id = inv_obj.create(cr, uid, inv_values, context=context)
            inv_obj.button_reset_taxes(cr, uid, [inv_id], context=context)
            inv_ids.append(inv_id)

            # add the invoice to the sale order's invoices
            sale.write({'invoice_ids': [(4, inv_id)]})

            # If invoice on picking: add the cost on the SO
            # If not, the advance will be deduced when generating the final invoice
            if sale.order_policy == 'picking':
                vals = {
                    'order_id': sale.id,
>>>>>>> e845e235
                    'name': res.get('name'),
                    'price_unit': -inv_amount,
                    'product_uom_qty': wizard.qtty or 1.0,
                    'product_uos_qty': wizard.qtty or 1.0,
                    'product_uos': res.get('uos_id', False),
                    'product_uom': res.get('uom_id', False),
                    'product_id': wizard.product_id.id or False,
                    'discount': False,
                    'tax_id': res.get('invoice_line_tax_id'),
                }
                self.pool.get('sale.order.line').create(cr, uid, vals, context=context)

        if context.get('open_invoices', False):
            return self.open_invoices( cr, uid, ids, inv_ids, context=context)
        return {'type': 'ir.actions.act_window_close'}

    def open_invoices(self, cr, uid, ids, invoice_ids, context=None):
        """ open a view on one of the given invoice_ids """
        ir_model_data = self.pool.get('ir.model.data')
        form_res = ir_model_data.get_object_reference(cr, uid, 'account', 'invoice_form')
        form_id = form_res and form_res[1] or False
        tree_res = ir_model_data.get_object_reference(cr, uid, 'account', 'invoice_tree')
        tree_id = tree_res and tree_res[1] or False

        return {
            'name': _('Advance Invoice'),
            'view_type': 'form',
            'view_mode': 'form,tree',
            'res_model': 'account.invoice',
            'res_id': invoice_ids[0],
            'view_id': False,
            'views': [(form_id, 'form'), (tree_id, 'tree')],
            'context': "{'type': 'out_invoice'}",
            'type': 'ir.actions.act_window',
        }

sale_advance_payment_inv()

# vim:expandtab:smartindent:tabstop=4:softtabstop=4:shiftwidth=4:<|MERGE_RESOLUTION|>--- conflicted
+++ resolved
@@ -69,62 +69,6 @@
         """ create invoices for the active sale orders """
         if context is None:
             context = {}
-<<<<<<< HEAD
-
-        for sale_adv_obj in self.browse(cr, uid, ids, context=context):
-            for sale in obj_sale.browse(cr, uid, context.get('active_ids', []), context=context):
-                create_ids = []
-                ids_inv = []
-                if sale.order_policy == 'postpaid':
-                    raise osv.except_osv(
-                        _('Error'),
-                        _("You cannot make an advance on a sales order \
-                             that is defined as 'Automatic Invoice after delivery'."))
-                val = obj_lines.product_id_change(cr, uid, [], sale_adv_obj.product_id.id,
-                        uom = False, partner_id = sale.partner_id.id, fposition_id = sale.fiscal_position.id)
-                res = val['value']
-
-                if not sale_adv_obj.product_id.id :
-                    prop = self.pool.get('ir.property').get(cr, uid,
-                                         'property_account_income_categ', 'product.category',
-                                         context=context)
-                    account_id = prop and prop.id or False
-                    account_id = self.pool.get('account.fiscal.position').map_account(cr, uid, sale.fiscal_position.id or False, account_id)
-                    if not account_id:
-                        raise osv.except_osv(_('Configuration Error!'),
-                                _('Please define income account as global property.'))
-                    res['account_id'] = account_id
-
-                if not res.get('account_id'):
-                    raise osv.except_osv(_('Configuration Error!'),
-                                _('Please define income account ' \
-                                        'for this product: "%s" (id:%d).') % \
-                                        (sale_adv_obj.product_id.name, sale_adv_obj.product_id.id,))
-
-                final_amount = 0
-                if sale_adv_obj.amount <= 0.00:
-                    raise osv.except_osv(_('Data Insufficient!'),
-                        _('Please check the Advance Amount, it should not be 0 or less!'))
-                if sale_adv_obj.advance_payment_method == 'percentage':
-                    final_amount = sale.amount_total * sale_adv_obj.amount / 100
-                    if not res.get('name'):
-                        res['name'] = _("Advance of %s %%") % (sale_adv_obj.amount)
-                else:
-                    final_amount = sale_adv_obj.amount
-                    if not res.get('name'):
-                        #TODO: should find a way to call formatLang() from rml_parse
-                        if sale.pricelist_id.currency_id.position == 'after':
-                            res['name'] = _("Advance of %s %s") % (final_amount, sale.pricelist_id.currency_id.symbol)
-                        else:
-                            res['name'] = _("Advance of %s %s") % (sale.pricelist_id.currency_id.symbol, final_amount)
-
-                if res.get('invoice_line_tax_id'):
-                    res['invoice_line_tax_id'] = [(6, 0, res.get('invoice_line_tax_id'))]
-                else:
-                    res['invoice_line_tax_id'] = False
-
-                line_id = obj_lines.create(cr, uid, {
-=======
         wizard = self.browse(cr, uid, ids[0], context)
         sale_ids = context.get('active_ids', [])
 
@@ -239,7 +183,6 @@
             if sale.order_policy == 'picking':
                 vals = {
                     'order_id': sale.id,
->>>>>>> e845e235
                     'name': res.get('name'),
                     'price_unit': -inv_amount,
                     'product_uom_qty': wizard.qtty or 1.0,
