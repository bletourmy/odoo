<?xml version="1.0" ?>
<openerp>
    <data>

        <!--
            Process
        -->

        <record id="process_process_salesprocess0" model="process.process">
            <field eval="1" name="active"/>
            <field name="model_id" ref="sale.model_sale_order"/>
            <field eval="&quot;&quot;&quot;Sales&quot;&quot;&quot;" name="name"/>
        </record>

        <!--
            Process Node
        -->

        <record id="process_node_order0" model="process.node">
            <field name="menu_id" ref="sale.menu_sale_order"/>
            <field name="model_id" ref="sale.model_sale_order"/>
            <field eval="&quot;&quot;&quot;subflow&quot;&quot;&quot;" name="kind"/>
            <field eval="&quot;&quot;&quot;Sale Order&quot;&quot;&quot;" name="name"/>
            <field eval="&quot;&quot;&quot;Confirmed sale order to invoice.&quot;&quot;&quot;" name="note"/>
            <field name="process_id" ref="account.process_process_invoiceprocess0"/>
            <field name="subflow_id" ref="process_process_salesprocess0"/>
            <field eval="&quot;&quot;&quot;object.state=='draft'&quot;&quot;&quot;" name="model_states"/>
            <field eval="1" name="flow_start"/>
        </record>

        <record id="process_node_saleorderprocurement0" model="process.node">
            <field name="menu_id" ref="sale.menu_sale_order"/>
            <field name="model_id" ref="sale.model_sale_order"/>
            <field eval="&quot;&quot;&quot;subflow&quot;&quot;&quot;" name="kind"/>
            <field eval="&quot;&quot;&quot;Sale Order Procurement&quot;&quot;&quot;" name="name"/>
            <field eval="&quot;&quot;&quot;Drives procurement orders for every sale order line.&quot;&quot;&quot;" name="note"/>
            <field name="subflow_id" ref="process_process_salesprocess0"/>
            <field name="process_id" ref="mrp.process_process_procurementprocess0"/>
            <field eval="&quot;&quot;&quot;object.state in ('draft', 'waiting_date', 'manual', 'progress', 'shipping_except', 'invoice_except', 'done', 'cancel')&quot;&quot;&quot;" name="model_states"/>
            <field eval="1" name="flow_start"/>
        </record>

        <record id="process_node_quotation0" model="process.node">
<<<<<<< HEAD
            <field name="menu_id" ref="sale.menu_sale_order"/>
=======
            <field name="menu_id" ref="sale.menu_action_order_tree"/>
>>>>>>> 5062e644
            <field name="model_id" ref="sale.model_sale_order"/>
            <field eval="&quot;&quot;&quot;state&quot;&quot;&quot;" name="kind"/>
            <field eval="&quot;&quot;&quot;Quotation&quot;&quot;&quot;" name="name"/>
            <field eval="&quot;&quot;&quot;Draft state of sale order&quot;&quot;&quot;" name="note"/>
            <field name="process_id" ref="process_process_salesprocess0"/>
            <field eval="&quot;&quot;&quot;object.state=='draft'&quot;&quot;&quot;" name="model_states"/>
            <field eval="0" name="flow_start"/>
        </record>

        <record id="process_node_saleorder0" model="process.node">
<<<<<<< HEAD
            <field name="menu_id" ref="sale.menu_sale_order"/>
=======
            <field name="menu_id" ref="sale.menu_action_order_tree"/>
>>>>>>> 5062e644
            <field name="model_id" ref="sale.model_sale_order"/>
            <field eval="&quot;&quot;&quot;state&quot;&quot;&quot;" name="kind"/>
            <field eval="&quot;&quot;&quot;Sale Order&quot;&quot;&quot;" name="name"/>
            <field eval="&quot;&quot;&quot;Drives procurement and invoicing&quot;&quot;&quot;" name="note"/>
            <field name="process_id" ref="process_process_salesprocess0"/>
            <field eval="&quot;&quot;&quot;object.state=='manual'&quot;&quot;&quot;" name="model_states"/>
            <field eval="0" name="flow_start"/>
        </record>

        <record id="process_node_saleprocurement0" model="process.node">
            <field name="menu_id" ref="mrp.menu_mrp_procurement_action"/>
            <field name="model_id" ref="mrp.model_mrp_procurement"/>
            <field eval="&quot;&quot;&quot;subflow&quot;&quot;&quot;" name="kind"/>
            <field eval="&quot;&quot;&quot;Procurement Order&quot;&quot;&quot;" name="name"/>
            <field eval="&quot;&quot;&quot;One procurement order for each sale order line and for each of the components.&quot;&quot;&quot;" name="note"/>
            <field name="subflow_id" ref="mrp.process_process_procurementprocess0"/>
            <field name="process_id" ref="process_process_salesprocess0"/>
            <field eval="&quot;&quot;&quot;object.state=='confirmed'&quot;&quot;&quot;" name="model_states"/>
            <field eval="1" name="flow_start"/>
        </record>

        <record id="process_node_packinglist0" model="process.node">
            <field name="menu_id" ref="stock.menu_action_picking_tree"/>
            <field name="model_id" ref="stock.model_stock_picking"/>
            <field eval="&quot;&quot;&quot;state&quot;&quot;&quot;" name="kind"/>
            <field eval="&quot;&quot;&quot;Pick List&quot;&quot;&quot;" name="name"/>
            <field eval="&quot;&quot;&quot;Document of the move to the output or to the customer.&quot;&quot;&quot;" name="note"/>
            <field name="process_id" ref="process_process_salesprocess0"/>
            <field eval="&quot;&quot;&quot;object.state in ('assigned', 'confirmed')&quot;&quot;&quot;" name="model_states"/>
            <field eval="0" name="flow_start"/>
        </record>

        <record id="process_node_deliveryorder0" model="process.node">
            <field name="menu_id" ref="stock.menu_action_picking_tree_delivery"/>
            <field name="model_id" ref="stock.model_stock_picking"/>
            <field eval="&quot;&quot;&quot;state&quot;&quot;&quot;" name="kind"/>
            <field eval="&quot;&quot;&quot;Delivery Order&quot;&quot;&quot;" name="name"/>
            <field eval="&quot;&quot;&quot;Document of the move to the customer.&quot;&quot;&quot;" name="note"/>
            <field name="process_id" ref="process_process_salesprocess0"/>
            <field eval="&quot;&quot;&quot;object.state in ('done', 'assigned')&quot;&quot;&quot;" name="model_states"/>
            <field eval="0" name="flow_start"/>
        </record>

        <record id="process_node_invoice0" model="process.node">
            <field name="menu_id" ref="account.menu_action_invoice_tree1"/>
            <field name="model_id" ref="account.model_account_invoice"/>
            <field eval="&quot;&quot;&quot;subflow&quot;&quot;&quot;" name="kind"/>
            <field eval="&quot;&quot;&quot;Invoice&quot;&quot;&quot;" name="name"/>
            <field eval="&quot;&quot;&quot;To be reviewed by the accountant.&quot;&quot;&quot;" name="note"/>
            <field name="process_id" ref="process_process_salesprocess0"/>
            <field name="subflow_id" ref="account.process_process_invoiceprocess0"/>
            <field eval="&quot;&quot;&quot;object.state=='draft'&quot;&quot;&quot;" name="model_states"/>
            <field eval="0" name="flow_start"/>
        </record>

        <record id="process_node_invoiceafterdelivery0" model="process.node">
            <field name="menu_id" ref="account.menu_action_invoice_tree1"/>
            <field name="model_id" ref="account.model_account_invoice"/>
            <field eval="&quot;&quot;&quot;subflow&quot;&quot;&quot;" name="kind"/>
            <field eval="&quot;&quot;&quot;Invoice&quot;&quot;&quot;" name="name"/>
            <field eval="&quot;&quot;&quot;Based on the shipped or on the ordered quantities.&quot;&quot;&quot;" name="note"/>
            <field name="process_id" ref="process_process_salesprocess0"/>
            <field name="subflow_id" ref="account.process_process_invoiceprocess0"/>
            <field eval="&quot;&quot;&quot;object.state=='draft'&quot;&quot;&quot;" name="model_states"/>
            <field eval="0" name="flow_start"/>
        </record>

        <!--
            Process Condition
        -->

        <record id="process_condition_conditionafterdelivery0" model="process.condition">
            <field name="model_id" ref="sale.model_sale_order"/>
            <field name="node_id" ref="process_node_invoiceafterdelivery0"/>
            <field eval="&quot;&quot;&quot;object.order_policy=='postpaid'&quot;&quot;&quot;" name="model_states"/>
            <field eval="&quot;&quot;&quot;condition_after_delivery&quot;&quot;&quot;" name="name"/>
        </record>

        <!--
            Process Transition
        -->

        <record id="res_roles_salesman0" model="res.roles">
            <field eval="&quot;&quot;&quot;Salesman&quot;&quot;&quot;" name="name"/>
        </record>

        <record id="sale.trans_draft_router" model="workflow.transition">
            <field name="role_id" ref="res_roles_salesman0"/>
        </record>

        <record id="sale.trans_wait_invoice_invoice_manual" model="workflow.transition">
            <field name="role_id" ref="res_roles_salesman0"/>
        </record>

        <record id="process_transition_confirmquotation0" model="process.transition">
            <field eval="[(6,0,[])]" name="transition_ids"/>
            <field eval="&quot;&quot;&quot;Confirm Quotation&quot;&quot;&quot;" name="name"/>
            <field eval="&quot;&quot;&quot;The salesman confirms the quotation. The state of the sale order becomes 'In progress' or 'Manual in progress'.&quot;&quot;&quot;" name="note"/>
            <field model="process.node" name="target_node_id" ref="process_node_saleorder0"/>
            <field model="process.node" name="source_node_id" ref="process_node_quotation0"/>
            <field eval="[(6,0,[ref('sale.trans_draft_router')])]" name="transition_ids"/>
        </record>

        <record id="process_transition_saleprocurement0" model="process.transition">
            <field eval="[(6,0,[])]" name="transition_ids"/>
            <field eval="&quot;&quot;&quot;Create Procurement Order&quot;&quot;&quot;" name="name"/>
            <field eval="&quot;&quot;&quot;A procurement order is automatically created as soon as a sale order is confirmed or as the invoice is paid. It drives the purchasing and the production of products regarding to the rules and to the sale order's parameters. &quot;&quot;&quot;" name="note"/>
            <field model="process.node" name="target_node_id" ref="process_node_saleprocurement0"/>
            <field model="process.node" name="source_node_id" ref="process_node_saleorder0"/>
        </record>

        <record id="process_transition_packing0" model="process.transition">
            <field eval="[(6,0,[])]" name="transition_ids"/>
            <field eval="&quot;&quot;&quot;Create Pick List&quot;&quot;&quot;" name="name"/>
            <field eval="&quot;&quot;&quot;The Pick List form is created as soon as the sale order is confirmed, in the same time as the procurement order. It represents the assignment of parts to the sale order. There is 1 pick list by sale order line which evolves with the availability of parts.&quot;&quot;&quot;" name="note"/>
            <field model="process.node" name="target_node_id" ref="process_node_packinglist0"/>
            <field model="process.node" name="source_node_id" ref="process_node_saleprocurement0"/>
        </record>

        <record id="process_transition_deliver0" model="process.transition">
            <field eval="[(6,0,[])]" name="transition_ids"/>
            <field eval="&quot;&quot;&quot;Create Delivery Order&quot;&quot;&quot;" name="name"/>
            <field eval="&quot;&quot;&quot;Depending on the configuration of the location Output, the move between the output area and the customer is done through the Delivery Order manually or automatically.&quot;&quot;&quot;" name="note"/>
            <field model="process.node" name="target_node_id" ref="process_node_deliveryorder0"/>
            <field model="process.node" name="source_node_id" ref="process_node_packinglist0"/>
        </record>

        <record id="process_transition_invoice0" model="process.transition">
            <field eval="[(6,0,[])]" name="transition_ids"/>
            <field eval="&quot;&quot;&quot;Create Invoice&quot;&quot;&quot;" name="name"/>
            <field eval="&quot;&quot;&quot;The Salesman creates an invoice manually, if the sales order shipping policy is 'Shipping and Manual in Progress'. The invoice is created automatically if the shipping policy is 'Payment before Delivery'.&quot;&quot;&quot;" name="note"/>
            <field model="process.node" name="target_node_id" ref="process_node_invoice0"/>
            <field model="process.node" name="source_node_id" ref="process_node_saleorder0"/>
            <field eval="[(6,0,[ref('sale.trans_wait_invoice_invoice_manual')])]" name="transition_ids"/>
        </record>

        <record id="process_transition_invoiceafterdelivery0" model="process.transition">
            <field eval="[(6,0,[])]" name="transition_ids"/>
            <field eval="&quot;&quot;&quot;Create Invoice&quot;&quot;&quot;" name="name"/>
            <field eval="&quot;&quot;&quot;The invoice is created automatically if the shipping policy is 'Invoice from pick' or 'Invoice on order after delivery'.&quot;&quot;&quot;" name="note"/>
            <field model="process.node" name="target_node_id" ref="process_node_invoiceafterdelivery0"/>
            <field model="process.node" name="source_node_id" ref="process_node_packinglist0"/>
        </record>

        <record id="process_transition_saleorderprocurement0" model="process.transition">
            <field eval="[(6,0,[])]" name="role_ids"/>
            <field eval="[(6,0,[])]" name="transition_ids"/>
            <field eval="&quot;&quot;&quot;Procurement of sold material&quot;&quot;&quot;" name="name"/>
            <field eval="&quot;&quot;&quot;For every sale order line, a procurement order is created to supply the sold product.&quot;&quot;&quot;" name="note"/>
            <field model="process.node" name="target_node_id" ref="mrp.process_node_procureproducts0"/>
            <field model="process.node" name="source_node_id" ref="process_node_saleorderprocurement0"/>
        </record>

        <record id="process_transition_saleinvoice0" model="process.transition">
            <field eval="[(6,0,[])]" name="role_ids"/>
            <field eval="[(6,0,[])]" name="transition_ids"/>
            <field eval="&quot;&quot;&quot;From a sale order&quot;&quot;&quot;" name="name"/>
            <field eval="&quot;&quot;&quot;A sale order generates an invoice, as soon as it is confirmed by the salesman. Depending on the Invoicing control of the sale order, the invoice is based on delivered or on ordered quantities.&quot;&quot;&quot;" name="note"/>
            <field model="process.node" name="target_node_id" ref="account.process_node_draftinvoices0"/>
            <field model="process.node" name="source_node_id" ref="process_node_order0"/>
        </record>

        <!--
            Process Action
        -->

        <record id="process_transition_action_confirm0" model="process.transition.action">
            <field eval="&quot;&quot;&quot;action_wait&quot;&quot;&quot;" name="action"/>
            <field eval="&quot;&quot;&quot;object&quot;&quot;&quot;" name="state"/>
            <field eval="&quot;&quot;&quot;Confirm&quot;&quot;&quot;" name="name"/>
            <field name="transition_id" ref="process_transition_confirmquotation0"/>
        </record>

        <record id="process_transition_action_cancel0" model="process.transition.action">
            <field eval="&quot;&quot;&quot;action_cancel&quot;&quot;&quot;" name="action"/>
            <field eval="&quot;&quot;&quot;object&quot;&quot;&quot;" name="state"/>
            <field eval="&quot;&quot;&quot;Cancel&quot;&quot;&quot;" name="name"/>
            <field name="transition_id" ref="process_transition_confirmquotation0"/>
        </record>

        <record id="process_transition_action_assign0" model="process.transition.action">
            <field eval="&quot;&quot;&quot;action_assign&quot;&quot;&quot;" name="action"/>
            <field eval="&quot;&quot;&quot;object&quot;&quot;&quot;" name="state"/>
            <field eval="&quot;&quot;&quot;Assign&quot;&quot;&quot;" name="name"/>
            <field name="transition_id" ref="process_transition_packing0"/>
        </record>

        <record id="process_transition_action_forceassignation0" model="process.transition.action">
            <field eval="&quot;&quot;&quot;force_assign&quot;&quot;&quot;" name="action"/>
            <field eval="&quot;&quot;&quot;object&quot;&quot;&quot;" name="state"/>
            <field eval="&quot;&quot;&quot;Force Assignation&quot;&quot;&quot;" name="name"/>
            <field name="transition_id" ref="process_transition_packing0"/>
        </record>

        <record id="process_transition_action_cancel1" model="process.transition.action">
            <field eval="&quot;&quot;&quot;action_cancel&quot;&quot;&quot;" name="action"/>
            <field eval="&quot;&quot;&quot;object&quot;&quot;&quot;" name="state"/>
            <field eval="&quot;&quot;&quot;Cancel&quot;&quot;&quot;" name="name"/>
            <field name="transition_id" ref="process_transition_packing0"/>
        </record>

        <record id="process_transition_action_cancelassignation0" model="process.transition.action">
            <field eval="&quot;&quot;&quot;cancel_assign&quot;&quot;&quot;" name="action"/>
            <field eval="&quot;&quot;&quot;object&quot;&quot;&quot;" name="state"/>
            <field eval="&quot;&quot;&quot;Cancel Assignation&quot;&quot;&quot;" name="name"/>
            <field name="transition_id" ref="process_transition_deliver0"/>
        </record>

        <record id="process_transition_action_validate0" model="process.transition.action">
            <field eval="&quot;&quot;&quot;test_finnished&quot;&quot;&quot;" name="action"/>
            <field eval="&quot;&quot;&quot;object&quot;&quot;&quot;" name="state"/>
            <field eval="&quot;&quot;&quot;Validate&quot;&quot;&quot;" name="name"/>
            <field name="transition_id" ref="process_transition_deliver0"/>
        </record>

        <record id="process_transition_action_cancel2" model="process.transition.action">
            <field eval="&quot;&quot;&quot;action_cancel&quot;&quot;&quot;" name="action"/>
            <field eval="&quot;&quot;&quot;object&quot;&quot;&quot;" name="state"/>
            <field eval="&quot;&quot;&quot;Cancel&quot;&quot;&quot;" name="name"/>
            <field name="transition_id" ref="process_transition_deliver0"/>
        </record>

        <record id="process_transition_action_createinvoice0" model="process.transition.action">
            <field eval="&quot;&quot;&quot;action_invoice_create&quot;&quot;&quot;" name="action"/>
            <field eval="&quot;&quot;&quot;object&quot;&quot;&quot;" name="state"/>
            <field eval="&quot;&quot;&quot;Create Invoice&quot;&quot;&quot;" name="name"/>
            <field name="transition_id" ref="process_transition_invoice0"/>
        </record>

        <record id="process_transition_action_cancelorder0" model="process.transition.action">
            <field eval="&quot;&quot;&quot;action_cancel&quot;&quot;&quot;" name="action"/>
            <field eval="&quot;&quot;&quot;object&quot;&quot;&quot;" name="state"/>
            <field eval="&quot;&quot;&quot;Cancel Order&quot;&quot;&quot;" name="name"/>
            <field name="transition_id" ref="process_transition_invoice0"/>
        </record>

    </data>
</openerp><|MERGE_RESOLUTION|>--- conflicted
+++ resolved
@@ -41,11 +41,7 @@
         </record>
 
         <record id="process_node_quotation0" model="process.node">
-<<<<<<< HEAD
-            <field name="menu_id" ref="sale.menu_sale_order"/>
-=======
             <field name="menu_id" ref="sale.menu_action_order_tree"/>
->>>>>>> 5062e644
             <field name="model_id" ref="sale.model_sale_order"/>
             <field eval="&quot;&quot;&quot;state&quot;&quot;&quot;" name="kind"/>
             <field eval="&quot;&quot;&quot;Quotation&quot;&quot;&quot;" name="name"/>
@@ -56,11 +52,7 @@
         </record>
 
         <record id="process_node_saleorder0" model="process.node">
-<<<<<<< HEAD
-            <field name="menu_id" ref="sale.menu_sale_order"/>
-=======
             <field name="menu_id" ref="sale.menu_action_order_tree"/>
->>>>>>> 5062e644
             <field name="model_id" ref="sale.model_sale_order"/>
             <field eval="&quot;&quot;&quot;state&quot;&quot;&quot;" name="kind"/>
             <field eval="&quot;&quot;&quot;Sale Order&quot;&quot;&quot;" name="name"/>
