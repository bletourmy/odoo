# -*- coding: utf-8 -*-
##############################################################################
#
#    OpenERP, Open Source Management Solution
#    Copyright (C) 2004-2010 Tiny SPRL (<http://tiny.be>).
#
#    This program is free software: you can redistribute it and/or modify
#    it under the terms of the GNU Affero General Public License as
#    published by the Free Software Foundation, either version 3 of the
#    License, or (at your option) any later version.
#
#    This program is distributed in the hope that it will be useful,
#    but WITHOUT ANY WARRANTY; without even the implied warranty of
#    MERCHANTABILITY or FITNESS FOR A PARTICULAR PURPOSE.  See the
#    GNU Affero General Public License for more details.
#
#    You should have received a copy of the GNU Affero General Public License
#    along with this program.  If not, see <http://www.gnu.org/licenses/>.
#
##############################################################################

from datetime import datetime, timedelta
from dateutil.relativedelta import relativedelta
import time
import pooler
from osv import fields, osv
from tools.translate import _
from tools import DEFAULT_SERVER_DATE_FORMAT, DEFAULT_SERVER_DATETIME_FORMAT
import decimal_precision as dp
import netsvc

class sale_shop(osv.osv):
    _name = "sale.shop"
    _description = "Sales Shop"
    _columns = {
        'name': fields.char('Shop Name', size=64, required=True),
        'payment_default_id': fields.many2one('account.payment.term', 'Default Payment Term', required=True),
        'warehouse_id': fields.many2one('stock.warehouse', 'Warehouse'),
        'pricelist_id': fields.many2one('product.pricelist', 'Pricelist'),
        'project_id': fields.many2one('account.analytic.account', 'Analytic Account', domain=[('parent_id', '!=', False)]),
        'company_id': fields.many2one('res.company', 'Company', required=False),
    }
    _defaults = {
        'company_id': lambda s, cr, uid, c: s.pool.get('res.company')._company_default_get(cr, uid, 'sale.shop', context=c),
    }

sale_shop()

class sale_order(osv.osv):
    _name = "sale.order"
    _description = "Sales Order"

    def copy(self, cr, uid, id, default=None, context=None):
        if not default:
            default = {}
        default.update({
            'state': 'draft',
            'shipped': False,
            'invoice_ids': [],
            'picking_ids': [],
            'date_confirm': False,
            'name': self.pool.get('ir.sequence').get(cr, uid, 'sale.order'),
        })
        return super(sale_order, self).copy(cr, uid, id, default, context=context)

    def _amount_line_tax(self, cr, uid, line, context=None):
        val = 0.0
        for c in self.pool.get('account.tax').compute_all(cr, uid, line.tax_id, line.price_unit * (1-(line.discount or 0.0)/100.0), line.product_uom_qty, line.order_id.partner_invoice_id.id, line.product_id, line.order_id.partner_id)['taxes']:
            val += c.get('amount', 0.0)
        return val

    def _amount_all(self, cr, uid, ids, field_name, arg, context=None):
        cur_obj = self.pool.get('res.currency')
        res = {}
        for order in self.browse(cr, uid, ids, context=context):
            res[order.id] = {
                'amount_untaxed': 0.0,
                'amount_tax': 0.0,
                'amount_total': 0.0,
            }
            val = val1 = 0.0
            cur = order.pricelist_id.currency_id
            for line in order.order_line:
                val1 += line.price_subtotal
                val += self._amount_line_tax(cr, uid, line, context=context)
            res[order.id]['amount_tax'] = cur_obj.round(cr, uid, cur, val)
            res[order.id]['amount_untaxed'] = cur_obj.round(cr, uid, cur, val1)
            res[order.id]['amount_total'] = res[order.id]['amount_untaxed'] + res[order.id]['amount_tax']
        return res

    # This is False
    def _picked_rate(self, cr, uid, ids, name, arg, context=None):
        if not ids:
            return {}
        res = {}
        tmp = {}
        for id in ids:
            tmp[id] = {'picked': 0.0, 'total': 0.0}
        cr.execute('''SELECT
                p.sale_id as sale_order_id, sum(m.product_qty) as nbr, mp.state as procurement_state, m.state as move_state, p.type as picking_type
            FROM
                stock_move m
            LEFT JOIN
                stock_picking p on (p.id=m.picking_id)
            LEFT JOIN
                procurement_order mp on (mp.move_id=m.id)
            WHERE
                p.sale_id IN %s GROUP BY m.state, mp.state, p.sale_id, p.type''', (tuple(ids),))

        for item in cr.dictfetchall():
            if item['move_state'] == 'cancel':
                continue

            if item['picking_type'] == 'in':#this is a returned picking
                tmp[item['sale_order_id']]['total'] -= item['nbr'] or 0.0 # Deducting the return picking qty
                if item['procurement_state'] == 'done' or item['move_state'] == 'done':
                    tmp[item['sale_order_id']]['picked'] -= item['nbr'] or 0.0
            else:
                tmp[item['sale_order_id']]['total'] += item['nbr'] or 0.0
                if item['procurement_state'] == 'done' or item['move_state'] == 'done':
                    tmp[item['sale_order_id']]['picked'] += item['nbr'] or 0.0

        for order in self.browse(cr, uid, ids, context=context):
            if order.shipped:
                res[order.id] = 100.0
            else:
                res[order.id] = tmp[order.id]['total'] and (100.0 * tmp[order.id]['picked'] / tmp[order.id]['total']) or 0.0
        return res

    def _invoiced_rate(self, cursor, user, ids, name, arg, context=None):
        res = {}
        for sale in self.browse(cursor, user, ids, context=context):
            if sale.invoiced:
                res[sale.id] = 100.0
                continue
            tot = 0.0
            for invoice in sale.invoice_ids:
                if invoice.state not in ('draft', 'cancel'):
                    tot += invoice.amount_untaxed
            if tot:
                res[sale.id] = min(100.0, tot * 100.0 / (sale.amount_untaxed or 1.00))
            else:
                res[sale.id] = 0.0
        return res

    def _invoiced(self, cursor, user, ids, name, arg, context=None):
        res = {}
        for sale in self.browse(cursor, user, ids, context=context):
            res[sale.id] = True
            for invoice in sale.invoice_ids:
                if invoice.state != 'paid':
                    res[sale.id] = False
                    break
            if not sale.invoice_ids:
                res[sale.id] = False
        return res

    def _invoiced_search(self, cursor, user, obj, name, args, context=None):
        if not len(args):
            return []
        clause = ''
        sale_clause = ''
        no_invoiced = False
        for arg in args:
            if arg[1] == '=':
                if arg[2]:
                    clause += 'AND inv.state = \'paid\''
                else:
                    clause += 'AND inv.state != \'cancel\' AND sale.state != \'cancel\'  AND inv.state <> \'paid\'  AND rel.order_id = sale.id '
                    sale_clause = ',  sale_order AS sale '
                    no_invoiced = True

        cursor.execute('SELECT rel.order_id ' \
                'FROM sale_order_invoice_rel AS rel, account_invoice AS inv '+ sale_clause + \
                'WHERE rel.invoice_id = inv.id ' + clause)
        res = cursor.fetchall()
        if no_invoiced:
            cursor.execute('SELECT sale.id ' \
                    'FROM sale_order AS sale ' \
                    'WHERE sale.id NOT IN ' \
                        '(SELECT rel.order_id ' \
                        'FROM sale_order_invoice_rel AS rel) and sale.state != \'cancel\'')
            res.extend(cursor.fetchall())
        if not res:
            return [('id', '=', 0)]
        return [('id', 'in', [x[0] for x in res])]

    def _get_order(self, cr, uid, ids, context=None):
        result = {}
        for line in self.pool.get('sale.order.line').browse(cr, uid, ids, context=context):
            result[line.order_id.id] = True
        return result.keys()

    _columns = {
        'name': fields.char('Order Reference', size=64, required=True,
            readonly=True, states={'draft': [('readonly', False)]}, select=True),
        'shop_id': fields.many2one('sale.shop', 'Shop', required=True, readonly=True, states={'draft': [('readonly', False)]}),
        'origin': fields.char('Source Document', size=64, help="Reference of the document that generated this sales order request."),
        'client_order_ref': fields.char('Customer Reference', size=64),
        'state': fields.selection([
            ('draft', 'Quotation'),
            ('waiting_date', 'Waiting Schedule'),
            ('manual', 'To Invoice'),
            ('progress', 'In Progress'),
            ('shipping_except', 'Shipping Exception'),
            ('invoice_except', 'Invoice Exception'),
            ('done', 'Done'),
            ('cancel', 'Cancelled')
            ], 'Order State', readonly=True, help="Givwizard = self.browse(cr, uid, ids)[0]es the state of the quotation or sales order. \nThe exception state is automatically set when a cancel operation occurs in the invoice validation (Invoice Exception) or in the picking list process (Shipping Exception). \nThe 'Waiting Schedule' state is set when the invoice is confirmed but waiting for the scheduler to run on the order date.", select=True),
        'date_order': fields.date('Date', required=True, readonly=True, select=True, states={'draft': [('readonly', False)]}),
        'create_date': fields.datetime('Creation Date', readonly=True, select=True, help="Date on which sales order is created."),
        'date_confirm': fields.date('Confirmation Date', readonly=True, select=True, help="Date on which sales order is confirmed."),
        'user_id': fields.many2one('res.users', 'Salesman', states={'draft': [('readonly', False)]}, select=True),
        'partner_id': fields.many2one('res.partner', 'Customer', readonly=True, states={'draft': [('readonly', False)]}, required=True, change_default=True, select=True),
        'partner_invoice_id': fields.many2one('res.partner.address', 'Invoice Address', readonly=True, required=True, states={'draft': [('readonly', False)]}, help="Invoice address for current sales order."),
        'partner_order_id': fields.many2one('res.partner.address', 'Ordering Contact', readonly=True, required=True, states={'draft': [('readonly', False)]}, help="The name and address of the contact who requested the order or quotation."),
        'partner_shipping_id': fields.many2one('res.partner.address', 'Shipping Address', readonly=True, required=True, states={'draft': [('readonly', False)]}, help="Shipping address for current sales order."),

        'incoterm': fields.many2one('stock.incoterms', 'Incoterm', help="Incoterm which stands for 'International Commercial terms' implies its a series of sales terms which are used in the commercial transaction."),
        'picking_policy': fields.selection([('direct', 'Deliver each product when available'), ('one', 'Deliver all products at once')],
            'Picking Policy', required=True, readonly=True, states={'draft': [('readonly', False)]}, help="""If you don't have enough stock available to deliver all at once, do you accept partial shipments or not?"""),
        'order_policy': fields.selection([
            ('prepaid', 'Pay before delivery'),
            ('manual', 'Deliver & invoice on demand'),
            ('picking', 'Invoice based on deliveries'),
            ('postpaid', 'Invoice on order after delivery'),
        ], 'Invoice Policy', required=True, readonly=True, states={'draft': [('readonly', False)]},
                    help="""The Invoice Policy is used to synchronise invoice and delivery operations.
  - The 'Pay before delivery' choice will first generate the invoice and then generate the picking order after the payment of this invoice.
  - The 'Deliver & Invoice on demand' will create the picking order directly and wait for the user to manually click on the 'Invoice' button to generate the draft invoice based on the sale order or the sale order lines.
  - The 'Invoice on order after delivery' choice will generate the draft invoice based on sales order after all picking lists have been finished.
  - The 'Invoice based on deliveries' choice is used to create an invoice during the picking process."""),
        'pricelist_id': fields.many2one('product.pricelist', 'Pricelist', required=True, readonly=True, states={'draft': [('readonly', False)]}, help="Pricelist for current sales order."),
        'project_id': fields.many2one('account.analytic.account', 'Contract/Analytic Account', readonly=True, states={'draft': [('readonly', False)]}, help="The analytic account related to a sales order."),

        'order_line': fields.one2many('sale.order.line', 'order_id', 'Order Lines', readonly=True, states={'draft': [('readonly', False)]}),
        'invoice_ids': fields.many2many('account.invoice', 'sale_order_invoice_rel', 'order_id', 'invoice_id', 'Invoices', readonly=True, help="This is the list of invoices that have been generated for this sales order. The same sales order may have been invoiced in several times (by line for example)."),
        'picking_ids': fields.one2many('stock.picking', 'sale_id', 'Related Picking', readonly=True, help="This is a list of picking that has been generated for this sales order."),
        'shipped': fields.boolean('Delivered', readonly=True, help="It indicates that the sales order has been delivered. This field is updated only after the scheduler(s) have been launched."),
        'picked_rate': fields.function(_picked_rate, string='Picked', type='float'),
        'invoiced_rate': fields.function(_invoiced_rate, string='Invoiced', type='float'),
        'invoiced': fields.function(_invoiced, string='Paid',
            fnct_search=_invoiced_search, type='boolean', help="It indicates that an invoice has been paid."),
        'note': fields.text('Notes'),

        'amount_untaxed': fields.function(_amount_all, digits_compute= dp.get_precision('Sale Price'), string='Untaxed Amount',
            store = {
                'sale.order': (lambda self, cr, uid, ids, c={}: ids, ['order_line'], 10),
                'sale.order.line': (_get_order, ['price_unit', 'tax_id', 'discount', 'product_uom_qty'], 10),
            },
            multi='sums', help="The amount without tax."),
        'amount_tax': fields.function(_amount_all, digits_compute= dp.get_precision('Sale Price'), string='Taxes',
            store = {
                'sale.order': (lambda self, cr, uid, ids, c={}: ids, ['order_line'], 10),
                'sale.order.line': (_get_order, ['price_unit', 'tax_id', 'discount', 'product_uom_qty'], 10),
            },
            multi='sums', help="The tax amount."),
        'amount_total': fields.function(_amount_all, digits_compute= dp.get_precision('Sale Price'), string='Total',
            store = {
                'sale.order': (lambda self, cr, uid, ids, c={}: ids, ['order_line'], 10),
                'sale.order.line': (_get_order, ['price_unit', 'tax_id', 'discount', 'product_uom_qty'], 10),
            },
            multi='sums', help="The total amount."),

        'invoice_quantity': fields.selection([('order', 'Ordered Quantities'), ('procurement', 'Shipped Quantities')], 'Invoice on', help="The sale order will automatically create the invoice proposition (draft invoice). Ordered and delivered quantities may not be the same. You have to choose if you want your invoice based on ordered or shipped quantities. If the product is a service, shipped quantities means hours spent on the associated tasks.", required=True, readonly=True, states={'draft': [('readonly', False)]}),
        'payment_term': fields.many2one('account.payment.term', 'Payment Term'),
        'fiscal_position': fields.many2one('account.fiscal.position', 'Fiscal Position'),
        'company_id': fields.related('shop_id','company_id',type='many2one',relation='res.company',string='Company',store=True,readonly=True)
    }
    _defaults = {
        'picking_policy': 'direct',
        'date_order': lambda *a: time.strftime(DEFAULT_SERVER_DATE_FORMAT),
        'order_policy': 'manual',
        'state': 'draft',
        'user_id': lambda obj, cr, uid, context: uid,
        'name': lambda obj, cr, uid, context: obj.pool.get('ir.sequence').get(cr, uid, 'sale.order'),
        'invoice_quantity': 'order',
        'partner_invoice_id': lambda self, cr, uid, context: context.get('partner_id', False) and self.pool.get('res.partner').address_get(cr, uid, [context['partner_id']], ['invoice'])['invoice'],
        'partner_order_id': lambda self, cr, uid, context: context.get('partner_id', False) and  self.pool.get('res.partner').address_get(cr, uid, [context['partner_id']], ['contact'])['contact'],
        'partner_shipping_id': lambda self, cr, uid, context: context.get('partner_id', False) and self.pool.get('res.partner').address_get(cr, uid, [context['partner_id']], ['delivery'])['delivery'],
    }
    _sql_constraints = [
        ('name_uniq', 'unique(name, company_id)', 'Order Reference must be unique per Company!'),
    ]
    _order = 'name desc'

    # Form filling
    def unlink(self, cr, uid, ids, context=None):
        sale_orders = self.read(cr, uid, ids, ['state'], context=context)
        unlink_ids = []
        for s in sale_orders:
            if s['state'] in ['draft', 'cancel']:
                unlink_ids.append(s['id'])
            else:
                raise osv.except_osv(_('Invalid action !'), _('In order to delete a confirmed sale order, you must cancel it before ! To cancel a sale order, you must first cancel related picking or delivery orders.'))

        return osv.osv.unlink(self, cr, uid, unlink_ids, context=context)

    def onchange_shop_id(self, cr, uid, ids, shop_id):
        v = {}
        if shop_id:
            shop = self.pool.get('sale.shop').browse(cr, uid, shop_id)
            v['project_id'] = shop.project_id.id
            # Que faire si le client a une pricelist a lui ?
            if shop.pricelist_id.id:
                v['pricelist_id'] = shop.pricelist_id.id
        return {'value': v}

    def action_cancel_draft(self, cr, uid, ids, *args):
        if not len(ids):
            return False
        cr.execute('select id from sale_order_line where order_id IN %s and state=%s', (tuple(ids), 'cancel'))
        line_ids = map(lambda x: x[0], cr.fetchall())
        self.write(cr, uid, ids, {'state': 'draft', 'invoice_ids': [], 'shipped': 0})
        self.pool.get('sale.order.line').write(cr, uid, line_ids, {'invoiced': False, 'state': 'draft', 'invoice_lines': [(6, 0, [])]})
        wf_service = netsvc.LocalService("workflow")
        for inv_id in ids:
            # Deleting the existing instance of workflow for SO
            wf_service.trg_delete(uid, 'sale.order', inv_id, cr)
            wf_service.trg_create(uid, 'sale.order', inv_id, cr)
        for (id,name) in self.name_get(cr, uid, ids):
            message = _("The sales order '%s' has been set in draft state.") %(name,)
            self.log(cr, uid, id, message)
        return True

    def onchange_pricelist_id(self, cr, uid, ids, pricelist_id, order_lines, context={}):
        if (not pricelist_id) or (not order_lines):
            return {}
        warning = {
            'title': _('Pricelist Warning!'),
            'message' : _('If you change the pricelist of this order (and eventually the currency), prices of existing order lines will not be updated.')
        }
        return {'warning': warning}

    def onchange_partner_order_id(self, cr, uid, ids, order_id, invoice_id=False, shipping_id=False, context={}):
        if not order_id:
            return {}
        val = {}
        if not invoice_id:
            val['partner_invoice_id'] = order_id
        if not shipping_id:
            val['partner_shipping_id'] = order_id
        return {'value': val}

    def onchange_partner_id(self, cr, uid, ids, part):
        if not part:
            return {'value': {'partner_invoice_id': False, 'partner_shipping_id': False, 'partner_order_id': False, 'payment_term': False, 'fiscal_position': False}}

        addr = self.pool.get('res.partner').address_get(cr, uid, [part], ['delivery', 'invoice', 'contact'])
        part = self.pool.get('res.partner').browse(cr, uid, part)
        pricelist = part.property_product_pricelist and part.property_product_pricelist.id or False
        payment_term = part.property_payment_term and part.property_payment_term.id or False
        fiscal_position = part.property_account_position and part.property_account_position.id or False
        dedicated_salesman = part.user_id and part.user_id.id or uid
        val = {
            'partner_invoice_id': addr['invoice'],
            'partner_order_id': addr['contact'],
            'partner_shipping_id': addr['delivery'],
            'payment_term': payment_term,
            'fiscal_position': fiscal_position,
            'user_id': dedicated_salesman,
        }
        if pricelist:
            val['pricelist_id'] = pricelist
        return {'value': val}

    def shipping_policy_change(self, cr, uid, ids, policy, context=None):
        if not policy:
            return {}
        inv_qty = 'order'
        if policy == 'prepaid':
            inv_qty = 'order'
        elif policy == 'picking':
            inv_qty = 'procurement'
        return {'value': {'invoice_quantity': inv_qty}}

    def write(self, cr, uid, ids, vals, context=None):
        if vals.get('order_policy', False):
            if vals['order_policy'] == 'prepaid':
                vals.update({'invoice_quantity': 'order'})
            elif vals['order_policy'] == 'picking':
                vals.update({'invoice_quantity': 'procurement'})
        return super(sale_order, self).write(cr, uid, ids, vals, context=context)

    def create(self, cr, uid, vals, context=None):
        if vals.get('order_policy', False):
            if vals['order_policy'] == 'prepaid':
                vals.update({'invoice_quantity': 'order'})
            if vals['order_policy'] == 'picking':
                vals.update({'invoice_quantity': 'procurement'})
        return super(sale_order, self).create(cr, uid, vals, context=context)

    def button_dummy(self, cr, uid, ids, context=None):
        return True

    #FIXME: the method should return the list of invoices created (invoice_ids)
    # and not the id of the last invoice created (res). The problem is that we
    # cannot change it directly since the method is called by the sales order
    # workflow and I suppose it expects a single id...
    def _inv_get(self, cr, uid, order, context=None):
        return {}

    def _make_invoice(self, cr, uid, order, lines, context=None):
        journal_obj = self.pool.get('account.journal')
        inv_obj = self.pool.get('account.invoice')
        obj_invoice_line = self.pool.get('account.invoice.line')
        if context is None:
            context = {}

        journal_ids = journal_obj.search(cr, uid, [('type', '=', 'sale'), ('company_id', '=', order.company_id.id)], limit=1)
        if not journal_ids:
            raise osv.except_osv(_('Error !'),
                _('There is no sales journal defined for this company: "%s" (id:%d)') % (order.company_id.name, order.company_id.id))
        a = order.partner_id.property_account_receivable.id
        pay_term = order.payment_term and order.payment_term.id or False
        invoiced_sale_line_ids = self.pool.get('sale.order.line').search(cr, uid, [('order_id', '=', order.id), ('invoiced', '=', True)], context=context)
        from_line_invoice_ids = []
        for invoiced_sale_line_id in self.pool.get('sale.order.line').browse(cr, uid, invoiced_sale_line_ids, context=context):
            for invoice_line_id in invoiced_sale_line_id.invoice_lines:
                if invoice_line_id.invoice_id.id not in from_line_invoice_ids:
                    from_line_invoice_ids.append(invoice_line_id.invoice_id.id)
        for preinv in order.invoice_ids:
            if preinv.state not in ('cancel',) and preinv.id not in from_line_invoice_ids:
                for preline in preinv.invoice_line:
                    inv_line_id = obj_invoice_line.copy(cr, uid, preline.id, {'invoice_id': False, 'price_unit': -preline.price_unit})
                    lines.append(inv_line_id)
        inv = {
            'name': order.client_order_ref or '',
            'origin': order.name,
            'type': 'out_invoice',
            'reference': order.client_order_ref or order.name,
            'account_id': a,
            'partner_id': order.partner_id.id,
            'journal_id': journal_ids[0],
            'address_invoice_id': order.partner_invoice_id.id,
            'address_contact_id': order.partner_order_id.id,
            'invoice_line': [(6, 0, lines)],
            'currency_id': order.pricelist_id.currency_id.id,
            'comment': order.note,
            'payment_term': pay_term,
            'fiscal_position': order.fiscal_position.id or order.partner_id.property_account_position.id,
            'date_invoice': context.get('date_invoice',False),
            'company_id': order.company_id.id,
            'user_id': order.user_id and order.user_id.id or False
        }
        inv.update(self._inv_get(cr, uid, order))
        inv_id = inv_obj.create(cr, uid, inv, context=context)
        data = inv_obj.onchange_payment_term_date_invoice(cr, uid, [inv_id], pay_term, time.strftime(DEFAULT_SERVER_DATE_FORMAT))
        if data.get('value', False):
            inv_obj.write(cr, uid, [inv_id], data['value'], context=context)
        inv_obj.button_compute(cr, uid, [inv_id])
        return inv_id

    def manual_invoice(self, cr, uid, ids, context=None):
        mod_obj = self.pool.get('ir.model.data')
        wf_service = netsvc.LocalService("workflow")
        inv_ids = set()
        inv_ids1 = set()
        for id in ids:
            for record in self.pool.get('sale.order').browse(cr, uid, id).invoice_ids:
                inv_ids.add(record.id)
        # inv_ids would have old invoices if any
        for id in ids:
            wf_service.trg_validate(uid, 'sale.order', id, 'manual_invoice', cr)
            for record in self.pool.get('sale.order').browse(cr, uid, id).invoice_ids:
                inv_ids1.add(record.id)
        inv_ids = list(inv_ids1.difference(inv_ids))

        res = mod_obj.get_object_reference(cr, uid, 'account', 'invoice_form')
        res_id = res and res[1] or False,

        return {
            'name': _('Customer Invoices'),
            'view_type': 'form',
            'view_mode': 'form',
            'view_id': [res_id],
            'res_model': 'account.invoice',
            'context': "{'type':'out_invoice'}",
            'type': 'ir.actions.act_window',
            'nodestroy': True,
            'target': 'current',
            'res_id': inv_ids and inv_ids[0] or False,
        }

    def action_invoice_create(self, cr, uid, ids, grouped=False, states=['confirmed', 'done', 'exception'], date_inv = False, context=None):
        res = False
        invoices = {}
        invoice_ids = []
        picking_obj = self.pool.get('stock.picking')
        invoice = self.pool.get('account.invoice')
        obj_sale_order_line = self.pool.get('sale.order.line')
        partner_currency = {}
        if context is None:
            context = {}
        # If date was specified, use it as date invoiced, usefull when invoices are generated this month and put the
        # last day of the last month as invoice date
        if date_inv:
            context['date_inv'] = date_inv
        for o in self.browse(cr, uid, ids, context=context):
            currency_id = o.pricelist_id.currency_id.id
            if (o.partner_id.id in partner_currency) and (partner_currency[o.partner_id.id] <> currency_id):
                raise osv.except_osv(
                    _('Error !'),
                    _('You cannot group sales having different currencies for the same partner.'))

            partner_currency[o.partner_id.id] = currency_id
            lines = []
            for line in o.order_line:
                if line.invoiced:
                    continue
                elif (line.state in states):
                    lines.append(line.id)
            created_lines = obj_sale_order_line.invoice_line_create(cr, uid, lines)
            if created_lines:
                invoices.setdefault(o.partner_id.id, []).append((o, created_lines))
        if not invoices:
            for o in self.browse(cr, uid, ids, context=context):
                for i in o.invoice_ids:
                    if i.state == 'draft':
                        return i.id
        for val in invoices.values():
            if grouped:
                res = self._make_invoice(cr, uid, val[0][0], reduce(lambda x, y: x + y, [l for o, l in val], []), context=context)
                invoice_ref = ''
                for o, l in val:
                    invoice_ref += o.name + '|'
                    self.write(cr, uid, [o.id], {'state': 'progress'})
                    if o.order_policy == 'picking':
                        picking_obj.write(cr, uid, map(lambda x: x.id, o.picking_ids), {'invoice_state': 'invoiced'})
                    cr.execute('insert into sale_order_invoice_rel (order_id,invoice_id) values (%s,%s)', (o.id, res))
                invoice.write(cr, uid, [res], {'origin': invoice_ref, 'name': invoice_ref})
            else:
                for order, il in val:
                    res = self._make_invoice(cr, uid, order, il, context=context)
                    invoice_ids.append(res)
                    self.write(cr, uid, [order.id], {'state': 'progress'})
                    if order.order_policy == 'picking':
                        picking_obj.write(cr, uid, map(lambda x: x.id, order.picking_ids), {'invoice_state': 'invoiced'})
                    cr.execute('insert into sale_order_invoice_rel (order_id,invoice_id) values (%s,%s)', (order.id, res))
        return res

    def action_invoice_cancel(self, cr, uid, ids, context=None):
        if context is None:
            context = {}
        for sale in self.browse(cr, uid, ids, context=context):
            for line in sale.order_line:
                #
                # Check if the line is invoiced (has asociated invoice
                # lines from non-cancelled invoices).
                #
                invoiced = False
                for iline in line.invoice_lines:
                    if iline.invoice_id and iline.invoice_id.state != 'cancel':
                        invoiced = True
                        break
                # Update the line (only when needed)
                if line.invoiced != invoiced:
                    self.pool.get('sale.order.line').write(cr, uid, [line.id], {'invoiced': invoiced}, context=context)
        self.write(cr, uid, ids, {'state': 'invoice_except', 'invoice_ids': False}, context=context)
        return True

    def action_invoice_end(self, cr, uid, ids, context=None):
        for order in self.browse(cr, uid, ids, context=context):
            #
            # Update the sale order lines state (and invoiced flag).
            #
            for line in order.order_line:
                vals = {}
                #
                # Check if the line is invoiced (has asociated invoice
                # lines from non-cancelled invoices).
                #
                invoiced = False
                for iline in line.invoice_lines:
                    if iline.invoice_id and iline.invoice_id.state != 'cancel':
                        invoiced = True
                        break
                if line.invoiced != invoiced:
                    vals['invoiced'] = invoiced
                # If the line was in exception state, now it gets confirmed.
                if line.state == 'exception':
                    vals['state'] = 'confirmed'
                # Update the line (only when needed).
                if vals:
                    self.pool.get('sale.order.line').write(cr, uid, [line.id], vals, context=context)
            #
            # Update the sales order state.
            #
            if order.state == 'invoice_except':
                self.write(cr, uid, [order.id], {'state': 'progress'}, context=context)
        return True

    def action_cancel(self, cr, uid, ids, context=None):
        wf_service = netsvc.LocalService("workflow")
        if context is None:
            context = {}
        sale_order_line_obj = self.pool.get('sale.order.line')
        proc_obj = self.pool.get('procurement.order')
        for sale in self.browse(cr, uid, ids, context=context):
            for pick in sale.picking_ids:
                if pick.state not in ('draft', 'cancel'):
                    raise osv.except_osv(
                        _('Could not cancel sales order !'),
                        _('You must first cancel all picking attached to this sales order.'))
                if pick.state == 'cancel':
                    for mov in pick.move_lines:
                        proc_ids = proc_obj.search(cr, uid, [('move_id', '=', mov.id)])
                        if proc_ids:
                            for proc in proc_ids:
                                wf_service.trg_validate(uid, 'procurement.order', proc, 'button_check', cr)
            for r in self.read(cr, uid, ids, ['picking_ids']):
                for pick in r['picking_ids']:
                    wf_service.trg_validate(uid, 'stock.picking', pick, 'button_cancel', cr)
            for inv in sale.invoice_ids:
                if inv.state not in ('draft', 'cancel'):
                    raise osv.except_osv(
                        _('Could not cancel this sales order !'),
                        _('You must first cancel all invoices attached to this sales order.'))
            for r in self.read(cr, uid, ids, ['invoice_ids']):
                for inv in r['invoice_ids']:
                    wf_service.trg_validate(uid, 'account.invoice', inv, 'invoice_cancel', cr)
            sale_order_line_obj.write(cr, uid, [l.id for l in  sale.order_line],
                    {'state': 'cancel'})
            message = _("The sales order '%s' has been cancelled.") % (sale.name,)
            self.log(cr, uid, sale.id, message)
        self.write(cr, uid, ids, {'state': 'cancel'})
        return True

    def action_wait(self, cr, uid, ids, *args):
        for o in self.browse(cr, uid, ids):
            if not o.order_line:
                raise osv.except_osv(_('Error !'),_('You cannot confirm a sale order which has no line.'))
            if (o.order_policy == 'manual'):
                self.write(cr, uid, [o.id], {'state': 'manual', 'date_confirm': time.strftime(DEFAULT_SERVER_DATE_FORMAT)})
            else:
                self.write(cr, uid, [o.id], {'state': 'progress', 'date_confirm': time.strftime(DEFAULT_SERVER_DATE_FORMAT)})
            self.pool.get('sale.order.line').button_confirm(cr, uid, [x.id for x in o.order_line])
            message = _("The quotation '%s' has been converted to a sales order.") % (o.name,)
            self.log(cr, uid, o.id, message)
        return True

    def procurement_lines_get(self, cr, uid, ids, *args):
        res = []
        for order in self.browse(cr, uid, ids, context={}):
            for line in order.order_line:
                if line.procurement_id:
                    res.append(line.procurement_id.id)
        return res

    # if mode == 'finished':
    #   returns True if all lines are done, False otherwise
    # if mode == 'canceled':
    #   returns True if there is at least one canceled line, False otherwise
    def test_state(self, cr, uid, ids, mode, *args):
        assert mode in ('finished', 'canceled'), _("invalid mode for test_state")
        finished = True
        canceled = False
        notcanceled = False
        write_done_ids = []
        write_cancel_ids = []
        for order in self.browse(cr, uid, ids, context={}):
            for line in order.order_line:
                if (not line.procurement_id) or (line.procurement_id.state=='done'):
                    if line.state != 'done':
                        write_done_ids.append(line.id)
                else:
                    finished = False
                if line.procurement_id:
                    if (line.procurement_id.state == 'cancel'):
                        canceled = True
                        if line.state != 'exception':
                            write_cancel_ids.append(line.id)
                    else:
                        notcanceled = True
        if write_done_ids:
            self.pool.get('sale.order.line').write(cr, uid, write_done_ids, {'state': 'done'})
        if write_cancel_ids:
            self.pool.get('sale.order.line').write(cr, uid, write_cancel_ids, {'state': 'exception'})

        if mode == 'finished':
            return finished
        elif mode == 'canceled':
            return canceled
            if notcanceled:
                return False
            return canceled

    def _prepare_order_line_procurement(self, cr, uid, order, line, move_id, date_planned, context=None):
        return {
            'name': line.name,
            'origin': order.name,
            'date_planned': date_planned,
            'product_id': line.product_id.id,
            'product_qty': line.product_uom_qty,
            'product_uom': line.product_uom.id,
            'product_uos_qty': (line.product_uos and line.product_uos_qty)\
                    or line.product_uom_qty,
            'product_uos': (line.product_uos and line.product_uos.id)\
                    or line.product_uom.id,
            'location_id': order.shop_id.warehouse_id.lot_stock_id.id,
            'procure_method': line.type,
            'move_id': move_id,
            # Added by mrp, but mrp is not a dependency, this will trigger a warning
            # if mrp is not installed.
            'property_ids': [(6, 0, [x.id for x in line.property_ids])],
            'company_id': order.company_id.id,
        }

    def _prepare_order_line_move(self, cr, uid, order, line, picking_id, date_planned, context=None):
        location_id = order.shop_id.warehouse_id.lot_stock_id.id
        output_id = order.shop_id.warehouse_id.lot_output_id.id
        return {
            'name': line.name[:250],
            'picking_id': picking_id,
            'product_id': line.product_id.id,
            'date': date_planned,
            'date_expected': date_planned,
            'product_qty': line.product_uom_qty,
            'product_uom': line.product_uom.id,
            'product_uos_qty': (line.product_uos and line.product_uos_qty) or line.product_uom_qty,
            'product_uos': (line.product_uos and line.product_uos.id)\
                    or line.product_uom.id,
            'product_packaging': line.product_packaging.id,
            'address_id': line.address_allotment_id.id or order.partner_shipping_id.id,
            'location_id': location_id,
            'location_dest_id': output_id,
            'sale_line_id': line.id,
            'tracking_id': False,
            'state': 'draft',
            #'state': 'waiting',
            'note': line.notes,
            'company_id': order.company_id.id,
            'price_unit': line.product_id.standard_price or 0.0
        }

    def _prepare_order_picking(self, cr, uid, order, context=None):
        pick_name = self.pool.get('ir.sequence').get(cr, uid, 'stock.picking.out')
        return {
            'name': pick_name,
            'origin': order.name,
            'date': order.date_order,
            'type': 'out',
            'state': 'auto',
            'move_type': order.picking_policy,
            'sale_id': order.id,
            'address_id': order.partner_shipping_id.id,
            'note': order.note,
            'invoice_state': (order.order_policy=='picking' and '2binvoiced') or 'none',
            'company_id': order.company_id.id,
        }

    def ship_recreate(self, cr, uid, order, line, move_id, proc_id):
        # FIXME: deals with potentially cancelled shipments, seems broken (specially if shipment has production lot)
        """
        Define ship_recreate for process after shipping exception
        param order: sale order to which the order lines belong
        param line: sale order line records to procure
        param move_id: the ID of stock move
        param proc_id: the ID of procurement
        """
        move_obj = self.pool.get('stock.move')
        if order.state == 'shipping_except':
            for pick in order.picking_ids:
                for move in pick.move_lines:
                    if move.state == 'cancel':
                        mov_ids = move_obj.search(cr, uid, [('state', '=', 'cancel'),('sale_line_id', '=', line.id),('picking_id', '=', pick.id)])
                        if mov_ids:
                            for mov in move_obj.browse(cr, uid, mov_ids):
                                # FIXME: the following seems broken: what if move_id doesn't exist? What if there are several mov_ids? Shouldn't that be a sum?
                                move_obj.write(cr, uid, [move_id], {'product_qty': mov.product_qty, 'product_uos_qty': mov.product_uos_qty})
                                self.pool.get('procurement.order').write(cr, uid, [proc_id], {'product_qty': mov.product_qty, 'product_uos_qty': mov.product_uos_qty})
        return True

<<<<<<< HEAD
    def _get_date_planned(self, cr, uid, order, line, start_date, *args):
        date_planned = datetime.strptime(start_date, DEFAULT_SERVER_DATE_FORMAT) + relativedelta(days=line.delay or 0.0)    
        date_planned = (date_planned - timedelta(days=order.company_id.security_lead)).strftime(DEFAULT_SERVER_DATETIME_FORMAT)
        return date_planned

    def _create_pickings_and_procurements(self, cr, uid, order, order_lines, picking_id=False, *args):
=======
    def _create_pickings_and_procurements(self, cr, uid, order, order_lines, picking_id=False, context=None):
>>>>>>> 1cac7a39
        """Create the required procurements to supply sale order lines, also connecting
        the procurements to appropriate stock moves in order to bring the goods to the
        sale order's requested location.

        If ``picking_id`` is provided, the stock moves will be added to it, otherwise
        a standard outgoing picking will be created to wrap the stock moves, as returned
        by :meth:`~._prepare_order_picking`.

        Modules that wish to customize the procurements or partition the stock moves over
        multiple stock pickings may override this method and call ``super()`` with
        different subsets of ``order_lines`` and/or preset ``picking_id`` values.

        :param browse_record order: sale order to which the order lines belong
        :param list(browse_record) order_lines: sale order line records to procure
        :param int picking_id: optional ID of a stock picking to which the created stock moves
                               will be added. A new picking will be created if ommitted.
        :return: True
        """
        move_obj = self.pool.get('stock.move')
        picking_obj = self.pool.get('stock.picking')
        procurement_obj = self.pool.get('procurement.order')
        proc_ids = []

        for line in order_lines:
            if line.state == 'done':
                continue

            date_planned = self._get_date_planned(cr, uid, order, line, order.date_order, *args)

            if line.product_id:
                if line.product_id.product_tmpl_id.type in ('product', 'consu'):
                    if not picking_id:
                        picking_id = picking_obj.create(cr, uid, self._prepare_order_picking(cr, uid, order, context))
                    move_id = move_obj.create(cr, uid, self._prepare_order_line_move(cr, uid, order, line, picking_id, date_planned, context))
                else:
                    # a service has no stock move
                    move_id = False

                proc_id = procurement_obj.create(cr, uid, self._prepare_order_line_procurement(cr, uid, order, line, move_id, date_planned, context))
                proc_ids.append(proc_id)
                line.write({'procurement_id': proc_id})
                self.ship_recreate(cr, uid, order, line, move_id, proc_id)

        wf_service = netsvc.LocalService("workflow")
        if picking_id:
            wf_service.trg_validate(uid, 'stock.picking', picking_id, 'button_confirm', cr)

        for proc_id in proc_ids:
            wf_service.trg_validate(uid, 'procurement.order', proc_id, 'button_confirm', cr)

        val = {}
        if order.state == 'shipping_except':
            val['state'] = 'progress'
            val['shipped'] = False

            if (order.order_policy == 'manual'):
                for line in order.order_line:
                    if (not line.invoiced) and (line.state not in ('cancel', 'draft')):
                        val['state'] = 'manual'
                        break
        order.write(val)
        return True

    def action_ship_create(self, cr, uid, ids, context=None):
        for order in self.browse(cr, uid, ids, context=context):
            self._create_pickings_and_procurements(cr, uid, order, order.order_line, None, context)
        return True

    def action_ship_end(self, cr, uid, ids, context=None):
        for order in self.browse(cr, uid, ids, context=context):
            val = {'shipped': True}
            if order.state == 'shipping_except':
                val['state'] = 'progress'
                if (order.order_policy == 'manual'):
                    for line in order.order_line:
                        if (not line.invoiced) and (line.state not in ('cancel', 'draft')):
                            val['state'] = 'manual'
                            break
            for line in order.order_line:
                towrite = []
                if line.state == 'exception':
                    towrite.append(line.id)
                if towrite:
                    self.pool.get('sale.order.line').write(cr, uid, towrite, {'state': 'done'}, context=context)
            self.write(cr, uid, [order.id], val)
        return True

    def _log_event(self, cr, uid, ids, factor=0.7, name='Open Order'):
        invs = self.read(cr, uid, ids, ['date_order', 'partner_id', 'amount_untaxed'])
        for inv in invs:
            part = inv['partner_id'] and inv['partner_id'][0]
            pr = inv['amount_untaxed'] or 0.0
            partnertype = 'customer'
            eventtype = 'sale'
            event = {
                'name': 'Order: '+name,
                'som': False,
                'description': 'Order '+str(inv['id']),
                'document': '',
                'partner_id': part,
                'date': time.strftime(DEFAULT_SERVER_DATE_FORMAT),
                'user_id': uid,
                'partner_type': partnertype,
                'probability': 1.0,
                'planned_revenue': pr,
                'planned_cost': 0.0,
                'type': eventtype
            }
            self.pool.get('res.partner.event').create(cr, uid, event)

    def has_stockable_products(self, cr, uid, ids, *args):
        for order in self.browse(cr, uid, ids):
            for order_line in order.order_line:
                if order_line.product_id and order_line.product_id.product_tmpl_id.type in ('product', 'consu'):
                    return True
        return False
sale_order()

# TODO add a field price_unit_uos
# - update it on change product and unit price
# - use it in report if there is a uos
class sale_order_line(osv.osv):

    def _amount_line(self, cr, uid, ids, field_name, arg, context=None):
        tax_obj = self.pool.get('account.tax')
        cur_obj = self.pool.get('res.currency')
        res = {}
        if context is None:
            context = {}
        for line in self.browse(cr, uid, ids, context=context):
            price = line.price_unit * (1 - (line.discount or 0.0) / 100.0)
            taxes = tax_obj.compute_all(cr, uid, line.tax_id, price, line.product_uom_qty, line.order_id.partner_invoice_id.id, line.product_id, line.order_id.partner_id)
            cur = line.order_id.pricelist_id.currency_id
            res[line.id] = cur_obj.round(cr, uid, cur, taxes['total'])
        return res

    def _number_packages(self, cr, uid, ids, field_name, arg, context=None):
        res = {}
        for line in self.browse(cr, uid, ids, context=context):
            try:
                res[line.id] = int((line.product_uom_qty+line.product_packaging.qty-0.0001) / line.product_packaging.qty)
            except:
                res[line.id] = 1
        return res

    def _get_uom_id(self, cr, uid, *args):
        try:
            proxy = self.pool.get('ir.model.data')
            result = proxy.get_object_reference(cr, uid, 'product', 'product_uom_unit')
            return result[1]
        except Exception, ex:
            return False

    _name = 'sale.order.line'
    _description = 'Sales Order Line'
    _columns = {
        'order_id': fields.many2one('sale.order', 'Order Reference', required=True, ondelete='cascade', select=True, readonly=True, states={'draft':[('readonly',False)]}),
        'name': fields.char('Description', size=256, required=True, select=True, readonly=True, states={'draft': [('readonly', False)]}),
        'sequence': fields.integer('Sequence', help="Gives the sequence order when displaying a list of sales order lines."),
        'delay': fields.float('Delivery Lead Time', required=True, help="Number of days between the order confirmation the shipping of the products to the customer", readonly=True, states={'draft': [('readonly', False)]}),
        'product_id': fields.many2one('product.product', 'Product', domain=[('sale_ok', '=', True)], change_default=True),
        'invoice_lines': fields.many2many('account.invoice.line', 'sale_order_line_invoice_rel', 'order_line_id', 'invoice_id', 'Invoice Lines', readonly=True),
        'invoiced': fields.boolean('Invoiced', readonly=True),
        'procurement_id': fields.many2one('procurement.order', 'Procurement'),
        'price_unit': fields.float('Unit Price', required=True, digits_compute= dp.get_precision('Sale Price'), readonly=True, states={'draft': [('readonly', False)]}),
        'price_subtotal': fields.function(_amount_line, string='Subtotal', digits_compute= dp.get_precision('Sale Price')),
        'tax_id': fields.many2many('account.tax', 'sale_order_tax', 'order_line_id', 'tax_id', 'Taxes', readonly=True, states={'draft': [('readonly', False)]}),
        'type': fields.selection([('make_to_stock', 'from stock'), ('make_to_order', 'on order')], 'Procurement Method', required=True, readonly=True, states={'draft': [('readonly', False)]},
            help="If 'on order', it triggers a procurement when the sale order is confirmed to create a task, purchase order or manufacturing order linked to this sale order line."),
        'property_ids': fields.many2many('mrp.property', 'sale_order_line_property_rel', 'order_id', 'property_id', 'Properties', readonly=True, states={'draft': [('readonly', False)]}),
        'address_allotment_id': fields.many2one('res.partner.address', 'Allotment Partner'),
        'product_uom_qty': fields.float('Quantity (UoM)', digits_compute= dp.get_precision('Product UoS'), required=True, readonly=True, states={'draft': [('readonly', False)]}),
        'product_uom': fields.many2one('product.uom', 'Unit of Measure ', required=True, readonly=True, states={'draft': [('readonly', False)]}),
        'product_uos_qty': fields.float('Quantity (UoS)' ,digits_compute= dp.get_precision('Product UoS'), readonly=True, states={'draft': [('readonly', False)]}),
        'product_uos': fields.many2one('product.uom', 'Product UoS'),
        'product_packaging': fields.many2one('product.packaging', 'Packaging'),
        'move_ids': fields.one2many('stock.move', 'sale_line_id', 'Inventory Moves', readonly=True),
        'discount': fields.float('Discount (%)', digits=(16, 2), readonly=True, states={'draft': [('readonly', False)]}),
        'number_packages': fields.function(_number_packages, type='integer', string='Number Packages'),
        'notes': fields.text('Notes'),
        'th_weight': fields.float('Weight', readonly=True, states={'draft': [('readonly', False)]}),
        'state': fields.selection([('draft', 'Draft'),('confirmed', 'Confirmed'),('done', 'Done'),('cancel', 'Cancelled'),('exception', 'Exception')], 'State', required=True, readonly=True,
                help='* The \'Draft\' state is set when the related sales order in draft state. \
                    \n* The \'Confirmed\' state is set when the related sales order is confirmed. \
                    \n* The \'Exception\' state is set when the related sales order is set as exception. \
                    \n* The \'Done\' state is set when the sales order line has been picked. \
                    \n* The \'Cancelled\' state is set when a user cancel the sales order related.'),
        'order_partner_id': fields.related('order_id', 'partner_id', type='many2one', relation='res.partner', store=True, string='Customer'),
        'salesman_id':fields.related('order_id', 'user_id', type='many2one', relation='res.users', store=True, string='Salesman'),
        'company_id': fields.related('order_id', 'company_id', type='many2one', relation='res.company', string='Company', store=True, readonly=True),
    }
    _order = 'sequence, id'
    _defaults = {
        'product_uom' : _get_uom_id,
        'discount': 0.0,
        'delay': 0.0,
        'product_uom_qty': 1,
        'product_uos_qty': 1,
        'sequence': 10,
        'invoiced': 0,
        'state': 'draft',
        'type': 'make_to_stock',
        'product_packaging': False,
        'price_unit': 0.0,
    }

    def invoice_line_create(self, cr, uid, ids, context=None):
        if context is None:
            context = {}

        def _get_line_qty(line):
            if (line.order_id.invoice_quantity=='order') or not line.procurement_id:
                if line.product_uos:
                    return line.product_uos_qty or 0.0
                return line.product_uom_qty
            else:
                return self.pool.get('procurement.order').quantity_get(cr, uid,
                        line.procurement_id.id, context=context)

        def _get_line_uom(line):
            if (line.order_id.invoice_quantity=='order') or not line.procurement_id:
                if line.product_uos:
                    return line.product_uos.id
                return line.product_uom.id
            else:
                return self.pool.get('procurement.order').uom_get(cr, uid,
                        line.procurement_id.id, context=context)

        create_ids = []
        sales = {}
        for line in self.browse(cr, uid, ids, context=context):
            if not line.invoiced:
                if line.product_id:
                    a = line.product_id.product_tmpl_id.property_account_income.id
                    if not a:
                        a = line.product_id.categ_id.property_account_income_categ.id
                    if not a:
                        raise osv.except_osv(_('Error !'),
                                _('There is no income account defined ' \
                                        'for this product: "%s" (id:%d)') % \
                                        (line.product_id.name, line.product_id.id,))
                else:
                    prop = self.pool.get('ir.property').get(cr, uid,
                            'property_account_income_categ', 'product.category',
                            context=context)
                    a = prop and prop.id or False
                uosqty = _get_line_qty(line)
                uos_id = _get_line_uom(line)
                pu = 0.0
                if uosqty:
                    pu = round(line.price_unit * line.product_uom_qty / uosqty,
                            self.pool.get('decimal.precision').precision_get(cr, uid, 'Sale Price'))
                fpos = line.order_id.fiscal_position or False
                a = self.pool.get('account.fiscal.position').map_account(cr, uid, fpos, a)
                if not a:
                    raise osv.except_osv(_('Error !'),
                                _('There is no income category account defined in default Properties for Product Category or Fiscal Position is not defined !'))
                inv_id = self.pool.get('account.invoice.line').create(cr, uid, {
                    'name': line.name,
                    'origin': line.order_id.name,
                    'account_id': a,
                    'price_unit': pu,
                    'quantity': uosqty,
                    'discount': line.discount,
                    'uos_id': uos_id,
                    'product_id': line.product_id.id or False,
                    'invoice_line_tax_id': [(6, 0, [x.id for x in line.tax_id])],
                    'note': line.notes,
                    'account_analytic_id': line.order_id.project_id and line.order_id.project_id.id or False,
                })
                cr.execute('insert into sale_order_line_invoice_rel (order_line_id,invoice_id) values (%s,%s)', (line.id, inv_id))
                self.write(cr, uid, [line.id], {'invoiced': True})
                sales[line.order_id.id] = True
                create_ids.append(inv_id)
        # Trigger workflow events
        wf_service = netsvc.LocalService("workflow")
        for sid in sales.keys():
            wf_service.trg_write(uid, 'sale.order', sid, cr)
        return create_ids

    def button_cancel(self, cr, uid, ids, context=None):
        for line in self.browse(cr, uid, ids, context=context):
            if line.invoiced:
                raise osv.except_osv(_('Invalid action !'), _('You cannot cancel a sale order line that has already been invoiced!'))
            for move_line in line.move_ids:
                if move_line.state != 'cancel':
                    raise osv.except_osv(
                            _('Could not cancel sales order line!'),
                            _('You must first cancel stock moves attached to this sales order line.'))
        return self.write(cr, uid, ids, {'state': 'cancel'})

    def button_confirm(self, cr, uid, ids, context=None):
        return self.write(cr, uid, ids, {'state': 'confirmed'})

    def button_done(self, cr, uid, ids, context=None):
        wf_service = netsvc.LocalService("workflow")
        res = self.write(cr, uid, ids, {'state': 'done'})
        for line in self.browse(cr, uid, ids, context=context):
            wf_service.trg_write(uid, 'sale.order', line.order_id.id, cr)
        return res

    def uos_change(self, cr, uid, ids, product_uos, product_uos_qty=0, product_id=None):
        product_obj = self.pool.get('product.product')
        if not product_id:
            return {'value': {'product_uom': product_uos,
                'product_uom_qty': product_uos_qty}, 'domain': {}}

        product = product_obj.browse(cr, uid, product_id)
        value = {
            'product_uom': product.uom_id.id,
        }
        # FIXME must depend on uos/uom of the product and not only of the coeff.
        try:
            value.update({
                'product_uom_qty': product_uos_qty / product.uos_coeff,
                'th_weight': product_uos_qty / product.uos_coeff * product.weight
            })
        except ZeroDivisionError:
            pass
        return {'value': value}

    def copy_data(self, cr, uid, id, default=None, context=None):
        if not default:
            default = {}
        default.update({'state': 'draft', 'move_ids': [], 'invoiced': False, 'invoice_lines': []})
        return super(sale_order_line, self).copy_data(cr, uid, id, default, context=context)

    def product_packaging_change(self, cr, uid, ids, pricelist, product, qty=0, uom=False,
                                   partner_id=False, packaging=False, flag=False, context=None):
        if not product:
            return {'value': {'product_packaging': False}}
        product_obj = self.pool.get('product.product')
        product_uom_obj = self.pool.get('product.uom')
        pack_obj = self.pool.get('product.packaging')
        warning = {}
        result = {}
        warning_msgs = ''
        if flag:
            res = self.product_id_change(cr, uid, ids, pricelist=pricelist,
                    product=product, qty=qty, uom=uom, partner_id=partner_id,
                    packaging=packaging, flag=False, context=context)
            warning_msgs = res.get('warning') and res['warning']['message']

        products = product_obj.browse(cr, uid, product, context=context)
        if not products.packaging:
            packaging = result['product_packaging'] = False
        elif not packaging and products.packaging and not flag:
            packaging = products.packaging[0].id
            result['product_packaging'] = packaging

        if packaging:
            default_uom = products.uom_id and products.uom_id.id
            pack = pack_obj.browse(cr, uid, packaging, context=context)
            q = product_uom_obj._compute_qty(cr, uid, uom, pack.qty, default_uom)
#            qty = qty - qty % q + q
            if qty and (q and not (qty % q) == 0):
                ean = pack.ean or _('(n/a)')
                qty_pack = pack.qty
                type_ul = pack.ul
                if not warning_msgs:
                    warn_msg = _("You selected a quantity of %d Units.\n"
                                "But it's not compatible with the selected packaging.\n"
                                "Here is a proposition of quantities according to the packaging:\n"
                                "EAN: %s Quantity: %s Type of ul: %s") % \
                                    (qty, ean, qty_pack, type_ul.name)
                    warning_msgs += _("Picking Information ! : ") + warn_msg + "\n\n"
                warning = {
                       'title': _('Configuration Error !'),
                       'message': warning_msgs
                }
            result['product_uom_qty'] = qty

        return {'value': result, 'warning': warning}

    def product_id_change(self, cr, uid, ids, pricelist, product, qty=0,
            uom=False, qty_uos=0, uos=False, name='', partner_id=False,
            lang=False, update_tax=True, date_order=False, packaging=False, fiscal_position=False, flag=False, context=None):
        context = context or {}
        lang = lang or context.get('lang',False)
        if not  partner_id:
            raise osv.except_osv(_('No Customer Defined !'), _('You have to select a customer in the sales form !\nPlease set one customer before choosing a product.'))
        warning = {}
        product_uom_obj = self.pool.get('product.uom')
        partner_obj = self.pool.get('res.partner')
        product_obj = self.pool.get('product.product')
        context = {'lang': lang, 'partner_id': partner_id}
        if partner_id:
            lang = partner_obj.browse(cr, uid, partner_id).lang
        context_partner = {'lang': lang, 'partner_id': partner_id}

        if not product:
            return {'value': {'th_weight': 0, 'product_packaging': False,
                'product_uos_qty': qty}, 'domain': {'product_uom': [],
                   'product_uos': []}}
        if not date_order:
            date_order = time.strftime(DEFAULT_SERVER_DATE_FORMAT)

        res = self.product_packaging_change(cr, uid, ids, pricelist, product, qty, uom, partner_id, packaging, context=context)
        result = res.get('value', {})
        warning_msgs = res.get('warning') and res['warning']['message'] or ''
        product_obj = product_obj.browse(cr, uid, product, context=context)

        uom2 = False
        if uom:
            uom2 = product_uom_obj.browse(cr, uid, uom)
            if product_obj.uom_id.category_id.id != uom2.category_id.id:
                uom = False
        if uos:
            if product_obj.uos_id:
                uos2 = product_uom_obj.browse(cr, uid, uos)
                if product_obj.uos_id.category_id.id != uos2.category_id.id:
                    uos = False
            else:
                uos = False
        if product_obj.description_sale:
            result['notes'] = product_obj.description_sale
        fpos = fiscal_position and self.pool.get('account.fiscal.position').browse(cr, uid, fiscal_position) or False
        if update_tax: #The quantity only have changed
            result['delay'] = (product_obj.sale_delay or 0.0)
            result['tax_id'] = self.pool.get('account.fiscal.position').map_tax(cr, uid, fpos, product_obj.taxes_id)
            result.update({'type': product_obj.procure_method})

        if not flag:
            result['name'] = self.pool.get('product.product').name_get(cr, uid, [product_obj.id], context=context_partner)[0][1]
        domain = {}
        if (not uom) and (not uos):
            result['product_uom'] = product_obj.uom_id.id
            if product_obj.uos_id:
                result['product_uos'] = product_obj.uos_id.id
                result['product_uos_qty'] = qty * product_obj.uos_coeff
                uos_category_id = product_obj.uos_id.category_id.id
            else:
                result['product_uos'] = False
                result['product_uos_qty'] = qty
                uos_category_id = False
            result['th_weight'] = qty * product_obj.weight
            domain = {'product_uom':
                        [('category_id', '=', product_obj.uom_id.category_id.id)],
                        'product_uos':
                        [('category_id', '=', uos_category_id)]}

        elif uos and not uom: # only happens if uom is False
            result['product_uom'] = product_obj.uom_id and product_obj.uom_id.id
            result['product_uom_qty'] = qty_uos / product_obj.uos_coeff
            result['th_weight'] = result['product_uom_qty'] * product_obj.weight
        elif uom: # whether uos is set or not
            default_uom = product_obj.uom_id and product_obj.uom_id.id
            q = product_uom_obj._compute_qty(cr, uid, uom, qty, default_uom)
            if product_obj.uos_id:
                result['product_uos'] = product_obj.uos_id.id
                result['product_uos_qty'] = qty * product_obj.uos_coeff
            else:
                result['product_uos'] = False
                result['product_uos_qty'] = qty
            result['th_weight'] = q * product_obj.weight        # Round the quantity up

        if not uom2:
            uom2 = product_obj.uom_id
        if (product_obj.type=='product') and (product_obj.virtual_available * uom2.factor < qty * product_obj.uom_id.factor) \
          and (product_obj.procure_method=='make_to_stock'):
            warn_msg = _('You plan to sell %.2f %s but you only have %.2f %s available !\nThe real stock is %.2f %s. (without reservations)') % \
                    (qty, uom2 and uom2.name or product_obj.uom_id.name,
                     max(0,product_obj.virtual_available), product_obj.uom_id.name,
                     max(0,product_obj.qty_available), product_obj.uom_id.name)
            warning_msgs += _("Not enough stock ! : ") + warn_msg + "\n\n"
        # get unit price

        if not pricelist:
            warn_msg = _('You have to select a pricelist or a customer in the sales form !\n'
                    'Please set one before choosing a product.')
            warning_msgs += _("No Pricelist ! : ") + warn_msg +"\n\n"
        else:
            price = self.pool.get('product.pricelist').price_get(cr, uid, [pricelist],
                    product, qty or 1.0, partner_id, {
                        'uom': uom or result.get('product_uom'),
                        'date': date_order,
                        })[pricelist]
            if price is False:
                warn_msg = _("Couldn't find a pricelist line matching this product and quantity.\n"
                        "You have to change either the product, the quantity or the pricelist.")

                warning_msgs += _("No valid pricelist line found ! :") + warn_msg +"\n\n"
            else:
                result.update({'price_unit': price})
        if warning_msgs:
            warning = {
                       'title': _('Configuration Error !'),
                       'message' : warning_msgs
                    }
        return {'value': result, 'domain': domain, 'warning': warning}

    def product_uom_change(self, cursor, user, ids, pricelist, product, qty=0,
            uom=False, qty_uos=0, uos=False, name='', partner_id=False,
            lang=False, update_tax=True, date_order=False, context=None):
        context = context or {}
        lang = lang or ('lang' in context and context['lang'])
        res = self.product_id_change(cursor, user, ids, pricelist, product,
                qty=qty, uom=uom, qty_uos=qty_uos, uos=uos, name=name,
                partner_id=partner_id, lang=lang, update_tax=update_tax,
                date_order=date_order)
        if 'product_uom' in res['value']:
            del res['value']['product_uom']
        if not uom:
            res['value']['price_unit'] = 0.0
        return res

    def unlink(self, cr, uid, ids, context=None):
        if context is None:
            context = {}
        """Allows to delete sales order lines in draft,cancel states"""
        for rec in self.browse(cr, uid, ids, context=context):
            if rec.state not in ['draft', 'cancel']:
                raise osv.except_osv(_('Invalid action !'), _('Cannot delete a sales order line which is in state \'%s\'!') %(rec.state,))
        return super(sale_order_line, self).unlink(cr, uid, ids, context=context)

sale_order_line()

class sale_config_picking_policy(osv.osv_memory):
    _name = 'sale.config.picking_policy'
    _inherit = 'res.config'

    _columns = {
        'name': fields.char('Name', size=64),
        'sale_orders': fields.boolean('Based on Sales Orders',),
        'deli_orders': fields.boolean('Based on Delivery Orders'),
        'task_work': fields.boolean('Based on Tasks\' Work'),
        'timesheet': fields.boolean('Based on Timesheet'),
        'order_policy': fields.selection([
            ('manual', 'Invoice Based on Sales Orders'),
            ('picking', 'Invoice Based on Deliveries'),
        ], 'Main Method Based On', required=True, help="You can generate invoices based on sales orders or based on shippings."),
        'charge_delivery': fields.boolean('Do you charge the delivery?'),
        'time_unit': fields.many2one('product.uom','Main Working Time Unit')
    }
    _defaults = {
        'order_policy': 'manual',
        'time_unit': lambda self, cr, uid, c: self.pool.get('product.uom').search(cr, uid, [('name', '=', _('Hour'))], context=c) and self.pool.get('product.uom').search(cr, uid, [('name', '=', _('Hour'))], context=c)[0] or False,
    }

    def onchange_order(self, cr, uid, ids, sale, deli, context=None):
        res = {}
        if sale:
            res.update({'order_policy': 'manual'})
        elif deli:
            res.update({'order_policy': 'picking'})
        return {'value':res}

    def execute(self, cr, uid, ids, context=None):
        ir_values_obj = self.pool.get('ir.values')
        data_obj = self.pool.get('ir.model.data')
        menu_obj = self.pool.get('ir.ui.menu')
        module_obj = self.pool.get('ir.module.module')
        module_upgrade_obj = self.pool.get('base.module.upgrade')
        module_name = []

        group_id = data_obj.get_object(cr, uid, 'base', 'group_sale_salesman').id

        wizard = self.browse(cr, uid, ids)[0]

        if wizard.sale_orders:
            menu_id = data_obj.get_object(cr, uid, 'sale', 'menu_invoicing_sales_order_lines').id
            menu_obj.write(cr, uid, menu_id, {'groups_id':[(4,group_id)]})

        if wizard.deli_orders:
            menu_id = data_obj.get_object(cr, uid, 'sale', 'menu_action_picking_list_to_invoice').id
            menu_obj.write(cr, uid, menu_id, {'groups_id':[(4,group_id)]})

        if wizard.task_work:
            module_name.append('project_timesheet')
            module_name.append('project_mrp')
            module_name.append('account_analytic_analysis')

        if wizard.timesheet:
            module_name.append('account_analytic_analysis')

        if wizard.charge_delivery:
            module_name.append('delivery')

        if len(module_name):
            module_ids = []
            need_install = False
            module_ids = []
            for module in module_name:
                data_id = module_obj.name_search(cr, uid , module, [], '=')
                module_ids.append(data_id[0][0])

            for module in module_obj.browse(cr, uid, module_ids):
                if module.state == 'uninstalled':
                    module_obj.state_update(cr, uid, [module.id], 'to install', ['uninstalled'], context)
                    need_install = True
                    cr.commit()
            if need_install:
                pooler.restart_pool(cr.dbname, update_module=True)[1]

        if wizard.time_unit:
            prod_id = data_obj.get_object(cr, uid, 'product', 'product_consultant').id
            product_obj = self.pool.get('product.product')
            product_obj.write(cr, uid, prod_id, {'uom_id':wizard.time_unit.id, 'uom_po_id': wizard.time_unit.id})

        ir_values_obj.set(cr, uid, 'default', False, 'order_policy', ['sale.order'], wizard.order_policy)
        if wizard.task_work and wizard.time_unit:
            company_id = self.pool.get('res.users').browse(cr, uid, uid).company_id.id
            self.pool.get('res.company').write(cr, uid, [company_id], {
                'project_time_mode_id': wizard.time_unit.id
            }, context=context)

sale_config_picking_policy()

# vim:expandtab:smartindent:tabstop=4:softtabstop=4:shiftwidth=4:<|MERGE_RESOLUTION|>--- conflicted
+++ resolved
@@ -771,16 +771,12 @@
                                 self.pool.get('procurement.order').write(cr, uid, [proc_id], {'product_qty': mov.product_qty, 'product_uos_qty': mov.product_uos_qty})
         return True
 
-<<<<<<< HEAD
-    def _get_date_planned(self, cr, uid, order, line, start_date, *args):
+    def _get_date_planned(self, cr, uid, order, line, start_date, context=None):
         date_planned = datetime.strptime(start_date, DEFAULT_SERVER_DATE_FORMAT) + relativedelta(days=line.delay or 0.0)    
         date_planned = (date_planned - timedelta(days=order.company_id.security_lead)).strftime(DEFAULT_SERVER_DATETIME_FORMAT)
         return date_planned
 
-    def _create_pickings_and_procurements(self, cr, uid, order, order_lines, picking_id=False, *args):
-=======
     def _create_pickings_and_procurements(self, cr, uid, order, order_lines, picking_id=False, context=None):
->>>>>>> 1cac7a39
         """Create the required procurements to supply sale order lines, also connecting
         the procurements to appropriate stock moves in order to bring the goods to the
         sale order's requested location.
@@ -808,18 +804,18 @@
             if line.state == 'done':
                 continue
 
-            date_planned = self._get_date_planned(cr, uid, order, line, order.date_order, *args)
+            date_planned = self._get_date_planned(cr, uid, order, line, order.date_order, context=context)
 
             if line.product_id:
                 if line.product_id.product_tmpl_id.type in ('product', 'consu'):
                     if not picking_id:
-                        picking_id = picking_obj.create(cr, uid, self._prepare_order_picking(cr, uid, order, context))
-                    move_id = move_obj.create(cr, uid, self._prepare_order_line_move(cr, uid, order, line, picking_id, date_planned, context))
+                        picking_id = picking_obj.create(cr, uid, self._prepare_order_picking(cr, uid, order, context=context))
+                    move_id = move_obj.create(cr, uid, self._prepare_order_line_move(cr, uid, order, line, picking_id, date_planned, context=context))
                 else:
                     # a service has no stock move
                     move_id = False
 
-                proc_id = procurement_obj.create(cr, uid, self._prepare_order_line_procurement(cr, uid, order, line, move_id, date_planned, context))
+                proc_id = procurement_obj.create(cr, uid, self._prepare_order_line_procurement(cr, uid, order, line, move_id, date_planned, context=context))
                 proc_ids.append(proc_id)
                 line.write({'procurement_id': proc_id})
                 self.ship_recreate(cr, uid, order, line, move_id, proc_id)
@@ -846,7 +842,7 @@
 
     def action_ship_create(self, cr, uid, ids, context=None):
         for order in self.browse(cr, uid, ids, context=context):
-            self._create_pickings_and_procurements(cr, uid, order, order.order_line, None, context)
+            self._create_pickings_and_procurements(cr, uid, order, order.order_line, None, context=context)
         return True
 
     def action_ship_end(self, cr, uid, ids, context=None):
