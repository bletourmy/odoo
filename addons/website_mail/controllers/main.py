--- conflicted
+++ resolved
@@ -56,18 +56,7 @@
         else:
             if not author_id:
                 raise NotFound()
-<<<<<<< HEAD
-=======
-    elif sha_in:
-        timestamp = int(sha_time)
-        secret_sudo = request.env['ir.config_parameter'].sudo().get_param('database.secret')
-        shasign = sha1('%s%s%s%s' % (res_model, res_id, secret_sudo, timestamp))
-        if sha_in == shasign.hexdigest() and int(time()) < timestamp + 3600 * 24:
-            record = record.sudo()
-        else:
-            raise NotFound()
     kw.pop('csrf_token', None)
->>>>>>> 156e9d00
     return record.with_context(mail_create_nosubscribe=nosubscribe).message_post(body=message,
                                                                                    message_type=kw.pop('message_type', "comment"),
                                                                                    subtype=kw.pop('subtype', "mt_comment"),
