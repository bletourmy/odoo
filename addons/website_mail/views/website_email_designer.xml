--- conflicted
+++ resolved
@@ -18,49 +18,12 @@
                     Choose an Email Template
                 </h1>
                 <div class="row">
-<<<<<<< HEAD
-                    <div class="col-md-8">
-                        <a class="pull-right mt32"
-                                t-att-href="'/web#return_label=Website&amp;model=%s&amp;id=%s&amp;view_type=form' % (model_name, res_id)">
-                            <button class="btn btn-primary">Back to Form</button>
-                        </a>
-                        <h1 t-field="object.name"/>
-                        <div class="row" style="width: 600px;">
-                            <div t-if="'email_from' in model._all_columns" class="row">
-                                <div class="col-lg-3"><b>Email From</b></div>
-                                <div class="col-lg-9"><span t-field="object.email_from"/></div>
-                            </div>
-
-                            <div t-if="'email_to' in model._all_columns" class="row">
-                                <div class="col-lg-3"><b>To (Email)</b></div>
-                                <div class="col-lg-9"><span t-field="object.email_to"/></div>
-                            </div>
-
-                            <div t-if="'partner_to' in model._all_columns" class="row">
-                                <div class="col-lg-3"><b>To (Partners)</b></div>
-                                <div class="col-lg-9"><span t-field="object.partner_to"/></div>
-                            </div>
-
-                            <div t-if="'reply_to' in model._all_columns" class="row">
-                                <div class="col-lg-3"><b>Reply To</b></div>
-                                <div class="col-lg-9"><span t-field="object.reply_to"/></div>
-                            </div>
-
-                            <div t-if="'subject' in model._all_columns" class="row">
-                                <div class="col-lg-3"><b>Subject</b></div>
-                                <div class="col-lg-9"><span t-field="object.subject"/></div>
-                            </div>
-
-                            <div class="row well">
-                                <div t-field="object.body_html" style="position: relative;"/>
-                            </div>
-=======
                     <div class="col-md-3 col-sm-4 text-center img-border">
                         <div class="email_preview_border">
                             <div class="email_preview js_content"/>
                         </div>
                         <h4>New Template</h4>
-                        <button class="btn btn-primary">Select</button>
+                        <button class="btn btn-primary js_template_set">Select</button>
                     </div>
                     <div t-foreach="templates" t-as="template" class="col-md-3 col-sm-4 text-center">
                         <div class="email_preview_border">
@@ -70,7 +33,8 @@
                         <button class="btn btn-primary js_template_set">Select</button>
                     </div>
                 </div>
-            </div><div id="email_designer" t-att-style="not (object.body_html and len(templates)&gt; 0) and 'display: none'" class="mb32">
+            </div>
+            <div id="email_designer" t-att-style="not (object.body_html and len(templates)&gt; 0) and 'display: none'" class="mb32">
                 <a class="mt16 btn btn-primary pull-right" 
                   t-attf-href="/web#return_label=Website&amp;model=#{model}&amp;id=#{res_id}&amp;view_type=form">
                     Save and Continue
@@ -89,7 +53,6 @@
                         <label class="col-sm-2 control-label">Subject:</label>
                         <div class="col-sm-7">
                             <span t-field="object.name" class="form-control"/>
->>>>>>> 34e61896
                         </div>
                     </div>
                 </div>
