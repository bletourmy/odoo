# Turkish translation for openobject-addons
# Copyright (c) 2014 Rosetta Contributors and Canonical Ltd 2014
# This file is distributed under the same license as the openobject-addons package.
# FIRST AUTHOR <EMAIL@ADDRESS>, 2014.
#
msgid ""
msgstr ""
<<<<<<< HEAD
"Project-Id-Version: openobject-addons\n"
"Report-Msgid-Bugs-To: FULL NAME <EMAIL@ADDRESS>\n"
"POT-Creation-Date: 2014-08-14 13:09+0000\n"
"PO-Revision-Date: 2014-11-15 18:14+0000\n"
"Last-Translator: Ayhan KIZILTAN <Unknown>\n"
"Language-Team: Turkish <tr@li.org>\n"
=======
"Project-Id-Version: Odoo 8.0\n"
"Report-Msgid-Bugs-To: \n"
"POT-Creation-Date: 2015-01-21 14:08+0000\n"
"PO-Revision-Date: 2015-12-04 21:24+0000\n"
"Last-Translator: Murat Kaplan <muratk@projetgrup.com>\n"
"Language-Team: Turkish (http://www.transifex.com/odoo/odoo-8/language/tr/)\n"
>>>>>>> 83a4a582
"MIME-Version: 1.0\n"
"Content-Type: text/plain; charset=UTF-8\n"
"Content-Transfer-Encoding: 8bit\n"
"X-Launchpad-Export-Date: 2014-11-16 06:20+0000\n"
"X-Generator: Launchpad (build 17241)\n"

#. module: purchase_requisition
#: model:ir.actions.act_window,help:purchase_requisition.action_purchase_requisition
msgid ""
"<p class=\"oe_view_nocontent_create\">\n"
"            Click to start a new Call for Bids process. \n"
"          </p><p>\n"
"            A Call for Bids is a procedure for generating competing offers "
"from\n"
"            different bidders. In the call for bids, you can record the\n"
"            products you need to buy and generate the creation of RfQs to\n"
"            suppliers. Once the bids have been registered, you can review "
"and\n"
"            compare them and you can validate some and cancel others.\n"
"          </p>\n"
"        "
msgstr ""
"<p class=\"oe_view_nocontent_create\">\n"
"            Yeni bir Teklif Çağrısı işlemi için tıklayın. \n"
"          </p><p>\n"
"            Teklif Çağrısı farklı isteklilerden rekabet eden teklifler\n"
"            oluşturan bir işlemdir. Teklif isteğinde, satınalmak\n"
"            istediğiniz ürünleri kaydedebilir ve tedarikçilerden Teklif "
"İstekleri\n"
"            oluşturabilirsiniz. Teklifler kayıt edildekten sonra, onları "
"inceleyebilir,\n"
"            karşılaştırabilir, bazılarını doğrulayabilir ve iptal "
"edebilirsiniz.\n"
"          </p>\n"
"        "

#. module: purchase_requisition
#: field:purchase.requisition,account_analytic_id:0
#: field:purchase.requisition.line,account_analytic_id:0
msgid "Analytic Account"
msgstr "Analiz Hesabı"

#. module: purchase_requisition
#: view:purchase.requisition:purchase_requisition.view_purchase_requisition_form
msgid "Approved by Supplier"
msgstr "Tedarikçiden Onaylı"

#. module: purchase_requisition
#: model:ir.actions.act_window,name:purchase_requisition.action_bid_line_qty
msgid "Bid Line Qty"
msgstr "İhale Satır Mik"

#. module: purchase_requisition
#: model:ir.actions.act_window,name:purchase_requisition.purchase_line_tree
msgid "Bid Lines"
msgstr "İhale Satırları"

#. module: purchase_requisition
#: selection:purchase.requisition,state:0
msgid "Bid Selection"
msgstr "İhale Seçimi"

#. module: purchase_requisition
#: field:purchase.requisition,exclusive:0
msgid "Bid Selection Type"
msgstr "İhale Seçim Türü"

#. module: purchase_requisition
#: field:purchase.requisition,date_end:0
msgid "Bid Submission Deadline"
msgstr "İhale Teslim Tarihi"

#. module: purchase_requisition
#: model:ir.actions.report.xml,name:purchase_requisition.action_report_purchase_requisitions
#: field:product.template,purchase_requisition:0
#: field:purchase.order,requisition_id:0
#: view:purchase.requisition:purchase_requisition.view_purchase_requisition_filter
#: view:purchase.requisition:purchase_requisition.view_purchase_requisition_form
#: view:purchase.requisition:purchase_requisition.view_purchase_requisition_tree
#: field:purchase.requisition.line,requisition_id:0
#: view:website:purchase_requisition.report_purchaserequisitions
msgid "Call for Bids"
msgstr "İhale Çağrısı"

#. module: purchase_requisition
#: field:purchase.requisition,name:0
msgid "Call for Bids Reference"
msgstr "İhale Çağrı Referansı"

#. module: purchase_requisition
#: view:purchase.requisition:purchase_requisition.view_purchase_requisition_filter
msgid "Call for Bids in negociation"
msgstr "İhale Çağrı görüşmesi"

#. module: purchase_requisition
#: view:purchase.requisition:purchase_requisition.view_purchase_requisition_filter
msgid "Call for Bids where bids are closed"
msgstr "Kapalı durumdaki Teklif İsteği"

#. module: purchase_requisition
#: view:website:purchase_requisition.report_purchaserequisitions
msgid "Call for Bif Reference:"
msgstr "İhale Çağrı Referansı:"

#. module: purchase_requisition
#: model:ir.actions.act_window,name:purchase_requisition.action_purchase_requisition
#: model:ir.ui.menu,name:purchase_requisition.menu_purchase_requisition_pro_mgt
msgid "Calls for Bids"
msgstr "İhale Çağrıları"

#. module: purchase_requisition
#: view:bid.line.qty:purchase_requisition.view_bid_line_qty
#: view:purchase.requisition.partner:purchase_requisition.view_purchase_requisition_partner
msgid "Cancel"
msgstr "Vazgeç"

#. module: purchase_requisition
#: view:purchase.requisition:purchase_requisition.view_purchase_requisition_form
msgid "Cancel Call"
msgstr "Çağrıyı İptal et"

#. module: purchase_requisition
#: view:purchase.order.line:purchase_requisition.purchase_order_line_tree_tender
msgid "Cancel Choice"
msgstr "Seçimi İptal et"

#. module: purchase_requisition
#: view:purchase.requisition:purchase_requisition.view_purchase_requisition_form
msgid "Cancel Purchase Order"
msgstr "Satınalma Siparişini İptal et"

#. module: purchase_requisition
#: selection:purchase.requisition,state:0
msgid "Cancelled"
msgstr "Vazgeçildi"

#. module: purchase_requisition
#: code:addons/purchase_requisition/purchase_requisition.py:292
#, python-format
msgid ""
"Cancelled by the call for bids associated to this request for quotation."
msgstr ""
"Bu teklif isteği ile ilişkilendirlmiş teklif çağrısı tarafından iptal edildi."

#. module: purchase_requisition
#: code:addons/purchase_requisition/purchase_requisition.py:85
#, python-format
msgid "Cancelled by the tender associated to this quotation."
msgstr "Bu teklifle ilişkilendirilmiş ihale ile iptal edildi."

#. module: purchase_requisition
#: model:ir.model,name:purchase_requisition.model_bid_line_qty
msgid "Change Bid line quantity"
msgstr "Tekli satırı miktarını değiştir"

#. module: purchase_requisition
#: view:bid.line.qty:purchase_requisition.view_bid_line_qty
#: view:purchase.order.line:purchase_requisition.purchase_order_line_tree_tender
msgid "Change Quantity"
msgstr "Miktarı Değiştir"

#. module: purchase_requisition
#: help:product.template,purchase_requisition:0
msgid ""
"Check this box to generate Call for Bids instead of generating requests for "
"quotation from procurement."
msgstr ""
"Bu kutuyu tedarikten teklif isteği oluşturmak yerine Teklif Çağrısı "
"oluşturmak için işaretleyin."

#. module: purchase_requisition
#: model:ir.actions.act_window,name:purchase_requisition.action_purchase_requisition_partner
#: view:purchase.requisition.partner:purchase_requisition.view_purchase_requisition_partner
msgid "Choose Supplier"
msgstr "Tedarikçi Seç"

#. module: purchase_requisition
#: view:purchase.requisition:purchase_requisition.view_purchase_requisition_form
msgid "Choose product lines"
msgstr "Ürün satırları seçin"

#. module: purchase_requisition
#: view:purchase.requisition:purchase_requisition.view_purchase_requisition_form
msgid "Close Call for Bids"
msgstr "İhale Çağrısını Kapat"

#. module: purchase_requisition
#: view:purchase.requisition:purchase_requisition.view_purchase_requisition_filter
msgid "Closed Bids"
msgstr "Kapanan İhaleler"

#. module: purchase_requisition
#: field:purchase.requisition,company_id:0
#: field:purchase.requisition.line,company_id:0
msgid "Company"
msgstr "Şirket"

#. module: purchase_requisition
#: view:purchase.requisition:purchase_requisition.view_purchase_requisition_form
msgid "Confirm Call"
msgstr "Çağrıyı Onayla"

#. module: purchase_requisition
#: view:purchase.order.line:purchase_requisition.purchase_order_line_tree_tender
msgid "Confirm Order"
msgstr "Siparişi Onayla"

#. module: purchase_requisition
#: view:purchase.requisition:purchase_requisition.view_purchase_requisition_form
msgid "Confirm Purchase Order"
msgstr "Satınalma Siparişini Onayla"

#. module: purchase_requisition
#: view:purchase.requisition:purchase_requisition.view_purchase_requisition_filter
#: selection:purchase.requisition,state:0
msgid "Confirmed"
msgstr "Onaylanan"

#. module: purchase_requisition
#: view:purchase.requisition.partner:purchase_requisition.view_purchase_requisition_partner
msgid "Create Request for Quotation"
msgstr "Teklifin Talebini Oluşturun"

#. module: purchase_requisition
#: field:bid.line.qty,create_uid:0
#: field:purchase.requisition,create_uid:0
#: field:purchase.requisition.line,create_uid:0
#: field:purchase.requisition.partner,create_uid:0
msgid "Created by"
msgstr "Oluşturan"

#. module: purchase_requisition
#: field:bid.line.qty,create_date:0
#: field:purchase.requisition,create_date:0
#: field:purchase.requisition.line,create_date:0
#: field:purchase.requisition.partner,create_date:0
msgid "Created on"
msgstr "Oluşturulma"

#. module: purchase_requisition
#: view:website:purchase_requisition.report_purchaserequisitions
msgid "Date"
msgstr "Tarih"

#. module: purchase_requisition
#: help:purchase.requisition,message_last_post:0
msgid "Date of the last message posted on the record."
msgstr "Kayıta işlenmiş son mesajın tarihi."

#. module: purchase_requisition
#: code:addons/purchase_requisition/wizard/purchase_requisition_partner.py:39
#, python-format
msgid "Define product(s) you want to include in the call for bids."
msgstr "Teklif çağrısında içerilmesini istediğiniz ürünü(leri) tanımlayın."

#. module: purchase_requisition
#: field:purchase.requisition,description:0
#: view:website:purchase_requisition.report_purchaserequisitions
msgid "Description"
msgstr "Açıklama"

#. module: purchase_requisition
#: view:purchase.requisition:purchase_requisition.view_purchase_requisition_form
msgid "Done"
msgstr "Biten"

#. module: purchase_requisition
#: selection:purchase.requisition,state:0
msgid "Draft"
msgstr "Taslak"

#. module: purchase_requisition
#: view:purchase.requisition:purchase_requisition.view_purchase_requisition_filter
msgid "End Month"
msgstr "Bitiş Ayı"

#. module: purchase_requisition
#: code:addons/purchase_requisition/wizard/purchase_requisition_partner.py:39
#, python-format
msgid "Error!"
msgstr "Hata!"

#. module: purchase_requisition
#: field:purchase.requisition,message_follower_ids:0
msgid "Followers"
msgstr "Takipçiler"

#. module: purchase_requisition
#: view:purchase.requisition:purchase_requisition.view_purchase_requisition_filter
msgid "Group By"
msgstr "Guruplandır"

#. module: purchase_requisition
#: help:purchase.requisition,message_summary:0
msgid ""
"Holds the Chatter summary (number of messages, ...). This summary is "
"directly in html format in order to be inserted in kanban views."
msgstr ""
"Sohbetçi özetini tutar (mesajların sayısı, ...). Bu özet kanban ekranlarına "
"eklenebilmesi için html biçimindedir."

#. module: purchase_requisition
#: field:bid.line.qty,id:0
#: field:purchase.requisition,id:0
#: field:purchase.requisition.line,id:0
#: field:purchase.requisition.partner,id:0
msgid "ID"
msgstr "ID"

#. module: purchase_requisition
#: help:purchase.requisition,message_unread:0
msgid "If checked new messages require your attention."
msgstr "İşaretliyse yeni mesajlar ilginizi gerektirir."

#. module: purchase_requisition
#: field:purchase.requisition,message_is_follower:0
msgid "Is a Follower"
msgstr "Bir Takipçidir"

#. module: purchase_requisition
#: field:purchase.requisition,message_last_post:0
msgid "Last Message Date"
msgstr "Son Mesaj Tarihi"

#. module: purchase_requisition
#: field:bid.line.qty,write_uid:0
#: field:purchase.requisition,write_uid:0
#: field:purchase.requisition.line,write_uid:0
#: field:purchase.requisition.partner,write_uid:0
msgid "Last Updated by"
msgstr "Son Güncelleyen"

#. module: purchase_requisition
#: field:bid.line.qty,write_date:0
#: field:purchase.requisition,write_date:0
#: field:purchase.requisition.line,write_date:0
#: field:purchase.requisition.partner,write_date:0
msgid "Last Updated on"
msgstr "Son Güncelleme"

#. module: purchase_requisition
#: field:procurement.order,requisition_id:0
msgid "Latest Requisition"
msgstr "En Son Talep"

#. module: purchase_requisition
#: model:res.groups,name:purchase_requisition.group_purchase_requisition_manager
msgid "Manager"
msgstr "Yönetici"

#. module: purchase_requisition
#: field:purchase.requisition,message_ids:0
msgid "Messages"
msgstr "Mesajlar"

#. module: purchase_requisition
#: help:purchase.requisition,message_ids:0
msgid "Messages and communication history"
msgstr "Mesajlar ve iletişim geçmişi"

#. module: purchase_requisition
#: field:purchase.requisition,multiple_rfq_per_supplier:0
msgid "Multiple RFQ per supplier"
msgstr "Çoklu RFQ Tedariçiler'den"

#. module: purchase_requisition
#: view:website:purchase_requisition.report_purchaserequisitions
msgid "Multiple Requisitions"
msgstr "Çoklu Talepler"

#. module: purchase_requisition
#: view:purchase.requisition:purchase_requisition.view_purchase_requisition_filter
msgid "New"
msgstr "Yeni"

#. module: purchase_requisition
#: view:purchase.requisition:purchase_requisition.view_purchase_requisition_filter
msgid "New Call for Bids"
msgstr "Yeni İhale Çağrıları"

#. module: purchase_requisition
#: view:purchase.requisition:purchase_requisition.view_purchase_requisition_form
msgid "Order Date"
msgstr "Sipariş Tarihi"

#. module: purchase_requisition
#: selection:purchase.requisition,state:0
msgid "PO Created"
msgstr "ST Oluşturuldu"

#. module: purchase_requisition
#: field:purchase.requisition,picking_type_id:0
msgid "Picking Type"
msgstr "Toplama Türü"

#. module: purchase_requisition
#: model:ir.model,name:purchase_requisition.model_procurement_order
#: field:purchase.requisition,procurement_id:0
msgid "Procurement"
msgstr "Tedarik"

#. module: purchase_requisition
#: field:purchase.requisition.line,product_id:0
msgid "Product"
msgstr "Ürün"

#. module: purchase_requisition
#: model:ir.model,name:purchase_requisition.model_product_template
msgid "Product Template"
msgstr "Ürün Şablon"

#. module: purchase_requisition
#: field:purchase.requisition.line,product_uom_id:0
msgid "Product Unit of Measure"
msgstr "Ürün Ölçü Birimi"

#. module: purchase_requisition
#: view:website:purchase_requisition.report_purchaserequisitions
msgid "Product UoM"
msgstr "Ürün Ölçü Birimi"

#. module: purchase_requisition
#: view:purchase.requisition:purchase_requisition.view_purchase_requisition_form
#: view:website:purchase_requisition.report_purchaserequisitions
msgid "Products"
msgstr "Ürünler"

#. module: purchase_requisition
#: field:purchase.requisition,po_line_ids:0
msgid "Products by supplier"
msgstr "Tedarikçiye göre ürünler"

#. module: purchase_requisition
#: field:purchase.requisition,line_ids:0
msgid "Products to Purchase"
msgstr "Satınalınacak Ürünler"

#. module: purchase_requisition
#: model:ir.model,name:purchase_requisition.model_purchase_order
#: view:purchase.requisition:purchase_requisition.view_purchase_requisition_form
msgid "Purchase Order"
msgstr "Satınalma Siparişi"

#. module: purchase_requisition
#: model:ir.model,name:purchase_requisition.model_purchase_order_line
msgid "Purchase Order Line"
msgstr "Satınalma Satırı"

#. module: purchase_requisition
#: view:purchase.order.line:purchase_requisition.purchase_order_line_tree_tender
msgid "Purchase Order Lines"
msgstr "Satınalma Satırları"

#. module: purchase_requisition
#: field:purchase.requisition,purchase_ids:0
msgid "Purchase Orders"
msgstr "Satınalma Siparişleri"

#. module: purchase_requisition
#: view:purchase.order:purchase_requisition.purchase_order_search_inherit
msgid "Purchase Orders with requisition"
msgstr "İstenmiş Satınalma Siparişleri"

#. module: purchase_requisition
#: model:ir.model,name:purchase_requisition.model_purchase_requisition
#: model:ir.module.category,name:purchase_requisition.module_category_purchase_requisition
msgid "Purchase Requisition"
msgstr "Satınalma Talebi"

#. module: purchase_requisition
#: model:ir.model,name:purchase_requisition.model_purchase_requisition_line
msgid "Purchase Requisition Line"
msgstr "Satınalma Taleb Satırı"

#. module: purchase_requisition
#: model:ir.model,name:purchase_requisition.model_purchase_requisition_partner
msgid "Purchase Requisition Partner"
msgstr "Satınalma Taleb Partneri"

#. module: purchase_requisition
#: code:addons/purchase_requisition/purchase_requisition.py:414
#, python-format
msgid "Purchase Requisition created"
msgstr "Satınalam Talebi oluşturuldu"

#. module: purchase_requisition
#: view:website:purchase_requisition.report_purchaserequisitions
msgid "Purchase Requisitions (exclusive)"
msgstr "Satınalam Talepleri (hariç)"

#. module: purchase_requisition
#: model:ir.actions.act_window,name:purchase_requisition.act_res_partner_2_purchase_order
msgid "Purchase orders"
msgstr "Satınalma siparişleri"

#. module: purchase_requisition
#: view:website:purchase_requisition.report_purchaserequisitions
msgid "Qty"
msgstr "Mik"

#. module: purchase_requisition
#: view:bid.line.qty:purchase_requisition.view_bid_line_qty
#: field:bid.line.qty,qty:0
#: field:purchase.requisition.line,product_qty:0
msgid "Quantity"
msgstr "Miktar"

#. module: purchase_requisition
#: field:purchase.order.line,quantity_bid:0
msgid "Quantity Bid"
msgstr "İhale Miktarı"

#. module: purchase_requisition
#: code:addons/purchase_requisition/purchase_requisition.py:191
#, python-format
msgid "RFQ created"
msgstr "RFQ oluşturuldu"

#. module: purchase_requisition
#: view:purchase.requisition:purchase_requisition.view_purchase_requisition_form
#: view:website:purchase_requisition.report_purchaserequisitions
msgid "Reference"
msgstr "Referans"

#. module: purchase_requisition
#: view:purchase.requisition:purchase_requisition.view_purchase_requisition_form
msgid "Request a Quotation"
msgstr "Bir Teklif İste"

#. module: purchase_requisition
#: view:purchase.requisition:purchase_requisition.view_purchase_requisition_form
msgid "Requests for Quotation"
msgstr "Teklifin Talepleri"

#. module: purchase_requisition
#: view:website:purchase_requisition.report_purchaserequisitions
msgid "Requests for Quotation Details"
msgstr "Teklifin Talep Detayları"

#. module: purchase_requisition
#: view:purchase.order:purchase_requisition.purchase_order_search_inherit
msgid "Requisition"
msgstr "Talep"

#. module: purchase_requisition
#: view:purchase.requisition:purchase_requisition.view_purchase_requisition_form
msgid "Reset to Draft"
msgstr "Taslağa Ayarla"

#. module: purchase_requisition
#: view:purchase.requisition:purchase_requisition.view_purchase_requisition_filter
#: field:purchase.requisition,user_id:0
msgid "Responsible"
msgstr "Sorumlu"

#. module: purchase_requisition
#: field:purchase.requisition,schedule_date:0
#: field:purchase.requisition.line,schedule_date:0
#: view:website:purchase_requisition.report_purchaserequisitions
msgid "Scheduled Date"
msgstr "Planlanan Tarih"

#. module: purchase_requisition
#: field:purchase.requisition,ordering_date:0
msgid "Scheduled Ordering Date"
msgstr "Planlanan Sipariş Tarihi"

#. module: purchase_requisition
#: view:website:purchase_requisition.report_purchaserequisitions
msgid "Scheduled Ordering Date:"
msgstr "Planlanan Sipariş Tarihi:"

#. module: purchase_requisition
#: view:purchase.requisition:purchase_requisition.view_purchase_requisition_filter
msgid "Search Call for Bids"
msgstr "İhale Çağrısı Ara"

#. module: purchase_requisition
#: selection:purchase.requisition,exclusive:0
msgid "Select multiple RFQ"
msgstr "Çoklu RFQ Seçimi"

#. module: purchase_requisition
#: selection:purchase.requisition,exclusive:0
msgid "Select only one RFQ (exclusive)"
msgstr "Sadece bir RFQ (özel)"

#. module: purchase_requisition
#: help:purchase.requisition,exclusive:0
msgid ""
"Select only one RFQ (exclusive):  On the confirmation of a purchase order, "
"it cancels the remaining purchase order.\n"
"Select multiple RFQ:  It allows to have multiple purchase orders.On "
"confirmation of a purchase order it does not cancel the remaining orders"
msgstr ""
"Yalnızca bir Teklif İsteği seç (özel): Satınalma siparişinin onaylanması "
"kalan satınalma siparişini iptal eder.\n"
"Birden çok Teklif İsteği seç: Birden çok satınalma siparişi alınmasını "
"sağlar. Satınalma siparişinin onaylanması kalan siparişleri iptal etmez."

#. module: purchase_requisition
#: view:website:purchase_requisition.report_purchaserequisitions
msgid "Selection Type:"
msgstr "Seçim Türü:"

#. module: purchase_requisition
#: view:purchase.requisition:purchase_requisition.view_purchase_requisition_form
msgid "Send RFQ by Email"
msgstr "E-posta ile RFQ Gönder"

#. module: purchase_requisition
#: view:purchase.requisition:purchase_requisition.view_purchase_requisition_filter
msgid "Source"
msgstr "Kaynak"

#. module: purchase_requisition
#: field:purchase.requisition,origin:0
msgid "Source Document"
msgstr "Kaynak Belge"

#. module: purchase_requisition
#: view:website:purchase_requisition.report_purchaserequisitions
msgid "Source:"
msgstr "Kaynak:"

#. module: purchase_requisition
#: view:purchase.requisition:purchase_requisition.view_purchase_requisition_filter
msgid "Start Month"
msgstr "Başlama Ayı"

#. module: purchase_requisition
#: view:purchase.requisition:purchase_requisition.view_purchase_requisition_filter
#: field:purchase.requisition,state:0
msgid "Status"
msgstr "Durumu"

#. module: purchase_requisition
#: field:purchase.requisition,message_summary:0
msgid "Summary"
msgstr "Özet"

#. module: purchase_requisition
#: view:purchase.order.line:purchase_requisition.purchase_order_line_tree_tender
#: field:purchase.requisition.partner,partner_id:0
#: view:website:purchase_requisition.report_purchaserequisitions
msgid "Supplier"
msgstr "Tedarikçi"

#. module: purchase_requisition
#: help:purchase.order.line,quantity_bid:0
msgid ""
"Technical field for not loosing the initial information about the quantity "
"proposed in the bid"
msgstr ""
"Teklifte önerilen miktar hakkındaki ilk bilginin kaybedilmemesi için teknik "
"alan"

#. module: purchase_requisition
#: view:purchase.requisition:purchase_requisition.view_purchase_requisition_form
msgid "Terms and Conditions"
msgstr "Şartlar ve Koşullar"

#. module: purchase_requisition
#: help:purchase.requisition,schedule_date:0
msgid "The expected and scheduled date where all the products are received"
msgstr "Tüm ürünler alımında beklenen ve planlanan tarih"

#. module: purchase_requisition
#: view:purchase.requisition:purchase_requisition.view_purchase_requisition_filter
msgid "Unassigned"
msgstr "Atanmamış"

#. module: purchase_requisition
#: view:purchase.requisition:purchase_requisition.view_purchase_requisition_filter
msgid "Unassigned  Requisition"
msgstr "Atanmamış Talepler"

#. module: purchase_requisition
#: field:purchase.requisition,message_unread:0
msgid "Unread Messages"
msgstr "Okunmamış Mesajlar"

#. module: purchase_requisition
#: model:res.groups,name:purchase_requisition.group_purchase_requisition_user
msgid "User"
msgstr "Kullanıcı"

#. module: purchase_requisition
#: view:purchase.requisition:purchase_requisition.view_purchase_requisition_form
msgid "View Products Lines"
msgstr "Ürün Satırlarını İncele"

#. module: purchase_requisition
#: view:purchase.requisition:purchase_requisition.view_purchase_requisition_form
msgid "View RFQs/Bids"
msgstr "Teklif İsteği/Teklif İncele"

#. module: purchase_requisition
#: field:purchase.requisition,warehouse_id:0
msgid "Warehouse"
msgstr "Depo"

#. module: purchase_requisition
#: code:addons/purchase_requisition/purchase_requisition.py:188
#: code:addons/purchase_requisition/purchase_requisition.py:239
#: code:addons/purchase_requisition/purchase_requisition.py:248
#, python-format
msgid "Warning!"
msgstr "Uyarı!"

#. module: purchase_requisition
#: field:purchase.requisition,website_message_ids:0
msgid "Website Messages"
msgstr "Web Sitesi Mesajları"

#. module: purchase_requisition
#: help:purchase.requisition,website_message_ids:0
msgid "Website communication history"
msgstr "Web Sitesi iletişim geçmişi"

#. module: purchase_requisition
#: code:addons/purchase_requisition/purchase_requisition.py:239
#, python-format
msgid "You have already generate the purchase order(s)."
msgstr "Satınalma siparişini zaten oluşturmuşsunuz."

#. module: purchase_requisition
#: code:addons/purchase_requisition/purchase_requisition.py:188
#, python-format
msgid ""
"You have already one %s purchase order for this partner, you must cancel "
"this purchase order to create a new quotation."
msgstr ""
"Bu iş ortağı için zaten bir %s siparişiniz var, yeni bir teklif oluşturmak "
"için bu siparişi iptal edin."

#. module: purchase_requisition
#: code:addons/purchase_requisition/purchase_requisition.py:248
#, python-format
msgid "You have no line selected for buying."
msgstr "Satın alma için satır seçmediniz."

#. module: purchase_requisition
#: view:purchase.requisition:purchase_requisition.view_purchase_requisition_form
msgid "e.g. OP0025"
msgstr "örn. OP0025"

#. module: purchase_requisition
#: view:purchase.requisition:purchase_requisition.view_purchase_requisition_form
msgid "e.g. PO0025"
msgstr "örn. PO0025"<|MERGE_RESOLUTION|>--- conflicted
+++ resolved
@@ -1,30 +1,23 @@
-# Turkish translation for openobject-addons
-# Copyright (c) 2014 Rosetta Contributors and Canonical Ltd 2014
-# This file is distributed under the same license as the openobject-addons package.
-# FIRST AUTHOR <EMAIL@ADDRESS>, 2014.
-#
+# Translation of Odoo Server.
+# This file contains the translation of the following modules:
+# * purchase_requisition
+# 
+# Translators:
+# FIRST AUTHOR <EMAIL@ADDRESS>, 2014
+# Murat Kaplan <muratk@projetgrup.com>, 2015
 msgid ""
 msgstr ""
-<<<<<<< HEAD
-"Project-Id-Version: openobject-addons\n"
-"Report-Msgid-Bugs-To: FULL NAME <EMAIL@ADDRESS>\n"
-"POT-Creation-Date: 2014-08-14 13:09+0000\n"
-"PO-Revision-Date: 2014-11-15 18:14+0000\n"
-"Last-Translator: Ayhan KIZILTAN <Unknown>\n"
-"Language-Team: Turkish <tr@li.org>\n"
-=======
 "Project-Id-Version: Odoo 8.0\n"
 "Report-Msgid-Bugs-To: \n"
 "POT-Creation-Date: 2015-01-21 14:08+0000\n"
 "PO-Revision-Date: 2015-12-04 21:24+0000\n"
 "Last-Translator: Murat Kaplan <muratk@projetgrup.com>\n"
 "Language-Team: Turkish (http://www.transifex.com/odoo/odoo-8/language/tr/)\n"
->>>>>>> 83a4a582
 "MIME-Version: 1.0\n"
 "Content-Type: text/plain; charset=UTF-8\n"
-"Content-Transfer-Encoding: 8bit\n"
-"X-Launchpad-Export-Date: 2014-11-16 06:20+0000\n"
-"X-Generator: Launchpad (build 17241)\n"
+"Content-Transfer-Encoding: \n"
+"Language: tr\n"
+"Plural-Forms: nplurals=2; plural=(n > 1);\n"
 
 #. module: purchase_requisition
 #: model:ir.actions.act_window,help:purchase_requisition.action_purchase_requisition
@@ -32,29 +25,14 @@
 "<p class=\"oe_view_nocontent_create\">\n"
 "            Click to start a new Call for Bids process. \n"
 "          </p><p>\n"
-"            A Call for Bids is a procedure for generating competing offers "
-"from\n"
+"            A Call for Bids is a procedure for generating competing offers from\n"
 "            different bidders. In the call for bids, you can record the\n"
 "            products you need to buy and generate the creation of RfQs to\n"
-"            suppliers. Once the bids have been registered, you can review "
-"and\n"
+"            suppliers. Once the bids have been registered, you can review and\n"
 "            compare them and you can validate some and cancel others.\n"
 "          </p>\n"
 "        "
-msgstr ""
-"<p class=\"oe_view_nocontent_create\">\n"
-"            Yeni bir Teklif Çağrısı işlemi için tıklayın. \n"
-"          </p><p>\n"
-"            Teklif Çağrısı farklı isteklilerden rekabet eden teklifler\n"
-"            oluşturan bir işlemdir. Teklif isteğinde, satınalmak\n"
-"            istediğiniz ürünleri kaydedebilir ve tedarikçilerden Teklif "
-"İstekleri\n"
-"            oluşturabilirsiniz. Teklifler kayıt edildekten sonra, onları "
-"inceleyebilir,\n"
-"            karşılaştırabilir, bazılarını doğrulayabilir ve iptal "
-"edebilirsiniz.\n"
-"          </p>\n"
-"        "
+msgstr "<p class=\"oe_view_nocontent_create\">\n            Yeni bir Teklif Toplama işlemi için tıklayın. \n          </p><p>\n            Teklif Toplama farklı tedarikçilerden rekabet eden teklifler\n            oluşturan bir işlemdir. Teklif isteğinde, satın almak\n            istediğiniz ürünleri kaydedebilir ve tedarikçilerden Teklif İstekleri\n            oluşturabilirsiniz. Teklifler kayıt edildekten sonra, onları inceleyebilir,\n            karşılaştırabilir, bazılarını doğrulayabilir ve iptal edebilirsiniz.\n          </p>\n        "
 
 #. module: purchase_requisition
 #: field:purchase.requisition,account_analytic_id:0
@@ -70,27 +48,27 @@
 #. module: purchase_requisition
 #: model:ir.actions.act_window,name:purchase_requisition.action_bid_line_qty
 msgid "Bid Line Qty"
-msgstr "İhale Satır Mik"
+msgstr "Sorgu Miktarı"
 
 #. module: purchase_requisition
 #: model:ir.actions.act_window,name:purchase_requisition.purchase_line_tree
 msgid "Bid Lines"
-msgstr "İhale Satırları"
+msgstr "Kalemler"
 
 #. module: purchase_requisition
 #: selection:purchase.requisition,state:0
 msgid "Bid Selection"
-msgstr "İhale Seçimi"
+msgstr "Tedarikçi Seçimi"
 
 #. module: purchase_requisition
 #: field:purchase.requisition,exclusive:0
 msgid "Bid Selection Type"
-msgstr "İhale Seçim Türü"
+msgstr "Teklif Toplama Seçim Türü"
 
 #. module: purchase_requisition
 #: field:purchase.requisition,date_end:0
 msgid "Bid Submission Deadline"
-msgstr "İhale Teslim Tarihi"
+msgstr "Teklif Toplama Son Tarihi"
 
 #. module: purchase_requisition
 #: model:ir.actions.report.xml,name:purchase_requisition.action_report_purchase_requisitions
@@ -102,17 +80,17 @@
 #: field:purchase.requisition.line,requisition_id:0
 #: view:website:purchase_requisition.report_purchaserequisitions
 msgid "Call for Bids"
-msgstr "İhale Çağrısı"
+msgstr "Teklif Toplama"
 
 #. module: purchase_requisition
 #: field:purchase.requisition,name:0
 msgid "Call for Bids Reference"
-msgstr "İhale Çağrı Referansı"
-
-#. module: purchase_requisition
-#: view:purchase.requisition:purchase_requisition.view_purchase_requisition_filter
-msgid "Call for Bids in negociation"
-msgstr "İhale Çağrı görüşmesi"
+msgstr "Teklif Toplama Referansı"
+
+#. module: purchase_requisition
+#: view:purchase.requisition:purchase_requisition.view_purchase_requisition_filter
+msgid "Call for Bids in negotiation"
+msgstr "Aktif Teklif Çağrıları"
 
 #. module: purchase_requisition
 #: view:purchase.requisition:purchase_requisition.view_purchase_requisition_filter
@@ -122,13 +100,13 @@
 #. module: purchase_requisition
 #: view:website:purchase_requisition.report_purchaserequisitions
 msgid "Call for Bif Reference:"
-msgstr "İhale Çağrı Referansı:"
+msgstr "Teklif Toplama Referansı:"
 
 #. module: purchase_requisition
 #: model:ir.actions.act_window,name:purchase_requisition.action_purchase_requisition
 #: model:ir.ui.menu,name:purchase_requisition.menu_purchase_requisition_pro_mgt
 msgid "Calls for Bids"
-msgstr "İhale Çağrıları"
+msgstr "Teklif Toplama"
 
 #. module: purchase_requisition
 #: view:bid.line.qty:purchase_requisition.view_bid_line_qty
@@ -157,18 +135,17 @@
 msgstr "Vazgeçildi"
 
 #. module: purchase_requisition
-#: code:addons/purchase_requisition/purchase_requisition.py:292
+#: code:addons/purchase_requisition/purchase_requisition.py:293
 #, python-format
 msgid ""
 "Cancelled by the call for bids associated to this request for quotation."
-msgstr ""
-"Bu teklif isteği ile ilişkilendirlmiş teklif çağrısı tarafından iptal edildi."
+msgstr "Bu teklif isteği ile ilişkilendirlmiş teklif çağrısı tarafından iptal edildi."
 
 #. module: purchase_requisition
 #: code:addons/purchase_requisition/purchase_requisition.py:85
 #, python-format
 msgid "Cancelled by the tender associated to this quotation."
-msgstr "Bu teklifle ilişkilendirilmiş ihale ile iptal edildi."
+msgstr "Bu teklifle ilişkilendirilmiş teklif toplama işlemi ile iptal edildi."
 
 #. module: purchase_requisition
 #: model:ir.model,name:purchase_requisition.model_bid_line_qty
@@ -186,9 +163,7 @@
 msgid ""
 "Check this box to generate Call for Bids instead of generating requests for "
 "quotation from procurement."
-msgstr ""
-"Bu kutuyu tedarikten teklif isteği oluşturmak yerine Teklif Çağrısı "
-"oluşturmak için işaretleyin."
+msgstr "Bu kutuyu tedarikten teklif isteği oluşturmak yerine Teklif Çağrısı oluşturmak için işaretleyin."
 
 #. module: purchase_requisition
 #: model:ir.actions.act_window,name:purchase_requisition.action_purchase_requisition_partner
@@ -204,12 +179,12 @@
 #. module: purchase_requisition
 #: view:purchase.requisition:purchase_requisition.view_purchase_requisition_form
 msgid "Close Call for Bids"
-msgstr "İhale Çağrısını Kapat"
+msgstr "Teklif Toplama İşlemini Kapat"
 
 #. module: purchase_requisition
 #: view:purchase.requisition:purchase_requisition.view_purchase_requisition_filter
 msgid "Closed Bids"
-msgstr "Kapanan İhaleler"
+msgstr "Kapanan İşlemler"
 
 #. module: purchase_requisition
 #: field:purchase.requisition,company_id:0
@@ -244,16 +219,14 @@
 msgstr "Teklifin Talebini Oluşturun"
 
 #. module: purchase_requisition
-#: field:bid.line.qty,create_uid:0
-#: field:purchase.requisition,create_uid:0
+#: field:bid.line.qty,create_uid:0 field:purchase.requisition,create_uid:0
 #: field:purchase.requisition.line,create_uid:0
 #: field:purchase.requisition.partner,create_uid:0
 msgid "Created by"
 msgstr "Oluşturan"
 
 #. module: purchase_requisition
-#: field:bid.line.qty,create_date:0
-#: field:purchase.requisition,create_date:0
+#: field:bid.line.qty,create_date:0 field:purchase.requisition,create_date:0
 #: field:purchase.requisition.line,create_date:0
 #: field:purchase.requisition.partner,create_date:0
 msgid "Created on"
@@ -317,13 +290,10 @@
 msgid ""
 "Holds the Chatter summary (number of messages, ...). This summary is "
 "directly in html format in order to be inserted in kanban views."
-msgstr ""
-"Sohbetçi özetini tutar (mesajların sayısı, ...). Bu özet kanban ekranlarına "
-"eklenebilmesi için html biçimindedir."
-
-#. module: purchase_requisition
-#: field:bid.line.qty,id:0
-#: field:purchase.requisition,id:0
+msgstr "Sohbetçi özetini tutar (mesajların sayısı, ...). Bu özet kanban ekranlarına eklenebilmesi için html biçimindedir."
+
+#. module: purchase_requisition
+#: field:bid.line.qty,id:0 field:purchase.requisition,id:0
 #: field:purchase.requisition.line,id:0
 #: field:purchase.requisition.partner,id:0
 msgid "ID"
@@ -345,16 +315,14 @@
 msgstr "Son Mesaj Tarihi"
 
 #. module: purchase_requisition
-#: field:bid.line.qty,write_uid:0
-#: field:purchase.requisition,write_uid:0
+#: field:bid.line.qty,write_uid:0 field:purchase.requisition,write_uid:0
 #: field:purchase.requisition.line,write_uid:0
 #: field:purchase.requisition.partner,write_uid:0
 msgid "Last Updated by"
 msgstr "Son Güncelleyen"
 
 #. module: purchase_requisition
-#: field:bid.line.qty,write_date:0
-#: field:purchase.requisition,write_date:0
+#: field:bid.line.qty,write_date:0 field:purchase.requisition,write_date:0
 #: field:purchase.requisition.line,write_date:0
 #: field:purchase.requisition.partner,write_date:0
 msgid "Last Updated on"
@@ -383,7 +351,7 @@
 #. module: purchase_requisition
 #: field:purchase.requisition,multiple_rfq_per_supplier:0
 msgid "Multiple RFQ per supplier"
-msgstr "Çoklu RFQ Tedariçiler'den"
+msgstr "Çoklu teklif isteği"
 
 #. module: purchase_requisition
 #: view:website:purchase_requisition.report_purchaserequisitions
@@ -398,11 +366,16 @@
 #. module: purchase_requisition
 #: view:purchase.requisition:purchase_requisition.view_purchase_requisition_filter
 msgid "New Call for Bids"
-msgstr "Yeni İhale Çağrıları"
+msgstr "Yeni Teklif Toplama İşlemleri"
 
 #. module: purchase_requisition
 #: view:purchase.requisition:purchase_requisition.view_purchase_requisition_form
 msgid "Order Date"
+msgstr "Sipariş Tarihi"
+
+#. module: purchase_requisition
+#: view:purchase.requisition:purchase_requisition.view_purchase_requisition_filter
+msgid "Ordering Date"
 msgstr "Sipariş Tarihi"
 
 #. module: purchase_requisition
@@ -492,23 +465,23 @@
 #. module: purchase_requisition
 #: model:ir.model,name:purchase_requisition.model_purchase_requisition_line
 msgid "Purchase Requisition Line"
-msgstr "Satınalma Taleb Satırı"
+msgstr "Satınalma Talep Satırı"
 
 #. module: purchase_requisition
 #: model:ir.model,name:purchase_requisition.model_purchase_requisition_partner
 msgid "Purchase Requisition Partner"
-msgstr "Satınalma Taleb Partneri"
-
-#. module: purchase_requisition
-#: code:addons/purchase_requisition/purchase_requisition.py:414
+msgstr "Satınalma Talebi Tedarikçi"
+
+#. module: purchase_requisition
+#: code:addons/purchase_requisition/purchase_requisition.py:416
 #, python-format
 msgid "Purchase Requisition created"
-msgstr "Satınalam Talebi oluşturuldu"
+msgstr "Satınlma Talebi oluşturuldu"
 
 #. module: purchase_requisition
 #: view:website:purchase_requisition.report_purchaserequisitions
 msgid "Purchase Requisitions (exclusive)"
-msgstr "Satınalam Talepleri (hariç)"
+msgstr "Satınlma Talepleri (hariç)"
 
 #. module: purchase_requisition
 #: model:ir.actions.act_window,name:purchase_requisition.act_res_partner_2_purchase_order
@@ -518,25 +491,24 @@
 #. module: purchase_requisition
 #: view:website:purchase_requisition.report_purchaserequisitions
 msgid "Qty"
-msgstr "Mik"
+msgstr "Miktar"
 
 #. module: purchase_requisition
 #: view:bid.line.qty:purchase_requisition.view_bid_line_qty
-#: field:bid.line.qty,qty:0
-#: field:purchase.requisition.line,product_qty:0
+#: field:bid.line.qty,qty:0 field:purchase.requisition.line,product_qty:0
 msgid "Quantity"
 msgstr "Miktar"
 
 #. module: purchase_requisition
 #: field:purchase.order.line,quantity_bid:0
 msgid "Quantity Bid"
-msgstr "İhale Miktarı"
-
-#. module: purchase_requisition
-#: code:addons/purchase_requisition/purchase_requisition.py:191
+msgstr "Sorgu Miktarı"
+
+#. module: purchase_requisition
+#: code:addons/purchase_requisition/purchase_requisition.py:192
 #, python-format
 msgid "RFQ created"
-msgstr "RFQ oluşturuldu"
+msgstr "Teklif isteği oluşturuldu"
 
 #. module: purchase_requisition
 #: view:purchase.requisition:purchase_requisition.view_purchase_requisition_form
@@ -595,30 +567,24 @@
 #. module: purchase_requisition
 #: view:purchase.requisition:purchase_requisition.view_purchase_requisition_filter
 msgid "Search Call for Bids"
-msgstr "İhale Çağrısı Ara"
+msgstr "Teklif Toplama Ara"
 
 #. module: purchase_requisition
 #: selection:purchase.requisition,exclusive:0
 msgid "Select multiple RFQ"
-msgstr "Çoklu RFQ Seçimi"
+msgstr "Birden fazla teklif isteği seçilebilir"
 
 #. module: purchase_requisition
 #: selection:purchase.requisition,exclusive:0
 msgid "Select only one RFQ (exclusive)"
-msgstr "Sadece bir RFQ (özel)"
+msgstr "Sadece bir teklif isteği seçilebilir (özel)"
 
 #. module: purchase_requisition
 #: help:purchase.requisition,exclusive:0
 msgid ""
-"Select only one RFQ (exclusive):  On the confirmation of a purchase order, "
-"it cancels the remaining purchase order.\n"
-"Select multiple RFQ:  It allows to have multiple purchase orders.On "
-"confirmation of a purchase order it does not cancel the remaining orders"
-msgstr ""
-"Yalnızca bir Teklif İsteği seç (özel): Satınalma siparişinin onaylanması "
-"kalan satınalma siparişini iptal eder.\n"
-"Birden çok Teklif İsteği seç: Birden çok satınalma siparişi alınmasını "
-"sağlar. Satınalma siparişinin onaylanması kalan siparişleri iptal etmez."
+"Select only one RFQ (exclusive):  On the confirmation of a purchase order, it cancels the remaining purchase order.\n"
+"Select multiple RFQ:  It allows to have multiple purchase orders.On confirmation of a purchase order it does not cancel the remaining orders"
+msgstr "Yalnızca bir Teklif İsteği seç (özel): Satınalma siparişinin onaylanması kalan satınalma siparişini iptal eder.\nBirden çok Teklif İsteği seç: Birden çok satınalma siparişi alınmasını sağlar. Satınalma siparişinin onaylanması kalan siparişleri iptal etmez."
 
 #. module: purchase_requisition
 #: view:website:purchase_requisition.report_purchaserequisitions
@@ -628,7 +594,7 @@
 #. module: purchase_requisition
 #: view:purchase.requisition:purchase_requisition.view_purchase_requisition_form
 msgid "Send RFQ by Email"
-msgstr "E-posta ile RFQ Gönder"
+msgstr "E-posta ile Teklif İsteği Gönder"
 
 #. module: purchase_requisition
 #: view:purchase.requisition:purchase_requisition.view_purchase_requisition_filter
@@ -644,11 +610,6 @@
 #: view:website:purchase_requisition.report_purchaserequisitions
 msgid "Source:"
 msgstr "Kaynak:"
-
-#. module: purchase_requisition
-#: view:purchase.requisition:purchase_requisition.view_purchase_requisition_filter
-msgid "Start Month"
-msgstr "Başlama Ayı"
 
 #. module: purchase_requisition
 #: view:purchase.requisition:purchase_requisition.view_purchase_requisition_filter
@@ -673,9 +634,7 @@
 msgid ""
 "Technical field for not loosing the initial information about the quantity "
 "proposed in the bid"
-msgstr ""
-"Teklifte önerilen miktar hakkındaki ilk bilginin kaybedilmemesi için teknik "
-"alan"
+msgstr "Teklifte önerilen miktar hakkındaki ilk bilginin kaybedilmemesi için teknik alan"
 
 #. module: purchase_requisition
 #: view:purchase.requisition:purchase_requisition.view_purchase_requisition_form
@@ -715,7 +674,7 @@
 #. module: purchase_requisition
 #: view:purchase.requisition:purchase_requisition.view_purchase_requisition_form
 msgid "View RFQs/Bids"
-msgstr "Teklif İsteği/Teklif İncele"
+msgstr "Teklif Toplama/Teklif İncele"
 
 #. module: purchase_requisition
 #: field:purchase.requisition,warehouse_id:0
@@ -723,9 +682,9 @@
 msgstr "Depo"
 
 #. module: purchase_requisition
-#: code:addons/purchase_requisition/purchase_requisition.py:188
-#: code:addons/purchase_requisition/purchase_requisition.py:239
-#: code:addons/purchase_requisition/purchase_requisition.py:248
+#: code:addons/purchase_requisition/purchase_requisition.py:189
+#: code:addons/purchase_requisition/purchase_requisition.py:240
+#: code:addons/purchase_requisition/purchase_requisition.py:249
 #, python-format
 msgid "Warning!"
 msgstr "Uyarı!"
@@ -741,23 +700,21 @@
 msgstr "Web Sitesi iletişim geçmişi"
 
 #. module: purchase_requisition
-#: code:addons/purchase_requisition/purchase_requisition.py:239
+#: code:addons/purchase_requisition/purchase_requisition.py:240
 #, python-format
 msgid "You have already generate the purchase order(s)."
 msgstr "Satınalma siparişini zaten oluşturmuşsunuz."
 
 #. module: purchase_requisition
-#: code:addons/purchase_requisition/purchase_requisition.py:188
+#: code:addons/purchase_requisition/purchase_requisition.py:189
 #, python-format
 msgid ""
 "You have already one %s purchase order for this partner, you must cancel "
 "this purchase order to create a new quotation."
-msgstr ""
-"Bu iş ortağı için zaten bir %s siparişiniz var, yeni bir teklif oluşturmak "
-"için bu siparişi iptal edin."
-
-#. module: purchase_requisition
-#: code:addons/purchase_requisition/purchase_requisition.py:248
+msgstr "Bu iş ortağı için zaten bir %s siparişiniz var, yeni bir teklif oluşturmak için bu siparişi iptal edin."
+
+#. module: purchase_requisition
+#: code:addons/purchase_requisition/purchase_requisition.py:249
 #, python-format
 msgid "You have no line selected for buying."
 msgstr "Satın alma için satır seçmediniz."
@@ -770,4 +727,10 @@
 #. module: purchase_requisition
 #: view:purchase.requisition:purchase_requisition.view_purchase_requisition_form
 msgid "e.g. PO0025"
-msgstr "örn. PO0025"+msgstr "örn. PO0025"
+
+#. module: purchase_requisition
+#: view:bid.line.qty:purchase_requisition.view_bid_line_qty
+#: view:purchase.requisition.partner:purchase_requisition.view_purchase_requisition_partner
+msgid "or"
+msgstr "veya"