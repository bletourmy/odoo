--- conflicted
+++ resolved
@@ -20,25 +20,6 @@
 ##############################################################################
 
 {
-<<<<<<< HEAD
- 'name': 'Signup',
- 'description': 'Allow users to sign up',
- 'author': 'OpenERP SA',
- 'version': '1.0',
- 'category': 'Authentication',
- 'website': 'http://www.openerp.com',
- 'installable': True,
- 'depends': ['base_setup'],
- 'data': [
-     'res_config.xml',
- ],
- 'js': [
-     'static/src/js/auth_signup.js',
- ],
- 'qweb': [
-     'static/src/xml/auth_signup.xml',
- ],
-=======
     'name': 'Signup',
     'description': 'Allow users to sign up',
     'author': 'OpenERP SA',
@@ -46,18 +27,14 @@
     'category': 'Authentication',
     'website': 'http://www.openerp.com',
     'installable': True,
-    'depends': ['auth_anonymous', 'base_setup'],
+    'depends': ['base_setup'],
     'data': [
         'res_config.xml',
     ],
     'js': [
         'static/src/js/auth_signup.js',
     ],
-    'css': [
-        'static/src/css/auth_signup.css',
-    ],
     'qweb': [
         'static/src/xml/auth_signup.xml',
     ],
->>>>>>> 50275e9e
 }