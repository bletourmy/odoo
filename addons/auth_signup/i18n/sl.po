<<<<<<< HEAD
# Slovenian translation for openobject-addons
# Copyright (c) 2014 Rosetta Contributors and Canonical Ltd 2014
# This file is distributed under the same license as the openobject-addons package.
# FIRST AUTHOR <EMAIL@ADDRESS>, 2014.
#
msgid ""
msgstr ""
"Project-Id-Version: openobject-addons\n"
"Report-Msgid-Bugs-To: FULL NAME <EMAIL@ADDRESS>\n"
"POT-Creation-Date: 2014-09-23 16:27+0000\n"
"PO-Revision-Date: 2014-08-14 16:10+0000\n"
"Last-Translator: FULL NAME <EMAIL@ADDRESS>\n"
"Language-Team: Slovenian <sl@li.org>\n"
=======
# Translation of Odoo Server.
# This file contains the translation of the following modules:
# * auth_signup
# 
# Translators:
# FIRST AUTHOR <EMAIL@ADDRESS>, 2014
# Matjaž Mozetič <m.mozetic@matmoz.si>, 2014-2015
msgid ""
msgstr ""
"Project-Id-Version: Odoo 8.0\n"
"Report-Msgid-Bugs-To: \n"
"POT-Creation-Date: 2015-12-16 13:15+0000\n"
"PO-Revision-Date: 2015-12-17 11:04+0000\n"
"Last-Translator: Matjaž Mozetič <m.mozetic@matmoz.si>\n"
"Language-Team: Slovenian (http://www.transifex.com/odoo/odoo-8/language/sl/)\n"
>>>>>>> 6efc3712
"MIME-Version: 1.0\n"
"Content-Type: text/plain; charset=UTF-8\n"
"Content-Transfer-Encoding: 8bit\n"
"X-Launchpad-Export-Date: 2014-09-24 08:58+0000\n"
"X-Generator: Launchpad (build 17196)\n"

#. module: auth_signup
#: model:email.template,body_html:auth_signup.set_password_email
msgid ""
"\n"
"                \n"
"                    <p>\n"
"                        ${object.name},\n"
"                    </p>\n"
"                    <p>\n"
"                        You have been invited to connect to "
"\"${object.company_id.name}\" in order to get access to your documents in "
"Odoo.\n"
"                    </p>\n"
"                    <p>\n"
"                        To accept the invitation, click on the following "
"link:\n"
"                    </p>\n"
"                    <ul>\n"
"                        <li><a href=\"${object.signup_url}\">Accept "
"invitation to \"${object.company_id.name}\"</a></li>\n"
"                    </ul>\n"
"                    <p>\n"
"                        Thanks,\n"
"                    </p>\n"
"                    <pre>\n"
"--\n"
"${object.company_id.name or ''}\n"
"${object.company_id.email or ''}\n"
"${object.company_id.phone or ''}\n"
"                    </pre>\n"
"                \n"
"            "
msgstr ""

#. module: auth_signup
#: model:email.template,body_html:auth_signup.reset_password_email
msgid ""
"\n"
"<p>A password reset was requested for the Odoo account linked to this "
"email.</p>\n"
"\n"
"<p>You may change your password by following <a "
"href=\"${object.signup_url}\">this link</a>.</p>\n"
"\n"
"<p>Note: If you do not expect this, you can safely ignore this email.</p>"
msgstr ""

#. module: auth_signup
#: model:email.template,subject:auth_signup.set_password_email
msgid "${object.company_id.name} invitation to connect on Odoo"
msgstr ""

#. module: auth_signup
#: view:res.users:auth_signup.res_users_form_view
msgid ""
"A password reset has been requested for this user. An email containing the "
"following link has been sent:"
msgstr ""
"Za tega uporabnika je zahtevana sprememba gesla. Poslano je bilo elektronsko "
"sporočilo z naslendnjo povezavo:"

#. module: auth_signup
#: selection:res.users,state:0
msgid "Activated"
msgstr "Aktivirano"

#. module: auth_signup
#: field:base.config.settings,auth_signup_uninvited:0
msgid "Allow external users to sign up"
msgstr "Dovoli prijavo zunanjim uporabnikom"

#. module: auth_signup
#: code:addons/auth_signup/controllers/main.py:78
#, python-format
msgid "An email has been sent with credentials to reset your password"
msgstr ""
"Elektronsko sporočilo s podatki za ponastavitev vašega gesla je bilo poslano."

#. module: auth_signup
#: view:res.users:auth_signup.res_users_form_view
msgid ""
"An invitation email containing the following subscription link has been sent:"
msgstr ""
"Poslano je bilo elektronsko sporočilo s povabilom in naslednjo prijavno "
"povezavo:"

#. module: auth_signup
#: code:addons/auth_signup/controllers/main.py:58
#, python-format
msgid "Another user is already registered using this email address."
msgstr "Ta e-poštni naslov uporablja drug že registriran uporabnik."

#. module: auth_signup
#: code:addons/auth_signup/controllers/main.py:130
#, python-format
msgid "Authentification Failed."
msgstr ""

#. module: auth_signup
#: view:website:auth_signup.reset_password
#: view:website:auth_signup.signup
msgid "Back to Login"
msgstr "Nazaj na prijavo"

#. module: auth_signup
#: code:addons/auth_signup/res_users.py:295
#, python-format
msgid "Cannot send email: user has no email address."
msgstr "Ne morem poslati elektronskega sporočila: uporabnik nima naslova."

#. module: auth_signup
#: view:website:auth_signup.fields
msgid "Confirm Password"
msgstr "Potrdite geslo"

#. module: auth_signup
#: code:addons/auth_signup/controllers/main.py:61
#, python-format
msgid "Could not create a new account."
msgstr "Ni bilo mogoče ustvariti novega računa."

#. module: auth_signup
#: code:addons/auth_signup/controllers/main.py:84
#, python-format
msgid "Could not reset your password"
msgstr ""

#. module: auth_signup
#: field:base.config.settings,auth_signup_reset_password:0
msgid "Enable password reset from Login page"
msgstr "Omogoči spremembo gesla na prijavni strani"

#. module: auth_signup
#: help:base.config.settings,auth_signup_uninvited:0
msgid "If unchecked, only invited users may sign up."
msgstr "Če ni označeno, se lahko prijavijo samo povabljeni uporabniki."

#. module: auth_signup
#: code:addons/auth_signup/controllers/main.py:109
#, python-format
msgid "Invalid signup token"
msgstr "Prijava je napačna"

#. module: auth_signup
#: selection:res.users,state:0
msgid "Never Connected"
msgstr "Nikoli povezan"

#. module: auth_signup
#: model:ir.model,name:auth_signup.model_res_partner
msgid "Partner"
msgstr "Partner"

#. module: auth_signup
#: view:website:auth_signup.fields
msgid "Password"
msgstr ""

#. module: auth_signup
#: model:email.template,subject:auth_signup.reset_password_email
msgid "Password reset"
msgstr "Ponastavitev gesla"

#. module: auth_signup
#: view:website:web.login
msgid "Reset Password"
msgstr ""

#. module: auth_signup
#: view:website:auth_signup.reset_password
msgid "Reset password"
msgstr "Ponastavi geslo"

#. module: auth_signup
#: code:addons/auth_signup/res_users.py:267
#, python-format
msgid "Reset password: invalid username or email"
msgstr "Ponastavitev gesla: napačno uporabniško ime ali e-pošta"

#. module: auth_signup
#: view:res.users:auth_signup.res_users_form_view
msgid "Send Reset Password Instructions"
msgstr ""

#. module: auth_signup
#: view:res.users:auth_signup.res_users_form_view
msgid "Send an Invitation Email"
msgstr ""

#. module: auth_signup
#: view:website:auth_signup.signup
#: view:website:web.login
msgid "Sign up"
msgstr ""

#. module: auth_signup
#: field:res.partner,signup_expiration:0
msgid "Signup Expiration"
msgstr "Iztek prijave"

#. module: auth_signup
#: field:res.partner,signup_token:0
msgid "Signup Token"
msgstr "Prijavni podatki"

#. module: auth_signup
#: field:res.partner,signup_type:0
msgid "Signup Token Type"
msgstr "Tip prijavnih podatkov"

#. module: auth_signup
#: field:res.partner,signup_valid:0
msgid "Signup Token is Valid"
msgstr "Prijava je pravilna"

#. module: auth_signup
#: field:res.partner,signup_url:0
msgid "Signup URL"
msgstr "Prijavni URL"

#. module: auth_signup
#: field:res.users,state:0
msgid "Status"
msgstr "Status"

#. module: auth_signup
#: field:base.config.settings,auth_signup_template_user_id:0
msgid "Template user for new users created through signup"
msgstr "Predloga uporabnika za kreiranje novega uporabnika s prijavo"

#. module: auth_signup
#: help:base.config.settings,auth_signup_reset_password:0
msgid "This allows users to trigger a password reset from the Login page."
msgstr "To dovoljuje uporabnikom izvesti spremembo gesla s prijavne strani."

#. module: auth_signup
#: model:ir.model,name:auth_signup.model_res_users
msgid "Users"
msgstr "Uporabniki"

#. module: auth_signup
#: view:website:auth_signup.fields
#: view:website:auth_signup.reset_password
msgid "Your Email"
msgstr ""

#. module: auth_signup
#: view:website:auth_signup.fields
msgid "Your Name"
msgstr ""

#. module: auth_signup
#: view:website:auth_signup.fields
msgid "e.g. John Doe"
msgstr ""<|MERGE_RESOLUTION|>--- conflicted
+++ resolved
@@ -1,18 +1,3 @@
-<<<<<<< HEAD
-# Slovenian translation for openobject-addons
-# Copyright (c) 2014 Rosetta Contributors and Canonical Ltd 2014
-# This file is distributed under the same license as the openobject-addons package.
-# FIRST AUTHOR <EMAIL@ADDRESS>, 2014.
-#
-msgid ""
-msgstr ""
-"Project-Id-Version: openobject-addons\n"
-"Report-Msgid-Bugs-To: FULL NAME <EMAIL@ADDRESS>\n"
-"POT-Creation-Date: 2014-09-23 16:27+0000\n"
-"PO-Revision-Date: 2014-08-14 16:10+0000\n"
-"Last-Translator: FULL NAME <EMAIL@ADDRESS>\n"
-"Language-Team: Slovenian <sl@li.org>\n"
-=======
 # Translation of Odoo Server.
 # This file contains the translation of the following modules:
 # * auth_signup
@@ -28,12 +13,11 @@
 "PO-Revision-Date: 2015-12-17 11:04+0000\n"
 "Last-Translator: Matjaž Mozetič <m.mozetic@matmoz.si>\n"
 "Language-Team: Slovenian (http://www.transifex.com/odoo/odoo-8/language/sl/)\n"
->>>>>>> 6efc3712
 "MIME-Version: 1.0\n"
 "Content-Type: text/plain; charset=UTF-8\n"
-"Content-Transfer-Encoding: 8bit\n"
-"X-Launchpad-Export-Date: 2014-09-24 08:58+0000\n"
-"X-Generator: Launchpad (build 17196)\n"
+"Content-Transfer-Encoding: \n"
+"Language: sl\n"
+"Plural-Forms: nplurals=4; plural=(n%100==1 ? 0 : n%100==2 ? 1 : n%100==3 || n%100==4 ? 2 : 3);\n"
 
 #. module: auth_signup
 #: model:email.template,body_html:auth_signup.set_password_email
@@ -44,17 +28,13 @@
 "                        ${object.name},\n"
 "                    </p>\n"
 "                    <p>\n"
-"                        You have been invited to connect to "
-"\"${object.company_id.name}\" in order to get access to your documents in "
-"Odoo.\n"
-"                    </p>\n"
-"                    <p>\n"
-"                        To accept the invitation, click on the following "
-"link:\n"
+"                        You have been invited to connect to \"${object.company_id.name}\" in order to get access to your documents in Odoo.\n"
+"                    </p>\n"
+"                    <p>\n"
+"                        To accept the invitation, click on the following link:\n"
 "                    </p>\n"
 "                    <ul>\n"
-"                        <li><a href=\"${object.signup_url}\">Accept "
-"invitation to \"${object.company_id.name}\"</a></li>\n"
+"                        <li><a href=\"${object.signup_url}\">Accept invitation to \"${object.company_id.name}\"</a></li>\n"
 "                    </ul>\n"
 "                    <p>\n"
 "                        Thanks,\n"
@@ -67,34 +47,30 @@
 "                    </pre>\n"
 "                \n"
 "            "
-msgstr ""
+msgstr "\n                \n                    <p>\n                        ${object.name},\n                    </p>\n                    <p>\n                        Vabimo vas, da se povežete z\"${object.company_id.name}\" in pridobite dostop do svojih dokumentov vOdoo.\n                    </p>\n                    <p>\n                        Za sprejem vabila kliknite na sledečopovezavo:\n                    </p>\n                    <ul>\n                        <li><a href=\"${object.signup_url}\">Sprejmi vabilo k \"${object.company_id.name}\"</a></li>\n                    </ul>\n                    <p>\n                        Hvala,\n                    </p>\n                    <pre>\n--\n${object.company_id.name or ''}\n${object.company_id.email or ''}\n${object.company_id.phone or ''}\n                    </pre>\n                \n            "
 
 #. module: auth_signup
 #: model:email.template,body_html:auth_signup.reset_password_email
 msgid ""
 "\n"
-"<p>A password reset was requested for the Odoo account linked to this "
-"email.</p>\n"
-"\n"
-"<p>You may change your password by following <a "
-"href=\"${object.signup_url}\">this link</a>.</p>\n"
+"<p>A password reset was requested for the Odoo account linked to this email.</p>\n"
+"\n"
+"<p>You may change your password by following <a href=\"${object.signup_url}\">this link</a>.</p>\n"
 "\n"
 "<p>Note: If you do not expect this, you can safely ignore this email.</p>"
-msgstr ""
+msgstr "\n<p>Zahtevana je bila ponovna nastavitev gesla za Odoo račun vezan na ta e-poštni naslov.</p>\n\n<p>Svoje geslo lahko spremenite s pritiskom na <a href=\"${object.signup_url}\">to povezavo</a>.</p>\n\n<p>Opomba: Če tega niste pričakovali, lahko povsem varno ignorirate to sporočilo.</p>"
 
 #. module: auth_signup
 #: model:email.template,subject:auth_signup.set_password_email
 msgid "${object.company_id.name} invitation to connect on Odoo"
-msgstr ""
+msgstr "${object.company_id.name} vabilo za povezavo v Odoo"
 
 #. module: auth_signup
 #: view:res.users:auth_signup.res_users_form_view
 msgid ""
 "A password reset has been requested for this user. An email containing the "
 "following link has been sent:"
-msgstr ""
-"Za tega uporabnika je zahtevana sprememba gesla. Poslano je bilo elektronsko "
-"sporočilo z naslendnjo povezavo:"
+msgstr "Za tega uporabnika je zahtevana sprememba gesla. Poslano je bilo elektronsko sporočilo z naslednjo povezavo:"
 
 #. module: auth_signup
 #: selection:res.users,state:0
@@ -110,16 +86,14 @@
 #: code:addons/auth_signup/controllers/main.py:78
 #, python-format
 msgid "An email has been sent with credentials to reset your password"
-msgstr ""
-"Elektronsko sporočilo s podatki za ponastavitev vašega gesla je bilo poslano."
-
-#. module: auth_signup
-#: view:res.users:auth_signup.res_users_form_view
-msgid ""
-"An invitation email containing the following subscription link has been sent:"
-msgstr ""
-"Poslano je bilo elektronsko sporočilo s povabilom in naslednjo prijavno "
-"povezavo:"
+msgstr "Elektronsko sporočilo s podatki za ponovno nastavitev vašega gesla je bilo poslano."
+
+#. module: auth_signup
+#: view:res.users:auth_signup.res_users_form_view
+msgid ""
+"An invitation email containing the following subscription link has been "
+"sent:"
+msgstr "Poslano je bilo elektronsko sporočilo z vabilom in naslednjo prijavno povezavo:"
 
 #. module: auth_signup
 #: code:addons/auth_signup/controllers/main.py:58
@@ -131,16 +105,15 @@
 #: code:addons/auth_signup/controllers/main.py:130
 #, python-format
 msgid "Authentification Failed."
-msgstr ""
-
-#. module: auth_signup
-#: view:website:auth_signup.reset_password
-#: view:website:auth_signup.signup
+msgstr "Overitev spodletela."
+
+#. module: auth_signup
+#: view:website:auth_signup.reset_password view:website:auth_signup.signup
 msgid "Back to Login"
 msgstr "Nazaj na prijavo"
 
 #. module: auth_signup
-#: code:addons/auth_signup/res_users.py:295
+#: code:addons/auth_signup/res_users.py:294
 #, python-format
 msgid "Cannot send email: user has no email address."
 msgstr "Ne morem poslati elektronskega sporočila: uporabnik nima naslova."
@@ -160,12 +133,12 @@
 #: code:addons/auth_signup/controllers/main.py:84
 #, python-format
 msgid "Could not reset your password"
-msgstr ""
+msgstr "Gesla ni bilo mogoče ponastaviti"
 
 #. module: auth_signup
 #: field:base.config.settings,auth_signup_reset_password:0
 msgid "Enable password reset from Login page"
-msgstr "Omogoči spremembo gesla na prijavni strani"
+msgstr "Omogoči ponastavitev gesla na prijavni strani"
 
 #. module: auth_signup
 #: help:base.config.settings,auth_signup_uninvited:0
@@ -176,7 +149,7 @@
 #: code:addons/auth_signup/controllers/main.py:109
 #, python-format
 msgid "Invalid signup token"
-msgstr "Prijava je napačna"
+msgstr "Napačen prijavni žeton"
 
 #. module: auth_signup
 #: selection:res.users,state:0
@@ -191,7 +164,7 @@
 #. module: auth_signup
 #: view:website:auth_signup.fields
 msgid "Password"
-msgstr ""
+msgstr "Geslo"
 
 #. module: auth_signup
 #: model:email.template,subject:auth_signup.reset_password_email
@@ -201,7 +174,7 @@
 #. module: auth_signup
 #: view:website:web.login
 msgid "Reset Password"
-msgstr ""
+msgstr "Ponastavi geslo"
 
 #. module: auth_signup
 #: view:website:auth_signup.reset_password
@@ -217,18 +190,17 @@
 #. module: auth_signup
 #: view:res.users:auth_signup.res_users_form_view
 msgid "Send Reset Password Instructions"
-msgstr ""
+msgstr "Pošlji navodila za ponastavitev gesla"
 
 #. module: auth_signup
 #: view:res.users:auth_signup.res_users_form_view
 msgid "Send an Invitation Email"
-msgstr ""
-
-#. module: auth_signup
-#: view:website:auth_signup.signup
-#: view:website:web.login
+msgstr "Pošlji e-poštno sporočilo z vabilom"
+
+#. module: auth_signup
+#: view:website:auth_signup.signup view:website:web.login
 msgid "Sign up"
-msgstr ""
+msgstr "Prijavi"
 
 #. module: auth_signup
 #: field:res.partner,signup_expiration:0
@@ -238,17 +210,17 @@
 #. module: auth_signup
 #: field:res.partner,signup_token:0
 msgid "Signup Token"
-msgstr "Prijavni podatki"
+msgstr "Prijavni žeton"
 
 #. module: auth_signup
 #: field:res.partner,signup_type:0
 msgid "Signup Token Type"
-msgstr "Tip prijavnih podatkov"
+msgstr "Tip prijavnega žetona"
 
 #. module: auth_signup
 #: field:res.partner,signup_valid:0
 msgid "Signup Token is Valid"
-msgstr "Prijava je pravilna"
+msgstr "Prijavni žeton je pravilen"
 
 #. module: auth_signup
 #: field:res.partner,signup_url:0
@@ -263,12 +235,12 @@
 #. module: auth_signup
 #: field:base.config.settings,auth_signup_template_user_id:0
 msgid "Template user for new users created through signup"
-msgstr "Predloga uporabnika za kreiranje novega uporabnika s prijavo"
+msgstr "Predloga uporabnika za uporabnike ustvarjene preko prijave"
 
 #. module: auth_signup
 #: help:base.config.settings,auth_signup_reset_password:0
 msgid "This allows users to trigger a password reset from the Login page."
-msgstr "To dovoljuje uporabnikom izvesti spremembo gesla s prijavne strani."
+msgstr "To dovoljuje uporabnikom sprožiti ponastavitev gesla s prijavne strani."
 
 #. module: auth_signup
 #: model:ir.model,name:auth_signup.model_res_users
@@ -276,17 +248,16 @@
 msgstr "Uporabniki"
 
 #. module: auth_signup
-#: view:website:auth_signup.fields
-#: view:website:auth_signup.reset_password
+#: view:website:auth_signup.fields view:website:auth_signup.reset_password
 msgid "Your Email"
-msgstr ""
+msgstr "Vaš e-poštni naslov"
 
 #. module: auth_signup
 #: view:website:auth_signup.fields
 msgid "Your Name"
-msgstr ""
+msgstr "Vaš naziv"
 
 #. module: auth_signup
 #: view:website:auth_signup.fields
 msgid "e.g. John Doe"
-msgstr ""+msgstr "npr. Janez Novak"