--- conflicted
+++ resolved
@@ -7,11 +7,7 @@
 msgstr ""
 "Project-Id-Version: Odoo 9.0\n"
 "Report-Msgid-Bugs-To: \n"
-<<<<<<< HEAD
-"POT-Creation-Date: 2016-08-19 10:24+0000\n"
-=======
 "POT-Creation-Date: 2016-08-18 14:07+0000\n"
->>>>>>> bc1a0a32
 "PO-Revision-Date: 2015-09-15 14:11+0000\n"
 "Last-Translator: Martin Trigaux\n"
 "Language-Team: French (Belgium) (http://www.transifex.com/odoo/odoo-9/"
@@ -185,26 +181,12 @@
 msgstr ""
 
 #. module: auth_signup
-<<<<<<< HEAD
-#: selection:res.users,state:0
-msgid "Confirmed"
-msgstr ""
-
-#. module: auth_signup
 #: code:addons/auth_signup/controllers/main.py:41
 #, python-format
 msgid "Could not create a new account."
 msgstr ""
 
 #. module: auth_signup
-=======
-#: code:addons/auth_signup/controllers/main.py:41
-#, python-format
-msgid "Could not create a new account."
-msgstr ""
-
-#. module: auth_signup
->>>>>>> bc1a0a32
 #: code:addons/auth_signup/controllers/main.py:63
 #, python-format
 msgid "Could not reset your password"
