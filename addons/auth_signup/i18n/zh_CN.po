--- conflicted
+++ resolved
@@ -21,11 +21,7 @@
 msgstr ""
 "Project-Id-Version: Odoo Server 10.0alpha1e\n"
 "Report-Msgid-Bugs-To: \n"
-<<<<<<< HEAD
-"POT-Creation-Date: 2016-08-19 10:24+0000\n"
-=======
 "POT-Creation-Date: 2016-08-18 14:07+0000\n"
->>>>>>> bc1a0a32
 "PO-Revision-Date: 2016-08-18 08:37+0000\n"
 "Last-Translator: Jeffery Chenn <jeffery9@gmail.com>, 2016\n"
 "Language-Team: Chinese (China) (https://www.transifex.com/odoo/teams/41243/"
@@ -207,14 +203,6 @@
 msgstr "确认密码"
 
 #. module: auth_signup
-<<<<<<< HEAD
-#: selection:res.users,state:0
-msgid "Confirmed"
-msgstr "已确认"
-
-#. module: auth_signup
-=======
->>>>>>> bc1a0a32
 #: code:addons/auth_signup/controllers/main.py:41
 #, python-format
 msgid "Could not create a new account."
@@ -516,11 +504,7 @@
 #~ msgstr "注册到期"
 
 #~ msgid "Signup Token"
-<<<<<<< HEAD
 #~ msgstr "注册令牌（ Token ）"
-=======
-#~ msgstr "注册令牌（ Token ）"
 
 #~ msgid "Confirmed"
-#~ msgstr "已确认"
->>>>>>> bc1a0a32
+#~ msgstr "已确认"