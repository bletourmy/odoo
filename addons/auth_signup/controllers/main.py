--- conflicted
+++ resolved
@@ -37,6 +37,9 @@
         ensure_db()
         response = super(AuthSignupHome, self).web_login(*args, **kw)
         response.qcontext.update(self.get_auth_signup_config())
+        if request.httprequest.method == 'GET' and request.session.uid and request.params.get('redirect'):
+            # Redirect if already logged in and redirect param is present
+            return http.redirect_with_hash(request.params.get('redirect'))
         return response
 
     @http.route('/web/signup', type='http', auth='public', website=True, multilang=True)
@@ -94,24 +97,8 @@
     def get_auth_signup_qcontext(self):
         """ Shared helper returning the rendering context for signup and reset password """
         qcontext = request.params.copy()
-<<<<<<< HEAD
         qcontext.update(self.get_auth_signup_config())
         if qcontext.get('token'):
-=======
-        super_response = None
-        if request.httprequest.method == 'GET' and request.session.uid and request.params.get('redirect'):
-            # Redirect if already logged in and redirect param is present
-            return http.redirect_with_hash(request.params.get('redirect'))
-        if request.httprequest.method != 'POST' or mode not in ('reset', 'signup'):
-            # Default behavior is to try to login,  which in reset or signup mode in a non-sense.
-            super_response = super(AuthSignup, self).web_login(*args, **kw)
-        response = webmain.render_bootstrap_template(request.session.db, 'auth_signup.signup', qcontext, lazy=True)
-        if isinstance(super_response, LazyResponse):
-            response.params['values'].update(super_response.params['values'])
-        token = qcontext.get('token', None)
-        token_infos = None
-        if token:
->>>>>>> f4b1d23c
             try:
                 # retrieve the user info (name, login or email) corresponding to a signup token
                 res_partner = request.registry.get('res.partner')
