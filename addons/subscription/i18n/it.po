--- conflicted
+++ resolved
@@ -1,18 +1,3 @@
-<<<<<<< HEAD
-# Italian translation for openobject-addons
-# Copyright (c) 2014 Rosetta Contributors and Canonical Ltd 2014
-# This file is distributed under the same license as the openobject-addons package.
-# FIRST AUTHOR <EMAIL@ADDRESS>, 2014.
-#
-msgid ""
-msgstr ""
-"Project-Id-Version: openobject-addons\n"
-"Report-Msgid-Bugs-To: FULL NAME <EMAIL@ADDRESS>\n"
-"POT-Creation-Date: 2014-08-14 13:09+0000\n"
-"PO-Revision-Date: 2014-08-14 16:10+0000\n"
-"Last-Translator: FULL NAME <EMAIL@ADDRESS>\n"
-"Language-Team: Italian <it@li.org>\n"
-=======
 # Translation of Odoo Server.
 # This file contains the translation of the following modules:
 # * subscription
@@ -28,12 +13,11 @@
 "PO-Revision-Date: 2016-04-20 19:11+0000\n"
 "Last-Translator: Paolo Valier\n"
 "Language-Team: Italian (http://www.transifex.com/odoo/odoo-8/language/it/)\n"
->>>>>>> 0410d118
 "MIME-Version: 1.0\n"
 "Content-Type: text/plain; charset=UTF-8\n"
-"Content-Transfer-Encoding: 8bit\n"
-"X-Launchpad-Export-Date: 2014-08-15 07:56+0000\n"
-"X-Generator: Launchpad (build 17156)\n"
+"Content-Transfer-Encoding: \n"
+"Language: it\n"
+"Plural-Forms: nplurals=2; plural=(n != 1);\n"
 
 #. module: subscription
 #: field:subscription.document,active:0
@@ -47,7 +31,7 @@
 #: field:subscription.subscription,create_uid:0
 #: field:subscription.subscription.history,create_uid:0
 msgid "Created by"
-msgstr ""
+msgstr "Creato da"
 
 #. module: subscription
 #: field:subscription.document,create_date:0
@@ -55,7 +39,7 @@
 #: field:subscription.subscription,create_date:0
 #: field:subscription.subscription.history,create_date:0
 msgid "Created on"
-msgstr ""
+msgstr "Creato il"
 
 #. module: subscription
 #: field:subscription.subscription,cron_id:0
@@ -85,9 +69,7 @@
 #. module: subscription
 #: help:subscription.document.fields,value:0
 msgid "Default value is considered for field when new document is generated."
-msgstr ""
-"Il valore di default è utilizzato dal campo quando un nuovo documento viene "
-"generato."
+msgstr "Il valore di default è utilizzato dal campo quando un nuovo documento viene generato."
 
 #. module: subscription
 #: help:subscription.subscription,note:0
@@ -139,39 +121,34 @@
 #. module: subscription
 #: view:subscription.subscription:subscription.view_subscription_filter
 msgid "Group By"
-msgstr ""
-
-#. module: subscription
-#: field:subscription.document,id:0
-#: field:subscription.document.fields,id:0
+msgstr "Raggruppa per"
+
+#. module: subscription
+#: field:subscription.document,id:0 field:subscription.document.fields,id:0
 #: field:subscription.subscription,id:0
 #: field:subscription.subscription.history,id:0
 msgid "ID"
-msgstr ""
+msgstr "ID"
 
 #. module: subscription
 #: help:subscription.document,active:0
 msgid ""
 "If the active field is set to False, it will allow you to hide the "
 "subscription document without removing it."
-msgstr ""
-"Se il campo 'attivo' è deselezionato, sarà possibile nascondere "
-"l'abbonamento senza rimuoverlo."
+msgstr "Se il campo 'attivo' è deselezionato, sarà possibile nascondere l'abbonamento senza rimuoverlo."
 
 #. module: subscription
 #: help:subscription.subscription,active:0
 msgid ""
 "If the active field is set to False, it will allow you to hide the "
 "subscription without removing it."
-msgstr ""
-"Se il campo 'attivo' è deselezionato, sarà possibile nascondere "
-"l'abbonamento senza rimuoverlo."
+msgstr "Se il campo 'attivo' è deselezionato, sarà possibile nascondere l'abbonamento senza rimuoverlo."
 
 #. module: subscription
 #: view:subscription.subscription:subscription.view_subscription_form
 #: field:subscription.subscription,notes:0
 msgid "Internal Notes"
-msgstr ""
+msgstr "Note Interne"
 
 #. module: subscription
 #: field:subscription.subscription,interval_number:0
@@ -189,7 +166,7 @@
 #: field:subscription.subscription,write_uid:0
 #: field:subscription.subscription.history,write_uid:0
 msgid "Last Updated by"
-msgstr ""
+msgstr "Ultima modifica di"
 
 #. module: subscription
 #: field:subscription.document,write_date:0
@@ -197,7 +174,7 @@
 #: field:subscription.subscription,write_date:0
 #: field:subscription.subscription.history,write_date:0
 msgid "Last Updated on"
-msgstr ""
+msgstr "Ultima modifica il"
 
 #. module: subscription
 #: selection:subscription.subscription,interval_type:0
@@ -205,8 +182,7 @@
 msgstr "Mesi"
 
 #. module: subscription
-#: field:subscription.document,name:0
-#: field:subscription.subscription,name:0
+#: field:subscription.document,name:0 field:subscription.subscription,name:0
 msgid "Name"
 msgstr "Nome"
 
@@ -238,7 +214,7 @@
 msgid ""
 "Please provide another source document.\n"
 "This one does not exist!"
-msgstr ""
+msgstr "Seleziona un altro documento di origine.\nQuello selezionato non esiste!"
 
 #. module: subscription
 #: view:subscription.subscription:subscription.view_subscription_form
@@ -249,13 +225,13 @@
 #: model:ir.actions.act_window,name:subscription.action_subscription_form
 #: model:ir.ui.menu,name:subscription.menu_action_subscription_form
 msgid "Recurring Documents"
-msgstr ""
+msgstr "Documenti Ricorrenti"
 
 #. module: subscription
 #: model:ir.actions.act_window,name:subscription.action_document_form
 #: model:ir.ui.menu,name:subscription.menu_action_document_form
 msgid "Recurring Types"
-msgstr ""
+msgstr "Tipi Ricorrenti"
 
 #. module: subscription
 #: view:subscription.subscription:subscription.view_subscription_filter
@@ -350,9 +326,7 @@
 #: help:subscription.subscription,doc_source:0
 msgid ""
 "User can choose the source document on which he wants to create documents"
-msgstr ""
-"L'utente può scegliere il documento di origine sul quale vuole creare "
-"documenti"
+msgstr "L'utente può scegliere il documento di origine sul quale vuole creare documenti"
 
 #. module: subscription
 #: selection:subscription.subscription,interval_type:0
@@ -363,10 +337,10 @@
 #: code:addons/subscription/subscription.py:118
 #, python-format
 msgid "Wrong Source Document!"
-msgstr ""
+msgstr "Documento di Origine errato!"
 
 #. module: subscription
 #: code:addons/subscription/subscription.py:145
 #, python-format
 msgid "You cannot delete an active subscription!"
-msgstr ""+msgstr "Non puoi cancellare un abbonamento attivo!"