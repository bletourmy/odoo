--- conflicted
+++ resolved
@@ -3,24 +3,17 @@
 # * pos_restaurant
 # 
 # Translators:
+# Clo <clo@odoo.com>, 2015
 # Lucas Deliege <lud@odoo.com>, 2015
-<<<<<<< HEAD
-=======
 # Maxime Chambreuil <maxime.chambreuil@gmail.com>, 2015
 # Melanie Bernard <mbe@odoo.com>, 2015
->>>>>>> b2939537
 msgid ""
 msgstr ""
 "Project-Id-Version: Odoo 9.0\n"
 "Report-Msgid-Bugs-To: \n"
 "POT-Creation-Date: 2015-09-07 14:39+0000\n"
-<<<<<<< HEAD
-"PO-Revision-Date: 2015-10-08 12:15+0000\n"
-"Last-Translator: Lucas Deliege <lud@odoo.com>\n"
-=======
 "PO-Revision-Date: 2015-11-21 00:01+0000\n"
 "Last-Translator: Maxime Chambreuil <maxime.chambreuil@gmail.com>\n"
->>>>>>> b2939537
 "Language-Team: French (http://www.transifex.com/odoo/odoo-9/language/fr/)\n"
 "MIME-Version: 1.0\n"
 "Content-Type: text/plain; charset=UTF-8\n"
@@ -33,22 +26,14 @@
 msgid ""
 "A background image used to display a floor layout in the point of sale "
 "interface"
-<<<<<<< HEAD
-msgstr ""
-=======
 msgstr "Une image de fond d'écran est utilisée pour afficher la mise en place de la salle dans l'interface du point de vente"
->>>>>>> b2939537
 
 #. module: pos_restaurant
 #: model:ir.actions.act_window,help:pos_restaurant.action_restaurant_floor_form
 msgid ""
 "A restaurant floor represents the place where customers are served, this is where you can\n"
 "                define and position the tables."
-<<<<<<< HEAD
-msgstr ""
-=======
 msgstr "Un plan de salle représente le lieu où les clients sont servi, vous pouvez y \ndéfinir la position des tables."
->>>>>>> b2939537
 
 #. module: pos_restaurant
 #: model:ir.model.fields,field_description:pos_restaurant.field_restaurant_table_active
@@ -60,16 +45,12 @@
 #: code:addons/pos_restaurant/static/src/js/notes.js:54
 #, python-format
 msgid "Add Note"
-msgstr ""
+msgstr "Ajoutez une note"
 
 #. module: pos_restaurant
 #: model:ir.model.fields,help:pos_restaurant.field_pos_config_iface_orderline_notes
 msgid "Allow custom notes on Orderlines"
-<<<<<<< HEAD
-msgstr ""
-=======
 msgstr "Autoriser les notes personnalisées sur les lignes de commande"
->>>>>>> b2939537
 
 #. module: pos_restaurant
 #: model:ir.model.fields,help:pos_restaurant.field_pos_config_iface_printbill
@@ -79,7 +60,7 @@
 #. module: pos_restaurant
 #: model:ir.model.fields,help:pos_restaurant.field_restaurant_table_name
 msgid "An internal identification of a table"
-msgstr ""
+msgstr "Une identification interne de la table"
 
 #. module: pos_restaurant
 #: model:ir.model.fields,help:pos_restaurant.field_restaurant_printer_name
@@ -89,27 +70,19 @@
 #. module: pos_restaurant
 #: model:ir.model.fields,help:pos_restaurant.field_restaurant_floor_name
 msgid "An internal identification of the restaurant floor"
-<<<<<<< HEAD
-msgstr ""
-=======
 msgstr "Une identification interne du plan du restaurant"
->>>>>>> b2939537
 
 #. module: pos_restaurant
 #: model:ir.ui.view,arch_db:pos_restaurant.view_restaurant_table_form
 msgid "Appearance"
-msgstr ""
+msgstr "Apparence"
 
 #. module: pos_restaurant
 #. openerp-web
 #: code:addons/pos_restaurant/static/src/js/floors.js:535
 #, python-format
 msgid "Are you sure ?"
-<<<<<<< HEAD
-msgstr ""
-=======
 msgstr "Êtes-vous sûr(e)?"
->>>>>>> b2939537
 
 #. module: pos_restaurant
 #. openerp-web
@@ -170,7 +143,7 @@
 #: code:addons/pos_restaurant/static/src/js/floors.js:396
 #, python-format
 msgid "Changes could not be saved"
-msgstr ""
+msgstr "Les changements n'ont pas pu être sauvés"
 
 #. module: pos_restaurant
 #. openerp-web
@@ -178,17 +151,17 @@
 #: code:addons/pos_restaurant/static/src/js/floors.js:397
 #, python-format
 msgid "Check your internet connection and access rights"
-msgstr ""
+msgstr "Vérifier votre connexion internet et vos droits d'accès"
 
 #. module: pos_restaurant
 #: model:ir.actions.act_window,help:pos_restaurant.action_restaurant_floor_form
 msgid "Click to add a Restaurant Floor."
-msgstr ""
+msgstr "Cliquez pour ajouter un Plan de Restaurant"
 
 #. module: pos_restaurant
 #: model:ir.actions.act_window,help:pos_restaurant.action_restaurant_printer_form
 msgid "Click to add a Restaurant Order Printer."
-msgstr ""
+msgstr "Cliquez pour ajouter une imprimante pour les Commandes du Restaurant"
 
 #. module: pos_restaurant
 #: model:ir.model.fields,field_description:pos_restaurant.field_restaurant_table_color
@@ -237,7 +210,7 @@
 "                Proxy where the printer can be found, and a list of product categories.\n"
 "                An Order Printer will only print updates for prodcuts belonging to one of\n"
 "                its categories."
-msgstr ""
+msgstr "Chaque Imprimante a une adresse IP qui défini le proxy de la PosBox/Hardware\noù l'imprimante se situe, et une liste de catégories de produits.\nUn imprimante n'imprimera uniquement que les mises à jours des produits appartenant à sa propre catégorie."
 
 #. module: pos_restaurant
 #: model:ir.model.fields,help:pos_restaurant.field_pos_config_iface_splitbill
@@ -247,18 +220,18 @@
 #. module: pos_restaurant
 #: model:ir.model.fields,field_description:pos_restaurant.field_restaurant_table_floor_id
 msgid "Floor"
-msgstr ""
+msgstr "Sol"
 
 #. module: pos_restaurant
 #: model:ir.model.fields,field_description:pos_restaurant.field_restaurant_floor_name
 msgid "Floor Name"
-msgstr ""
+msgstr "Nom de l'étage"
 
 #. module: pos_restaurant
 #: model:ir.actions.act_window,name:pos_restaurant.action_restaurant_floor_form
 #: model:ir.ui.menu,name:pos_restaurant.menu_restaurant_floor_all
 msgid "Floor Plans"
-msgstr ""
+msgstr "Plans de l'étage"
 
 #. module: pos_restaurant
 #. openerp-web
@@ -266,14 +239,14 @@
 #: model:ir.model.fields,field_description:pos_restaurant.field_pos_order_customer_count
 #, python-format
 msgid "Guests"
-msgstr ""
+msgstr "Invités"
 
 #. module: pos_restaurant
 #. openerp-web
 #: code:addons/pos_restaurant/static/src/js/floors.js:883
 #, python-format
 msgid "Guests ?"
-msgstr ""
+msgstr "Invités? "
 
 #. module: pos_restaurant
 #: model:ir.model.fields,field_description:pos_restaurant.field_restaurant_table_height
@@ -283,7 +256,7 @@
 #. module: pos_restaurant
 #: model:ir.model.fields,field_description:pos_restaurant.field_restaurant_table_position_h
 msgid "Horizontal Position"
-msgstr ""
+msgstr "Position horizontale"
 
 #. module: pos_restaurant
 #: model:ir.model.fields,field_description:pos_restaurant.field_restaurant_floor_id
@@ -297,7 +270,7 @@
 msgid ""
 "If false, the table is deactivated and will not be available in the point of"
 " sale"
-msgstr ""
+msgstr "Si faux, la table est désactivée et ne sera pas disponible sur le point de vente"
 
 #. module: pos_restaurant
 #: model:ir.model.fields,field_description:pos_restaurant.field_restaurant_floor___last_update
@@ -333,7 +306,7 @@
 #: code:addons/pos_restaurant/static/src/xml/multiprint.xml:62
 #, python-format
 msgid "NOTE"
-msgstr ""
+msgstr "NOTe"
 
 #. module: pos_restaurant
 #. openerp-web
@@ -347,7 +320,7 @@
 #: code:addons/pos_restaurant/static/src/js/floors.js:468
 #, python-format
 msgid "Number of Seats ?"
-msgstr ""
+msgstr "Nombre de sièges? "
 
 #. module: pos_restaurant
 #. openerp-web
@@ -375,12 +348,12 @@
 msgid ""
 "Order Printers are used by restaurants and bars to print the\n"
 "                order updates in the kitchen/bar when the waiter updates the order."
-msgstr ""
+msgstr "Les imprimantes des commandes sont utilisées par les restaurants et les bars pour imprimer les mises à jours des commandes en cuisine/bar lorsque le serveur change la commande."
 
 #. module: pos_restaurant
 #: model:ir.model.fields,field_description:pos_restaurant.field_pos_config_iface_orderline_notes
 msgid "Orderline Notes"
-msgstr ""
+msgstr "Notes de commandes"
 
 #. module: pos_restaurant
 #: model:ir.ui.view,arch_db:pos_restaurant.view_restaurant_printer_form
@@ -432,18 +405,18 @@
 #: code:addons/pos_restaurant/static/src/js/floors.js:536
 #, python-format
 msgid "Removing a table cannot be undone"
-msgstr ""
+msgstr "Enlever une table ne peut pas annulé"
 
 #. module: pos_restaurant
 #: model:ir.ui.view,arch_db:pos_restaurant.view_restaurant_floor_form
 msgid "Restaurant Floor"
-msgstr ""
+msgstr "Plan du restaurant"
 
 #. module: pos_restaurant
 #: model:ir.model.fields,field_description:pos_restaurant.field_pos_config_floor_ids
 #: model:ir.ui.view,arch_db:pos_restaurant.view_restaurant_floor_tree
 msgid "Restaurant Floors"
-msgstr ""
+msgstr "Plans du restaurant"
 
 #. module: pos_restaurant
 #: model:ir.ui.view,arch_db:pos_restaurant.view_restaurant_printer
@@ -453,17 +426,17 @@
 #. module: pos_restaurant
 #: model:ir.ui.view,arch_db:pos_restaurant.view_restaurant_table_form
 msgid "Restaurant Table"
-msgstr ""
+msgstr "Table de restaurant"
 
 #. module: pos_restaurant
 #: selection:restaurant.table,shape:0
 msgid "Round"
-msgstr ""
+msgstr "Ronde"
 
 #. module: pos_restaurant
 #: model:ir.model.fields,field_description:pos_restaurant.field_restaurant_table_seats
 msgid "Seats"
-msgstr ""
+msgstr "Sièges"
 
 #. module: pos_restaurant
 #: model:ir.model.fields,field_description:pos_restaurant.field_restaurant_floor_sequence
@@ -480,7 +453,7 @@
 #. module: pos_restaurant
 #: model:ir.model.fields,field_description:pos_restaurant.field_restaurant_table_shape
 msgid "Shape"
-msgstr ""
+msgstr "Forme"
 
 #. module: pos_restaurant
 #. openerp-web
@@ -516,18 +489,14 @@
 #. module: pos_restaurant
 #: model:ir.model.fields,field_description:pos_restaurant.field_restaurant_table_name
 msgid "Table Name"
-<<<<<<< HEAD
-msgstr ""
-=======
 msgstr "Nom de la table"
->>>>>>> b2939537
 
 #. module: pos_restaurant
 #. openerp-web
 #: code:addons/pos_restaurant/static/src/js/floors.js:456
 #, python-format
 msgid "Table Name ?"
-msgstr ""
+msgstr "Nom de la table? "
 
 #. module: pos_restaurant
 #: model:ir.model.fields,field_description:pos_restaurant.field_restaurant_floor_table_ids
@@ -550,100 +519,80 @@
 #. module: pos_restaurant
 #: model:ir.model.fields,help:pos_restaurant.field_pos_order_customer_count
 msgid "The amount of customers that have been served by this order."
-<<<<<<< HEAD
-msgstr ""
-=======
 msgstr "Le nombre de clients qui ont été servis par cette commande."
->>>>>>> b2939537
 
 #. module: pos_restaurant
 #: model:ir.model.fields,help:pos_restaurant.field_restaurant_floor_background_color
 msgid ""
 "The background color of the floor layout, (must be specified in a html-"
 "compatible format)"
-<<<<<<< HEAD
-msgstr ""
-=======
 msgstr "La couleur d'arrière-plan du plan de la salle (doit être spécifiée dans un format compatible avec l'HTML)"
->>>>>>> b2939537
 
 #. module: pos_restaurant
 #: model:ir.model.fields,help:pos_restaurant.field_restaurant_table_seats
 msgid "The default number of customer served at this table."
-<<<<<<< HEAD
-msgstr ""
-=======
 msgstr "Le nombre de clients par défaut servis à cette table."
->>>>>>> b2939537
 
 #. module: pos_restaurant
 #: model:ir.model.fields,help:pos_restaurant.field_restaurant_floor_table_ids
 msgid "The list of tables in this floor"
-msgstr ""
+msgstr "La liste de tables sur cet étage"
 
 #. module: pos_restaurant
 #: model:ir.model.fields,help:pos_restaurant.field_restaurant_table_pos_order_ids
 msgid "The orders served at this table"
-msgstr ""
+msgstr "Les commandes servies à cette table"
 
 #. module: pos_restaurant
 #: model:ir.model.fields,help:pos_restaurant.field_pos_config_floor_ids
 msgid "The restaurant floors served by this point of sale"
-<<<<<<< HEAD
-msgstr ""
-=======
 msgstr "Les étages du restaurant servis par ce point de vente"
->>>>>>> b2939537
 
 #. module: pos_restaurant
 #: model:ir.model.fields,help:pos_restaurant.field_pos_order_table_id
 msgid "The table where this order was served"
-msgstr ""
+msgstr "La table où cette commande a été servie"
 
 #. module: pos_restaurant
 #: model:ir.model.fields,help:pos_restaurant.field_restaurant_table_color
 msgid ""
 "The table's color, expressed as a valid 'background' CSS property value"
-<<<<<<< HEAD
-msgstr ""
-=======
 msgstr "La couleur de la table, exprimée dans une valeur d'arrière-plan CSS correct"
->>>>>>> b2939537
 
 #. module: pos_restaurant
 #: model:ir.model.fields,help:pos_restaurant.field_restaurant_table_height
 msgid "The table's height in pixels"
-msgstr ""
+msgstr "La hauteur de la table en pixels"
 
 #. module: pos_restaurant
 #: model:ir.model.fields,help:pos_restaurant.field_restaurant_table_position_h
 msgid ""
 "The table's horizontal position from the left side to the table's center, in"
 " pixels"
-msgstr ""
+msgstr "La position horizontale de la table du côté gauche jusqu'à son centre, en pixels"
 
 #. module: pos_restaurant
 #: model:ir.model.fields,help:pos_restaurant.field_restaurant_table_position_v
 msgid ""
 "The table's vertical position from the top to the table's center, in pixels"
-msgstr ""
+msgstr "La position verticale de la table du haut jusqu'à son centre, en pixels"
 
 #. module: pos_restaurant
 #: model:ir.model.fields,help:pos_restaurant.field_restaurant_table_width
 msgid "The table's width in pixels"
-msgstr ""
+msgstr "La largeur de la table en pixels"
 
 #. module: pos_restaurant
 #. openerp-web
 #: code:addons/pos_restaurant/static/src/xml/floors.xml:90
 #, python-format
 msgid "This floor has no tables yet, use the"
-msgstr ""
+msgstr "Cet étage n'a pas encore de tables, utilisez le"
 
 #. module: pos_restaurant
 #: model:ir.model.fields,help:pos_restaurant.field_restaurant_floor_sequence
 msgid "Used to sort Floors"
-msgstr ""
+msgstr "Utilisé pour trier le étages."
 
 #. module: pos_restaurant
 #. openerp-web
@@ -655,7 +604,7 @@
 #. module: pos_restaurant
 #: model:ir.model.fields,field_description:pos_restaurant.field_restaurant_table_position_v
 msgid "Vertical Position"
-msgstr ""
+msgstr "Position verticale"
 
 #. module: pos_restaurant
 #: model:ir.model.fields,field_description:pos_restaurant.field_restaurant_table_width
@@ -682,14 +631,14 @@
 #: code:addons/pos_restaurant/static/src/xml/floors.xml:14
 #, python-format
 msgid "at table"
-msgstr ""
+msgstr "à table"
 
 #. module: pos_restaurant
 #. openerp-web
 #: code:addons/pos_restaurant/static/src/xml/floors.xml:91
 #, python-format
 msgid "button in the editing toolbar to create new tables."
-msgstr ""
+msgstr "bouton dans la barre d'édition pour créer de nouvelles tables."
 
 #. module: pos_restaurant
 #. openerp-web
@@ -706,14 +655,14 @@
 #. module: pos_restaurant
 #: model:ir.model,name:pos_restaurant.model_restaurant_floor
 msgid "restaurant.floor"
-msgstr ""
+msgstr "étage.restaurant"
 
 #. module: pos_restaurant
 #: model:ir.model,name:pos_restaurant.model_restaurant_printer
 msgid "restaurant.printer"
-msgstr ""
+msgstr "imprimante. restaurant"
 
 #. module: pos_restaurant
 #: model:ir.model,name:pos_restaurant.model_restaurant_table
 msgid "restaurant.table"
-msgstr ""+msgstr "restaurant.table"