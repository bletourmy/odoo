--- conflicted
+++ resolved
@@ -77,7 +77,6 @@
                     <separator string="Other Information" colspan="4"/>
                     <field name="partner_id"/>
                     <field name="purchase_date"/>
-<<<<<<< HEAD
                     <group colspan="2" col="2">
                         <separator string="Depreciation Dates" colspan="2" />
                         <button 
@@ -87,35 +86,17 @@
                              type="action" 
                              colspan="2"/>
                         <newline/>
-                        <field name="method_time"/>
+                        <field name="method_time" on_change="onchange_method_time(method_time)"/>
                         <field name="method_delay" attrs="{'invisible':[('method_time','=','end')]}"/>
                         <field name="method_period"/>
                         <field name="method_end" attrs="{'required': [('method_time','=','end')], 'invisible':[('method_time','=','delay')]}"/> 
                     </group>
                     <group colspan="2" col="2">
                         <separator string="Depreciation Method" colspan="2" />
-                        <field name="method"/>
+                        <field name="method" on_change="onchange_method_time(method)"/>
                         <field name="method_progress_factor" attrs="{'invisible':[('method','=','linear')]}"/>
-                        <field name="prorata"/>
+                        <field name="prorata" attrs="{'invisible': ['|',('method_time','=','end'),('method','!=','linear')]}"/>
                     </group>
-=======
-                    <separator string="Depreciation duration" colspan="4"/>
-                    <button 
-                         name="%(wizard_asset_modify)d" 
-                         states="open" 
-                         string="Change duration" 
-                         type="action" 
-                         colspan="2"/>
-                    <newline/>
-                    <field name="method" on_change="onchange_method_time(method)"/>
-                    <field name="method_progress_factor" attrs="{'invisible':[('method','=','linear')]}"/>
-                    <newline/>
-                    <field name="method_time" on_change="onchange_method_time(method_time)"/>
-                    <field name="method_period"/>
-                    <field name="method_delay" attrs="{'invisible': [('method_time','=','end')]}"/>
-                    <field name="prorata" colspan="1" attrs="{'invisible': ['|',('method_time','=','end'),('method','!=','linear')]}"/>
-                    <field name="method_end" attrs="{'required': [('method_time','=','end')], 'invisible':[('method_time','=','delay')]}"/>
->>>>>>> f644d264
                     <newline/>
                  </page>
                  <page string="Depreciation board">
@@ -123,9 +104,9 @@
                        <tree string="Depreciation Lines" colors="blue:(move_check == False);black:(move_check == True)">
                           <field name="depreciation_date"/>
                           <field name="sequence" invisible="1"/>
+                          <field name="depreciated_value" readonly="1"/>
                           <field name="amount"/>
-                          <field name="depreciated_value"/>
-                          <field name="remaining_value"/>
+                          <field name="remaining_value" readonly="1"/>
                           <field name="move_check"/>
                           <button name="create_move" attrs="{'invisible':[('move_check','!=',False)]}" icon="gtk-execute" string="Create Move" type="object"/>
                        </tree>
