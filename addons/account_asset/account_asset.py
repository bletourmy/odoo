# -*- encoding: utf-8 -*-
##############################################################################
#
#    OpenERP, Open Source Management Solution
#    Copyright (C) 2004-2009 Tiny SPRL (<http://tiny.be>).
#
#    This program is free software: you can redistribute it and/or modify
#    it under the terms of the GNU Affero General Public License as
#    published by the Free Software Foundation, either version 3 of the
#    License, or (at your option) any later version.
#
#    This program is distributed in the hope that it will be useful,
#    but WITHOUT ANY WARRANTY; without even the implied warranty of
#    MERCHANTABILITY or FITNESS FOR A PARTICULAR PURPOSE.  See the
#    GNU Affero General Public License for more details.
#
#    You should have received a copy of the GNU Affero General Public License
#    along with this program.  If not, see <http://www.gnu.org/licenses/>.
#
##############################################################################

import time
from datetime import datetime
from dateutil.relativedelta import relativedelta

from osv import osv, fields
import decimal_precision as dp

class account_asset_category(osv.osv):
    _name = 'account.asset.category'
    _description = 'Asset category'

    _columns = {
        'name': fields.char('Name', size=64, required=True, select=1),
        'note': fields.text('Note'),
        'journal_analytic_id': fields.many2one('account.analytic.journal', 'Analytic journal'),
        'account_analytic_id': fields.many2one('account.analytic.account', 'Analytic account'),
        'account_asset_id': fields.many2one('account.account', 'Asset Account', required=True),
        'account_depreciation_id': fields.many2one('account.account', 'Depreciation Account', required=True),
        'account_expense_depreciation_id': fields.many2one('account.account', 'Depr. Expense Account', required=True),
        'journal_id': fields.many2one('account.journal', 'Journal', required=True),
        'company_id': fields.many2one('res.company', 'Company', required=True),
        'method': fields.selection([('linear','Linear'),('progressif','Progressive')], 'Computation method', required=True),
        'method_delay': fields.integer('Number of Depreciation'),
        'method_period': fields.integer('Period Length', help="State here the time between 2 depreciations, in months"),
        'method_progress_factor': fields.float('Progressif Factor'),
        'method_time': fields.selection([('delay','Delay'),('end','Ending Period')], 'Time Method', required=True),
        'method_end': fields.date('Ending date'),
        'prorata':fields.boolean('Prorata Temporis', help='Indicates that the accounting entries for this asset have to be done from the purchase date instead of the first January'),
        'open_asset': fields.boolean('Skip Draft State', help="Check this if you want to automatically confirm the assets of this category when created by invoice."),
    }

    _defaults = {
        'company_id': lambda self, cr, uid, context: self.pool.get('res.company')._company_default_get(cr, uid, 'account.asset.category', context=context),
        'method': 'linear',
        'method_delay': 5,
        'method_time': 'delay',
        'method_period': 12,
        'method_progress_factor': 0.3,
    }

account_asset_category()

#class one2many_mod_asset(fields.one2many):
#
#    def get(self, cr, obj, ids, name, user=None, offset=0, context=None, values=None):
#        prinasset_property_id        if context is None:
#            context = {}
#        if not values:
#            values = {}
#        res = {}
#        for id in ids:
#            res[id] = []
#        #compute depreciation board
#        depreciation_line_ids = obj.pool.get('account.asset.asset').compute_depreciation_board(cr, user, ids, context=context)
#        for key, value in depreciation_line_ids.items():
#            #write values on asset
#            obj.pool.get(self._obj).write(cr, user, key, {'depreciation_line_ids': [6,0,value]})
#        return depreciation_line_ids

class account_asset_asset(osv.osv):
    _name = 'account.asset.asset'
    _description = 'Asset'

    def _get_period(self, cr, uid, context={}):
        periods = self.pool.get('account.period').find(cr, uid)
        if periods:
            return periods[0]
        else:
            return False

    def _get_last_depreciation_date(self, cr, uid, ids, context=None):
        """
        @param id: ids of a account.asset.asset objects
        @return: Returns a dictionary of the effective dates of the last depreciation entry made for given asset ids. If there isn't any, return the purchase date of this asset
        """
        cr.execute("""
            SELECT a.id as id, COALESCE(MAX(l.date),a.purchase_date) AS date
            FROM account_asset_asset a
            LEFT JOIN account_move_line l ON (l.asset_id = a.id)
            WHERE a.id IN %s
            GROUP BY a.id, a.purchase_date """, (tuple(ids),))
        return dict(cr.fetchall())

    def compute_depreciation_board(self, cr, uid,ids, context=None):
        depreciation_lin_obj = self.pool.get('account.asset.depreciation.line')
        for asset in self.browse(cr, uid, ids, context=context):
            if asset.value_residual == 0.0:
                continue
            posted_depreciation_line_ids = depreciation_lin_obj.search(cr, uid, [('asset_id', '=', asset.id), ('move_check', '=', True)])
            old_depreciation_line_ids = depreciation_lin_obj.search(cr, uid, [('asset_id', '=', asset.id), ('move_id', '=', False)])
            if old_depreciation_line_ids:
                depreciation_lin_obj.unlink(cr, uid, old_depreciation_line_ids, context=context)
            
            amount_to_depr = residual_amount = asset.value_residual

            depreciation_date = datetime.strptime(self._get_last_depreciation_date(cr, uid, [asset.id], context)[asset.id], '%Y-%m-%d')
            day = depreciation_date.day
            month = depreciation_date.month
            year = depreciation_date.year
            total_days = (year % 4) and 365 or 366
            undone_dotation_number = asset.method_delay
            if asset.method_time == 'end':
                end_date = datetime.strptime(asset.method_end, '%Y-%m-%d')
                undone_dotation_number = (end_date - depreciation_date).days / total_days
            if asset.prorata or asset.method_time == 'end':
                undone_dotation_number += 1
            for x in range(len(posted_depreciation_line_ids), undone_dotation_number):
                i = x + 1
                if i == undone_dotation_number:
                    amount = residual_amount
                else:
                    if asset.method == 'linear':
                        amount = amount_to_depr / (undone_dotation_number - len(posted_depreciation_line_ids))
                        if asset.prorata:
                            amount = amount_to_depr / asset.method_delay
                            if i == 1:
                                days = total_days - float(depreciation_date.strftime('%j'))
                                amount = (amount_to_depr / asset.method_delay) / total_days * days
                            elif i == undone_dotation_number:
                                amount = (amount_to_depr / asset.method_delay) / total_days * (total_days - days)
                    else:
                        amount = residual_amount * asset.method_progress_factor
                residual_amount -= amount
                vals = {
                     'amount': amount,
                     'asset_id': asset.id,
                     'sequence': i,
                     'name': str(asset.id) +'/' + str(i),
                     'remaining_value': residual_amount,
                     'depreciated_value': (asset.purchase_value - asset.salvage_value) - (residual_amount + amount),
                     'depreciation_date': depreciation_date.strftime('%Y-%m-%d'),
                }
                depreciation_lin_obj.create(cr, uid, vals, context=context)
                # Considering Depr. Period as months
                depreciation_date = (datetime(year, month, day) + relativedelta(months=+asset.method_period))
                day = depreciation_date.day
                month = depreciation_date.month
                year = depreciation_date.year
        return True

    def validate(self, cr, uid, ids, context={}):
        return self.write(cr, uid, ids, {
            'state':'open'
        }, context)

<<<<<<< HEAD
    def _amount_residual(self, cr, uid, ids, name, args, context=None):
=======


    def _amount_residual(self, cr, uid, ids, name, args, context={}):
>>>>>>> f987da59
        cr.execute("""SELECT
                l.asset_id as id, round(SUM(abs(l.debit-l.credit))) AS amount
            FROM
                account_move_line l
            WHERE
                l.asset_id IN %s GROUP BY l.asset_id """, (tuple(ids),))
        res=dict(cr.fetchall())
        for asset in self.browse(cr, uid, ids, context):
            res[asset.id] = asset.purchase_value - res.get(asset.id, 0.0) - asset.salvage_value
        for id in ids:
            res.setdefault(id, 0.0)
        return res

    _columns = {
        'period_id': fields.many2one('account.period', 'First Period', required=True, readonly=True, states={'draft':[('readonly',False)]}),
        'account_move_line_ids': fields.one2many('account.move.line', 'asset_id', 'Entries', readonly=True, states={'draft':[('readonly',False)]}),

        'name': fields.char('Asset', size=64, required=True, select=1),
        'code': fields.char('Reference ', size=16, select=1),
        'purchase_value': fields.float('Gross value ', required=True, size=16, select=1),
        'currency_id': fields.many2one('res.currency','Currency',required=True,size=5,select=1),
        'company_id': fields.many2one('res.company', 'Company', required=True),
        'note': fields.text('Note'),
        'category_id': fields.many2one('account.asset.category', 'Asset category',required=True, change_default=True),
        'localisation': fields.char('Localisation', size=32, select=2),
        'parent_id': fields.many2one('account.asset.asset', 'Parent Asset'),
        'child_ids': fields.one2many('account.asset.asset', 'parent_id', 'Children Assets'),
        'purchase_date': fields.date('Purchase Date', required=True),
        'state': fields.selection([('draft','Draft'),('open','Running'),('close','Close')], 'State', required=True),
        'active': fields.boolean('Active', select=2),
        'partner_id': fields.many2one('res.partner', 'Partner'),
        'method': fields.selection([('linear','Linear'),('progressif','Progressive')], 'Computation Method', required=True, readonly=True, states={'draft':[('readonly',False)]}, help="Linear: Calculated on basis of Gross Value/During (interval) \
         \nProgressive: Calculated on basis of Gross Value * Progressif Factor"),
        'method_delay': fields.integer('Number of Depreciation', readonly=True, states={'draft':[('readonly',False)]}, help="Calculates Depreciation within specified interval"),
        'method_period': fields.integer('Period Length', readonly=True, states={'draft':[('readonly',False)]}, help="State here the time during 2 depreciations, in months"),
        'method_end': fields.date('Ending date', readonly=True, states={'draft':[('readonly',False)]}),
        'method_progress_factor': fields.float('Progressif Factor', readonly=True, states={'draft':[('readonly',False)]}),
        'value_residual': fields.function(_amount_residual, method=True, digits_compute=dp.get_precision('Account'), string='Residual Value'),
        'method_time': fields.selection([('delay','Delay'),('end','Ending Period')], 'Time Method', required=True, readonly=True, states={'draft':[('readonly',False)]}, help="Delay: Allow users to enter number of periods to generate depreciation lines \n Ending Period: Calculates depreciation lines on the basis of Ending Period Date and Number of Depreciation"),
        'prorata':fields.boolean('Prorata Temporis', Readonly="True", help='Indicates that the accounting entries for this asset have to be done from the purchase date instead of the first January'),
        'history_ids': fields.one2many('account.asset.history', 'asset_id', 'History', readonly=True),
        'depreciation_line_ids': fields.one2many('account.asset.depreciation.line', 'asset_id', 'Depreciation Lines'),
        'salvage_value': fields.float('Salvage Value', digits_compute=dp.get_precision('Account'), help="It is the amount you plan to have that you cannot depreciate."),
    }
    _defaults = {
        'code': lambda obj, cr, uid, context: obj.pool.get('ir.sequence').get(cr, uid, 'account.asset.code'),
        'purchase_date': lambda obj, cr, uid, context: time.strftime('%Y-%m-%d'),
        'active': lambda obj, cr, uid, context: True,
        'state': lambda obj, cr, uid, context: 'draft',
        'period_id': _get_period,
        'method': lambda obj, cr, uid, context: 'linear',
        'method_delay': lambda obj, cr, uid, context: 5,
        'method_time': lambda obj, cr, uid, context: 'delay',
        'method_period': lambda obj, cr, uid, context: 12,
        'method_progress_factor': lambda obj, cr, uid, context: 0.3,
        'currency_id': lambda self,cr,uid,c: self.pool.get('res.users').browse(cr, uid, uid, c).company_id.currency_id.id,
        'company_id': lambda self, cr, uid, context: self.pool.get('res.company')._company_default_get(cr, uid, 'account.asset.asset',context=context),
    }

    def _check_prorata(self, cr, uid, ids, context=None):
        for asset in self.browse(cr, uid, ids, context=context):
            if asset.prorata and (asset.method != 'linear' or asset.method_time != 'delay'):
                return False
        return True

    _constraints = [
        (_check_prorata, '\nProrata temporis can be applied only for computation method linear and time method delay.', ['prorata']),
    ]

    def onchange_category_id(self, cr, uid, ids, category_id, context=None):
        res = {'value':{}}
        asset_categ_obj = self.pool.get('account.asset.category')
        if category_id:
            category_obj = asset_categ_obj.browse(cr, uid, category_id, context=context)
            res['value'] = {
                            'method': category_obj.method,
                            'method_delay': category_obj.method_delay,
                            'method_time': category_obj.method_time,
                            'method_period': category_obj.method_period,
                            'method_progress_factor': category_obj.method_progress_factor,
                            'method_end': category_obj.method_end,
                            'prorata': category_obj.prorata,
            }
        return res

<<<<<<< HEAD
    def onchange_method_time(self, cr, uid, ids, method='linear', method_time='delay', context=None):
        res = {'value': {}}
        if method != 'linear' or method_time != 'delay':
            res['value'] = {'prorata': False}
        return res

=======
>>>>>>> f987da59
    def copy(self, cr, uid, id, default=None, context=None):
        if default is None:
            default = {}
        if context is None:
            context = {}
        default.update({'depreciation_line_ids': [], 'state': 'draft'})
        return super(account_asset_asset, self).copy(cr, uid, id, default, context=context)

    def _compute_period(self, cr, uid, property, context={}):
        if (len(property.entry_asset_ids or [])/2)>=property.method_delay:
            return False
        if len(property.entry_asset_ids):
            cp = property.entry_asset_ids[-1].period_id
            cpid = self.pool.get('account.period').next(cr, uid, cp, property.method_period, context)
            current_period = self.pool.get('account.period').browse(cr, uid, cpid, context)
        else:
            current_period = property.asset_id.period_id
        return current_period

    def _compute_move(self, cr, uid, property, period, context={}):
        #FIXME: fucntion not working OK
        result = []
        total = 0.0
        for move in property.asset_id.entry_ids:
            total += move.debit-move.credit
        for move in property.entry_asset_ids:
            if move.account_id == property.account_asset_ids:
                total += move.debit
                total += -move.credit
        periods = (len(property.entry_asset_ids)/2) - property.method_delay

        if periods==1:
            amount = total
        else:
            if property.method == 'linear':
                amount = total / periods
            else:
                amount = total * property.method_progress_factor

        move_id = self.pool.get('account.move').create(cr, uid, {
            'journal_id': property.journal_id.id,
            'period_id': period.id,
            'name': property.name or property.asset_id.name,
            'ref': property.asset_id.code
        })
        result = [move_id]
        id = self.pool.get('account.move.line').create(cr, uid, {
            'name': property.name or property.asset_id.name,
            'move_id': move_id,
            'account_id': property.account_asset_id.id,
            'debit': amount>0 and amount or 0.0,
            'credit': amount<0 and -amount or 0.0,
            'ref': property.asset_id.code,
            'period_id': period.id,
            'journal_id': property.journal_id.id,
            'partner_id': property.asset_id.partner_id.id,
            'date': time.strftime('%Y-%m-%d'),
        })
        id2 = self.pool.get('account.move.line').create(cr, uid, {
            'name': property.name or property.asset_id.name,
            'move_id': move_id,
            'account_id': property.account_actif_id.id,
            'credit': amount>0 and amount or 0.0,
            'debit': amount<0 and -amount or 0.0,
            'ref': property.asset_id.code,
            'period_id': period.id,
            'journal_id': property.journal_id.id,
            'partner_id': property.asset_id.partner_id.id,
            'date': time.strftime('%Y-%m-%d'),
        })
    #
        self.pool.get('account.asset.asset').write(cr, uid, [property.id], {
            'entry_asset_ids': [(4, id2, False),(4,id,False)]
        })
        if property.method_delay - (len(property.entry_asset_ids)/2)<=1:
            #self.pool.get('account.asset.property')._close(cr, uid, property, context)
            return result
        return result

    def _compute_entries(self, cr, uid, asset, period_id, context={}):
        #FIXME: function not working CHECK all res
        result = []
        date_start = self.pool.get('account.period').browse(cr, uid, period_id, context).date_start
        for property in asset.property_ids:
            if property.state=='open':
                period = self._compute_period(cr, uid, property, context)
                if period and (period.date_start<=date_start):
                    result += self._compute_move(cr, uid, property, period, context)
        return result
account_asset_asset()

class account_asset_depreciation_line(osv.osv):
    _name = 'account.asset.depreciation.line'
    _description = 'Asset depreciation line'

    def _get_move_check(self, cr, uid, ids, name, args, context=None):
        res = {}
        for line in self.browse(cr, uid, ids, context=context):
            res[line.id] = bool(line.move_id)
        return res

    _columns = {
        'name': fields.char('Depreciation Name', size=64, required=True, select=1),
        'sequence': fields.integer('Sequence of the depreciation', required=True),
        'asset_id': fields.many2one('account.asset.asset', 'Asset', required=True),
        'amount': fields.float('Depreciation Amount', required=True),
        'remaining_value': fields.float('Amount to Depreciate', required=True),
        'depreciated_value': fields.float('Amount Already Depreciated', required=True),
        'depreciation_date': fields.char('Depreciation Date', size=64, select=1),
        'move_id': fields.many2one('account.move', 'Depreciation Entry'),
        'move_check': fields.function(_get_move_check, method=True, type='boolean', string='Posted', store=True)
    }

    def create_move(self, cr, uid,ids, context=None):
        if context is None:
            context = {}
        asset_obj = self.pool.get('account.asset.asset')
        period_obj = self.pool.get('account.period')
        move_obj = self.pool.get('account.move')
        move_line_obj = self.pool.get('account.move.line')
        currency_obj = self.pool.get('res.currency')
        for line in self.browse(cr, uid, ids, context=context):
            depreciation_date = line.asset_id.prorata and line.asset_id.purchase_date or time.strftime('%Y-%m-%d')
            period_ids = period_obj.find(cr, uid, depreciation_date, context=context)
            company_currency = line.asset_id.company_id.currency_id.id
            current_currency = line.asset_id.currency_id.id
            context.update({'date': depreciation_date})
            amount = currency_obj.compute(cr, uid, current_currency, company_currency, line.amount, context=context)
            sign = line.asset_id.category_id.journal_id.type = 'purchase' and 1 or -1
            move_vals = {
                'name': line.name,
                'date': depreciation_date,
                'ref': line.name,
                'period_id': period_ids and period_ids[0] or False,
                'journal_id': line.asset_id.category_id.journal_id.id,
                }
            move_id = move_obj.create(cr, uid, move_vals, context=context)
            move_line_obj.create(cr, uid, {
                'name': line.name,
                'ref': line.name,
                'move_id': move_id,
                'account_id': line.asset_id.category_id.account_depreciation_id.id,
                'debit': 0.0,
                'credit': amount,
                'period_id': period_ids and period_ids[0] or False,
                'journal_id': line.asset_id.category_id.journal_id.id,
                'partner_id': line.asset_id.partner_id.id,
                'currency_id': company_currency <> current_currency and  current_currency or False,
                'amount_currency': company_currency <> current_currency and - sign * line.amount or 0.0,
                'analytic_account_id': line.asset_id.category_id.account_analytic_id.id,
                'date': depreciation_date,
            })
            move_line_obj.create(cr, uid, {
                'name': line.name,
                'ref': line.name,
                'move_id': move_id,
                'account_id': line.asset_id.category_id.account_expense_depreciation_id.id,
                'credit': 0.0,
                'debit': amount,
                'period_id': period_ids and period_ids[0] or False,
                'journal_id': line.asset_id.category_id.journal_id.id,
                'partner_id': line.asset_id.partner_id.id,
                'currency_id': company_currency <> current_currency and  current_currency or False,
                'amount_currency': company_currency <> current_currency and sign * line.amount or 0.0,
                'analytic_account_id': line.asset_id.category_id.account_analytic_id.id,
                'date': depreciation_date,
                'asset_id': line.asset_id.id
            })
            self.write(cr, uid, line.id, {'move_id': move_id}, context=context)
        return True

account_asset_depreciation_line()

#class account_asset_property(osv.osv):
#    def _amount_total(self, cr, uid, ids, name, args, context={}):
#        id_set=",".join(map(str,ids))
#        cr.execute("""SELECT l.asset_id,abs(SUM(l.debit-l.credit)) AS amount FROM
#                account_asset_property p
#            left join
#                account_move_line l on (p.asset_id=l.asset_id)
#            WHERE p.id IN ("""+id_set+") GROUP BY l.asset_id ")
#        res=dict(cr.fetchall())
#        for id in ids:
#            res.setdefault(id, 0.0)
#        return res
#
#    def _close(self, cr, uid, property, context={}):
#        if property.state<>'close':
#            self.pool.get('account.asset.property').write(cr, uid, [property.id], {
#                'state': 'close'
#            })
#            property.state='close'
#        ok = property.asset_id.state=='open'
#        for prop in property.asset_id.property_ids:
#            ok = ok and prop.state=='close'
#        self.pool.get('account.asset.asset').write(cr, uid, [property.asset_id.id], {
#            'state': 'close'
#        }, context)
#        return True
#
#    _name = 'account.asset.property'
#    _description = 'Asset property'
#    _columns = {
#        'name': fields.char('Method name', size=64, select=1),
#        'type': fields.selection([('direct','Direct'),('indirect','Indirect')], 'Depr. method type', select=2, required=True),
#        'asset_id': fields.many2one('account.asset.asset', 'Asset', required=True),
#        'account_asset_id': fields.many2one('account.account', 'Asset account', required=True),
#        'account_actif_id': fields.many2one('account.account', 'Depreciation account', required=True),
#        'journal_id': fields.many2one('account.journal', 'Journal', required=True),
#        'journal_analytic_id': fields.many2one('account.analytic.journal', 'Analytic journal'),
#        'account_analytic_id': fields.many2one('account.analytic.account', 'Analytic account'),
#
#        'method': fields.selection([('linear','Linear'),('progressif','Progressive')], 'Computation method', required=True, readonly=True, states={'draft':[('readonly',False)]}),
#        'method_delay': fields.integer('During', readonly=True, states={'draft':[('readonly',False)]}),
#        'method_period': fields.integer('Depre. all', readonly=True, states={'draft':[('readonly',False)]}),
#        'method_end': fields.date('Ending date'),
#
#        'date': fields.date('Date created'),
#    #'test': fields.one2many('account.pre', 'asset_id',  readonly=True, states={'draft':[('readonly',False)]}),
#        'entry_asset_ids': fields.many2many('account.move.line', 'account_move_asset_entry_rel', 'asset_property_id', 'move_id', 'Asset Entries'),
#        'board_ids': fields.one2many('account.asset.board', 'asset_id', 'Asset board'),
#
#        'value_total': fields.function(_amount_total, method=True, digits=(16,2),string='Gross value'),
#        'state': fields.selection([('draft','Draft'), ('open','Open'), ('close','Close')], 'State', required=True),
#        'history_ids': fields.one2many('account.asset.property.history', 'asset_property_id', 'History', readonly=True)
##    'parent_id': fields.many2one('account.asset.asset', 'Parent asset'),
##    'partner_id': fields.many2one('res.partner', 'Partner'),
##    'note': fields.text('Note'),
#
#    }
#    _defaults = {
#        'type': lambda obj, cr, uid, context: 'direct',
#        'state': lambda obj, cr, uid, context: 'draft',
#        'method': lambda obj, cr, uid, context: 'linear',
#        'method_time': lambda obj, cr, uid, context: 'delay',
#        'method_progress_factor': lambda obj, cr, uid, context: 0.3,
#        'method_delay': lambda obj, cr, uid, context: 5,
#        'method_period': lambda obj, cr, uid, context: 12,
#        'date': lambda obj, cr, uid, context: time.strftime('%Y-%m-%d')
#    }
#account_asset_property()

class account_move_line(osv.osv):
    _inherit = 'account.move.line'
    _columns = {
        'asset_id': fields.many2one('account.asset.asset', 'Asset'),
        'entry_ids': fields.one2many('account.move.line', 'asset_id', 'Entries', readonly=True, states={'draft':[('readonly',False)]}),

    }
account_move_line()

class account_asset_history(osv.osv):
    _name = 'account.asset.history'
    _description = 'Asset history'
    _columns = {
        'name': fields.char('History name', size=64, select=1),
        'user_id': fields.many2one('res.users', 'User', required=True),
        'date': fields.date('Date', required=True),
        'asset_id': fields.many2one('account.asset.asset', 'Asset', required=True),
        'method_delay': fields.integer('Number of interval'),
        'method_period': fields.integer('Period per interval'),
        'method_end': fields.date('Ending date'),
        'note': fields.text('Note'),
    }
    _defaults = {
        'date': lambda *args: time.strftime('%Y-%m-%d'),
        'user_id': lambda self,cr, uid,ctx: uid
    }
account_asset_history()

# vim:expandtab:smartindent:tabstop=4:softtabstop=4:shiftwidth=4:<|MERGE_RESOLUTION|>--- conflicted
+++ resolved
@@ -164,13 +164,7 @@
             'state':'open'
         }, context)
 
-<<<<<<< HEAD
     def _amount_residual(self, cr, uid, ids, name, args, context=None):
-=======
-
-
-    def _amount_residual(self, cr, uid, ids, name, args, context={}):
->>>>>>> f987da59
         cr.execute("""SELECT
                 l.asset_id as id, round(SUM(abs(l.debit-l.credit))) AS amount
             FROM
@@ -256,15 +250,12 @@
             }
         return res
 
-<<<<<<< HEAD
     def onchange_method_time(self, cr, uid, ids, method='linear', method_time='delay', context=None):
         res = {'value': {}}
         if method != 'linear' or method_time != 'delay':
             res['value'] = {'prorata': False}
         return res
 
-=======
->>>>>>> f987da59
     def copy(self, cr, uid, id, default=None, context=None):
         if default is None:
             default = {}
