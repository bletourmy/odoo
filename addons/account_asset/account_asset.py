# -*- coding: utf-8 -*-

import calendar
from datetime import date, datetime
from dateutil.relativedelta import relativedelta

from openerp import api, fields, models, _
from openerp.exceptions import UserError, ValidationError
from openerp.tools import DEFAULT_SERVER_DATE_FORMAT as DF
from openerp.tools import float_compare, float_is_zero


class AccountAssetCategory(models.Model):
    _name = 'account.asset.category'
    _description = 'Asset category'

    active = fields.Boolean(default=True)
    name = fields.Char(required=True, index=True, string="Asset Type")
    account_analytic_id = fields.Many2one('account.analytic.account', string='Analytic Account')
    account_asset_id = fields.Many2one('account.account', string='Asset Account', required=True, domain=[('internal_type','=','other'), ('deprecated', '=', False)], help="Account used to record the purchase of the asset at its original price.")
    account_depreciation_id = fields.Many2one('account.account', string='Depreciation Entries: Asset Account', required=True, domain=[('internal_type','=','other'), ('deprecated', '=', False)], help="Account used in the depreciation entries, to decrease the asset value.")
    account_depreciation_expense_id = fields.Many2one('account.account', string='Depreciation Entries: Expense Account', required=True, domain=[('internal_type','=','other'), ('deprecated', '=', False)], oldname='account_income_recognition_id', help="Account used in the periodical entries, to record a part of the asset as expense.")
    journal_id = fields.Many2one('account.journal', string='Journal', required=True)
    company_id = fields.Many2one('res.company', string='Company', required=True, default=lambda self: self.env['res.company']._company_default_get('account.asset.category'))
    method = fields.Selection([('linear', 'Linear'), ('degressive', 'Degressive')], string='Computation Method', required=True, default='linear',
        help="Choose the method to use to compute the amount of depreciation lines.\n"
            "  * Linear: Calculated on basis of: Gross Value / Number of Depreciations\n"
            "  * Degressive: Calculated on basis of: Residual Value * Degressive Factor")
    method_number = fields.Integer(string='Number of Depreciations', default=5, help="The number of depreciations needed to depreciate your asset")
    method_period = fields.Integer(string='Period Length', default=1, help="State here the time between 2 depreciations, in months", required=True)
    method_progress_factor = fields.Float('Degressive Factor', default=0.3)
    method_time = fields.Selection([('number', 'Number of Depreciations'), ('end', 'Ending Date')], string='Time Method', required=True, default='number',
        help="Choose the method to use to compute the dates and number of depreciation lines.\n"
           "  * Number of Depreciations: Fix the number of depreciation lines and the time between 2 depreciations.\n"
           "  * Ending Date: Choose the time between 2 depreciations and the date the depreciations won't go beyond.")
    method_end = fields.Date('Ending date')
    prorata = fields.Boolean(string='Prorata Temporis', help='Indicates that the first depreciation entry for this asset have to be done from the purchase date instead of the first of January')
    open_asset = fields.Boolean(string='Auto-confirm Assets', help="Check this if you want to automatically confirm the assets of this category when created by invoices.")
    group_entries = fields.Boolean(string='Group Journal Entries', help="Check this if you want to group the generated entries by categories.")
    type = fields.Selection([('sale', 'Sale: Revenue Recognition'), ('purchase', 'Purchase: Asset')], required=True, index=True, default='purchase')

    @api.onchange('account_asset_id')
    def onchange_account_asset(self):
        self.account_depreciation_id = self.account_asset_id

    @api.onchange('type')
    def onchange_type(self):
        if self.type == 'sale':
            self.prorata = True
            self.method_period = 1
        else:
            self.method_period = 12


class AccountAssetAsset(models.Model):
    _name = 'account.asset.asset'
    _description = 'Asset/Revenue Recognition'
    _inherit = ['mail.thread', 'ir.needaction_mixin']

    entry_count = fields.Integer(compute='_entry_count', string='# Asset Entries')
    name = fields.Char(string='Asset Name', required=True, readonly=True, states={'draft': [('readonly', False)]})
    code = fields.Char(string='Reference', size=32, readonly=True, states={'draft': [('readonly', False)]})
    value = fields.Float(string='Gross Value', required=True, readonly=True, digits=0, states={'draft': [('readonly', False)]}, oldname='purchase_value')
    currency_id = fields.Many2one('res.currency', string='Currency', required=True, readonly=True, states={'draft': [('readonly', False)]},
        default=lambda self: self.env.user.company_id.currency_id.id)
    company_id = fields.Many2one('res.company', string='Company', required=True, readonly=True, states={'draft': [('readonly', False)]},
        default=lambda self: self.env['res.company']._company_default_get('account.asset.asset'))
    note = fields.Text()
    category_id = fields.Many2one('account.asset.category', string='Category', required=True, change_default=True, readonly=True, states={'draft': [('readonly', False)]})
    date = fields.Date(string='Date', required=True, readonly=True, states={'draft': [('readonly', False)]}, default=fields.Date.context_today, oldname="purchase_date")
    state = fields.Selection([('draft', 'Draft'), ('open', 'Running'), ('close', 'Close')], 'Status', required=True, copy=False, default='draft',
        help="When an asset is created, the status is 'Draft'.\n"
            "If the asset is confirmed, the status goes in 'Running' and the depreciation lines can be posted in the accounting.\n"
            "You can manually close an asset when the depreciation is over. If the last line of depreciation is posted, the asset automatically goes in that status.")
    active = fields.Boolean(default=True)
    partner_id = fields.Many2one('res.partner', string='Partner', readonly=True, states={'draft': [('readonly', False)]})
    method = fields.Selection([('linear', 'Linear'), ('degressive', 'Degressive')], string='Computation Method', required=True, readonly=True, states={'draft': [('readonly', False)]}, default='linear',
        help="Choose the method to use to compute the amount of depreciation lines.\n  * Linear: Calculated on basis of: Gross Value / Number of Depreciations\n"
            "  * Degressive: Calculated on basis of: Residual Value * Degressive Factor")
    method_number = fields.Integer(string='Number of Depreciations', readonly=True, states={'draft': [('readonly', False)]}, default=5, help="The number of depreciations needed to depreciate your asset")
    method_period = fields.Integer(string='Number of Months in a Period', required=True, readonly=True, default=12, states={'draft': [('readonly', False)]},
        help="The amount of time between two depreciations, in months")
    method_end = fields.Date(string='Ending Date', readonly=True, states={'draft': [('readonly', False)]})
    method_progress_factor = fields.Float(string='Degressive Factor', readonly=True, default=0.3, states={'draft': [('readonly', False)]})
    value_residual = fields.Float(compute='_amount_residual', method=True, digits=0, string='Residual Value')
    method_time = fields.Selection([('number', 'Number of Depreciations'), ('end', 'Ending Date')], string='Time Method', required=True, readonly=True, default='number', states={'draft': [('readonly', False)]},
        help="Choose the method to use to compute the dates and number of depreciation lines.\n"
             "  * Number of Depreciations: Fix the number of depreciation lines and the time between 2 depreciations.\n"
             "  * Ending Date: Choose the time between 2 depreciations and the date the depreciations won't go beyond.")
    prorata = fields.Boolean(string='Prorata Temporis', readonly=True, states={'draft': [('readonly', False)]},
        help='Indicates that the first depreciation entry for this asset have to be done from the purchase date instead of the first January / Start date of fiscal year')
    depreciation_line_ids = fields.One2many('account.asset.depreciation.line', 'asset_id', string='Depreciation Lines', readonly=True, states={'draft': [('readonly', False)], 'open': [('readonly', False)]})
    salvage_value = fields.Float(string='Salvage Value', digits=0, readonly=True, states={'draft': [('readonly', False)]},
        help="It is the amount you plan to have that you cannot depreciate.")
    invoice_id = fields.Many2one('account.invoice', string='Invoice', states={'draft': [('readonly', False)]}, copy=False)
    type = fields.Selection(related="category_id.type", string='Type', required=True)

    @api.multi
    def unlink(self):
        for asset in self:
            if asset.state in ['open', 'close']:
                raise UserError(_('You cannot delete a document is in %s state.') % (asset.state,))
            for depreciation_line in asset.depreciation_line_ids:
                if depreciation_line.move_id:
                    raise UserError(_('You cannot delete a document that contains posted entries.'))
        return super(AccountAssetAsset, self).unlink()

    @api.multi
    def _get_last_depreciation_date(self):
        """
        @param id: ids of a account.asset.asset objects
        @return: Returns a dictionary of the effective dates of the last depreciation entry made for given asset ids. If there isn't any, return the purchase date of this asset
        """
        self.env.cr.execute("""
            SELECT a.id as id, COALESCE(MAX(m.date),a.date) AS date
            FROM account_asset_asset a
            LEFT JOIN account_asset_depreciation_line rel ON (rel.asset_id = a.id)
            LEFT JOIN account_move m ON (rel.move_id = m.id)
            WHERE a.id IN %s
            GROUP BY a.id, m.date """, (tuple(self.ids),))
        result = dict(self.env.cr.fetchall())
        return result

    @api.model
    def _cron_generate_entries(self):
        self.compute_generated_entries(datetime.today())

    @api.model
    def compute_generated_entries(self, date, asset_type=None):
        # Entries generated : one by grouped category and one by asset from ungrouped category
        created_move_ids = []
        type_domain = []
        if asset_type:
            type_domain = [('type', '=', asset_type)]

        ungrouped_assets = self.env['account.asset.asset'].search(type_domain + [('state', '=', 'open'), ('category_id.group_entries', '=', False)])
        created_move_ids += ungrouped_assets._compute_entries(date, group_entries=False)

        for grouped_category in self.env['account.asset.category'].search(type_domain + [('group_entries', '=', True)]):
            assets = self.env['account.asset.asset'].search([('state', '=', 'open'), ('category_id', '=', grouped_category.id)])
            created_move_ids += assets._compute_entries(date, group_entries=True)
        return created_move_ids

    def _compute_board_amount(self, sequence, residual_amount, amount_to_depr, undone_dotation_number, posted_depreciation_line_ids, total_days, depreciation_date):
        amount = 0
        if sequence == undone_dotation_number:
            amount = residual_amount
        else:
            if self.method == 'linear':
                amount = amount_to_depr / (undone_dotation_number - len(posted_depreciation_line_ids))
                if self.prorata:
                    amount = amount_to_depr / self.method_number
                    if sequence == 1:
                        if self.method_period % 12 != 0:
                            date = datetime.strptime(self.date, '%Y-%m-%d')
                            month_days = calendar.monthrange(date.year, date.month)[1]
                            days = month_days - date.day + 1
                            amount = (amount_to_depr / self.method_number) / month_days * days
                        else:
                            days = (self.company_id.compute_fiscalyear_dates(depreciation_date)['date_to'] - depreciation_date).days + 1
                            amount = (amount_to_depr / self.method_number) / total_days * days
            elif self.method == 'degressive':
                amount = residual_amount * self.method_progress_factor
                if self.prorata:
                    if sequence == 1:
                        if self.method_period % 12 != 0:
                            date = datetime.strptime(self.date, '%Y-%m-%d')
                            month_days = calendar.monthrange(date.year, date.month)[1]
                            days = month_days - date.day + 1
                            amount = (residual_amount * self.method_progress_factor) / month_days * days
                        else:
                            days = (self.company_id.compute_fiscalyear_dates(depreciation_date)['date_to'] - depreciation_date).days + 1
                            amount = (residual_amount * self.method_progress_factor) / total_days * days
        return amount

    def _compute_board_undone_dotation_nb(self, depreciation_date, total_days):
        undone_dotation_number = self.method_number
        if self.method_time == 'end':
            end_date = datetime.strptime(self.method_end, DF).date()
            undone_dotation_number = 0
            while depreciation_date <= end_date:
                depreciation_date = date(depreciation_date.year, depreciation_date.month, depreciation_date.day) + relativedelta(months=+self.method_period)
                undone_dotation_number += 1
        if self.prorata:
            undone_dotation_number += 1
        return undone_dotation_number

    @api.multi
    def compute_depreciation_board(self):
        self.ensure_one()

        posted_depreciation_line_ids = self.depreciation_line_ids.filtered(lambda x: x.move_check).sorted(key=lambda l: l.depreciation_date)
        unposted_depreciation_line_ids = self.depreciation_line_ids.filtered(lambda x: not x.move_check)

        # Remove old unposted depreciation lines. We cannot use unlink() with One2many field
        commands = [(2, line_id.id, False) for line_id in unposted_depreciation_line_ids]

        if self.value_residual != 0.0:
            amount_to_depr = residual_amount = self.value_residual
            if self.prorata:
                # if we already have some previous validated entries, starting date is last entry + method period
                if posted_depreciation_line_ids and posted_depreciation_line_ids[-1].depreciation_date:
                    last_depreciation_date = datetime.strptime(posted_depreciation_line_ids[-1].depreciation_date, DF).date()
                    depreciation_date = last_depreciation_date + relativedelta(months=+self.method_period)
                else:
                    depreciation_date = datetime.strptime(self._get_last_depreciation_date()[self.id], DF).date()
            else:
                # depreciation_date = 1st of January of purchase year if annual valuation, 1st of
                # purchase month in other cases
                if self.method_period >= 12:
                    asset_date = datetime.strptime(self.date[:4] + '-01-01', DF).date()
                else:
                    asset_date = datetime.strptime(self.date[:7] + '-01', DF).date()
                # if we already have some previous validated entries, starting date isn't 1st January but last entry + method period
                if posted_depreciation_line_ids and posted_depreciation_line_ids[-1].depreciation_date:
                    last_depreciation_date = datetime.strptime(posted_depreciation_line_ids[-1].depreciation_date, DF).date()
                    depreciation_date = last_depreciation_date + relativedelta(months=+self.method_period)
                else:
                    depreciation_date = asset_date
            day = depreciation_date.day
            month = depreciation_date.month
            year = depreciation_date.year
            total_days = (year % 4) and 365 or 366

            undone_dotation_number = self._compute_board_undone_dotation_nb(depreciation_date, total_days)

            for x in range(len(posted_depreciation_line_ids), undone_dotation_number):
                sequence = x + 1
                amount = self._compute_board_amount(sequence, residual_amount, amount_to_depr, undone_dotation_number, posted_depreciation_line_ids, total_days, depreciation_date)
                amount = self.currency_id.round(amount)
                if float_is_zero(amount, precision_rounding=self.currency_id.rounding):
                    continue
                residual_amount -= amount
                vals = {
                    'amount': amount,
                    'asset_id': self.id,
                    'sequence': sequence,
                    'name': (self.code or '') + '/' + str(sequence),
                    'remaining_value': residual_amount,
                    'depreciated_value': self.value - (self.salvage_value + residual_amount),
                    'depreciation_date': depreciation_date.strftime(DF),
                }
                commands.append((0, False, vals))
                # Considering Depr. Period as months
                depreciation_date = date(year, month, day) + relativedelta(months=+self.method_period)
                day = depreciation_date.day
                month = depreciation_date.month
                year = depreciation_date.year

        self.write({'depreciation_line_ids': commands})

        return True

    @api.multi
    def validate(self):
        self.write({'state': 'open'})
        fields = [
            'method',
            'method_number',
            'method_period',
            'method_end',
            'method_progress_factor',
            'method_time',
            'salvage_value',
            'invoice_id',
        ]
        ref_tracked_fields = self.env['account.asset.asset'].fields_get(fields)
        for asset in self:
            tracked_fields = ref_tracked_fields.copy()
            if asset.method == 'linear':
                del(tracked_fields['method_progress_factor'])
            if asset.method_time != 'end':
                del(tracked_fields['method_end'])
            else:
                del(tracked_fields['method_number'])
            dummy, tracking_value_ids = asset._message_track(tracked_fields, dict.fromkeys(fields))
            asset.message_post(subject=_('Asset created'), tracking_value_ids=tracking_value_ids)

    @api.multi
    def set_to_close(self):
        move_ids = []
        for asset in self:
            unposted_depreciation_line_ids = asset.depreciation_line_ids.filtered(lambda x: not x.move_check)
            if unposted_depreciation_line_ids:
                old_values = {
                    'method_end': asset.method_end,
                    'method_number': asset.method_number,
                }

                # Remove all unposted depr. lines
                commands = [(2, line_id.id, False) for line_id in unposted_depreciation_line_ids]

                # Create a new depr. line with the residual amount and post it
                sequence = len(asset.depreciation_line_ids) - len(unposted_depreciation_line_ids) + 1
                today = datetime.today().strftime(DF)
                vals = {
                    'amount': asset.value_residual,
                    'asset_id': asset.id,
                    'sequence': sequence,
                    'name': (asset.code or '') + '/' + str(sequence),
                    'remaining_value': 0,
                    'depreciated_value': asset.value - asset.salvage_value,  # the asset is completely depreciated
                    'depreciation_date': today,
                }
                commands.append((0, False, vals))
                asset.write({'depreciation_line_ids': commands, 'method_end': today, 'method_number': sequence})
                tracked_fields = self.env['account.asset.asset'].fields_get(['method_number', 'method_end'])
                changes, tracking_value_ids = asset._message_track(tracked_fields, old_values)
                if changes:
                    asset.message_post(subject=_('Asset sold or disposed. Accounting entry awaiting for validation.'), tracking_value_ids=tracking_value_ids)
                move_ids += asset.depreciation_line_ids[-1].create_move(post_move=False)
        if move_ids:
            name = _('Disposal Move')
            view_mode = 'form'
            if len(move_ids) > 1:
                name = _('Disposal Moves')
                view_mode = 'tree,form'
            return {
                'name': name,
                'view_type': 'form',
                'view_mode': view_mode,
                'res_model': 'account.move',
                'type': 'ir.actions.act_window',
                'target': 'current',
                'res_id': move_ids[0],
            }

    @api.multi
    def set_to_draft(self):
        self.write({'state': 'draft'})

    @api.one
    @api.depends('value', 'salvage_value', 'depreciation_line_ids.move_check', 'depreciation_line_ids.amount')
    def _amount_residual(self):
        total_amount = 0.0
        for line in self.depreciation_line_ids:
            if line.move_check:
                total_amount += line.amount
        self.value_residual = self.value - total_amount - self.salvage_value

    @api.onchange('company_id')
    def onchange_company_id(self):
        self.currency_id = self.company_id.currency_id.id

    @api.multi
    @api.depends('depreciation_line_ids.move_id')
    def _entry_count(self):
        for asset in self:
            res = self.env['account.asset.depreciation.line'].search_count([('asset_id', '=', asset.id), ('move_id', '!=', False)])
            asset.entry_count = res or 0

    @api.one
    @api.constrains('prorata', 'method_time')
    def _check_prorata(self):
        if self.prorata and self.method_time != 'number':
            raise ValidationError(_('Prorata temporis can be applied only for time method "number of depreciations".'))

    @api.onchange('category_id')
    def onchange_category_id(self):
        vals = self.onchange_category_id_values(self.category_id.id)
        # We cannot use 'write' on an object that doesn't exist yet
        if vals:
            for k, v in vals['value'].iteritems():
                setattr(self, k, v)

    def onchange_category_id_values(self, category_id):
        if category_id:
            category = self.env['account.asset.category'].browse(category_id)
            return {
                'value': {
                    'method': category.method,
                    'method_number': category.method_number,
                    'method_time': category.method_time,
                    'method_period': category.method_period,
                    'method_progress_factor': category.method_progress_factor,
                    'method_end': category.method_end,
                    'prorata': category.prorata,
                }
            }

    @api.onchange('method_time')
    def onchange_method_time(self):
        if self.method_time != 'number':
            self.prorata = False

    @api.multi
    def copy_data(self, default=None):
        if default is None:
            default = {}
        default['name'] = self.name + _(' (copy)')
        return super(AccountAssetAsset, self).copy_data(default)[0]

    @api.multi
    def _compute_entries(self, date, group_entries=False):
        depreciation_ids = self.env['account.asset.depreciation.line'].search([
            ('asset_id', 'in', self.ids), ('depreciation_date', '<=', date),
            ('move_check', '=', False)])
        if group_entries:
            return depreciation_ids.create_grouped_move()
        return depreciation_ids.create_move()

    @api.model
    def create(self, vals):
        asset = super(AccountAssetAsset, self.with_context(mail_create_nolog=True)).create(vals)
        asset.compute_depreciation_board()
        return asset

    @api.multi
    def write(self, vals):
        res = super(AccountAssetAsset, self).write(vals)
        if 'depreciation_line_ids' not in vals and 'state' not in vals:
            for rec in self:
                rec.compute_depreciation_board()
        return res

    @api.multi
    def open_entries(self):
        move_ids = []
        for asset in self:
            for depreciation_line in asset.depreciation_line_ids:
                if depreciation_line.move_id:
                    move_ids.append(depreciation_line.move_id.id)
        return {
            'name': _('Journal Entries'),
            'view_type': 'form',
            'view_mode': 'tree,form',
            'res_model': 'account.move',
            'view_id': False,
            'type': 'ir.actions.act_window',
            'domain': [('id', 'in', move_ids)],
        }


class AccountAssetDepreciationLine(models.Model):
    _name = 'account.asset.depreciation.line'
    _description = 'Asset depreciation line'

    name = fields.Char(string='Depreciation Name', required=True, index=True)
    sequence = fields.Integer(required=True)
    asset_id = fields.Many2one('account.asset.asset', string='Asset', required=True, ondelete='cascade')
    parent_state = fields.Selection(related='asset_id.state', string='State of Asset')
    amount = fields.Float(string='Current Depreciation', digits=0, required=True)
    remaining_value = fields.Float(string='Next Period Depreciation', digits=0, required=True)
    depreciated_value = fields.Float(string='Cumulative Depreciation', required=True)
    depreciation_date = fields.Date('Depreciation Date', index=True)
    move_id = fields.Many2one('account.move', string='Depreciation Entry')
    move_check = fields.Boolean(compute='_get_move_check', string='Posted', track_visibility='always', store=True)

    @api.one
    @api.depends('move_id')
    def _get_move_check(self):
        self.move_check = bool(self.move_id)

    @api.multi
    def create_move(self, post_move=True):
        created_moves = self.env['account.move']
        prec = self.env['decimal.precision'].precision_get('Account')
        for line in self:
            category_id = line.asset_id.category_id
            depreciation_date = self.env.context.get('depreciation_date') or line.depreciation_date or fields.Date.context_today(self)
            company_currency = line.asset_id.company_id.currency_id
            current_currency = line.asset_id.currency_id
            amount = current_currency.compute(line.amount, company_currency)
<<<<<<< HEAD
            sign = (category_id.journal_id.type == 'purchase' or category_id.journal_id.type == 'sale' and 1) or -1
            asset_name = line.asset_id.name + ' (%s/%s)' % (line.sequence, len(line.asset_id.depreciation_line_ids))
            prec = self.env['decimal.precision'].precision_get('Account')
=======
            asset_name = line.asset_id.name + ' (%s/%s)' % (line.sequence, len(line.asset_id.depreciation_line_ids))
            reference = line.asset_id.code
            journal_id = line.asset_id.category_id.journal_id.id
            partner_id = line.asset_id.partner_id.id
            categ_type = line.asset_id.category_id.type
            debit_account = line.asset_id.category_id.account_income_recognition_id.id or line.asset_id.category_id.account_asset_id.id
            credit_account = line.asset_id.category_id.account_depreciation_id.id
>>>>>>> 51fe54dd
            move_line_1 = {
                'name': asset_name,
                'account_id': category_id.account_depreciation_id.id,
                'debit': 0.0 if float_compare(amount, 0.0, precision_digits=prec) > 0 else -amount,
                'credit': amount if float_compare(amount, 0.0, precision_digits=prec) > 0 else 0.0,
                'journal_id': category_id.journal_id.id,
                'partner_id': line.asset_id.partner_id.id,
                'analytic_account_id': category_id.account_analytic_id.id if category_id.type == 'sale' else False,
                'currency_id': company_currency != current_currency and current_currency.id or False,
<<<<<<< HEAD
                'amount_currency': company_currency != current_currency and - sign * line.amount or 0.0,
=======
                'amount_currency': company_currency != current_currency and - 1.0 * line.amount or 0.0,
                'analytic_account_id': line.asset_id.category_id.account_analytic_id.id if categ_type == 'sale' else False,
                'date': depreciation_date,
>>>>>>> 51fe54dd
            }
            move_line_2 = {
                'name': asset_name,
                'account_id': category_id.account_depreciation_expense_id.id,
                'credit': 0.0 if float_compare(amount, 0.0, precision_digits=prec) > 0 else -amount,
                'debit': amount if float_compare(amount, 0.0, precision_digits=prec) > 0 else 0.0,
                'journal_id': category_id.journal_id.id,
                'partner_id': line.asset_id.partner_id.id,
                'analytic_account_id': category_id.account_analytic_id.id if category_id.type == 'purchase' else False,
                'currency_id': company_currency != current_currency and current_currency.id or False,
<<<<<<< HEAD
                'amount_currency': company_currency != current_currency and sign * line.amount or 0.0,
=======
                'amount_currency': company_currency != current_currency and line.amount or 0.0,
                'analytic_account_id': line.asset_id.category_id.account_analytic_id.id if categ_type == 'purchase' else False,
                'date': depreciation_date,
>>>>>>> 51fe54dd
            }
            move_vals = {
                'ref': line.asset_id.code,
                'date': depreciation_date or False,
                'journal_id': category_id.journal_id.id,
                'line_ids': [(0, 0, move_line_1), (0, 0, move_line_2)],
            }
            move = self.env['account.move'].create(move_vals)
            line.write({'move_id': move.id, 'move_check': True})
            created_moves |= move

        if post_move and created_moves:
            created_moves.filtered(lambda m: any(m.asset_depreciation_ids.mapped('asset_id.category_id.open_asset'))).post()
        return [x.id for x in created_moves]

    @api.multi
    def create_grouped_move(self, post_move=True):
        if not self.exists():
            return []

        created_moves = self.env['account.move']
        category_id = self[0].asset_id.category_id  # we can suppose that all lines have the same category
        depreciation_date = self.env.context.get('depreciation_date') or fields.Date.context_today(self)
        amount = 0.0
        for line in self:
            # Sum amount of all depreciation lines
            company_currency = line.asset_id.company_id.currency_id
            current_currency = line.asset_id.currency_id
            amount += current_currency.compute(line.amount, company_currency)

        name = category_id.name + _(' (grouped)')
        move_line_1 = {
            'name': name,
            'account_id': category_id.account_depreciation_id.id,
            'debit': 0.0,
            'credit': amount,
            'journal_id': category_id.journal_id.id,
            'analytic_account_id': category_id.account_analytic_id.id if category_id.type == 'sale' else False,
        }
        move_line_2 = {
            'name': name,
            'account_id': category_id.account_depreciation_expense_id.id,
            'credit': 0.0,
            'debit': amount,
            'journal_id': category_id.journal_id.id,
            'analytic_account_id': category_id.account_analytic_id.id if category_id.type == 'purchase' else False,
        }
        move_vals = {
            'ref': category_id.name,
            'date': depreciation_date or False,
            'journal_id': category_id.journal_id.id,
            'line_ids': [(0, 0, move_line_1), (0, 0, move_line_2)],
        }
        move = self.env['account.move'].create(move_vals)
        self.write({'move_id': move.id, 'move_check': True})
        created_moves |= move

        if post_move and created_moves:
            self.post_lines_and_close_asset()
            created_moves.post()
        return [x.id for x in created_moves]

    @api.multi
    def post_lines_and_close_asset(self):
        # we re-evaluate the assets to determine whether we can close them
        for line in self:
            line.log_message_when_posted()
            asset = line.asset_id
            if asset.currency_id.is_zero(asset.value_residual):
                asset.message_post(body=_("Document closed."))
                asset.write({'state': 'close'})

    @api.multi
    def log_message_when_posted(self):
        def _format_message(message_description, tracked_values):
            message = ''
            if message_description:
                message = '<span>%s</span>' % message_description
            for name, values in tracked_values.iteritems():
                message += '<div> &nbsp; &nbsp; &bull; <b>%s</b>: ' % name
                message += '%s</div>' % values
            return message

        for line in self:
            if line.move_id and line.move_id.state == 'draft':
                partner_name = line.asset_id.partner_id.name
                currency_name = line.asset_id.currency_id.name
                msg_values = {_('Currency'): currency_name, _('Amount'): line.amount}
                if partner_name:
                    msg_values[_('Partner')] = partner_name
                msg = _format_message(_('Depreciation line posted.'), msg_values)
                line.asset_id.message_post(body=msg)

    @api.multi
    def unlink(self):
        for record in self:
            if record.move_check:
                if record.asset_id.category_id.type == 'purchase':
                    msg = _("You cannot delete posted depreciation lines.")
                else:
                    msg = _("You cannot delete posted installment lines.")
                raise UserError(msg)
        return super(AccountAssetDepreciationLine, self).unlink()


class AccountMove(models.Model):
    _inherit = 'account.move'

    asset_depreciation_ids = fields.One2many('account.asset.depreciation.line', 'move_id', string='Assets Depreciation Lines', ondelete="restrict")

    @api.multi
    def post(self):
        for move in self:
            for depreciation_line in move.asset_depreciation_ids:
                depreciation_line.post_lines_and_close_asset()
        return super(AccountMove, self).post()<|MERGE_RESOLUTION|>--- conflicted
+++ resolved
@@ -461,19 +461,7 @@
             company_currency = line.asset_id.company_id.currency_id
             current_currency = line.asset_id.currency_id
             amount = current_currency.compute(line.amount, company_currency)
-<<<<<<< HEAD
-            sign = (category_id.journal_id.type == 'purchase' or category_id.journal_id.type == 'sale' and 1) or -1
             asset_name = line.asset_id.name + ' (%s/%s)' % (line.sequence, len(line.asset_id.depreciation_line_ids))
-            prec = self.env['decimal.precision'].precision_get('Account')
-=======
-            asset_name = line.asset_id.name + ' (%s/%s)' % (line.sequence, len(line.asset_id.depreciation_line_ids))
-            reference = line.asset_id.code
-            journal_id = line.asset_id.category_id.journal_id.id
-            partner_id = line.asset_id.partner_id.id
-            categ_type = line.asset_id.category_id.type
-            debit_account = line.asset_id.category_id.account_income_recognition_id.id or line.asset_id.category_id.account_asset_id.id
-            credit_account = line.asset_id.category_id.account_depreciation_id.id
->>>>>>> 51fe54dd
             move_line_1 = {
                 'name': asset_name,
                 'account_id': category_id.account_depreciation_id.id,
@@ -483,13 +471,7 @@
                 'partner_id': line.asset_id.partner_id.id,
                 'analytic_account_id': category_id.account_analytic_id.id if category_id.type == 'sale' else False,
                 'currency_id': company_currency != current_currency and current_currency.id or False,
-<<<<<<< HEAD
-                'amount_currency': company_currency != current_currency and - sign * line.amount or 0.0,
-=======
                 'amount_currency': company_currency != current_currency and - 1.0 * line.amount or 0.0,
-                'analytic_account_id': line.asset_id.category_id.account_analytic_id.id if categ_type == 'sale' else False,
-                'date': depreciation_date,
->>>>>>> 51fe54dd
             }
             move_line_2 = {
                 'name': asset_name,
@@ -500,13 +482,7 @@
                 'partner_id': line.asset_id.partner_id.id,
                 'analytic_account_id': category_id.account_analytic_id.id if category_id.type == 'purchase' else False,
                 'currency_id': company_currency != current_currency and current_currency.id or False,
-<<<<<<< HEAD
-                'amount_currency': company_currency != current_currency and sign * line.amount or 0.0,
-=======
                 'amount_currency': company_currency != current_currency and line.amount or 0.0,
-                'analytic_account_id': line.asset_id.category_id.account_analytic_id.id if categ_type == 'purchase' else False,
-                'date': depreciation_date,
->>>>>>> 51fe54dd
             }
             move_vals = {
                 'ref': line.asset_id.code,
