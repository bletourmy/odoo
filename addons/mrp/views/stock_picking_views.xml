<?xml version="1.0" encoding="utf-8"?>
<odoo>
    <record id="stock_production_type_kanban" model="ir.ui.view">
        <field name="name">stock.picking.type.kanban</field>
        <field name="model">stock.picking.type</field>
        <field name="inherit_id" ref="stock.stock_picking_type_kanban"/>
        <field name="arch" type="xml">
            <field name="code" position="after">
                <field name="count_mo_todo"/>
                <field name="count_mo_waiting"/>
                <field name="count_mo_late"/>
            </field>

            <xpath expr='//div[@name="stock_picking"]' position="after">
                <div t-if="record.code.raw_value == 'mrp_operation'" t-attf-class="#{kanban_color(record.color.raw_value)}">
                    <div>
                        <div t-attf-class="o_kanban_card_header">
                            <div class="o_kanban_card_header_title">
                                <a type="object" name="get_mrp_stock_picking_action_picking_type" class="o_primary">
                                    <field name="name"/>
                                </a>
                                <div class="o_secondary"><field class="o_secondary"  name="warehouse_id"/></div>
                            </div>
                            <div class="o_kanban_manage_button_section">
                                <a class="o_kanban_manage_toggle_button" href="#"><i class="fa fa-ellipsis-v" role="img" aria-label="Manage" title="Manage"/></a>
                            </div>
                        </div>
                        <div class="container o_kanban_card_content">
                            <div class="row">
                                <div class="col-6 o_kanban_primary_left">
                                    <button class="btn btn-primary" name="%(mrp_production_action_picking_deshboard)d" type="action" context="{'search_default_todo': 1}">
                                        <span t-if="record.code.raw_value =='mrp_operation'"><t t-esc="record.count_mo_todo.value"/> To Process</span>
                                    </button>
                                </div>
                                <div class="col-6 o_kanban_primary_right">
                                    <div t-if="record.count_mo_waiting.raw_value > 0" class="row">
                                        <div class="col-9">
                                            <a name="%(mrp_production_action_picking_deshboard)d" type="action" context="{'search_default_waiting': 1}">
                                                Waiting
                                            </a>
                                        </div>
                                        <div class="col-3">
                                            <field name="count_mo_waiting"/>
                                        </div>
                                    </div>
                                    <div t-if="record.count_mo_late.raw_value > 0" class="row">
                                        <div class="col-9">
                                            <a class="oe_kanban_stock_picking_type_list" name="%(mrp_production_action_picking_deshboard)d" type="action" context="{'search_default_late': 1}">
                                                Late
                                            </a>
                                        </div>
                                        <div class="col-3">
                                            <field name="count_mo_late"/>
                                        </div>
                                    </div>
                                </div>
                            </div>
                        </div><div class="container o_kanban_card_manage_pane dropdown-menu" role="menu">
                            <div class="row">
                                <div class="col-6 o_kanban_card_manage_section o_kanban_manage_view" name="picking_left_manage_pane">
                                    <div role="menuitem" class="o_kanban_card_manage_title">
                                        <span>View</span>
                                    </div>
                                    <div role="menuitem">
                                        <a name="%(mrp_production_action_picking_deshboard)d" type="action">All</a>
                                    </div>
                                    <div role="menuitem">
                                        <a name="%(mrp_production_action_picking_deshboard)d" type="action" context="{'search_default_inprogress': 1}">In Progress</a>
                                    </div>
                                    <div role="menuitem">
                                        <a name="%(mrp_production_action_picking_deshboard)d" type="action" context="{'search_default_planned': 1}">Planned</a>
                                    </div>
                                </div>
                                <div class="col-6 o_kanban_card_manage_section o_kanban_manage_new">
                                    <div role="menuitem" class="o_kanban_card_manage_title">
                                        <span>New</span>
                                    </div>
                                    <div role="menuitem">
                                        <a name="%(action_mrp_production_form)d" type="action">Production Order</a>
                                    </div>
                                </div>
                            </div>

                            <div t-if="widget.editable" class="o_kanban_card_manage_settings row">
                                <div role="menuitem" aria-haspopup="true" class="col-8">
                                    <ul role="menu" class="oe_kanban_colorpicker" data-field="color"/>
                                </div>
                                <div role="menuitem" class="col-4 text-right">
                                    <a type="edit">Settings</a>
                                </div>
                            </div>
                        </div>
                    </div>
                </div>
            </xpath>
        </field>
    </record>
    <record id="view_picking_type_form_inherit_mrp" model="ir.ui.view">
        <field name="name">Operation Types</field>
        <field name="model">stock.picking.type</field>
        <field name="inherit_id" ref="stock.view_picking_type_form"/>
        <field name="arch" type="xml">
            <field name="show_operations" position="attributes">
                <attribute name="attrs">{"invisible": [("code", "=", "mrp_operation")]}</attribute>
            </field>
<<<<<<< HEAD
=======
            <field name="show_reserved" position="attributes">
                <attribute name="attrs">{"invisible": [("code", "=", "mrp_operation")]}</attribute>
            </field>
            <xpath expr="//group[@name='stock_picking_type_lot']" position="after">
                <group attrs='{"invisible": [("code", "!=", "mrp_operation")]}' string="Traceability" groups="stock.group_production_lot">
                    <field name="use_create_components_lots"/>
                </group>
            </xpath>
>>>>>>> 120359bf
        </field>
    </record>
</odoo><|MERGE_RESOLUTION|>--- conflicted
+++ resolved
@@ -103,17 +103,11 @@
             <field name="show_operations" position="attributes">
                 <attribute name="attrs">{"invisible": [("code", "=", "mrp_operation")]}</attribute>
             </field>
-<<<<<<< HEAD
-=======
-            <field name="show_reserved" position="attributes">
-                <attribute name="attrs">{"invisible": [("code", "=", "mrp_operation")]}</attribute>
-            </field>
             <xpath expr="//group[@name='stock_picking_type_lot']" position="after">
                 <group attrs='{"invisible": [("code", "!=", "mrp_operation")]}' string="Traceability" groups="stock.group_production_lot">
                     <field name="use_create_components_lots"/>
                 </group>
             </xpath>
->>>>>>> 120359bf
         </field>
     </record>
 </odoo>