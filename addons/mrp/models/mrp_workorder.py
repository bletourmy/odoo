# -*- coding: utf-8 -*-
# Part of Odoo. See LICENSE file for full copyright and licensing details.

from datetime import datetime
from dateutil.relativedelta import relativedelta

from odoo import api, fields, models, _
from odoo.exceptions import UserError
from odoo.tools import float_compare, float_round
from odoo.addons import decimal_precision as dp


class MrpWorkorder(models.Model):
    _name = 'mrp.workorder'
    _description = 'Work Order'
    _inherit = ['mail.thread']

    name = fields.Char(
        'Work Order', required=True,
        states={'done': [('readonly', True)], 'cancel': [('readonly', True)]})

    workcenter_id = fields.Many2one(
        'mrp.workcenter', 'Work Center', required=True,
        states={'done': [('readonly', True)], 'cancel': [('readonly', True)]})
    working_state = fields.Selection(
        'Workcenter Status', related='workcenter_id.working_state',
        help='Technical: used in views only')

    production_id = fields.Many2one(
        'mrp.production', 'Manufacturing Order',
        index=True, ondelete='cascade', required=True, track_visibility='onchange',
        states={'done': [('readonly', True)], 'cancel': [('readonly', True)]})
    product_id = fields.Many2one(
        'product.product', 'Product',
        related='production_id.product_id', readonly=True,
        help='Technical: used in views only.', store=True)
    product_uom_id = fields.Many2one(
        'product.uom', 'Unit of Measure',
        related='production_id.product_uom_id', readonly=True,
        help='Technical: used in views only.')
    production_availability = fields.Selection(
        'Stock Availability', readonly=True,
        related='production_id.availability', store=True,
        help='Technical: used in views and domains only.')
    production_state = fields.Selection(
        'Production State', readonly=True,
        related='production_id.state',
        help='Technical: used in views only.')
    product_tracking = fields.Selection(
        'Product Tracking', related='production_id.product_id.tracking',
        help='Technical: used in views only.')
    qty_production = fields.Float('Original Production Quantity', readonly=True, related='production_id.product_qty')
    qty_remaining = fields.Float('Quantity To Be Produced', compute='_compute_qty_remaining', digits=dp.get_precision('Product Unit of Measure'))
    qty_produced = fields.Float(
        'Quantity', default=0.0,
        readonly=True,
        digits=dp.get_precision('Product Unit of Measure'),
        help="The number of products already handled by this work order")
    qty_producing = fields.Float(
        'Currently Produced Quantity', default=1.0,
        digits=dp.get_precision('Product Unit of Measure'),
        states={'done': [('readonly', True)], 'cancel': [('readonly', True)]})
    is_produced = fields.Boolean(string="Has Been Produced",
        compute='_compute_is_produced')

    state = fields.Selection([
        ('pending', 'Pending'),
        ('ready', 'Ready'),
        ('progress', 'In Progress'),
        ('done', 'Finished'),
        ('cancel', 'Cancelled')], string='Status',
        default='pending')
    date_planned_start = fields.Datetime(
        'Scheduled Date Start',
        states={'done': [('readonly', True)], 'cancel': [('readonly', True)]})
    date_planned_finished = fields.Datetime(
        'Scheduled Date Finished',
        states={'done': [('readonly', True)], 'cancel': [('readonly', True)]})
    date_start = fields.Datetime(
        'Effective Start Date',
        states={'done': [('readonly', True)], 'cancel': [('readonly', True)]})
    date_finished = fields.Datetime(
        'Effective End Date',
        states={'done': [('readonly', True)], 'cancel': [('readonly', True)]})

    duration_expected = fields.Float(
        'Expected Duration', digits=(16, 2),
        states={'done': [('readonly', True)], 'cancel': [('readonly', True)]},
        help="Expected duration (in minutes)")
    duration = fields.Float(
        'Real Duration', compute='_compute_duration',
        readonly=True, store=True)
    duration_unit = fields.Float(
        'Duration Per Unit', compute='_compute_duration',
        readonly=True, store=True)
    duration_percent = fields.Integer(
        'Duration Deviation (%)', compute='_compute_duration',
        group_operator="avg", readonly=True, store=True)

    operation_id = fields.Many2one(
        'mrp.routing.workcenter', 'Operation')  # Should be used differently as BoM can change in the meantime
    worksheet = fields.Binary(
        'Worksheet', related='operation_id.worksheet', readonly=True)
    move_raw_ids = fields.One2many(
        'stock.move', 'workorder_id', 'Moves')
    move_line_ids = fields.One2many(
        'stock.move.line', 'workorder_id', 'Moves to Track',
        domain=[('done_wo', '=', True)],
        help="Inventory moves for which you must scan a lot number at this work order")
    active_move_line_ids = fields.One2many(
        'stock.move.line', 'workorder_id',
        domain=[('done_wo', '=', False)])
    final_lot_id = fields.Many2one(
        'stock.production.lot', 'Lot/Serial Number', domain="[('product_id', '=', product_id)]",
        states={'done': [('readonly', True)], 'cancel': [('readonly', True)]})
    tracking = fields.Selection(related='production_id.product_id.tracking')
    time_ids = fields.One2many(
        'mrp.workcenter.productivity', 'workorder_id')
    is_user_working = fields.Boolean(
        'Is the Current User Working', compute='_compute_is_user_working',
        help="Technical field indicating whether the current user is working. ")
    production_messages = fields.Html('Workorder Message', compute='_compute_production_messages')

    next_work_order_id = fields.Many2one('mrp.workorder', "Next Work Order")
    scrap_ids = fields.One2many('stock.scrap', 'workorder_id')
    scrap_count = fields.Integer(compute='_compute_scrap_move_count', string='Scrap Move')
    production_date = fields.Datetime('Production Date', related='production_id.date_planned_start', store=True)
    color = fields.Integer('Color', compute='_compute_color')
    capacity = fields.Float(
        'Capacity', default=1.0,
        help="Number of pieces that can be produced in parallel.")

    @api.multi
    def name_get(self):
        return [(wo.id, "%s - %s - %s" % (wo.production_id.name, wo.product_id.name, wo.name)) for wo in self]

    @api.one
    @api.depends('production_id.product_qty', 'qty_produced')
    def _compute_is_produced(self):
        rounding = self.production_id.product_uom_id.rounding
        self.is_produced = float_compare(self.qty_produced, self.production_id.product_qty, precision_rounding=rounding) >= 0

    @api.one
    @api.depends('time_ids.duration', 'qty_produced')
    def _compute_duration(self):
        self.duration = sum(self.time_ids.mapped('duration'))
        self.duration_unit = round(self.duration / max(self.qty_produced, 1), 2)  # rounding 2 because it is a time
        if self.duration_expected:
            self.duration_percent = 100 * (self.duration_expected - self.duration) / self.duration_expected
        else:
            self.duration_percent = 0

    def _compute_is_user_working(self):
        """ Checks whether the current user is working """
        for order in self:
            if order.time_ids.filtered(lambda x: (x.user_id.id == self.env.user.id) and (not x.date_end) and (x.loss_type in ('productive', 'performance'))):
                order.is_user_working = True
            else:
                order.is_user_working = False

    @api.depends('production_id', 'workcenter_id', 'production_id.bom_id')
    def _compute_production_messages(self):
        ProductionMessage = self.env['mrp.message']
        for workorder in self:
            domain = [
                ('valid_until', '>=', fields.Date.today()),
                '|', ('workcenter_id', '=', False), ('workcenter_id', '=', workorder.workcenter_id.id),
                '|', '|', '|',
                ('product_id', '=', workorder.product_id.id),
                '&', ('product_id', '=', False), ('product_tmpl_id', '=', workorder.product_id.product_tmpl_id.id),
                ('bom_id', '=', workorder.production_id.bom_id.id),
                ('routing_id', '=', workorder.operation_id.routing_id.id)]
            messages = ProductionMessage.search(domain).mapped('message')
            workorder.production_messages = "<br/>".join(messages) or False

    @api.multi
    def _compute_scrap_move_count(self):
        data = self.env['stock.scrap'].read_group([('workorder_id', 'in', self.ids)], ['workorder_id'], ['workorder_id'])
        count_data = dict((item['workorder_id'][0], item['workorder_id_count']) for item in data)
        for workorder in self:
            workorder.scrap_count = count_data.get(workorder.id, 0)

    @api.multi
    @api.depends('date_planned_finished', 'production_id.date_planned_finished')
    def _compute_color(self):
        late_orders = self.filtered(lambda x: x.production_id.date_planned_finished and x.date_planned_finished > x.production_id.date_planned_finished)
        for order in late_orders:
            order.color = 4
        for order in (self - late_orders):
            order.color = 2

    @api.onchange('qty_producing')
    def _onchange_qty_producing(self):
        """ Update stock.move.lot records, according to the new qty currently
        produced. """
        moves = self.move_raw_ids.filtered(lambda move: move.state not in ('done', 'cancel') and move.product_id.tracking != 'none' and move.product_id.id != self.production_id.product_id.id)
        for move in moves:
            move_lots = self.active_move_line_ids.filtered(lambda move_lot: move_lot.move_id == move)
            if not move_lots:
                continue
            rounding = move.product_uom.rounding
            new_qty = float_round(move.unit_factor * self.qty_producing, precision_rounding=rounding)
            if move.product_id.tracking == 'lot':
                move_lots[0].product_qty = new_qty
                move_lots[0].qty_done = new_qty
            elif move.product_id.tracking == 'serial':
                # Create extra pseudo record
                qty_todo = float_round(new_qty - sum(move_lots.mapped('qty_done')), precision_rounding=rounding)
                if float_compare(qty_todo, 0.0, precision_rounding=rounding) > 0:
                    while float_compare(qty_todo, 0.0, precision_rounding=rounding) > 0:
                        self.active_move_line_ids += self.env['stock.move.line'].new({
                            'move_id': move.id,
                            'product_id': move.product_id.id,
                            'lot_id': False,
                            'product_uom_qty': 0.0,
                            'product_uom_id': move.product_uom.id,
                            'qty_done': min(1.0, qty_todo),
                            'workorder_id': self.id,
                            'done_wo': False,
                            'location_id': move.location_id.id,
                            'location_dest_id': move.location_dest_id.id,
                            'date': move.date,
                        })
                        qty_todo -= 1
                elif float_compare(qty_todo, 0.0, precision_rounding=rounding) < 0:
                    qty_todo = abs(qty_todo)
                    for move_lot in move_lots:
                        if float_compare(qty_todo, 0, precision_rounding=rounding) <= 0:
                            break
                        if not move_lot.lot_id and float_compare(qty_todo, move_lot.qty_done, precision_rounding=rounding) >= 0:
                            qty_todo = float_round(qty_todo - move_lot.qty_done, precision_rounding=rounding)
                            self.active_move_line_ids -= move_lot  # Difference operator
                        else:
                            #move_lot.product_qty = move_lot.product_qty - qty_todo
                            if float_compare(move_lot.qty_done - qty_todo, 0, precision_rounding=rounding) == 1:
                                move_lot.qty_done = move_lot.qty_done - qty_todo
                            else:
                                move_lot.qty_done = 0
                            qty_todo = 0

    @api.multi
    def write(self, values):
        if ('date_planned_start' in values or 'date_planned_finished' in values) and any(workorder.state == 'done' for workorder in self):
            raise UserError(_('You can not change the finished work order.'))
        return super(MrpWorkorder, self).write(values)

    def _generate_lot_ids(self):
        """ Generate stock move lines """
        self.ensure_one()
        MoveLine = self.env['stock.move.line']
        tracked_moves = self.move_raw_ids.filtered(
            lambda move: move.state not in ('done', 'cancel') and move.product_id.tracking != 'none' and move.product_id != self.production_id.product_id and move.bom_line_id)
        for move in tracked_moves:
            qty = move.unit_factor * self.qty_producing
            if move.product_id.tracking == 'serial':
                while float_compare(qty, 0.0, precision_rounding=move.product_uom.rounding) > 0:
                    MoveLine.create({
                        'move_id': move.id,
                        'product_uom_qty': 0,
                        'product_uom_id': move.product_uom.id,
                        'qty_done': min(1, qty),
                        'production_id': self.production_id.id,
                        'workorder_id': self.id,
                        'product_id': move.product_id.id,
                        'done_wo': False,
                        'location_id': move.location_id.id,
                        'location_dest_id': move.location_dest_id.id,
                    })
                    qty -= 1
            else:
                MoveLine.create({
                    'move_id': move.id,
                    'product_uom_qty': 0,
                    'product_uom_id': move.product_uom.id,
                    'qty_done': qty,
                    'product_id': move.product_id.id,
                    'production_id': self.production_id.id,
                    'workorder_id': self.id,
                    'done_wo': False,
                    'location_id': move.location_id.id,
                    'location_dest_id': move.location_dest_id.id,
                    })

    def _assign_default_final_lot_id(self):
        self.final_lot_id = self.env['stock.production.lot'].search([('use_next_on_work_order_id', '=', self.id)],
                                                                    order='create_date, id', limit=1)

    def _get_byproduct_move_line(self, by_product_move, quantity):
        return {
            'move_id': by_product_move.id,
            'product_id': by_product_move.product_id.id,
            'product_uom_qty': quantity,
            'product_uom_id': by_product_move.product_uom.id,
            'qty_done': quantity,
            'workorder_id': self.id,
            'location_id': by_product_move.location_id.id,
            'location_dest_id': by_product_move.location_dest_id.id,
        }

    @api.multi
    def record_production(self):
        self.ensure_one()
        if self.qty_producing <= 0:
            raise UserError(_('Please set the quantity you are currently producing. It should be different from zero.'))

        if (self.production_id.product_id.tracking != 'none') and not self.final_lot_id and self.move_raw_ids:
            raise UserError(_('You should provide a lot/serial number for the final product'))

        # Update quantities done on each raw material line
        # For each untracked component without any 'temporary' move lines,
        # (the new workorder tablet view allows registering consumed quantities for untracked components)
        # we assume that only the theoretical quantity was used
        for move in self.move_raw_ids:
            if move.has_tracking == 'none' and (move.state not in ('done', 'cancel')) and move.bom_line_id\
                        and move.unit_factor and not move.move_line_ids.filtered(lambda ml: not ml.done_wo):
                rounding = move.product_uom.rounding
                if self.product_id.tracking != 'none':
                    qty_to_add = float_round(self.qty_producing * move.unit_factor, precision_rounding=rounding)
                    move._generate_consumed_move_line(qty_to_add, self.final_lot_id)
                else:
                    move.quantity_done += float_round(self.qty_producing * move.unit_factor, precision_rounding=rounding)

        # Transfer quantities from temporary to final move lots or make them final
        for move_line in self.active_move_line_ids:
            # Check if move_line already exists
            if move_line.qty_done <= 0:  # rounding...
                move_line.sudo().unlink()
                continue
            if move_line.product_id.tracking != 'none' and not move_line.lot_id:
                raise UserError(_('You should provide a lot/serial number for a component'))
            # Search other move_line where it could be added:
            lots = self.move_line_ids.filtered(lambda x: (x.lot_id.id == move_line.lot_id.id) and (not x.lot_produced_id) and (not x.done_move) and (x.product_id == move_line.product_id))
            if lots:
                lots[0].qty_done += move_line.qty_done
                lots[0].lot_produced_id = self.final_lot_id.id
                move_line.sudo().unlink()
            else:
                move_line.lot_produced_id = self.final_lot_id.id
                move_line.done_wo = True

        # One a piece is produced, you can launch the next work order
        if self.next_work_order_id.state == 'pending':
            self.next_work_order_id.state = 'ready'

        self.move_line_ids.filtered(
            lambda move_line: not move_line.done_move and not move_line.lot_produced_id and move_line.qty_done > 0
        ).write({
            'lot_produced_id': self.final_lot_id.id,
            'lot_produced_qty': self.qty_producing
        })

        # If last work order, then post lots used
        # TODO: should be same as checking if for every workorder something has been done?
        if not self.next_work_order_id:
<<<<<<< HEAD
            production_move = self.production_id.move_finished_ids.filtered(
                                lambda x: (x.product_id.id == self.production_id.product_id.id) and (x.state not in ('done', 'cancel')))
            if production_move.product_id.tracking != 'none':
                move_line = production_move.move_line_ids.filtered(lambda x: x.lot_id.id == self.final_lot_id.id)
                if move_line:
                    move_line.product_uom_qty += self.qty_producing
=======
            production_moves = self.production_id.move_finished_ids.filtered(lambda x: (x.state not in ('done', 'cancel')))
            for production_move in production_moves:
                if production_move.product_id.id == self.production_id.product_id.id and production_move.product_id.tracking != 'none':
                    move_lot = production_move.move_lot_ids.filtered(lambda x: x.lot_id.id == self.final_lot_id.id)
                    if move_lot:
                        move_lot.quantity += self.qty_producing
                        move_lot.quantity_done += self.qty_producing
                    else:
                        move_lot.create({'move_id': production_move.id,
                                         'lot_id': self.final_lot_id.id,
                                         'quantity': self.qty_producing,
                                         'quantity_done': self.qty_producing,
                                         'workorder_id': self.id,
                                         })
                elif production_move.unit_factor:
                    rounding = production_move.product_uom.rounding
                    production_move.quantity_done += float_round(self.qty_producing * production_move.unit_factor, precision_rounding=rounding)
>>>>>>> d44cd778
                else:
                    move_line.create({'move_id': production_move.id,
                             'product_id': production_move.product_id.id,
                             'lot_id': self.final_lot_id.id,
                             'product_uom_qty': self.qty_producing,
                             'product_uom_id': production_move.product_uom.id,
                             'qty_done': self.qty_producing,
                             'workorder_id': self.id,
                             'location_id': production_move.location_id.id,
                             'location_dest_id': production_move.location_dest_id.id,
                    })
            else:
                production_move.quantity_done += self.qty_producing

        if not self.next_work_order_id:
            for by_product_move in self.production_id.move_finished_ids.filtered(lambda x: (x.product_id.id != self.production_id.product_id.id) and (x.state not in ('done', 'cancel'))):
                if by_product_move.has_tracking != 'serial':
                    values = self._get_byproduct_move_line(by_product_move, self.qty_producing * by_product_move.unit_factor)
                    self.env['stock.move.line'].create(values)
                elif by_product_move.has_tracking == 'serial':
                    qty_todo = by_product_move.product_uom._compute_quantity(self.qty_producing * by_product_move.unit_factor, by_product_move.product_id.uom_id)
                    for i in range(0, int(float_round(qty_todo, precision_digits=0))):
                        values = self._get_byproduct_move_line(by_product_move, 1)
                        self.env['stock.move.line'].create(values)

        # Update workorder quantity produced
        self.qty_produced += self.qty_producing

        if self.final_lot_id:
            self.final_lot_id.use_next_on_work_order_id = self.next_work_order_id
            self.final_lot_id = False

        # Set a qty producing
        rounding = self.production_id.product_uom_id.rounding
        if float_compare(self.qty_produced, self.production_id.product_qty, precision_rounding=rounding) >= 0:
            self.qty_producing = 0
        elif self.production_id.product_id.tracking == 'serial':
            self._assign_default_final_lot_id()
            self.qty_producing = 1.0
            self._generate_lot_ids()
        else:
            self.qty_producing = float_round(self.production_id.product_qty - self.qty_produced, precision_rounding=rounding)
            self._generate_lot_ids()

        if self.next_work_order_id and self.production_id.product_id.tracking != 'none':
            self.next_work_order_id._assign_default_final_lot_id()

        if float_compare(self.qty_produced, self.production_id.product_qty, precision_rounding=rounding) >= 0:
            self.button_finish()
        return True

    @api.multi
    def button_start(self):
        self.ensure_one()
        # As button_start is automatically called in the new view
        if self.state in ('done', 'cancel'):
            return True

        # Need a loss in case of the real time exceeding the expected
        timeline = self.env['mrp.workcenter.productivity']
        if self.duration < self.duration_expected:
            loss_id = self.env['mrp.workcenter.productivity.loss'].search([('loss_type','=','productive')], limit=1)
            if not len(loss_id):
                raise UserError(_("You need to define at least one productivity loss in the category 'Productivity'. Create one from the Manufacturing app, menu: Configuration / Productivity Losses."))
        else:
            loss_id = self.env['mrp.workcenter.productivity.loss'].search([('loss_type','=','performance')], limit=1)
            if not len(loss_id):
                raise UserError(_("You need to define at least one productivity loss in the category 'Performance'. Create one from the Manufacturing app, menu: Configuration / Productivity Losses."))
        for workorder in self:
            if workorder.production_id.state != 'progress':
                workorder.production_id.write({
                    'state': 'progress',
                    'date_start': datetime.now(),
                })
            timeline.create({
                'workorder_id': workorder.id,
                'workcenter_id': workorder.workcenter_id.id,
                'description': _('Time Tracking: ')+self.env.user.name,
                'loss_id': loss_id[0].id,
                'date_start': datetime.now(),
                'user_id': self.env.user.id
            })
        return self.write({'state': 'progress',
                    'date_start': datetime.now(),
        })

    @api.multi
    def button_finish(self):
        self.ensure_one()
        self.end_all()
        return self.write({'state': 'done', 'date_finished': fields.Datetime.now()})

    @api.multi
    def end_previous(self, doall=False):
        """
        @param: doall:  This will close all open time lines on the open work orders when doall = True, otherwise
        only the one of the current user
        """
        # TDE CLEANME
        timeline_obj = self.env['mrp.workcenter.productivity']
        domain = [('workorder_id', 'in', self.ids), ('date_end', '=', False)]
        if not doall:
            domain.append(('user_id', '=', self.env.user.id))
        not_productive_timelines = timeline_obj.browse()
        for timeline in timeline_obj.search(domain, limit=None if doall else 1):
            wo = timeline.workorder_id
            if wo.duration_expected <= wo.duration:
                if timeline.loss_type == 'productive':
                    not_productive_timelines += timeline
                timeline.write({'date_end': fields.Datetime.now()})
            else:
                maxdate = fields.Datetime.from_string(timeline.date_start) + relativedelta(minutes=wo.duration_expected - wo.duration)
                enddate = datetime.now()
                if maxdate > enddate:
                    timeline.write({'date_end': enddate})
                else:
                    timeline.write({'date_end': maxdate})
                    not_productive_timelines += timeline.copy({'date_start': maxdate, 'date_end': enddate})
        if not_productive_timelines:
            loss_id = self.env['mrp.workcenter.productivity.loss'].search([('loss_type', '=', 'performance')], limit=1)
            if not len(loss_id):
                raise UserError(_("You need to define at least one unactive productivity loss in the category 'Performance'. Create one from the Manufacturing app, menu: Configuration / Productivity Losses."))
            not_productive_timelines.write({'loss_id': loss_id.id})
        return True

    @api.multi
    def end_all(self):
        return self.end_previous(doall=True)

    @api.multi
    def button_pending(self):
        self.end_previous()
        return True

    @api.multi
    def button_unblock(self):
        for order in self:
            order.workcenter_id.unblock()
        return True

    @api.multi
    def action_cancel(self):
        return self.write({'state': 'cancel'})

    @api.multi
    def button_done(self):
        if any([x.state in ('done', 'cancel') for x in self]):
            raise UserError(_('A Manufacturing Order is already done or cancelled!'))
        self.end_all()
        return self.write({'state': 'done',
                    'date_finished': datetime.now()})

    @api.multi
    def button_scrap(self):
        self.ensure_one()
        return {
            'name': _('Scrap'),
            'view_type': 'form',
            'view_mode': 'form',
            'res_model': 'stock.scrap',
            'view_id': self.env.ref('stock.stock_scrap_form_view2').id,
            'type': 'ir.actions.act_window',
            'context': {'default_workorder_id': self.id, 'default_production_id': self.production_id.id, 'product_ids': (self.production_id.move_raw_ids.filtered(lambda x: x.state not in ('done', 'cancel')) | self.production_id.move_finished_ids.filtered(lambda x: x.state == 'done')).mapped('product_id').ids},
            # 'context': {'product_ids': self.move_raw_ids.filtered(lambda x: x.state not in ('done', 'cancel')).mapped('product_id').ids + [self.production_id.product_id.id]},
            'target': 'new',
        }

    @api.multi
    def action_see_move_scrap(self):
        self.ensure_one()
        action = self.env.ref('stock.action_stock_scrap').read()[0]
        action['domain'] = [('workorder_id', '=', self.id)]
        return action

    @api.multi
    @api.depends('qty_production', 'qty_produced')
    def _compute_qty_remaining(self):
        for wo in self:
            wo.qty_remaining = float_round(wo.qty_production - wo.qty_produced, precision_rounding=wo.production_id.product_uom_id.rounding)<|MERGE_RESOLUTION|>--- conflicted
+++ resolved
@@ -352,32 +352,13 @@
         # If last work order, then post lots used
         # TODO: should be same as checking if for every workorder something has been done?
         if not self.next_work_order_id:
-<<<<<<< HEAD
             production_move = self.production_id.move_finished_ids.filtered(
                                 lambda x: (x.product_id.id == self.production_id.product_id.id) and (x.state not in ('done', 'cancel')))
             if production_move.product_id.tracking != 'none':
                 move_line = production_move.move_line_ids.filtered(lambda x: x.lot_id.id == self.final_lot_id.id)
                 if move_line:
                     move_line.product_uom_qty += self.qty_producing
-=======
-            production_moves = self.production_id.move_finished_ids.filtered(lambda x: (x.state not in ('done', 'cancel')))
-            for production_move in production_moves:
-                if production_move.product_id.id == self.production_id.product_id.id and production_move.product_id.tracking != 'none':
-                    move_lot = production_move.move_lot_ids.filtered(lambda x: x.lot_id.id == self.final_lot_id.id)
-                    if move_lot:
-                        move_lot.quantity += self.qty_producing
-                        move_lot.quantity_done += self.qty_producing
-                    else:
-                        move_lot.create({'move_id': production_move.id,
-                                         'lot_id': self.final_lot_id.id,
-                                         'quantity': self.qty_producing,
-                                         'quantity_done': self.qty_producing,
-                                         'workorder_id': self.id,
-                                         })
-                elif production_move.unit_factor:
-                    rounding = production_move.product_uom.rounding
-                    production_move.quantity_done += float_round(self.qty_producing * production_move.unit_factor, precision_rounding=rounding)
->>>>>>> d44cd778
+                    move_line.qty_done += self.qty_producing
                 else:
                     move_line.create({'move_id': production_move.id,
                              'product_id': production_move.product_id.id,
