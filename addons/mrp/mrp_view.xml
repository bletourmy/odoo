<?xml version="1.0" encoding="utf-8"?>
<openerp>
    <data>

        <menuitem icon="terp-mrp" id="base.menu_mrp_root" name="Manufacturing"
            groups="group_mrp_user,group_mrp_manager" sequence="3"/>
        <menuitem id="menu_mrp_reordering" name="Automatic Procurements" parent="stock.menu_stock_root" sequence="4"/>
        <menuitem id="menu_mrp_manufacturing" name="Manufacturing" parent="base.menu_mrp_root" sequence="1"/>

        <menuitem name="Control" id="menu_mrp_control" parent="base.menu_mrp_root"  sequence="3" />
        <menuitem name="Master Data"
                  id="menu_mrp_bom"
                  parent="base.menu_mrp_root"
                  sequence="5" />

        <!--
        Property / Property Group
        -->

        <record id="mrp_property_group_form_view" model="ir.ui.view">
            <field name="name">mrp.property.group.form</field>
            <field name="model">mrp.property.group</field>
            <field name="type">form</field>
            <field name="arch" type="xml">
                <form string="Properties categories">
                    <separator colspan="4" string="General Information"/>
                    <field colspan="4" name="name" select="1"/>
                    <field colspan="4" name="description"/>
                </form>
            </field>
        </record>
        <record id="mrp_property_group_action" model="ir.actions.act_window">
            <field name="name">Property Categories</field>
            <field name="type">ir.actions.act_window</field>
            <field name="res_model">mrp.property.group</field>
            <field name="view_type">form</field>
            <field name="view_mode">tree,form</field>
        </record>
        <menuitem
            id="menu_mrp_configuration"
            name="Configuration"
            parent="base.menu_mrp_root"
            groups="base.group_extended"
            sequence="50" />

        <record id="mrp_property_tree_view" model="ir.ui.view">
            <field name="name">mrp.property.tree</field>
            <field name="model">mrp.property</field>
            <field name="type">tree</field>
            <field name="arch" type="xml">
                <tree string="Properties">
                    <field name="name"/>
                    <field name="composition"/>
                    <field name="group_id"/>
                </tree>
            </field>
        </record>
        <record id="mrp_property_form_view" model="ir.ui.view">
            <field name="name">mrp.property.form</field>
            <field name="model">mrp.property</field>
            <field name="type">form</field>
            <field name="arch" type="xml">
                <form string="Properties">
                    <separator colspan="4" string="General Information"/>
                    <field colspan="4" name="name" select="1"/>
                    <field name="group_id" select="1"/>
                    <field name="composition" select="1"/>
                    <separator colspan="4" string="Description"/>
                    <field colspan="4" name="description"/>
                </form>
            </field>
        </record>
        <record id="mrp_property_action" model="ir.actions.act_window">
            <field name="name">Properties</field>
            <field name="type">ir.actions.act_window</field>
            <field name="res_model">mrp.property</field>
            <field name="view_type">form</field>
            <field name="view_mode">tree,form</field>
        </record>
        <menuitem name="Properties"
            id="menu_mrp_property"
            parent="menu_mrp_configuration"
            groups="base.group_extended"
            sequence="20" />
        <menuitem
            action="mrp_property_action"
            id="menu_mrp_property_action"
            parent="menu_mrp_property"
            groups="base.group_extended" />
        <menuitem
            action="mrp_property_group_action"
            id="menu_mrp_property_group_action"
            parent="menu_mrp_property"/>

        <!--
        Work Centers
        -->

        <record id="mrp_workcenter_tree_view" model="ir.ui.view">
            <field name="name">mrp.workcenter.tree</field>
            <field name="model">mrp.workcenter</field>
            <field name="type">tree</field>
            <field name="arch" type="xml">
                <tree string="Work Center">
                    <field name="code"/>
                    <field name="name"/>
                </tree>
            </field>
        </record>
        <record id="mrp_workcenter_view" model="ir.ui.view">
            <field name="name">mrp.workcenter.form</field>
            <field name="model">mrp.workcenter</field>
            <field name="type">form</field>
            <field name="arch" type="xml">
                <form string="Work Center">
                    <group col="6" colspan="4">
                        <field name="name" select="1"/>
                        <field name="code" select="1"/>
                        <field name="active"/>
                        <field name="company_id" select="1" groups="base.group_multi_company" widget="selection"/>
                    </group>
                    <notebook colspan="4">
                        <page string="Work Center">
                            <field name="resource_type"/>
                            <field name="calendar_id"/>
                            <separator colspan="4" string="Description"/>
                            <field colspan="4" name="note" nolabel="1"/>
                            <separator colspan="4" string="Capacity Information"/>
                            <group col="4" colspan="4">
                                <field name="capacity_per_cycle"/>
                                <newline/>
                                <field name="time_cycle"/>
                                <field name="time_efficiency"/>
                                <field name="time_start"/>
                                <field name="time_stop"/>
                            </group>
                        </page>
                        <page string="Analytic Accounting" groups="base.group_extended">
                            <field name="costs_hour"/>
                            <field name="costs_hour_account_id"/>
                            <field name="costs_cycle"/>
                            <field name="costs_cycle_account_id"/>
                            <field name="costs_journal_id"/>
                            <field name="costs_general_account_id"/>
                        </page>
                    </notebook>
                </form>
            </field>
        </record>
        <record id="mrp_workcenter_action" model="ir.actions.act_window">
            <field name="name">Work Centers</field>
            <field name="type">ir.actions.act_window</field>
            <field name="res_model">mrp.workcenter</field>
            <field name="view_type">form</field>
            <field name="view_id" ref="mrp_workcenter_tree_view"/>
        </record>

        <!--
        Routings
        -->

        <record id="mrp_routing_workcenter_tree_view" model="ir.ui.view">
            <field name="name">mrp.routing.workcenter.tree</field>
            <field name="model">mrp.routing.workcenter</field>
            <field name="type">tree</field>
            <field name="arch" type="xml">
                <tree string="Routing Work Centers">
                    <field name="sequence"/>
                    <field name="workcenter_id" select="1"/>
                    <field name="cycle_nbr"/>
                    <field name="hour_nbr"/>
                </tree>
            </field>
        </record>

        <record id="mrp_routing_workcenter_form_view" model="ir.ui.view">
            <field name="name">mrp.routing.workcenter.form</field>
            <field name="model">mrp.routing.workcenter</field>
            <field name="type">form</field>
            <field name="arch" type="xml">
                <form string="Routing Work Centers">
                    <separator colspan="4" string="General Information"/>
                    <field colspan="4" name="name" select="1"/>
                    <field name="sequence" select="1"/>
                    <field name="workcenter_id" select="1"/>
                    <field name="cycle_nbr"/>
                    <field name="hour_nbr"/>
                    <field colspan="4" name="note"/>
                </form>
            </field>
        </record>

        <record id="mrp_routing_form_view" model="ir.ui.view">
            <field name="name">mrp.routing.form</field>
            <field name="model">mrp.routing</field>
            <field name="type">form</field>
            <field name="arch" type="xml">
                <form string="Routing">
                    <separator colspan="4" string="General Information"/>
                    <field name="name" select="1"/>
                    <field name="active" select="1" groups="base.group_extended"/>
                    <field name="code" select="1"/>
                    <field name="location_id"/>
                    <separator colspan="4" string="Description"/>
                    <field colspan="4" name="note" nolabel="1"/>
                    <separator colspan="4" string="Work Center Operations"/>
                    <field colspan="4" name="workcenter_lines" nolabel="1" widget="one2many_list"/>
                </form>
            </field>
        </record>
        <record id="mrp_routing_tree_view" model="ir.ui.view">
            <field name="name">mrp.routing.tree</field>
            <field name="model">mrp.routing</field>
            <field name="type">tree</field>
            <field name="arch" type="xml">
                <tree string="Routing">
                    <field name="code"/>
                    <field name="name"/>
                    <field name="location_id"/>
                </tree>
            </field>
        </record>
        <record id="mrp_routing_action" model="ir.actions.act_window">
            <field name="name">Routings</field>
            <field name="type">ir.actions.act_window</field>
            <field name="res_model">mrp.routing</field>
            <field name="view_type">form</field>
            <field name="view_id" ref="mrp_routing_tree_view"/>
        </record>
 <!--       <menuitem name="Routings" id="menu_mrp_routing_and_workcenters" parent="mrp.menu_mrp_bom" groups="base.group_extended"
                  sequence="100" />-->
        <menuitem action="mrp_workcenter_action" id="menu_mrp_workcenter_action" parent="mrp.menu_mrp_bom" groups="base.group_extended" sequence="40" />
        <menuitem action="mrp_routing_action" id="menu_mrp_routing_action" parent="mrp.menu_mrp_bom" groups="base.group_extended" sequence="30"/>

        <!--
          Bill of Materials
        -->

        <record id="mrp_bom_form_view" model="ir.ui.view">
            <field name="name">mrp.bom.form</field>
            <field name="model">mrp.bom</field>
            <field name="type">form</field>
            <field name="arch" type="xml">
                <form string="Bill of Material">
                    <group colspan="4" col="6">
                        <field name="product_id" on_change="onchange_product_id(product_id, name)" select="1"/>
                        <field name="name" select="1"/>
                        <field name="code" select="1" groups="base.group_extended"/>
                        <newline/>
                        <field name="product_uom"/>
                        <field name="product_qty"/>
                        <field name="routing_id" groups="base.group_extended" select="1"/>
                        <newline/>
                        <field name="product_uos" groups="product.group_uos"/>
                        <field name="product_uos_qty" groups="product.group_uos"/>
                        <newline/>
                        <field name="multi_level_bom" />
                        <field name="type" groups="base.group_extended"/>
                        <field name="company_id" select="1" groups="base.group_multi_company" widget="selection"/>
                    </group>
                    <notebook colspan="4" >
                        <page string="General Information" attrs="{'invisible': [('bom_id','!=',False),('multi_level_bom','=',False)]}">
                            <field colspan="4" name="bom_lines" nolabel="1" widget="one2many_list" />
                        </page>
                        <page string="Revisions" groups="base.group_extended" attrs="{'invisible': [('bom_id','!=',False),('multi_level_bom','=',False)]}">
                            <field colspan="4" name="revision_ids" nolabel="1" widget="one2many_list"/>
                        </page>
                        <page string="Properties" groups="base.group_extended" attrs="{'invisible': [('bom_id','!=',False),('multi_level_bom','=',False)]}">
                            <field name="position"/>
                            <field name="active"/>
                            <field name="sequence"/>
                            <field name="bom_id"/>

                            <field name="date_start"/>
                            <field name="date_stop"/>
                            <field name="product_rounding"/>
                            <field name="product_efficiency"/>
                            <field colspan="4" name="property_ids" nolabel="2" groups="base.group_extended"/>
                        </page>
                    </notebook>
                </form>
            </field>
        </record>

       <record id="mrp_bom_tree_view" model="ir.ui.view">
            <field name="name">mrp.bom.tree</field>
            <field name="model">mrp.bom</field>
            <field name="type">tree</field>
            <field name="field_parent">child_complete_ids</field>
            <field name="arch" type="xml">
                <tree string="BoM Structure" colors="blue:method">
                    <field name="sequence" invisible="1"/>
                    <field name="name"/>
                    <field name="code"/>
                    <field name="product_id"/>
                    <field name="product_qty"/>
                    <field name="product_uom"/>
                    <field name="method"/>
                    <field name="routing_id" groups="base.group_extended"/>
                    <field name="date_start"/>
                    <field name="date_stop"/>
                </tree>
            </field>
        </record>
        <record id="mrp_bom_form_action" model="ir.actions.act_window">
            <field name="name">Master Bill of Materials</field>
            <field name="type">ir.actions.act_window</field>
            <field name="res_model">mrp.bom</field>
            <field name="view_type">form</field>
            <field name="domain">[('bom_id','=',False)]</field>
            <field name="view_id" ref="mrp_bom_tree_view"/>
        </record>
        <record id="mrp_bom_form_action2" model="ir.actions.act_window">
            <field name="name">Bill of Material Components</field>
            <field name="type">ir.actions.act_window</field>
            <field name="res_model">mrp.bom</field>
            <field name="view_type">form</field>
            <field name="domain">[('bom_id','!=',False)]</field>
        </record>

        <!-- BOM menus -->

  <!--      <menuitem name="Bill of Materials"
                  id="menu_mrp_bom"
                  parent="menu_mrp_bom"
                  sequence="50" />-->
        <menuitem
            action="mrp_bom_form_action"
            id="menu_mrp_bom_form_action"
            parent="menu_mrp_bom"
            sequence="10"/>
        <menuitem
            action="mrp_bom_form_action2"
            id="menu_mrp_bom_form_action2"
            groups="base.group_extended"
            parent="menu_mrp_bom"
            sequence="20"/>

        <record id="action2" model="ir.actions.act_window">
            <field name="name">Bill of Materials Structure</field>
            <field name="type">ir.actions.act_window</field>
            <field name="res_model">mrp.bom</field>
            <field name="domain">[('id','=',active_id)]</field>
            <field name="view_type">tree</field>
            <field name="view_id" ref="mrp_bom_tree_view"/>
        </record>
        <record id="ir_BOM_structure" model="ir.values">
            <field eval="'client_action_multi'" name="key2"/>
            <field eval="'mrp.bom'" name="model"/>
            <field name="name">Bill of Materials Structure</field>
            <field eval="'ir.actions.act_window,'+str(action2)" name="value"/>
            <field eval="True" name="object"/>
        </record>

        <record id="mrp_bom_revision_tree" model="ir.ui.view">
            <field name="name">mrp.bom.revision</field>
            <field name="model">mrp.bom.revision</field>
            <field name="type">tree</field>
            <field name="arch" type="xml">
                <tree string="BoM Revisions">
                    <field name="indice"/>
                    <field name="author_id"/>
                    <field name="date"/>
                    <field colspan="4" name="name"/>
                </tree>
            </field>
        </record>
        <record id="mrp_bom_revision_form" model="ir.ui.view">
            <field name="name">mrp.bom.revision</field>
            <field name="model">mrp.bom.revision</field>
            <field name="type">form</field>
            <field name="arch" type="xml">
                <form string="BoM Revisions">
                    <field colspan="4" name="name"/>
                    <field colspan="1" name="indice"/>
                    <field colspan="1" name="date"/>
                    <field name="author_id" readonly="1"/>
                    <field colspan="4" name="description"/>
                </form>
            </field>
        </record>

		<!--
        Procurement
        -->

		<menuitem action="mrp_procurement.mrp_procurement_action" id="menu_mrp_procurement_action"
        		  parent="mrp.menu_mrp_manufacturing" sequence="2" />
        <menuitem action="mrp_procurement.mrp_procurement_action5" id="menu_mrp_procurement_exception_action"
        		  parent="mrp.menu_mrp_control" sequence="1" />

     	<menuitem id="menu_mrp_scheduler" name="Schedulers" parent="base.menu_mrp_root" sequence="4"/>
        <menuitem action="mrp_procurement.action_compute_schedulers" id="mrp_Sched_all" parent="mrp.menu_mrp_scheduler" sequence="90"/>

		<!--
		Order Point
		-->
		<menuitem action="mrp_procurement.action_orderpoint_form" id="menu_action_orderpoint_form" parent="mrp.menu_mrp_reordering"/>

        <!--
	    Production Management
	    -->

        <record id="mrp_production_tree_view" model="ir.ui.view">
            <field name="name">mrp.production.tree</field>
            <field name="model">mrp.production</field>
            <field name="type">tree</field>
            <field name="arch" type="xml">
                <tree colors="red:date_planned&lt;current_date and state not in ('done','cancel');black:date_planned&gt;=current_date and state in ('done','cancel') " string="Manufacturing Orders">
                    <field name="name"/>
                    <field name="product_id"/>
                    <field name="product_qty" sum="Total Qty"/>
                    <field name="product_uom"/>
                    <field name="date_planned"/>
                    <field name="routing_id" groups="base.group_extended"/>
                    <field name="hour_total" sum="Total Hours" groups="base.group_extended"/>
                    <field name="cycle_total" sum="Total Cycles" groups="base.group_extended"/>
                    <field name="origin"/>
                    <field name="state"/>
                </tree>
            </field>
        </record>

        <record id="view_production_calendar" model="ir.ui.view">
            <field name="name">mrp.production.calendar</field>
            <field name="model">mrp.production</field>
            <field name="type">calendar</field>
            <field eval="2" name="priority"/>
            <field name="arch" type="xml">
                <calendar color="routing_id" date_start="date_planned" string="Manufacturing Orders">
                    <field name="origin"/>
                    <field name="product_id"/>
                    <field name="product_qty"/>
                </calendar>
            </field>
        </record>


        <record id="view_production_gantt" model="ir.ui.view">
            <field name="name">mrp.production.gantt</field>
            <field name="model">mrp.production</field>
            <field name="type">gantt</field>
            <field name="arch" type="xml">
                <gantt color="product_id" date_stop="date_finnished" date_start="date_start" string="Productions">
                    <level object="mrp.routing" link="routing_id" domain="[]">
                        <field name="name"/>
                        <field name="origin"/>
                    </level>
                </gantt>
            </field>
        </record>


        <record model="ir.ui.view" id="view_production_graph">
            <field name="name">mrp.production.graph</field>
            <field name="model">mrp.production</field>
            <field name="type">graph</field>
            <field name="arch" type="xml">
                <graph string="Manufacturing Orders" type="bar">
                    <field name="date_planned_date"/>
                    <field name="hour_total" operator="+"/>
                    <field name="cycle_total" operator="+"/>
                </graph>
            </field>
        </record>

        <record id="mrp_production_form_view" model="ir.ui.view">
            <field name="name">mrp.production.form</field>
            <field name="model">mrp.production</field>
            <field name="type">form</field>
            <field name="arch" type="xml">
                <form string="Manufacturing Orders">
                    <group colspan="4" col="6">
                        <field name="name" string="Reference"/>
                        <field name="date_planned"/>
                        <field name="origin"/>
                        <field name="product_id" on_change="product_id_change(product_id)"/>
                        <field name="product_qty"/>
                        <group colspan="2" col="3">
                        <field name="product_uom"/>
                        <button type="action"
                            name="%(mrp.action_change_production_qty)d"
                            string="Change Qty" states="ready,confirmed" />
                        </group>
                        <label string="" colspan="2"/>
                        <field name="product_uos_qty" groups="product.group_uos"/>
                        <group colspan="2" col="3" groups="product.group_uos">
                            <field name="product_uos"/>
                            <label string=""/>
                        </group>
                    </group>

                    <notebook colspan="4">
                        <page string="Consumed Products">
                            <field name="bom_id" domain="[('product_id','=',product_id),('bom_id','=',False)]" on_change="bom_id_change(bom_id)"/>
                            <field name="routing_id" groups="base.group_extended"/>
                            <field name="location_src_id" domain="[('usage','=','internal')]" on_change="location_id_change(location_src_id,location_dest_id)"/>
                            <field name="location_dest_id" domain="[('usage','=','internal')]"/>
                            <separator string="" colspan="4"/>

                            <field colspan="2" name="move_lines" nolabel="1" widget="one2many_list"
                                mode="tree,form" height="275" domain="[('state','&lt;&gt;', ('done', 'cancel'))]">
                                <tree string="Products to Consume">
                                    <field name="product_id" />
                                    <field name="product_qty"  string="Qty"/>
                                    <field name="product_uom"  string="UOM"/>
                                    <field name="location_id"  string="Source Loc."/>
                                    <field name="state" invisible="1"/>
                                    <button name="%(stock.move_consume)d"
                                        string="Consume Products" type="action"
                                        icon="gtk-go-forward" context="{'consume': True}"
                                        states="draft,waiting,confirmed,assigned" />
                                    <button name="%(stock.move_scrap)d"
                                        string="Scrap Products" type="action"
                                        icon="gtk-convert" context="{'scrap': True}"
                                        states="draft,waiting,confirmed,assigned"/>
                                </tree>
                            </field>

                            <field colspan="2" name="move_lines2" nolabel="1"  domain="[('state','in', ('done', 'cancel'))]"
                                       widget="one2many_list" mode="tree,form" height="275">
                                   <tree string="Consumed Products" editable="bottom" colors="red:scraped==True">
                                       <field name="product_id" readonly="1"/>
                                       <field name="product_qty" readonly="1" string="Qty"/>
                                    <field name="product_uom" readonly="1" string="UOM"/>
                                    <field name="location_dest_id"  readonly="1" string="Destination Loc."/>
                                    <field name="prodlot_id" />
                                    <field name="state" invisible="1"/>
                                    <field name="scraped" invisible="1"/>
                                       <button
                                           name="%(stock.track_line)d"
                                           string="Split in production lots"
                                           type="action" icon="gtk-justify-fill"
                                           states="done,cancel" />
                                       <button
                                           name="%(stock.move_scrap)d"
                                           string="Scrap Products" type="action"
                                           icon="gtk-convert"
                                           states="done,cancel"/>
                                   </tree>
                               </field>

                            <group col="9" colspan="4">
                                <field name="state"/>
                                <button name="action_compute" states="draft" string="Compute Data" type="object" icon="gtk-execute"/>
                                <button name="button_confirm" states="draft" string="Confirm Production" icon="gtk-apply"/>
                                <button name="button_produce" states="ready" string="Mark as Started" icon="gtk-execute"/>
                                <button name="%(act_mrp_product_produce)d" states="in_production" string="Produce" icon="gtk-ok" type="action"/>
                                <button name="force_production" states="confirmed,picking_except" string="Force Reservation" type="object" icon="gtk-jump-to"/>
                                <button name="button_cancel" states="draft,ready,confirmed,in_production,picking_except" string="Cancel" icon="gtk-cancel"/>
                                <button name="button_recreate" states="picking_except" string="Recreate Picking" icon="gtk-convert"/>
                            </group>
                        </page>
                        <page string="Finished Products">
                            <field colspan="2" name="move_created_ids" nolabel="1" widget="one2many_list"
                                mode="tree,form" height="275" domain="[('state','&lt;&gt;', ('done', 'cancel'))]">
                                <tree string="Products to Finish">
                                    <field name="product_id" />
                                    <field name="product_qty"  string="Qty"/>
                                    <field name="product_uom"  string="UOM"/>
                                    <field name="location_id"  string="Source Loc."/>
                                    <field name="state" invisible="1"/>
                                    <button name="%(stock.move_consume)d"
                                        string="Consume Products" type="action"
                                        icon="gtk-go-forward" context="{'consume': True}"
                                        states="draft,waiting,confirmed,assigned" />
                                    <button name="%(stock.move_scrap)d"
                                        string="Scrap Products" type="action"
                                        icon="gtk-convert" context="{'scrap': True}"
                                        states="draft,waiting,confirmed,assigned" />
                                </tree>
                            </field>

                            <field colspan="2" name="move_created_ids2" nolabel="1"  domain="[('state','in', ('done', 'cancel'))]"
                                       widget="one2many_list" mode="tree,form" height="275">
                                   <tree string="Finished Products" editable="bottom" colors="red:scraped==True">
                                       <field name="product_id" readonly="1"/>
                                       <field name="product_qty" readonly="1" string="Qty"/>
                                    <field name="product_uom" readonly="1" string="UOM"/>
                                    <field name="location_dest_id"  readonly="1" string="Destination Loc."/>
                                       <field name="prodlot_id" />
                                    <field name="state" invisible="1"/>
                                    <field name="scraped" invisible="1"/>
                                       <button name="%(stock.track_line)d"
                                            string="Split in production lots" type="action" icon="gtk-justify-fill" states="done,cancel"/>
                                       <button name="%(stock.move_scrap)d"
                                           string="Scrap Products" type="action" icon="gtk-convert"
                                           states="done,cancel" />
                                   </tree>
                               </field>
                        </page>
                        <page string="Work Orders" groups="base.group_extended">
                            <field colspan="4" name="workcenter_lines" nolabel="1">
                                <form string="Production Work Centers">
                                    <field colspan="4" name="name"/>
                                    <field colspan="4" name="workcenter_id"/>
                                    <field name="sequence"/>
                                    <field name="cycle"/>
                                    <field name="hour"/>
                                </form>
                                <tree string="Production Work Centers">
                                    <field name="sequence"/>
                                    <field name="name"/>
                                    <field name="workcenter_id"/>
                                    <field name="cycle"/>
                                    <field name="hour"/>
                                </tree>
                            </field>
                        </page>
                        <page string="Scheduled Products">
                            <field colspan="4" name="product_lines" nolabel="1" widget="one2many_list"/>
                        </page>
                        <page string="Extra Information">
                            <field name="company_id" groups="base.group_multi_company" widget="selection"/>
                            <field name="priority" groups="base.group_extended"/>
                            <newline/>
                            <field name="date_start"/>
                            <field name="date_finnished"/>
                            <field name="picking_id" groups="base.group_extended"/>
                            <field name="move_prod_id" groups="base.group_extended"/>
                            <field name="sale_name" groups="base.group_extended"/>
                            <field name="sale_ref" groups="base.group_extended"/>
                        </page>
                    </notebook>
                </form>
            </field>
        </record>

        <record id="view_mrp_production_filter" model="ir.ui.view">
            <field name="name">mrp.production.select</field>
            <field name="model">mrp.production</field>
            <field name="type">search</field>
            <field name="arch" type="xml">
                <search string="Search Production">
                   <group col='9' colspan='4'>
                       <filter icon="terp-mrp" string="Draft"
                           domain="[('state','=','draft')]"
                           help="Non confirmed manufacturing orders"/>
                       <filter icon="terp-mrp" name="current" string="Current"
                           domain="[('state','in',('confirmed','ready'))]"
                           help="Manufacturing Orders which are waiting for raw materials"/>
                       <filter icon="terp-mrp" string="Ready"
                           domain="[('state','=','ready')]"
                           help="Manufacturing Orders which are ready to produce" />
                       <filter icon="terp-mrp" string="In Production"
                           domain="[('state','=','in_production')]"
                           help="Manufacturing Orders which are in production" />
                       <separator orientation="vertical"/>
                       <filter icon="terp-mrp" string="Late"
                           domain="['&amp;', ('date_planned::date','&lt;', current_date), ('state', 'in', ('draft', 'confirmed', 'ready'))]"
                           help="Production started late" />
                       <separator orientation="vertical"/>
                       <field name="name"/>
                       <field name="product_id"/>
                       <field name="routing_id" groups="base.group_extended"/>
                       <field name="origin"/>
                    </group>
                    <newline/>
                    <group expand="1" string="Group By" colspan="10" col="8">
                        <filter string="Product" icon="terp-mrp" domain="[]" context="{'group_by':'product_id'}"/>
                        <filter string="State" icon="terp-mrp" domain="[]" context="{'group_by':'state'}"/>
                        <filter string="Routing" icon="terp-mrp" domain="[]" context="{'group_by':'routing_id'}" groups="base.group_extended"/>
                        <separator orientation="vertical"/>
                        <filter string="Date" icon="terp-mrp" domain="[]" context="{'group_by':'date_planned'}"/>
                    </group>
               </search>
            </field>
        </record>

        <record id="mrp_production_action" model="ir.actions.act_window">
            <field name="name">Manufacturing Orders</field>
            <field name="type">ir.actions.act_window</field>
            <field name="res_model">mrp.production</field>
            <field name="view_type">form</field>
            <field name="view_mode">tree,form,calendar,graph,gantt</field>
             <field name="context">{'search_default_current':1}</field>
            <field name="view_id" eval="False"/>
            <field name="search_view_id" ref="view_mrp_production_filter"/>
        </record>
        <menuitem action="mrp_production_action" id="menu_mrp_production_action" parent="menu_mrp_manufacturing" sequence="1"/>

        <record id="mrp_production_action2_gantt" model="ir.actions.act_window">
            <field name="name">Manufacturing Orders Planning</field>
            <field name="type">ir.actions.act_window</field>
            <field name="res_model">mrp.production</field>
            <field name="view_type">form</field>
            <field name="view_mode">gantt,tree,form,calendar,graph</field>
            <field name="domain">[('state','in',('ready','confirmed','in_production'))]</field>
        </record>

        <record id="mrp_production_action2" model="ir.actions.act_window">
            <field name="name">Manufacturing Orders To Start</field>
            <field name="type">ir.actions.act_window</field>
            <field name="res_model">mrp.production</field>
            <field name="view_type">form</field>
            <field name="view_mode">tree,form,calendar,graph,gantt</field>
            <field name="domain">[('state','=','ready')]</field>
            <field name="filter" eval="True"/>
            <field name="search_view_id" ref="view_mrp_production_filter"/>
        </record>

        <record id="mrp_production_action3" model="ir.actions.act_window">
            <field name="name">Manufacturing Orders in Progress</field>
            <field name="type">ir.actions.act_window</field>
            <field name="res_model">mrp.production</field>
            <field name="view_type">form</field>
            <field name="view_mode">tree,form,calendar,graph,gantt</field>
            <field name="domain">[('state','=','in_production')]</field>
            <field name="filter" eval="True"/>
            <field name="search_view_id" ref="view_mrp_production_filter"/>
        </record>

        <record id="mrp_production_action4" model="ir.actions.act_window">
            <field name="name">Manufacturing Orders Waiting Products</field>
            <field name="type">ir.actions.act_window</field>
            <field name="res_model">mrp.production</field>
            <field name="view_type">form</field>
            <field name="view_mode">tree,form,calendar,graph,gantt</field>
            <field name="domain">[('state','=','confirmed')]</field>
            <field name="filter" eval="True"/>
            <field name="search_view_id" ref="view_mrp_production_filter"/>
        </record>

        <record id="mrp_production_lot_form_view" model="ir.ui.view">
            <field name="name">mrp.production.lot.line.form</field>
            <field name="model">mrp.production.lot.line</field>
            <field name="type">form</field>
            <field name="arch" type="xml">
                <form string="Production Products">
                    <field colspan="4" name="move_id" on_change="onchange_lot_line_id(lot_id)"/>
                    <field name="name"/>
                    <field name="product_id"/>
                    <field name="product_qty"/>
                    <field name="product_uom"/>
                    <field name="product_uos_qty" groups="product.group_uos"/>
                    <field name="product_uos" groups="product.group_uos"/>
                    <field name="tracking_id"/>
                </form>
            </field>
        </record>
        <record id="mrp_production_lot_tree_view" model="ir.ui.view">
            <field name="name">mrp.production.lot.line.tree</field>
            <field name="model">mrp.production.lot.line</field>
            <field name="type">tree</field>
            <field name="arch" type="xml">
                <tree string="Production Products Consommation">
                    <field name="product_id"/>
                    <field name="product_qty"/>
                    <field name="product_uom"/>
                    <field name="product_uos_qty" groups="product.group_uos"/>
                    <field name="product_uos" groups="product.group_uos"/>
                    <field name="tracking_id"/>
                </tree>
            </field>
        </record>

        <record id="mrp_production_product_form_view" model="ir.ui.view">
            <field name="name">mrp.production.product.line.form</field>
            <field name="model">mrp.production.product.line</field>
            <field name="type">form</field>
            <field name="arch" type="xml">
                <form string="Scheduled Products">
                    <field name="name"/>
                    <field name="product_id"/>
                    <field name="product_qty"/>
                    <field name="product_uom"/>
                    <field name="product_uos_qty" groups="product.group_uos"/>
                    <field name="product_uos" groups="product.group_uos"/>
                </form>
            </field>
        </record>
        <record id="mrp_production_product_tree_view" model="ir.ui.view">
            <field name="name">mrp.production.product.line.tree</field>
            <field name="model">mrp.production.product.line</field>
            <field name="type">tree</field>
            <field name="arch" type="xml">
                <tree string="Scheduled Products">
                    <field name="product_id"/>
                    <field name="product_qty"/>
                    <field name="product_uom"/>
                    <field name="product_uos_qty" groups="product.group_uos"/>
                    <field name="product_uos" groups="product.group_uos"/>
                </tree>
            </field>
        </record>

        <!--
        	Procurements
        -->

        <record id="view_procurement_form_inherit" model="ir.ui.view">
        	<field name="name">mrp.procurement.form.inherit</field>
        	<field name="model">mrp.procurement</field>
        	<field name="inherit_id" ref="mrp_procurement.mrp_procurement_form_view"/>
        	<field name="type">form</field>
        	<field name="arch" type="xml">
        		<xpath expr="/form/notebook/page/field[@name='move_id']" position="before">
        			<field name="bom_id" domain="[('product_id','=',product_id),('bom_id','=',False)]"/>
        		</xpath>
        	</field>
        </record>
<<<<<<< HEAD


=======
>>>>>>> c962ddf8
        <act_window
            id="action_product_bom_structure"
            name="Product BoM Structure"
            domain="[('product_id', '=', active_id),('bom_id','=',False)]"
            view_type="tree"
            view_id="mrp_bom_tree_view"
            res_model="mrp.bom"
            src_model="product.product"/>

        <act_window
            domain="[('product_id', '=', active_id),('bom_id','=',False)]"
            id="act_product_product_2_mrp_bom"
            name="Bill of Materials"
            res_model="mrp.bom"
            src_model="product.product"/>

        <!-- Menu for Resource for MRP-->
        <menuitem icon="terp-mrp" id="base.menu_mrp_root" name="Manufacturing" sequence="3"/>

        <menuitem id="menu_pm_resources_mrp" name="Resources" parent="base.menu_mrp_root"
            groups="base.group_extended"
            sequence="2"/>
        <menuitem action="resource.action_resource_resource_tree" id="menu_view_resource_search_mrp" parent="menu_pm_resources_mrp" sequence="1"/>
        <menuitem action="resource.action_resource_calendar_form" id="menu_view_resource_calendar_search_mrp" parent="menu_pm_resources_mrp" sequence="1"/>
        <menuitem action="resource.action_resource_calendar_leave_tree" id="menu_view_resource_calendar_leaves_search_mrp" parent="menu_pm_resources_mrp" sequence="1"/>

    </data>
</openerp><|MERGE_RESOLUTION|>--- conflicted
+++ resolved
@@ -799,11 +799,7 @@
         		</xpath>
         	</field>
         </record>
-<<<<<<< HEAD
-
-
-=======
->>>>>>> c962ddf8
+
         <act_window
             id="action_product_bom_structure"
             name="Product BoM Structure"
