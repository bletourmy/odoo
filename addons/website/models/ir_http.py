--- conflicted
+++ resolved
@@ -202,20 +202,14 @@
                     request.context = context
                     return cls.reroute('/'.join(path) or '/')
             if request.lang == request.website.default_lang_code:
-<<<<<<< HEAD
                 context['edit_translations'] = False
             if not context.get('tz'):
                 context['tz'] = request.session.get('geoip', {}).get('time_zone')
-=======
-                request.context['edit_translations'] = False
-            if not request.context.get('tz'):
-                request.context['tz'] = request.session.get('geoip', {}).get('time_zone')
                 try:
-                    pytz.timezone(request.context['tz'] or '')
+                    pytz.timezone(context['tz'] or '')
                 except pytz.UnknownTimeZoneError:
-                    request.context.pop('tz')
-
->>>>>>> 90165e2d
+                    context.pop('tz')
+
             # bind modified context
             request.context = context
             request.website = request.website.with_context(context)
