--- conflicted
+++ resolved
@@ -75,6 +75,10 @@
         context = {}
         if not request.context.get('tz'):
             context['tz'] = request.session.get('geoip', {}).get('time_zone')
+            try:
+                pytz.timezone(context['tz'] or '')
+            except pytz.UnknownTimeZoneError:
+                context.pop('tz')
 
         request.website = request.env['website'].get_current_website()  # can use `request.env` since auth methods are called
         context['website_id'] = request.website.id
@@ -117,7 +121,6 @@
         domain = [('url', '=', req_page), '|', ('website_ids', 'in', request.website.id), ('website_ids', '=', False)]
         pages = request.env['website.page'].search(domain)
 
-<<<<<<< HEAD
         if not request.website.is_publisher():
             pages = pages.filtered('is_visible')
 
@@ -130,76 +133,6 @@
                 'main_object': mypage,
             }, mimetype=_guess_mimetype(ext))
         return False
-=======
-        # For website routes (only), add website params on `request`
-        cook_lang = request.httprequest.cookies.get('website_lang')
-        if request.website_enabled:
-            try:
-                if func:
-                    cls._authenticate(func.routing['auth'])
-                elif request.uid is None:
-                    cls._auth_method_public()
-            except Exception as e:
-                return cls._handle_exception(e)
-
-            request.redirect = lambda url, code=302: werkzeug.utils.redirect(url_for(url), code)
-            request.website = request.env['website'].get_current_website()  # can use `request.env` since auth methods are called
-            context = dict(request.context)
-            context['website_id'] = request.website.id
-            langs = [lg[0] for lg in request.website.get_languages()]
-            path = request.httprequest.path.split('/')
-            if first_pass:
-                is_a_bot = cls.is_a_bot()
-                nearest_lang = not func and cls.get_nearest_lang(path[1])
-                url_lang = nearest_lang and path[1]
-                preferred_lang = ((cook_lang if cook_lang in langs else False)
-                                  or (not is_a_bot and cls.get_nearest_lang(request.lang))
-                                  or request.website.default_lang_code)
-
-                request.lang = context['lang'] = nearest_lang or preferred_lang
-                # if lang in url but not the displayed or default language --> change or remove
-                # or no lang in url, and lang to dispay not the default language --> add lang
-                # and not a POST request
-                # and not a bot or bot but default lang in url
-                if ((url_lang and (url_lang != request.lang or url_lang == request.website.default_lang_code))
-                        or (not url_lang and request.website_multilang and request.lang != request.website.default_lang_code)
-                        and request.httprequest.method != 'POST') \
-                        and (not is_a_bot or (url_lang and url_lang == request.website.default_lang_code)):
-                    if url_lang:
-                        path.pop(1)
-                    if request.lang != request.website.default_lang_code:
-                        path.insert(1, request.lang)
-                    path = '/'.join(path) or '/'
-                    request.context = context
-                    redirect = request.redirect(path + '?' + request.httprequest.query_string)
-                    redirect.set_cookie('website_lang', request.lang)
-                    return redirect
-                elif url_lang:
-                    request.uid = None
-                    path.pop(1)
-                    request.context = context
-                    return cls.reroute('/'.join(path) or '/')
-            if request.lang == request.website.default_lang_code:
-                context['edit_translations'] = False
-            if not context.get('tz'):
-                context['tz'] = request.session.get('geoip', {}).get('time_zone')
-                try:
-                    pytz.timezone(context['tz'] or '')
-                except pytz.UnknownTimeZoneError:
-                    context.pop('tz')
-
-            # bind modified context
-            request.context = context
-            request.website = request.website.with_context(context)
-
-        # removed cache for auth public
-        request.cache_save = False
-        resp = super(Http, cls)._dispatch()
-
-        if request.website_enabled and cook_lang != request.lang and hasattr(resp, 'set_cookie'):
-            resp.set_cookie('website_lang', request.lang)
-        return resp
->>>>>>> a53bea49
 
     @classmethod
     def _serve_redirect(cls):
