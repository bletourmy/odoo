@charset "utf-8";
.oe_hidden {
  display: none !important;
}

.oe_website_editorbar {
  position: fixed;
  top: 0;
  right: 0;
  z-index: 10;
  display: block;
  width: 100%;
  padding: 2px;
  margin: 0px;
  z-index: 10000;
  background-color: #414141;
  background: -webkit-linear-gradient(#646060, #262626);
  box-sizing: border-box;
}
.oe_website_editorbar li {
  display: inline;
  color: #eeeeee;
}
.oe_website_editorbar li:hover {
  background: rgba(0, 0, 0, 0.2);
  text-shadow: black 0px 0px 3px;
  color: white;
}

.oe_website_editorbar .oe_rte_toolbar div.dropdown {
  display: inline-block;
}
.oe_website_editorbar .oe_rte_toolbar div.dropdown li {
  display: list-item;
}
.oe_website_editorbar .oe_rte_toolbar button {
  font-family: FontAwesome;
  font-weight: normal;
  font-style: normal;
  text-decoration: inherit;
}
.oe_website_editorbar .oe_rte_toolbar button.oe_button_list {
  padding-right: 3px;
}
.oe_website_editorbar .oe_rte_toolbar button.oe_button_list:after {
  content: "\F0D7";
  padding-left: 6px;
}

.oe_editable:focus {
  outline: none !important;
}

.oe_carousel_options {
  cursor: pointer;
  position: absolute;
  white-space: nowrap;
  z-index: 1;
  display: none;
}

.oe_snippets {
  position: fixed;
  left: 0px;
  right: 0px;
  bottom: 0px;
  max-height: 280px;
  min-height: 140px;
  background: #282828;
  box-shadow: 0px 10px 10px -10px black inset;
  overflow-y: auto;
}

.oe_snippet {
  display: inline-block;
  vertical-align: top;
  background: white;
  width: 120px;
  height: 120px;
  border-radius: 3px;
  margin: 10px;
  margin-right: 0px;
  cursor: move;
  position: relative;
  box-shadow: 0px 3px 10px rgba(0, 0, 0, 0.2);
  overflow: hidden;
  -webkit-user-select: none;
  user-select: none;
}
.oe_snippet .oe_snippet_thumbnail.oe_label {
  text-align: center;
  background: #747474;
  background-image: radial-gradient(rgba(0, 0, 0, 0.25), rgba(0, 0, 0, 0.4));
  height: 100%;
  line-height: 120px;
  color: white;
  text-shadow: 0px 1px 2px rgba(0, 0, 0, 0.95);
}
.oe_snippet .oe_snippet_body {
  display: none;
}
.oe_snippet > * {
  pointer-events: none;
}
.oe_snippet > *:first-child:not(.oe_snippet_thumbnail) {
  display: block;
  -webkit-transform-origin-x: 5px;
  -webkit-transform-origin-y: 10px;
  -webkit-transform: scale(0.095);
}

.oe_drop_zone {
  display: block;
  background: rgba(153, 0, 255, 0.17);
  border-radius: 3px;
  height: 32px;
  margin: -16px 0px;
  -webkit-transition: margin 250ms linear;
}
.oe_drop_zone:first-child:not(:last-child) {
  margin-top: -8px;
  margin-bottom: -24px;
}
.oe_drop_zone:last-child:not(:first-child) {
  margin-top: -24px;
  margin-bottom: -8px;
}
.oe_drop_zone.oe_hover {
  background: rgba(0, 255, 133, 0.22);
  z-index: 100000;
}
.oe_drop_zone:before {
  content: "";
  display: block;
  border-top: dashed 2px rgba(209, 178, 255, 0.72);
  position: relative;
  top: 16px;
}
.oe_drop_zone:first-child:not(:last-child):before {
  top: 8px;
}
.oe_drop_zone:last-child:not(:first-child):before {
  top: 24px;
}
.oe_drop_zone.oe_hover:before {
  border-top: dashed 2px rgba(116, 255, 161, 0.72);
}

<<<<<<< HEAD
.oe_hover_zone {
  position: absolute;
  background: rgba(153, 0, 255, 0.17);
  border-radius: 3px;
}
.oe_hover_zone.oe_hover {
  background: rgba(0, 255, 133, 0.22);
  z-index: 100000;
=======
.oe_stop_scrolling {
  height: 100%;
  overflow: hidden;
}

#mobile-preview.modal {
  height: 660px;
  background-color: black;
  border: 2px solid;
  border-radius: 10px;
  margin: auto;
  position: absolute;
  top: 0;
  left: 0;
  bottom: 0;
  right: 0;
  max-width: 330px;
}

#mobile-preview .modal-header {
  border-bottom: 0;
  border-top-left-radius: 10px;
  border-top-right-radius: 10px;
}
#mobile-preview .modal-body {
  max-height: 600px;
  padding: 0;
  margin: 0;
}

.oe_mobile_viewport {
  width: 320px;
  height: 568px;
  padding: 5px;
  border: none;
}

.oe_mobile_preview_header .close {
  color: lightgrey;
  opacity: 1;
}
.oe_mobile_preview_header .close:hover {
  color: darkgrey;
>>>>>>> fe45f507
}<|MERGE_RESOLUTION|>--- conflicted
+++ resolved
@@ -1,4 +1,3 @@
-@charset "utf-8";
 .oe_hidden {
   display: none !important;
 }
@@ -80,7 +79,6 @@
   border-radius: 3px;
   margin: 10px;
   margin-right: 0px;
-  cursor: move;
   position: relative;
   box-shadow: 0px 3px 10px rgba(0, 0, 0, 0.2);
   overflow: hidden;
@@ -146,7 +144,6 @@
   border-top: dashed 2px rgba(116, 255, 161, 0.72);
 }
 
-<<<<<<< HEAD
 .oe_hover_zone {
   position: absolute;
   background: rgba(153, 0, 255, 0.17);
@@ -155,7 +152,8 @@
 .oe_hover_zone.oe_hover {
   background: rgba(0, 255, 133, 0.22);
   z-index: 100000;
-=======
+}
+
 .oe_stop_scrolling {
   height: 100%;
   overflow: hidden;
@@ -167,7 +165,6 @@
   border: 2px solid;
   border-radius: 10px;
   margin: auto;
-  position: absolute;
   top: 0;
   left: 0;
   bottom: 0;
@@ -199,5 +196,4 @@
 }
 .oe_mobile_preview_header .close:hover {
   color: darkgrey;
->>>>>>> fe45f507
 }