--- conflicted
+++ resolved
@@ -46,30 +46,12 @@
                 // specific or because its parent was edited too and the view
                 // got copy/unlink).
                 var selectedView = _.findWhere(this.views, {id: this._getSelectedResource()});
-<<<<<<< HEAD
-                if (!selectedView.website_id[0]) {
-                    // When saving a generic view, the view will be COW'd and
-                    // replace by the specific view after the reload. Thus the id in
-                    // URL won't exist anymore. We need to find the specific ID.
-                    var context;
-                    this.trigger_up('context_get', {
-                        callback: function (ctx) {
-                            context = ctx;
-                        },
-                    });
-                    defs.push(this._rpc({
-                        model: 'ir.ui.view',
-                        method: 'search_read',
-                        fields: ['id'],
-                        domain: [['key', '=', selectedView.key], ['website_id', '=', context.website_id]],
-                    }).then((function (view) {
-                        if (view[0]) {
-                            this._updateHash(view[0].id);
-                        }
-                    }).bind(this)));
-                }
-=======
-                var context = weContext.get();
+                var context;
+                this.trigger_up('context_get', {
+                    callback: function (ctx) {
+                        context = ctx;
+                    },
+                });
                 defs.push(this._rpc({
                     model: 'ir.ui.view',
                     method: 'search_read',
@@ -80,7 +62,6 @@
                         this._updateHash(view[0].id);
                     }
                 }).bind(this)));
->>>>>>> 93d736e9
             }
             return $.when.apply($, defs).then((function () {
                 window.location.reload();
