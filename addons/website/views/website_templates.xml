<?xml version="1.0" encoding="utf-8"?>
<odoo>
<!-- Assets -->
<template id="assets_backend" inherit_id="web.assets_backend" name="Website Backend Assets (used in backend interface)">
    <xpath expr="//link[last()]" position="after">
        <link rel="stylesheet" href="/website/static/src/less/website.backendDashboard.less"/>
    </xpath>
    <xpath expr="//script[last()]" position="after">
        <script type="text/javascript" src="/website/static/src/js/backend/button.js"/>
        <script type="text/javascript" src="/website/static/src/js/backend/dashboard.js"/>
        <script type="text/javascript" src="/website/static/src/js/tours/rte.js"/>
    </xpath>
</template>

<template id="qunit_suite" inherit_id="web.qunit_suite">
    <xpath expr="//script[last()]" position="after">
        <script type="text/javascript" src="/website/static/tests/website_tests.js"/>
    </xpath>
</template>

<template id="assets_frontend" inherit_id="web.assets_frontend" name="Website Assets">
    <xpath expr="//link[last()]" position="after">
        <link rel="stylesheet" type="text/less" href="/website/static/src/less/website.ui.components.less"/>
        <link rel="stylesheet" type="text/less" href="/website/static/src/less/website.snippets.less"/>
        <link rel="stylesheet" type="text/less" href="/website/static/src/less/website.zoomodoo.less"/>
    </xpath>
    <xpath expr="//script[last()]" position="after">
        <script type="text/javascript" src="/website/static/src/js/utils.js"/>
        <script type="text/javascript" src="/website/static/src/js/website.js"/>

        <script type="text/javascript" src="/website/static/src/js/content/affix_menu.js"/>
        <script type="text/javascript" src="/website/static/src/js/content/compatibility.js"/>
        <script type="text/javascript" src="/website/static/src/js/content/lazy_template_call.js"/>
        <script type="text/javascript" src="/website/static/src/js/content/snippets.animation.js"/>
        <script type="text/javascript" src="/website/static/src/js/content/website_root.js"/>
        <script type="text/javascript" src="/website/static/src/js/content/zoomodoo.js"/>

        <script type="text/javascript" src="/website/static/src/js/menu/navbar.js"/>
    </xpath>
</template>

<template id="website.assets_editor" name="Website Editor Assets (used in website editor)">
    <t t-call="web.less_helpers"/>

    <link rel="stylesheet" type="text/less" href="/website/static/src/less/website.edit_mode.less"/>

    <script type="text/javascript" src="/website/static/lib/jQuery.transfo.js"/>

    <script type="text/javascript" src="/website/static/src/js/editor/editor.js"/>
    <script type="text/javascript" src="/website/static/src/js/editor/rte.summernote.js"/>
    <script type="text/javascript" src="/website/static/src/js/editor/snippets.options.js"/>

    <script type="text/javascript" src="/website/static/src/js/menu/content.js"/>
    <script type="text/javascript" src="/website/static/src/js/menu/customize.js"/>
    <script type="text/javascript" src="/website/static/src/js/menu/edit.js"/>
    <script type="text/javascript" src="/website/static/src/js/menu/mobile_view.js"/>
    <script type="text/javascript" src="/website/static/src/js/menu/new_content.js"/>
    <script type="text/javascript" src="/website/static/src/js/menu/planner.js"/>
    <script type="text/javascript" src="/website/static/src/js/menu/seo.js"/>
    <script type="text/javascript" src="/website/static/src/js/menu/translate.js"/>

    <script type="text/javascript" src="/website/static/src/js/tours/banner.js"/>
    <script type="text/javascript" src="/website/static/src/js/tours/rte.js"/>

    <script type="text/javascript" src="/website/static/src/js/widgets/ace.js"/>
    <script type="text/javascript" src="/website/static/src/js/widgets/theme.js"/>
</template>

<!-- Layout -->
<template id="submenu" name="Submenu">
    <li t-if="not submenu.child_id" t-att-class="
        'active' if submenu.clean_url() and unslug_url(request.httprequest.path) == unslug_url(submenu.clean_url()) else None
        ">
        <a t-att-href="submenu.clean_url()" t-ignore="true" t-att-target="'_blank' if submenu.new_window else None">
            <span t-field="submenu.name"/>
        </a>
    </li>
    <li t-if="submenu.child_id" t-attf-class="dropdown #{
        (submenu.clean_url() and submenu.clean_url() != '/' and any([request.httprequest.path == child.url for child in submenu.child_id if child.url]) or
         (submenu.clean_url() and request.httprequest.path == submenu.clean_url())) and 'active'
        }">
        <a class="dropdown-toggle" data-toggle="dropdown" href="#">
            <span t-field="submenu.name"/> <span class="caret" t-ignore="true"></span>
        </a>
        <ul class="dropdown-menu" role="menu">
            <t t-foreach="submenu.child_id" t-as="submenu">
                <t t-call="website.submenu"/>
            </t>
        </ul>
    </li>
</template>

<template id="layout" name="Main layout" inherit_id="portal.frontend_layout">
    <xpath expr="//t[@t-set='head_website']" position="before">
        <t t-set="html_data" t-value="{
            'lang': lang and lang.replace('_', '-'),
            'data-website-id': website.id if website else None,
            'data-editable': '1' if editable else None,
            'data-translatable': '1' if translatable else None,
            'data-edit_translations': '1' if edit_translations else None,
            'data-view-xmlid': xmlid if editable or translatable else None,
            'data-main-object': repr(main_object) if editable or translatable else None,
            'data-oe-company-name': res_company.name
        }"/>
        <t t-if="not title">
            <t t-if="not additional_title and main_object and 'name' in main_object">
                <t t-set="additional_title" t-value="main_object.name"/>
            </t>
            <t t-if="main_object and 'website_meta_title' in main_object and main_object.website_meta_title">
                <t t-set="title" t-value="main_object.website_meta_title"/>
            </t>
            <t t-else="">
                <t t-set="title"><t t-if="additional_title"><t t-raw="additional_title"/> | </t><t t-raw="(website or res_company).name"/></t>
            </t>
        </t>
        <t t-set="x_icon" t-value="'/web/image/website/%s/favicon/' % website.id"/>
    </xpath>
    <xpath expr="//t[@t-set='head_website']" position="replace">
        <t t-set="head_website">
            <meta t-if="main_object and 'website_indexed' in main_object
                and not main_object.website_indexed" name="robots" content="noindex"/>
            <meta name="description" t-att-content="main_object and 'website_meta_description' in main_object
                and main_object.website_meta_description or website_meta_description"/>
            <meta name="keywords" t-att-content="main_object and 'website_meta_keywords' in main_object
                and main_object.website_meta_keywords or website_meta_keywords"/>
            <meta name="generator" content="Odoo"/>

            <!-- OpenGraph tags for Facebook sharing -->
            <meta property="og:title" t-att-content="additional_title" />
            <meta property="og:site_name" t-att-content="res_company.name" />
            <t t-if="main_object and 'plain_content' in main_object and main_object.plain_content">
                <t t-set="og_description" t-value="main_object.plain_content[0:500]"/>
                <meta property="og:description" t-att-content="og_description" />
                <meta property='og:image' t-att-content="request.httprequest.url_root+'logo.png'"/>
                <meta property='og:url' t-att-content="request.httprequest.url_root+request.httprequest.path[1:end]"/>
            </t>

            <t t-set="languages" t-value="website.get_languages() if website else None"/>
            <t t-if="request and request.is_frontend_multilang and website">
                <t t-foreach="website.get_alternate_languages(request.httprequest)" t-as="lg">
                    <link rel="alternate" t-att-hreflang="lg['hreflang']" t-att-href="lg['href']"/>
                </t>
            </t>

            <script type="text/javascript">
                <t groups="website.group_website_publisher">
                    odoo.snippetsURL = '/website/snippets';
                </t>

                odoo.session_info = {
                    is_superuser: <t t-esc="json.dumps(request.env.user._is_superuser())"/>,
                    is_system: <t t-esc="json.dumps(request.env.user._is_system())"/>,
                    is_frontend: true,
                    translationURL: '/website/translations',
                    is_website_user: <t t-esc="json.dumps(request.env.user.id == request.website.user_id.id)" />,
                    user_id: <t t-esc="json.dumps(request.env.user.id)" />
                };
            </script>

            <t t-call-assets="web.assets_common" t-js="false"/>
            <t t-call-assets="web.assets_frontend" t-js="false"/>
            <t t-call-assets="web_editor.summernote" t-js="false" groups="website.group_website_publisher"/>
            <t t-call-assets="web_editor.assets_editor" t-js="false" groups="website.group_website_publisher"/>
            <t t-call-assets="website.assets_editor" t-js="false" groups="website.group_website_publisher"/>

            <t t-call-assets="web.assets_common" t-css="false"/>
            <t t-call-assets="web.assets_frontend" t-css="false"/>
            <t t-call-assets="web_editor.summernote" t-css="false" groups="website.group_website_publisher"/>
            <t t-call-assets="web_editor.assets_editor" t-css="false" groups="website.group_website_publisher"/>
            <t t-call-assets="website.assets_editor" t-css="false" groups="website.group_website_publisher"/>
        </t>
    </xpath>
    <xpath expr="//header//div[hasclass('navbar-header')]" position="replace">
        <div class="navbar-header">
            <button type="button" class="navbar-toggle" data-toggle="collapse" data-target=".navbar-top-collapse">
                <span class="sr-only">Toggle navigation</span>
                <span class="icon-bar"></span>
                <span class="icon-bar"></span>
                <span class="icon-bar"></span>
            </button>
            <a class="navbar-brand" href="/" t-if="website" t-field="website.name">My Website</a>
        </div>
    </xpath>
    <xpath expr="//header//ul[@id='top_menu']/li[hasclass('divider')]" position="attributes">
        <attribute name="t-if">website.user_id != user_id</attribute>
    </xpath>
    <xpath expr="//header//ul[@id='top_menu']/li[hasclass('dropdown')]" position="attributes">
        <attribute name="t-if">website.user_id != user_id</attribute>
    </xpath>
    <xpath expr="//header//ul[@id='top_menu']/li[hasclass('divider')]" position="before">
        <t t-foreach="website.menu_id.child_id" t-as="submenu">
            <t t-call="website.submenu"/>
        </t>
    </xpath>
    <xpath expr="//div[@id='wrapwrap']" position="after">
        <script id='tracking_code' t-if="website and website.google_analytics_key and not editable">
            (function(i,s,o,g,r,a,m){i['GoogleAnalyticsObject']=r;i[r]=i[r]||function(){
            (i[r].q=i[r].q||[]).push(arguments)},i[r].l=1*new Date();a=s.createElement(o),
            m=s.getElementsByTagName(o)[0];a.async=1;a.src=g;m.parentNode.insertBefore(a,m)
            })(window,document,'script','//www.google-analytics.com/analytics.js','ga');

            ga('create', _.str.trim('<t t-esc="website.google_analytics_key"/>'), 'auto');
            ga('send','pageview');
        </script>
    </xpath>
</template>

<template id="layout_footer_copyright" inherit_id="website.layout" name="Footer Copyright">
    <xpath expr="//footer" position="inside">
        <div class="container mt16 mb8">
            <div class="pull-right" t-ignore="true" t-if="not editable">
                Create a <a target="_blank" href="http://www.odoo.com/page/website-builder">free website</a> with
                <a target="_blank" class="label label-danger" href="http://www.odoo.com/page/website-builder">Odoo</a>
            </div>
            <div class="pull-left text-muted" itemscope="itemscope" itemtype="http://schema.org/Organization">
                Copyright &amp;copy; <span t-field="res_company.name" itemprop="name">Company name</span>
            </div>
        </div>
    </xpath>
</template>

<template id="layout_logo_show" inherit_id="website.layout" customize_show="True" name="Show Logo">
    <xpath expr="//header//a[hasclass('navbar-brand')]" position="replace">
        <a href="/" class="navbar-brand logo">
            <span t-field="res_company.logo" t-options="{'widget': 'image'}" t-att-alt="'Logo of %s' % res_company.name" t-att-title="res_company.name" />
        </a>
    </xpath>
</template>

<<<<<<< HEAD
<template id="affix_top_menu" inherit_id="website.layout" customize_show="True" name="Affix Top Menu">
    <xpath expr="//div[@id='wrapwrap']/header" position="attributes">
        <attribute name="class" add="o_affix_enabled" separator=" "/>
    </xpath>
</template>
=======
<record id="portal.portal_show_sign_in" model="ir.ui.view">
    <field name="customize_show" eval="True"/>
</record>
>>>>>>> d70518d0

<!-- Features template -->
<template id="login_layout" inherit_id="web.login_layout" name="Website Login Layout">
    <xpath expr="t" position="replace">
        <t t-call="website.layout">
            <div class="oe_website_login_container" t-raw="0"/>
        </t>
    </xpath>
</template>

<template id="footer_custom" inherit_id="website.layout" name="Footer">
    <xpath expr="//div[@id='footer']" position="replace">
        <div class="oe_structure" id="footer" t-if='not no_footer'>
            <section>
                <div class="container">
                    <div class="row">
                        <div class="col-md-4">
                            <h4 class="mt16">Subtitle</h4>
                            <p>
                                <a href="/">Homepage</a>
                            </p>
                        </div>
                        <div class="col-md-4">
                            <h4 class="mt16">Subtitle 2</h4>
                            <p>
                                ...
                            </p>
                        </div>
                        <div class="col-md-4">
                            <h4 class="mt16">Subtitle 3</h4>
                            <p>
                                ...
                            </p>
                        </div>
                    </div>
                </div>
            </section>
        </div>
    </xpath>
</template>

<template id="language_selector">
    <ul class="list-inline js_language_selector mt16" t-if="(request and request.is_frontend_multilang and len(languages) &gt; 1) or (website and (editable or translatable))">
        <li t-foreach="languages" t-as="lg">
          <a
            t-att-href="url_for(request.httprequest.path + '?' + keep_query(), lang=lg[0])"
            t-att-data-default-lang="(editable or translatable) and 'true' if website and lg[0] == website.default_lang_code else None"
            t-att-data-lang="lg[0]"
            class="js_change_lang"
          >
            <t t-esc="lg[1].split('/').pop()"/>
          </a>
        </li>
        <li groups="website.group_website_publisher">
            <t t-set="url_return" t-value="url_for('', '[lang]') + '?' + keep_query()"/>
            <a t-attf-href="/web#action=base.action_view_base_language_install&amp;website_id=#{website.id if website else ''}&amp;url_return=#{url_return}">
                <i class="fa fa-plus-circle"/>
                Add a language...
            </a>
        </li>
    </ul>
</template>

<template id="footer_default" inherit_id="website.footer_custom" customize_show="True" name="Automatic Footer">
    <xpath expr="//div[@id='footer']" position="replace" >
        <div id="footer" class="container hidden-print" t-if='not no_footer'>
            <div class="row">
                <div class="col-md-4 col-lg-3">
                    <h4>Our Products &amp; Services</h4>
                    <ul class="list-unstyled" id="products">
                        <li><a href="/">Home</a></li>
                    </ul>
                </div>
                <div class="col-md-4  col-lg-3" id="info">
                    <h4>Connect with us</h4>
                    <ul class="list-unstyled">
                        <li><a href="/contactus">Contact us</a></li>
                    </ul>
                    <ul class="list-unstyled">
                        <li t-ignore="true"><i class="fa fa-phone"></i> <span t-field="res_company.phone"></span></li>
                        <li t-ignore="true"><i class="fa fa-envelope"></i>  <span t-field="res_company.email"></span></li>
                    </ul>
                    <h2>
                        <a t-att-href="website.social_facebook" t-if="website.social_facebook"><i class="fa fa-facebook-square"/></a>
                        <a t-att-href="website.social_twitter" t-if="website.social_twitter"><i class="fa fa-twitter"/></a>
                        <a t-att-href="website.social_linkedin" t-if="website.social_linkedin"><i class="fa fa-linkedin"/></a>
                        <a t-att-href="website.social_youtube" t-if="website.social_youtube"><i class="fa fa-youtube-play"/></a>
                        <a t-att-href="website.social_googleplus" t-if="website.social_googleplus" rel="publisher"><i class="fa fa-google-plus-square"/></a>
                        <a t-att-href="website.social_github" t-if="website.social_github"><i class="fa fa-github"/></a>
                    </h2>
                </div>
                <div class="col-md-4 col-lg-5 col-lg-offset-1">
                    <h4>
                        <span t-field="res_company.name" />
                        <small> - <a href="/aboutus">About us</a></small>
                    </h4>
                    <div>
                        <p>
                            We are a team of passionate people whose goal is to improve everyone's
                            life through disruptive products. We build great products to solve your
                            business problems.
                        </p>
                        <p>
                            Our products are designed for small to medium size companies willing to optimize
                            their performance.
                        </p>
                    </div>
                    <t t-call="website.language_selector"/>
                </div>
            </div>
        </div>
    </xpath>
</template>

<!-- Util template -->
<template id="publish_management">
    <div groups="website.group_website_publisher" t-ignore="true" class="pull-right css_editable_mode_hidden" t-att-style="style or None">
        <div t-attf-class="btn-group #{btn_class} js_publish_management #{object.website_published and 'css_published' or 'css_unpublished'}" t-att-data-id="object.id" t-att-data-object="object._name" t-att-data-controller="publish_controller">
            <button class="btn btn-danger js_publish_btn">Unpublished</button>
            <button class="btn btn-success js_publish_btn">Published</button>
            <button type="button" t-attf-class="btn btn-default dropdown-toggle" t-att-id="'dopprod-%s' % object.id" data-toggle="dropdown">
                <span class="caret"></span>
            </button>
            <ul class="dropdown-menu" role="menu" t-att-aria-labelledby="'dopprod-%s' % object.id">
                <t t-raw="0"/>
                <li t-if="publish_edit">
                    <a t-attf-href="/web#return_label=Website&amp;view_type=form&amp;model=#{object._name}&amp;id=#{object.id}&amp;action=#{action}"
                    title='Edit in backend'>Edit</a>
                </li>
            </ul>
        </div>
    </div>
</template>

<template id="publish_short">
    <t groups="website.group_website_publisher" t-ignore="true">
        <div t-attf-class="pull-right js_publish_management #{object.website_published and 'css_published' or 'css_unpublished'}" t-att-data-id="object.id" t-att-data-object="object._name" t-att-data-controller="publish_controller">
            <button class="btn btn-danger js_publish_btn">Unpublished</button>
            <button class="btn btn-success js_publish_btn">Published</button>
        </div>
    </t>
</template>

<template id="pager" name="Pager" inherit_id="portal.pager">
</template>

<!--
    Customize Themes

    Use INPUT type 'checkbox' or 'radio' or use OPTION in select box
    'data-xmlid' (optional) xml id of the template to add if the input is checked.
        You can set a list of xml id separate by comma (all template is enable or
        disable in same time)
    'data-enable' (optional) to checked one or more HTML ids, or list separate by comma
    'data-disable' (optional) to unchecked one or more HTML ids, or list separate by comma
    'data-reload="/"' (optional) force the reloading of the page if the url match with
        the string ( = regexp).
        Otherwise, only the '/web/content/web.assets_frontend' is reloaded

    For the sets (data-enable and/or data-disable without data-xmlid), the set is
    automatically checked if:
    - all related fields are enabled for data-enable
    - all related fields are disabled for data-disable
    else unchecked

    HTML apply classes:
    - 'checked': on the parent label when input is checked
    - 'in': on the container (e.g.: bootstrap modal) after added in DOM (removed together
       out is added)
    - 'out': on the container 1 second before removed from ths DOM
    - 'loading': on the container/modal when the new css is loading
-->
<template id="website.theme_customize" name="Theme Modal for Customization">
  <div id="theme_customize_modal" class="modal fade">
      <div class="modal-dialog">
          <div class="modal-content">
            <div class="modal-header text-center">
                <h4 class="modal-title">Please install a theme in order to customize your website.</h4>
            </div>
          </div>
      </div>
  </div>
</template>

<template id="kanban">
    <t t-set="step"><t t-esc="step or 0"/></t>
    <t t-set="scope"><t t-esc="scope or 0"/></t>
    <t t-set="orderby"><t t-esc="orderby or 'name'"/></t>
    <t t-raw="website.kanban(model, domain, column, template, step=step, scope=scope, orderby=orderby)"/>
</template>

<template id="kanban_contain">
    <table class="table js_kanban">
        <thead>
            <tr>
                <t t-set="width" t-valuef="{{ round(100.0 / (len(objects) if objects else 1), 2) }}%"/>
                <t t-foreach="objects" t-as="obj">
                    <th t-att-width="width">
                        <div t-field="obj['column_id'].name" class="text-center"></div>
                    </th>
                </t>
            </tr>
        </thead>
        <tbody>
            <tr>
                <t t-foreach="objects" t-as="obj">
                    <td class="js_kanban_col" t-att-data-template="template"
                            t-att-data-domain="obj['domain']"
                            t-att-data-page_count="obj['page_count']"
                            t-att-data-model="obj['model']"
                            t-att-data-step="obj['step']"
                            t-att-data-orderby="obj['orderby']">
                        <t t-foreach="obj['object_ids']" t-as="object_id">
                            <t t-call="#{ template }"></t>
                        </t>
                        <!-- pager -->
                        <div t-if="1 != obj['page_end']" class="pagination pagination-centered">
                            <ul>
                                <li t-attf-class="prev #{'active' if obj['page'] == 1 else '' }">
                                    <a t-att-href=" '%s,%s-%s' % (obj['kanban_url'], obj['column_id'].id, (obj['page'] &gt; 1 and obj['page']-1 or 1)) ">Prev</a></li>
                                <t t-foreach="range(obj['page_start'], obj['page_end']+1)" t-as="p">
                                    <li t-att-class=" 'active' if obj['page'] == p else None ">
                                        <a t-att-href=" '%s,%s-%s' % (obj['kanban_url'], obj['column_id'].id, p)" t-esc="p"></a></li>
                                </t>
                                <li t-attf-class="next #{'active' if obj['page'] == obj['page_end'] else '' }">
                                    <a t-att-href=" '%s,%s-%s' % (obj['kanban_url'], obj['column_id'].id, (obj['page'] &lt; obj['page_end'] and obj['page']+1 or obj['page_end']) )">Next</a></li>
                            </ul>
                        </div>
                    </td>
                </t>
            </tr>
        </tbody>
    </table>
</template>

<!-- Error and special pages -->
<template id="website_info" name="Odoo Information">
    <t t-call="website.layout">
        <div id="wrap"/>
    </t>
</template>

<template id="show_website_info" inherit_id="website.website_info" customize_show="True" name="Show Odoo Information">
    <xpath expr="//div[@id='wrap']" position="inside">
        <div class="oe_structure">
            <section class="container">
              <t t-if="not version">
                <meta http-equiv="refresh" content="0;URL='/website/info'" />
              </t>
              <t t-if="version">
                <h1><t t-esc="res_company.name"/>
                    <small>Odoo Version <t t-raw="version.get('server_version')"/></small>
                </h1>
                <p>
                    Information about the <t t-esc="res_company.name"/> instance of Odoo, the <a target="_blank" href="https://www.odoo.com">Open Source ERP</a>.
                </p>

                <div class="alert alert-warning alert-dismissable mt16" groups="website.group_website_publisher">
                   <button type="button" class="close" data-dismiss="alert" aria-hidden="true">&amp;times;</button>
                   <p>
                     Note: To hide this page, uncheck it from the top Customize menu.
                   </p>
                </div>
                <h2>Installed Applications</h2>
                <dl class="dl-horizontal" t-foreach="apps" t-as="app">
                    <dt>
                        <a t-att-href="app.website" t-if="app.website">
                            <t t-raw="app.shortdesc"/>
                        </a>
                        <span t-raw="app.shortdesc" t-if="not app.website"/>
                    </dt>
                    <dd>
                        <span t-raw="app.summary"/>
                    </dd><dd class="text-muted" groups='base.group_no_one'>
                        Technical name: <span t-field="app.name"/>, updated: <span t-field="app.write_date"/>, author: <span t-field="app.author"/>
                    </dd>
                </dl>

                <div groups='base.group_no_one'>
                    <h2>Installed Modules</h2>
                    <dl class="dl-horizontal">
                        <t t-foreach="modules" t-as="app">
                            <dt>
                                <span t-raw="app.shortdesc"/>
                            </dt>
                            <dd t-if="app.summary">
                                <span t-raw="app.summary"/>
                            </dd><dd>
                                Technical name: <span t-field="app.name"/>,
                                updated: <span t-field="app.write_date"/>
                                <t t-if="app.author">
                                    , author: <span t-field="app.author"/>
                                </t>
                            </dd>
                        </t>
                    </dl>
                </div>
              </t>
            </section>
        </div>
    </xpath>
</template>

<template id="default_page">
    <t t-call="website.layout">
        <div id="wrap" class="oe_structure oe_empty"/>
    </t>
</template>

<template id="default_js">
    <script type="text/javascript">
        if (0 &gt; 1) {
            let it_cant_be = false;
        }
    </script>
</template>
<template id="default_xml">
    &lt;?xml version="1.0" encoding="utf-8"?&gt;
</template>
<template id="default_css">
    <style type="text/css">
        div#wrap div &gt; h1{
            color: #875A7B;
        }
    </style>
</template>
<template id="default_less">
    <style type="text/less">
        div#wrap div &gt; h1 {
            color: @odoo-brand-primary;
        }
    </style>
</template>
<template id="default_csv">
    1,2,3
</template>

<template id="page_404">
    <t t-call="website.404">
        <div class="container">
            <div class="well mt32">
                <p>This page does not exists, but you can create it as you are administrator of this site.</p>
                <a class="btn btn-primary js_disable_on_click" t-attf-href="/website/add/#{ path }#{ from_template and '?template=%s' % from_template }">Create Page</a>
            </div>
            <div class="text-center text-muted">Edit the content below this line to adapt the default "page not found" page.</div>
        </div>
        <hr/>
    </t>
</template>

<template id="http_error">
    <t t-call="website.layout">
        <div id="wrap">
            <div class="oe_structure">
                <h1 class="container mt32"><t t-esc="status_code"/>: <t t-esc="status_message"/></h1>
            </div>
            <t t-if="editable or request.debug">
                <t t-call="website.http_error_debug"/>
            </t>
        </div>
    </t>
</template>

<template id="http_error_debug">
    <div class="container panel-group mb32 mt32" id="debug_infos">
        <div class="panel panel-default" t-if="exception">
            <div class="panel-heading">
                <h4 class="panel-title">
                    <a data-toggle="collapse" data-parent="#debug_infos" href="#error_main">
                        Error
                    </a>
                </h4>
            </div>
            <div id="error_main" class="panel-collapse collapse in">
                <div class="panel-body">
                    <p t-if="website_controller">The following error was raised in the website controller <code t-esc="website_controller"/></p>
                    <p>
                        <strong>Error message:</strong>
                        <pre t-esc="exception"/>
                    </p>
                </div>
            </div>
        </div>
        <div class="panel panel-default" t-if="qweb_exception">
            <div class="panel-heading">
                <h4 class="panel-title">
                    <a data-toggle="collapse" data-parent="#adebug_infos" href="#error_qweb">
                        QWeb
                    </a>
                </h4>
            </div>
            <div id="error_qweb" class="panel-collapse collapse">
                <div class="panel-body">
                    <p t-if="exception.qweb.get('message')">
                        <strong>Error message:</strong>
                        <pre t-esc="exception.qweb.get('message')"/>
                    </p>
                    <p>
                        The error occured while rendering the template <code t-esc="qweb_exception.qweb.get('template')"/>
                        <t t-if="'expression' in qweb_exception.qweb">and evaluating the following expression: <code t-esc="qweb_exception.qweb['expression']"/></t>
                    </p>
                    <t t-if="'node' in qweb_exception.qweb">
                        <pre id="exception_node" t-esc="qweb_exception.pretty_xml()"/>
                    </t>
                </div>
            </div>
        </div>
        <div class="panel panel-default" t-if="traceback">
            <div class="panel-heading">
                <h4 class="panel-title">
                    <a data-toggle="collapse" data-parent="#adebug_infos" href="#error_traceback">
                        Traceback
                    </a>
                </h4>
            </div>
            <div id="error_traceback" class="panel-collapse collapse">
                <div class="panel-body">
                    <pre id="exception_traceback" t-esc="traceback"/>
                </div>
            </div>
        </div>
    </div>
</template>

<template id="403">
    <t t-call="website.layout">
        <div id="wrap">
            <div class="container">
                <h1 class="mt32">403: Forbidden</h1>
                <p>The page you were looking for could not be authorized.</p>
                <p>Maybe you were looking for one of these popular pages ?</p>
                <ul>
                    <li><a href="/">Homepage</a></li>
                    <li><a href="/contactus">Contact Us</a></li>
                </ul>
            </div>
            <t t-if="editable or request.debug">
                <t t-call="website.http_error_debug"/>
            </t>
        </div>
    </t>
</template>

<template id="404">
    <t t-call="website.layout">
        <div id="wrap">
            <t t-raw="0"/>
            <div class="oe_structure oe_empty">
                <div class="container">
                    <h1 class="mt32">404: Page not found!</h1>
                    <p>
                        The page you were looking for could not be found; it is possible you have
                        typed the address incorrectly, but it has most probably been removed due
                        to the recent website reorganisation.
                    </p>
                    <p>Maybe you were looking for one of these popular pages ?</p>
                    <ul>
                        <li><a href="/">Homepage</a></li>
                        <li><a href="/contactus">Contact Us</a></li>
                    </ul>
                </div>
            </div>

            <t t-if="request.debug">
                <t t-call="website.http_error_debug"/>
            </t>
        </div>
    </t>
</template>

<template id="500">
    <!-- This template should not use any variable except those provided by website.ir_http._handle_exception -->
    <html>
        <head>
            <title t-esc="status_message">Internal Server Error</title>
            <t t-set="debug" t-value="True"/>
            <t t-call-assets="web.assets_common" t-js="false"/>
            <t t-call-assets="web.assets_frontend" t-js="false"/>
            <t t-call-assets="web.assets_common" t-css="false"/>
            <t t-call-assets="web.assets_frontend" t-css="false"/>
            <script>
                $(document).ready(function() {
                    var button = $('#reset_templates_button');
                    button.click(function() {
                        var dialog = $('#reset_template_confirmation').modal('show');
                        var input = dialog.find('input[type="text"]').val('').focus();
                        var dialog_form = dialog.find('form');
                        dialog_form.submit(function() {
                            if (input.val() == dialog.find('.confirm_word').text()) {
                                dialog.modal('hide');
                                button.prop('disabled', true).text('Working...');
                                $('#reset_templates_form').trigger('submit');
                            } else {
                                input.val('').focus();
                            }
                            return false;
                        });
                        return false;
                    });
                });
            </script>
        </head>
        <body>
            <div id="reset_template_confirmation" class="modal" tabindex="-1" role="dialog" aria-hidden="true" t-ignore="true">
                <div class="modal-dialog">
                    <form class="form-horizontal" role="form">
                    <div class="modal-content">
                        <div class="modal-header">
                            <button type="button" class="close" data-dismiss="modal" aria-hidden="true">×</button>
                            <h3 class="modal-title">Reset templates</h3>
                        </div>
                        <div class="modal-body">
                            <div class="form-group mb0">
                                <label for="page-name" class="col-sm-9">
                                    <p>The selected templates will be reset to their factory settings.</p>
                                    <p>Type '<i class="confirm_word">yes</i>' in the box below if you want to confirm.</p>
                                </label>
                                <div class="col-sm-3 mt16">
                                    <input type="text" class="form-control" required="required" placeholder="yes"/>
                                </div>
                            </div>
                        </div>
                        <div class="modal-footer">
                            <input type="submit" value="Confirm" class="btn btn-primary"/>
                            <button type="button" class="btn" data-dismiss="modal" aria-hidden="true">Cancel</button>
                        </div>
                    </div>
                    </form>
                </div>
            </div>

            <div id="wrapwrap">
                <header>
                    <div class="navbar navbar-default navbar-static-top">
                        <div class="container">
                            <div class="collapse navbar-collapse navbar-top-collapse">
                                <ul class="nav navbar-nav navbar-right" id="top_menu">
                                    <li><a href="/">Home</a></li>
                                    <li><a href="javascript: window.history.back()">Back</a></li>
                                </ul>
                            </div>
                        </div>
                    </div>
                </header>
                <main>
                    <div class="oe_structure">
                        <h1 class="container mt32"><t t-esc="status_code"/>: <t t-esc="status_message"/></h1>
                    </div>
                    <div class="container" t-if="views">
                        <div class="alert alert-danger" t-if="qweb_exception and editable">
                            <h4>Template fallback</h4>
                            <p>An error occured while rendering the template <code t-esc="qweb_exception.qweb['template']"/>.</p>
                            <p>If this error is caused by a change of yours in the templates, you have the possibility to reset one or more templates to their <strong>factory settings</strong>.</p>
                            <form action="/website/reset_templates" method="post" id="reset_templates_form">
                                <input type="hidden" name="csrf_token" t-att-value="request.csrf_token()"/>
                                <ul class="oe_template_fallback">
                                    <li t-foreach="views" t-as="view">
                                        <label>
                                            <input type="checkbox" name="templates" t-att-value="view.id" t-att-checked="'checked' if view_first else None"/>
                                            <t t-esc="view.name"/>
                                        </label>
                                    </li>
                                </ul>
                                <input type="hidden" name="redirect" t-att-value="request.httprequest.path"/>
                                <button id="reset_templates_button">Reset selected templates</button>
                            </form>
                        </div>
                    </div>

                    <t t-if="editable or request.debug">
                        <t t-call="website.http_error_debug"/>
                    </t>
                </main>
            </div>
        </body>
    </html>
</template>

<template id="robots">
User-agent: *
Sitemap: <t t-esc="url_root"/>sitemap.xml
</template>

<template id="sitemap_locs">
    <url t-foreach="locs" t-as="page">
        <loc><t t-esc="url_root"/><t t-esc="page['loc']"/></loc><t t-if="page.get('lastmod', False)">
        <lastmod t-esc="page['lastmod']"/></t><t t-if="page.get('priority', False)">
        <priority t-esc="page['priority']"/></t><t t-if="page.get('changefreq', False)">
        <changefreq t-esc="page['changefreq']"/></t>
    </url>
</template>

<template id="sitemap_xml">&lt;?xml version="1.0" encoding="UTF-8"?&gt;
<urlset t-attf-xmlns="http://www.sitemaps.org/schemas/sitemap/0.9">
    <t t-raw="content"/>
</urlset>
</template>

<template id="sitemap_index_xml">&lt;?xml version="1.0" encoding="UTF-8"?&gt;
<sitemapindex t-attf-xmlns="http://www.sitemaps.org/schemas/sitemap/0.9">
  <sitemap t-translation="off" t-foreach="pages" t-as="page">
    <loc><t t-esc="url_root"/>sitemap-<t t-esc="page"/>.xml</loc>
  </sitemap>
</sitemapindex>
</template>

<template id="company_description" name="Company Description">
    <address itemscope="itemscope" itemtype="http://schema.org/Organization">
        <!-- TODO widget contact must add itemprop attributes -->
        <div t-field="res_company.partner_id" t-options='{
                "widget": "contact",
                "fields": ["name", "address", "phone", "mobile", "email"]}'/>
        <t t-if="not res_company.google_map_img()">
            <span class="fa fa-map-marker fa-fw mt16"/> <a t-att-href="res_company.google_map_link()" target="_BLANK"> Google Maps</a>
        </t>
    </address>
    <t t-if="res_company.google_map_img()">
        <a t-att-href="res_company.google_map_link()" target="_BLANK">
           <img class="thumbnail img-responsive" t-att-src="res_company.google_map_img()" />
        </a>
    </t>
</template>

<template id="website_search_box" name="Website Searchbox">
    <div class="input-group">
        <div class="oe_search">
            <input type="text" name="search" class="search-query form-control oe_search_box" placeholder="Search..." t-att-value="search" />
        </div>
        <span class="input-group-btn">
           <button type="submit" class="btn btn-default oe_search_button"><i class="fa fa-search"/></button>
        </span>
    </div>
</template>

<template id="index_management">
    <t groups="website.group_website_publisher" t-ignore="true">
        <div t-attf-class="pull-right js_index_management #{object.website_indexed and 'css_published' or 'css_unpublished'}" t-att-data-id="object.id" t-att-data-object="object._name">
            <button class="btn btn-danger js_index_btn">Unindexed</button>
            <button class="btn btn-success js_index_btn">Indexed</button>
        </div>
    </t>
</template>

<template id="edit_website_pages" name="Website Pages Management">
  <t t-call="website.layout">
    <div id="wrap">
      <div class="container" id="edit_website_pages">
          <form class="mt8 pull-right" role="search" t-attf-action="/website/pages_management" method="get">
              <t t-call="website.website_search_box"/>
          </form>
          <div t-if="searchbar_sortings" class="dropdown pull-right mt8 mr8">
              <button class="btn btn-default" type="button" data-toggle="dropdown">
                  <span class="fa fa-sort fa-lg" />
                  <span class='hidden-xs hidden-sm hidden-md' t-esc="searchbar_sortings[sortby].get('label', 'Newest')"/>
                  <span class="caret"></span>
              </button>
              <ul class="dropdown-menu" aria-labelledby="portal_searchbar_sortby">
                  <li t-foreach="searchbar_sortings" t-as="option" t-attf-class="#{sortby == option and 'active'}">
                      <a t-att-href="request.httprequest.path + '?' + keep_query('*', sortby=option)">
                          <span t-esc="searchbar_sortings[option].get('label')"/>
                      </a>
                  </li>
              </ul>
          </div>
          <h3 class="mt16">Manage Your Pages</h3>
          <t t-if="not pages">
              <div t-if="search" class="alert alert-warning mt8" role="alert">
                  Your search '<t t-esc="search" />' did not match any pages.
              </div>
              <div t-else="" class="alert alert-warning mt8" role="alert">
                  There are currently no pages for your website.
              </div>
          </t>
          <div t-if="pages" class="table-responsive">
              <table class="table table-hover o_my_status_table">
                  <thead>
                    <tr class="active">
                      <th>Name</th>
                      <th>Url</th>
                      <th class="col-md-1 text-center"><i title="Is the page included in the main menu?" class="fa fa-thumb-tack" aria-hidden="true"></i></th>
                      <th class="col-md-1 text-center"><i title="Is the page published?" class="fa fa-eye" aria-hidden="true"></i></th>
                      <th class="col-md-1 text-center"><i title="Is the page indexed by search engines?" class="fa fa-globe" aria-hidden="true"></i></th>
                      <th class="col-sm-3 col-md-2"></th>
                    </tr>
                  </thead>
                  <t t-foreach="pages" t-as="page">
                      <tr>
                          <td><i t-if="page.is_homepage" class="fa fa-home"></i> <span style="word-break: break-all;" t-esc="page.name"/></td>
                          <td><a style="word-break: break-all;" t-attf-href="{{page.url}}"><t t-esc="page.url"/></a></td>
                          <td class="text-center"><i t-att-class="'fa fa-check' if page.menu_ids else 'fa fa-times text-muted'" aria-hidden="true"></i></td>
                          <t t-set='date_formatted'><t  t-options='{"widget": "date"}' t-esc="page.date_publish"/></t>
                          <td class="text-center"><i t-att-title="not page.is_visible and page.website_published and 'This page will be visible on ' + date_formatted" t-att-class="'fa fa-check' if page.is_visible and page.website_published else 'fa fa-eye-slash' if not page.is_visible and page.website_published else 'fa fa-times text-muted'" aria-hidden="true"></i></td>
                          <td class="text-center"><i t-att-class="'fa fa-check' if page.website_indexed else 'fa fa-times text-muted'" aria-hidden="true"></i></td>
                          <td class="text-right">
                              <a class="mr4 fa fa-lg fa-cog js_page_properties" t-att-data-id="page.id" href="#" title="Manage this page"></a>
                              <a class="mr4 fa fa-lg fa-pencil-square-o" t-attf-href="/web#id=#{page.view_id.id}&amp;view_type=form&amp;model=ir.ui.view" title="Edit code in backend"></a>
                              <a class="mr4 fa fa-lg fa-clone js_clone_page" t-att-data-id="page.id" href="#" title="Clone this page"></a>
                              <a class="fa fa-lg fa-trash js_delete_page" t-att-data-id="page.id" href="#" title="Delete this page"></a>
                          </td>
                      </tr>
                  </t>
              </table>
          </div>
          <div t-if="pager" class="o_portal_pager text-center">
              <t t-call="website.pager"/>
          </div>
      </div>
    </div>
  </t>
</template>

</odoo><|MERGE_RESOLUTION|>--- conflicted
+++ resolved
@@ -227,17 +227,15 @@
     </xpath>
 </template>
 
-<<<<<<< HEAD
 <template id="affix_top_menu" inherit_id="website.layout" customize_show="True" name="Affix Top Menu">
     <xpath expr="//div[@id='wrapwrap']/header" position="attributes">
         <attribute name="class" add="o_affix_enabled" separator=" "/>
     </xpath>
 </template>
-=======
+
 <record id="portal.portal_show_sign_in" model="ir.ui.view">
     <field name="customize_show" eval="True"/>
 </record>
->>>>>>> d70518d0
 
 <!-- Features template -->
 <template id="login_layout" inherit_id="web.login_layout" name="Website Login Layout">
