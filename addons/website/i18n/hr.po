# Translation of Odoo Server.
# This file contains the translation of the following modules:
# * website
#
# Translators:
# Bole <bole@dajmi5.com>, 2016
# Bole <bole@dajmi5.com>, 2015
# Ivica Dimjašević <ivica.dimjasevic@storm.hr>, 2015
# Jasmina Otročak <jasmina@uvid.hr>, 2016
# Karolina Tonković <karolina.tonkovic@storm.hr>, 2015
# Marko Carević <marko.carevic@live.com>, 2016
msgid ""
msgstr ""
"Project-Id-Version: Odoo 9.0\n"
"Report-Msgid-Bugs-To: \n"
<<<<<<< HEAD
"POT-Creation-Date: 2016-08-19 10:24+0000\n"
=======
"POT-Creation-Date: 2016-08-18 14:06+0000\n"
>>>>>>> bc1a0a32
"PO-Revision-Date: 2016-05-16 13:46+0000\n"
"Last-Translator: Marko Carević <marko.carevic@live.com>\n"
"Language-Team: Croatian (http://www.transifex.com/odoo/odoo-9/language/hr/)\n"
"Language: hr\n"
"MIME-Version: 1.0\n"
"Content-Type: text/plain; charset=UTF-8\n"
"Content-Transfer-Encoding: \n"
"Plural-Forms: nplurals=3; plural=n%10==1 && n%100!=11 ? 0 : n%10>=2 && n"
"%10<=4 && (n%100<10 || n%100>=20) ? 1 : 2;\n"

#. module: website
#: model:ir.ui.view,arch_db:website.show_website_info
msgid "&amp;times;"
msgstr "&amp;times;"

#. module: website
#: model:ir.ui.view,arch_db:website.sitemap_index_xml
#: model:ir.ui.view,arch_db:website.sitemap_xml
msgid "&lt;?xml version=\"1.0\" encoding=\"UTF-8\"?&gt;"
msgstr "&lt;?xml version=\"1.0\" encoding=\"UTF-8\"?&gt;"

#. module: website
#. openerp-web
#: code:addons/website/static/src/xml/website.gallery.xml:17
#: code:addons/website/static/src/xml/website.gallery.xml:97
#, python-format
msgid "&times;"
msgstr "&times;"

#. module: website
#: model:ir.ui.view,arch_db:website.show_website_info
msgid ""
",\n"
"                                updated:"
msgstr ""
",\n"
"ažurirana:"

#. module: website
#: model:ir.ui.view,arch_db:website.layout_footer_copyright
msgid ""
",\n"
"                the #1"
msgstr ""
",\n"
"broj 1"

#. module: website
#: model:ir.ui.view,arch_db:website.show_website_info
msgid ", author:"
msgstr ", autor:"

#. module: website
#: model:ir.ui.view,arch_db:website.show_website_info
msgid ", updated:"
msgstr ", ažurirano:"

#. module: website
#: model:ir.ui.view,arch_db:website.website_planner
msgid "- The Odoo Team"
msgstr "- Odoo tim"

#. module: website
#: model:ir.ui.view,arch_db:website.website_planner
msgid ""
"1. Add your <strong>desired languages</strong><br/>\n"
"                                Use the link in the footer of your website "
"(when logged in) to add\n"
"                                languages from the available list. Also, you "
"can change the\n"
"                                default language in"
msgstr ""
"1. Dodaj svoj <strong>željeni jezik</strong><br/>\n"
"Koristi poveznicu na podnožju vaše web stranice (kada ste prijavljeni) za "
"dodavanje\n"
"jezika iz dostupne liste. Također, možete promijeniti\n"
"zadani jezik u"

#. module: website
#. openerp-web
#: code:addons/website/static/src/xml/website.seo.xml:17
#, python-format
msgid "1. Define Keywords"
msgstr "1. Definirajte ključne riječi"

#. module: website
#: model:ir.ui.view,arch_db:website.snippet_options
msgid "10s"
msgstr "10s"

#. module: website
#: model:ir.ui.view,arch_db:website.snippet_options
msgid "12"
msgstr "12"

#. module: website
#: model:ir.ui.view,arch_db:website.snippet_options
msgid "1s"
msgstr "1s"

#. module: website
#: model:ir.ui.view,arch_db:website.website_planner
msgid "2. <strong>Setup Gengo</strong><br/>"
msgstr "2. <strong>Podesi Gengo</strong><br/>"

#. module: website
#. openerp-web
#: code:addons/website/static/src/xml/website.seo.xml:45
#, python-format
msgid "2. Reference Your Page"
msgstr "2. Referencirajte svoje stranice"

#. module: website
#: model:ir.ui.view,arch_db:website.s_comparisons
msgid "24x7 toll-free support"
msgstr "besplatna podrška 24x7 "

#. module: website
#: model:ir.ui.view,arch_db:website.snippet_options
msgid "2s"
msgstr "2s"

#. module: website
#. openerp-web
#: code:addons/website/static/src/xml/website.seo.xml:62
#, python-format
msgid "3. Preview"
msgstr "3. PredPregled"

#. module: website
#: model:ir.ui.view,arch_db:website.snippet_options
msgid "3s"
msgstr "3s"

#. module: website
#: model:ir.ui.view,arch_db:website.403
msgid "403: Forbidden"
msgstr "403: Zabranjeno"

#. module: website
#: model:ir.ui.view,arch_db:website.404
msgid "404: Page not found!"
msgstr "404 Stranica nije pronađena!"

#. module: website
#: model:ir.ui.view,arch_db:website.snippet_options
msgid "5s"
msgstr "5s"

#. module: website
#: model:ir.ui.view,arch_db:website.s_big_picture
msgid "<b>A Small Subtitle</b>"
msgstr "<b>Mali podnaslov</b>"

#. module: website
#: model:ir.ui.view,arch_db:website.snippet_options
msgid "<b>Choose an image...</b>"
msgstr "<b>Izaberi sliku...</b>"

#. module: website
#: model:ir.ui.view,arch_db:website.s_text_block
msgid ""
"<b>Great stories are for everyone even when only written for\n"
"                        just one person.</b> If you try to write with a wide "
"general\n"
"                        audience in mind, your story will ring false and be "
"bland.\n"
"                        No one will be interested. Write for one person. If "
"it’s genuine for the one, it’s genuine for the rest."
msgstr ""
"<b>Velike priče su za svakoga čak i kada su pisane za\n"
"samo jednu osobu.</b> Ako pokušate pisati sa mislima na široku\n"
"publiku, vaša će priča lažno zvoniti i biti blaga.\n"
"Nitko neće biti zainteresiran. Pišite za jednu osobu. Ako je prava za jednu, "
"prava je i za ostatak čitalaca."

#. module: website
#: model:ir.ui.view,arch_db:website.s_text_block
#, fuzzy
msgid ""
"<b>Great stories have personality.</b> Consider telling\n"
"                        a great story that provides personality. Writing a "
"story\n"
"                        with personality for potential clients will asists "
"with\n"
"                        making a relationship connection. This shows up in "
"small\n"
"                        quirks like word choices or phrases. Write from your "
"point\n"
"                        of view, not from someone else's experience."
msgstr ""
"<b>Velika priča ima osobnost.</b>Razmislite pričanje\n"
"velike priče koja pruža osobnost. Pisanje priče\n"
"sa osobnošću za potencijalne klijente pomaže\n"
"u razvijanju odnosa. To se pokazuje u malim\n"
"igrama riječima kao što su izbor riječi ili fraza. Napišite iz svog\n"
"gledišta, a ne iz tuđeg iskustva."

#. module: website
#: model:ir.actions.act_window,help:website.action_module_theme
msgid "<b>No theme module found!</b>"
msgstr "<b>Modul nije pronađen!</b>"

#. module: website
#: model:ir.actions.act_window,help:website.action_module_website
msgid "<b>No website module found!</b>"
msgstr "<b>Modul Website nije pronađen!</b>"

#. module: website
#: model:ir.ui.view,arch_db:website.show_sign_in
msgid "<b>Sign in</b>"
msgstr "<b>Prijavi se</b>"

#. module: website
#: model:ir.ui.view,arch_db:website.s_button
msgid ""
"<i class=\"fa fa-arrow-right\"/>\n"
"                        Contact Us Now"
msgstr ""
"<i class=\"fa fa-arrow-right\"/>\n"
"Kontaktirajte nas sada"

#. module: website
#: model:ir.ui.view,arch_db:website.snippets
#, fuzzy
msgid "<i class=\"fa fa-check-square\"/> Feature"
msgstr "<i class=\"fa fa-th-large\"/> Web stranica<b class=\"caret\"/>"

#. module: website
#: model:ir.ui.view,arch_db:website.website_planner
#, fuzzy
msgid "<i class=\"fa fa-envelope-o\"/> Email Our Website Expert"
msgstr "<span class=\"fa fa-comment-o\"/> Uključeno čavrljanje na web stranici"

#. module: website
#: model:ir.ui.view,arch_db:website.snippets
msgid "<i class=\"fa fa-indent\"/> Content"
msgstr ""

#. module: website
#: model:ir.ui.view,arch_db:website.snippets
msgid "<i class=\"fa fa-magic icon-fix\"/> Effect"
msgstr ""

#. module: website
#: model:ir.ui.view,arch_db:website.language_selector
msgid ""
"<i class=\"fa fa-plus-circle\"/>\n"
"                Add a language..."
msgstr ""
"<i class=\"fa fa-plus-circle\"/>\n"
"Dodajte jezik"

#. module: website
#: model:ir.ui.view,arch_db:website.snippets
#, fuzzy
msgid "<i class=\"fa fa-th-large\"/> Structure"
msgstr "<i class=\"fa fa-th-large\"/> Web stranica<b class=\"caret\"/>"

#. module: website
#: model:ir.ui.view,arch_db:website.user_navbar
#, fuzzy
msgid "<i class=\"fa fa-th-large\"/> WEBSITE <b class=\"caret\"/>"
msgstr "<i class=\"fa fa-th-large\"/> Web stranica<b class=\"caret\"/>"

#. module: website
#: model:ir.ui.view,arch_db:website.website_planner
msgid ""
"<i>\n"
"                        The whole process may take a few hours, some "
"discussions with your colleagues and\n"
"                    several cups of coffee to go through. But don't worry, "
"you can return to this tool at any time.</i>"
msgstr ""
"<i>\n"
"Proces može potrajati nekoliko sati, razgovor sa kolegama\n"
"i koja šalica kave skratiti će vrijeme. No, ne brinite, možete se vratiti na "
"ovaj alat u bilo kojem trenutku.</i>"

#. module: website
#: model:ir.ui.view,arch_db:website.website_planner
msgid ""
"<i>\n"
"                        Whether you're a beginner or a pro, we have "
"everything you need to plan, create,\n"
"                    publish and grow your site, blog or online store.</i>"
msgstr ""
"<i>\n"
"Bilo da ste početnik ili profesionalac, imamo sve što je potrebno za "
"planiranje, izradu,\n"
"objavu ili rast vaše stranice, bloga ili online trgovine. </i>"

#. module: website
#: model:ir.ui.view,arch_db:website.website_planner
msgid ""
"<i>\n"
"                    This Planner will help you to think about your website "
"and provide tips and ideas to inspire you. There are examples and "
"explanations to guide you through the process of creating a top-notch, high "
"quality site that meets all your needs.</i>"
msgstr ""
"<i>\n"
"Planer će vam pomoći da razmislite o vašoj web stranici i pružiti vam "
"savjete i ideje za inspiraciju. Postoje primjeri i objašnjenja koja će vas "
"voditi kroz proces kreiranja vrhunske, kvalitetne stranice koja zadovoljava "
"sve vaše potrebe.</i>"

#. module: website
#: model:ir.ui.view,arch_db:website.website_planner
msgid ""
"<i>Congratulations on taking the leap and deciding to build your own website!"
"</i>"
msgstr "<i>Čestitamo na odluci o izradi vaše vlastite web stranice!</i>"

#. module: website
#: model:ir.ui.view,arch_db:website.s_comparisons
msgid "<i>Instant setup, satisfied or reimbursed.</i>"
msgstr ""

#. module: website
#: model:ir.ui.view,arch_db:website.website_planner
msgid "<i>We wish you a fun time!</i>"
msgstr "<i>Želimo vam zabavno vrijeme!</i>"

#. module: website
#: model:ir.ui.view,arch_db:website.s_image_floating
msgid ""
"<small class=\"text-muted\">A great way to catch your reader's attention is "
"to tell a story. Everything you consider writing can be told as a story.</"
"small>"
msgstr ""
"<small class=\"text-muted\">Odličan način zaokupljanja pažnje čitaoca je "
"pričanje priče. Sve što pomislite može biti ispričano kao priča.</small>"

#. module: website
#: model:ir.ui.view,arch_db:website.s_parallax_slider
#: model:ir.ui.view,arch_db:website.s_quote
#: model:ir.ui.view,arch_db:website.s_quotes_slider
#: model:ir.ui.view,arch_db:website.s_references
msgid "<small>Author of this quote</small>"
msgstr "<small>Autor ovog citata</small>"

#. module: website
#: model:ir.ui.view,arch_db:website.s_parallax_slider
#: model:ir.ui.view,arch_db:website.s_quotes_slider
#: model:ir.ui.view,arch_db:website.s_references
msgid "<small>John Doe, CEO</small>"
msgstr "<small>John Doe, CEO</small>"

#. module: website
#: model:ir.ui.view,arch_db:website.website_planner
msgid "<span class=\"fa fa-arrow-circle-o-down\"/> Install now"
msgstr "<span class=\"fa fa-arrow-circle-o-down\"/> Instaliraj sada"

#. module: website
#: model:ir.ui.view,arch_db:website.website_planner
msgid "<span class=\"fa fa-comment-o\"/> Website Live Chat on"
msgstr "<span class=\"fa fa-comment-o\"/> Uključeno čavrljanje na web stranici"

#. module: website
#: model:ir.ui.view,arch_db:website.website_planner
msgid ""
"<span class=\"fa fa-lightbulb-o fa-2x\"/>\n"
"                                <strong>Tips for a good domain:</strong>"
msgstr ""
"<span class=\"fa fa-lightbulb-o fa-2x\"/>\n"
"<strong>Savjeti za dobru domenu:</strong>"

#. module: website
#: model:ir.ui.view,arch_db:website.website_planner
msgid ""
"<span class=\"fa fa-lightbulb-o fa-2x\"/>\n"
"                        <span>Try to limit yourself to 1 testing variable, "
"otherwise you won't be able to clearly interpret the results of your "
"modifications.</span>"
msgstr ""
"<span class=\"fa fa-lightbulb-o fa-2x\"/>\n"
"<span>Pokušajte se ograničiti na testiranje 1 varijable, inače nećete moći "
"jasno interpretirati rezultate svojih izmjena.</span>"

#. module: website
#: model:ir.ui.view,arch_db:website.user_navbar
#, fuzzy
msgid "<span class=\"fa fa-pencil\"/> EDIT PAGE"
msgstr "<span class=\"fa fa-arrow-circle-o-down\"/> Instaliraj sada"

#. module: website
#: model:ir.ui.view,arch_db:website.user_navbar
msgid "<span class=\"fa fa-plus\"/> NEW PAGE"
msgstr ""

#. module: website
#: model:ir.ui.view,arch_db:website.website_planner
msgid "<span class=\"fa fa-thumbs-o-down\"/> <strong> Bad practices</strong>"
msgstr "<span class=\"fa fa-thumbs-o-down\"/> <strong> Loše prakse</strong>"

#. module: website
#: model:ir.ui.view,arch_db:website.website_planner
msgid "<span class=\"fa fa-thumbs-o-up\"/> <strong> Good practices</strong>"
msgstr "<span class=\"fa fa-thumbs-o-up\"/> <strong> Dobre prakse</strong>"

#. module: website
#: model:ir.ui.view,arch_db:website.website_planner
msgid ""
"<span class=\"panel-title\">\n"
"                                        <span class=\"fa fa-cogs\"/>\n"
"                                        <strong>Machine translation</"
"strong><br/>Free, but quality may vary\n"
"                                    </span>"
msgstr ""
"<span class=\"panel-title\">\n"
"<span class=\"fa fa-cogs\"/>\n"
"<strong>Strojno prevođenje</strong><br/>Besplatno, ali kvaliteta može "
"varirati\n"
"</span>"

#. module: website
#: model:ir.ui.view,arch_db:website.website_planner
msgid ""
"<span class=\"panel-title\">\n"
"                                        <span class=\"fa fa-user\"/>\n"
"                                        <strong>Human translation</"
"strong><br/>Pay for professionnal quality\n"
"                                    </span>"
msgstr ""
"<span class=\"panel-title\">\n"
"<span class=\"fa fa-user\"/>\n"
"<strong>Ljudski prijevod</strong><br/>plati za profesionalnu kvalitetu\n"
"</span>"

#. module: website
#: model:ir.ui.view,arch_db:website.website_planner
msgid ""
"<span class=\"panel-title\"><span class=\"fa fa-code\"/><strong> 2. "
"Customize its appearance</strong></span>"
msgstr ""
"<span class=\"panel-title\"><span class=\"fa fa-code\"/><strong> 2. "
"Prilagodite svoj izgled</strong></span>"

#. module: website
#: model:ir.ui.view,arch_db:website.website_planner
msgid ""
"<span class=\"panel-title\"><span class=\"fa fa-magic\"/><strong> 1. Choose "
"your theme</strong></span>"
msgstr ""
"<span class=\"panel-title\"><span class=\"fa fa-magic\"/><strong>1. "
"Odaberite svoju temu</strong></span>"

#. module: website
#: model:ir.ui.view,arch_db:website.layout
msgid ""
"<span class=\"sr-only\">Toggle navigation</span>\n"
"                                    <span class=\"icon-bar\"/>\n"
"                                    <span class=\"icon-bar\"/>\n"
"                                    <span class=\"icon-bar\"/>"
msgstr ""
"<span class=\"sr-only\">Prebaci navigaciju</span>\n"
"<span class=\"icon-bar\"/>\n"
"<span class=\"icon-bar\"/>\n"
"<span class=\"icon-bar\"/>"

#. module: website
#: model:ir.ui.view,arch_db:website.s_comparisons
msgid "<span>$</span><b style=\"font-size: 60px\">125</b><small>.00</small>"
msgstr "<span>$</span><b style=\"font-size: 60px\">125</b><small>.00</small>"

#. module: website
#: model:ir.ui.view,arch_db:website.s_comparisons
msgid "<span>$</span><b style=\"font-size: 60px\">35</b><small>.00</small>"
msgstr "<span>$</span><b style=\"font-size: 60px\">35</b><small>.00</small>"

#. module: website
#: model:ir.ui.view,arch_db:website.s_comparisons
msgid "<span>$</span><b style=\"font-size: 60px\">65</b><small>.00</small>"
msgstr "<span>$</span><b style=\"font-size: 60px\">65</b><small>.00</small>"

#. module: website
#: model:ir.ui.view,arch_db:website.website_planner
msgid "<span>3. Select a <strong>translation method</strong></span>"
msgstr "<span>3. Odaberi <strong>metodu prijevoda</strong></span>"

#. module: website
#: model:ir.ui.view,arch_db:website.website_planner
msgid ""
"<strong>... and your location too!</strong><br/>\n"
"                                Millions of people use Google Maps everyday. "
"Whether you are a restaurant\n"
"                                or a huge business, you have no excuse not "
"to register your location in"
msgstr ""
"<strong>...i vašu lokaciju također!</strong><br/>\n"
"Milijuni ljuid koriste Google Karte svakodnevno. Bilo da ste restoran\n"
"ili velika tvrtka, nemate izgovor za neregistriranje vaše lokacije u"

#. module: website
#: model:ir.ui.view,arch_db:website.website_planner
msgid ""
"<strong>1. Define what to test</strong><br/>\n"
"                                Your choice of what to test will obviously "
"depend on your goals, but should\n"
"                                always be linked to one of your business "
"objectives (don't spend energy\n"
"                                improving something that brings you no ROI). "
"Then, find the best page to\n"
"                                test and the variation you think will bring "
"the best results.Here are a\n"
"                                few examples of good testing variables:"
msgstr ""

#. module: website
#: model:ir.ui.view,arch_db:website.website_planner
msgid ""
"<strong>1. Your main menu items</strong> and 2. Your secondary menu items "
"(optional):"
msgstr ""
"<strong>1. Glavne stavke izbornika</strong> i 2. Vaše sekundarne opcije "
"izbornika (neobavezno):"

#. module: website
#: model:ir.ui.view,arch_db:website.website_planner
msgid ""
"<strong>2. Create the page variation</strong><br/>\n"
"                                Once you're clear on the measurable "
"objective, the page and the variable\n"
"                                you want to test, duplicate the page in Odoo "
"using the <strong>'Versions'</strong>\n"
"                                menu and apply the modification you decided."
msgstr ""
"<strong>2. Napravite varijaciju stranice</strong><br/>\n"
"Kaka su vam jasni mjerljivi ciljevi, stranice i varijable\n"
"koje želite testirati, duplicirajte Odoo stranicu korištenjem "
"<strong>'Verzija'</strong>\n"
"izbornika i primijenite izmjenu za koju ste se odlučili."

#. module: website
#: model:ir.ui.view,arch_db:website.website_planner
msgid ""
"<strong>3. Configure a Google Analytics account</strong><br/>\n"
"                                This is necessary in order to record the "
"statistics of your test."
msgstr ""

#. module: website
#: model:ir.ui.view,arch_db:website.website_planner
msgid "<strong>3. Your footer titles</strong> and 4. Your footer links:"
msgstr "<strong>3. Naslov podnožja</strong> i 4. Linkovi podnožja:"

#. module: website
#: model:ir.ui.view,arch_db:website.website_planner
msgid ""
"<strong>4. Create your campaign in Google Analytics</strong><br/>\n"
"                                Simply follow the wizard by creating a new "
"experiment in the <strong>Behavior &gt;\n"
"                                Experiments</strong> menu of"
msgstr ""

#. module: website
#: model:ir.ui.view,arch_db:website.s_button
msgid "<strong>50,000+ companies run Odoo to grow their businesses.</strong>"
msgstr "<strong>50,000+ tvrtki koriste Odoo u svojem poslovanju.</strong>"

#. module: website
#: model:ir.ui.view,arch_db:website.website_planner
msgid "<strong>Activate now</strong> the optional modules you'll need:"
msgstr "<strong>Aktiviraj sada</strong>opcionalne module koje trebaš:"

#. module: website
#: model:ir.ui.view,arch_db:website.website_planner
msgid ""
"<strong>Add features and content</strong><br/>\n"
"                                You can put more content in the intermediate "
"section of your homepage (one\n"
"                                or two scrolls down from the visible "
"section), but try to keep your\n"
"                                paragraphs easy to read and avoid 'walls of "
"text'."
msgstr ""
"<strong>Dodajte značajke i sadržaj</strong><br/>\n"
"Možete staviti više sadržaja u srednjem dijelu početne stranice (jedan\n"
"ili dva skrola dolje sa vidljivim djelom), ali probajte\n"
"zadržati svoje\n"
"značajke lako čitljivima i izbjegavajte 'zidove teksta'."

#. module: website
#: model:ir.ui.view,arch_db:website.website_planner
msgid ""
"<strong>Add relevant keywords</strong><br/>\n"
"                                Adding relevant keywords to a web page's "
"meta data, including the title tag\n"
"                                and meta description, will tend to improve "
"the relevancy of a site's search\n"
"                                listings, also increasing your traffic."
msgstr ""
"<strong>Dodaj relevantne ključne riječi</strong><br/>\n"
"Dodavanje relevantnih ključnih riječi na web stranicu je meta podataka, "
"uključujući oznaku naslova\n"
"i opisa meta, što će poboljšati relevantnost pretrage stranice\n"
"i povećati promet stranice."

#. module: website
#: model:ir.ui.view,arch_db:website.website_planner
msgid ""
"<strong>Advertise to get the first visitors</strong><br/>\n"
"                                If you have a small budget to allocate to "
"advertising (around $100), you\n"
"                                should start a Google Adwords campaign."
msgstr ""

#. module: website
#: model:ir.ui.view,arch_db:website.website_planner
msgid ""
"<strong>Be announced on the Odoo Twitter account</strong><br/>\n"
"                                We like to hear from people using Odoo to "
"build their website. Tweet us"
msgstr ""

#. module: website
#: model:ir.ui.view,arch_db:website.website_planner
msgid ""
"<strong>Be linked by trusted websites</strong><br/>\n"
"                                The more sites that link to your own site, "
"the more Google trusts your site\n"
"                                to be worthwhile:"
msgstr ""
"<strong>Budite povezani sa pouzdanim web stranicama</strong><br/>\n"
"Više mjesta koja vode na vašu stranicu, Google više vjeruje da se vaša "
"stranica\n"
"isplati:"

#. module: website
#: model:ir.ui.view,arch_db:website.website_planner
msgid "<strong>Blogs</strong>"
msgstr "<strong>Blogovi</strong>"

#. module: website
#: model:ir.ui.view,arch_db:website.website_planner
msgid "<strong>Community builder</strong>"
msgstr "<strong>Graditelj zajednica</strong>"

#. module: website
#: model:ir.ui.view,arch_db:website.website_planner
msgid "<strong>Contact form</strong>"
msgstr "<strong>Kontakt obrazac</strong>"

#. module: website
#: model:ir.ui.view,arch_db:website.website_planner
msgid "<strong>Contact us for a custom-made theme:</strong>"
msgstr "<strong>Kontaktirajte nas za temu po narudžbi:</strong>"

#. module: website
#: model:ir.ui.view,arch_db:website.website_planner
msgid "<strong>Contact us now:</strong><br/>"
msgstr "<strong>Kontaktirajte nas:</strong><br/>"

#. module: website
#: model:ir.ui.view,arch_db:website.website_planner
msgid "<strong>Create an online Q&amp;A</strong>"
msgstr ""

#. module: website
#: model:ir.ui.view,arch_db:website.website_planner
msgid "<strong>Discuss live</strong>"
msgstr "<strong>Raspravite uživo</strong>"

#. module: website
#: model:ir.ui.view,arch_db:website.website_planner
msgid ""
"<strong>Display social proof</strong><br/>\n"
"                                Below your main banner or call-to-action, "
"it's a good practice to put\n"
"                                social proofs about your products or "
"services; customer quotes, videos,\n"
"                                photos of your products in actions, twitter "
"quotes, etc."
msgstr ""

#. module: website
#: model:ir.ui.view,arch_db:website.website_planner
msgid ""
"<strong>Do many A/B tests.</strong><br/>\n"
"                                Chances are, your first A/B test will turn "
"out a lemon. But don’t despair. An A/B test can have only three outcomes: no "
"result, a negative result or a\n"
"                                positive result. The key to optimizing "
"conversion rates is to do a ton of A/B\n"
"                                tests, so that all positive results add up "
"to a huge boost to your sales and\n"
"                                achieved goals."
msgstr ""

#. module: website
#: model:ir.ui.view,arch_db:website.website_planner
msgid ""
"<strong>Don't test versions at different time periods.</strong><br/>If you\n"
"                                test one version one week and the second the "
"next, your results won't be\n"
"                                accurate, or worse, wrong!"
msgstr ""
"<strong>Nemojte testirati verzije u različitim vremenskim razdobljima.</"
"strong><br/>Ako\n"
"tesirate jednu verziju jedan tjedan, a drugu sljedeći, vaši rezultati neće "
"biti\n"
"točni, ili još gore, u redu!"

#. module: website
#: model:ir.ui.view,arch_db:website.website_planner
msgid ""
"<strong>Don’t conclude too early.</strong><br/>\n"
"                                Wait for your test results to be "
"significant. Take a look at the statistical\n"
"                                confidence in Google Analytics, it should be "
"at least 95%."
msgstr ""
"<strong>Ne zaključujte prerano.</strong><br/>\n"
"Pričekajte da rezultati vašeg ispitivanja budu značajni. Pogledajte "
"statističko\n"
"povjerenje u Google analitici, trebalo bi biti najmanje 95%."

#. module: website
#: model:ir.ui.view,arch_db:website.website_planner
msgid ""
"<strong>Don’t surprise regular visitors.</strong><br/>\n"
"                                If you are testing a core part of your "
"website, include only new visitors in\n"
"                                the test. You want to avoid shocking regular "
"visitors, especially because the\n"
"                                variations may not ultimately be implemented."
msgstr ""
"<strong>Ne iznenađujte redovite posjetitelje.</strong><br/>\n"
"Ako testirate temeljni dio vaše web stranice, uključite samo nove "
"posjetitelje\n"
"u test. Želite izbjeći šokiranje redovitih posjetitelja, pogotovo jer\n"
"varijacija na kraju možda ne bude implementirana."

#. module: website
#: model:ir.ui.view,arch_db:website.website_planner
msgid ""
"<strong>Encourage to action</strong><br/>\n"
"                                Add  one, and only one, call-to-action on "
"your homepage. Your homepage is\n"
"                                the page that gets the most visitors.<br/>\n"
"                                It's good practice to try to engage with "
"your visitors on the homepage:\n"
"                                Contact Us, Subscribe to Get More "
"Information, Check the Catalog, etc."
msgstr ""
"<strong>Potaknite na akciju</strong><br/>\n"
"Dodaj jedan, i samo jedan poziv na akciju na početnoj stranici. Vaša početna "
"stranica\n"
"je stranica koja dobiva najviše posjetitelja.<br/>\n"
"Dobra je praksa poticanja posjetitelja početne stranice:\n"
"Kontaktirajte nas, Pretplatite se za više informacija, Pogledajte katalog, "
"itd."

#. module: website
#: model:ir.ui.view,arch_db:website.http_error_debug
msgid "<strong>Error message:</strong>"
msgstr "<strong>Poruka o pogrešci:</strong>"

#. module: website
#: model:ir.ui.view,arch_db:website.website_planner
msgid ""
"<strong>Find 3 websites that you like</strong> and write down what you like "
"about them."
msgstr ""
"<strong>Pronađi 3 web stranice koje ti se sviđaju</strong> i napiši što ti "
"se sviđa kod njih."

#. module: website
#: model:ir.ui.view,arch_db:website.website_planner
msgid ""
"<strong>Find a catchy headline</strong><br/>\n"
"                                Make sure anyone who visits your site "
"understands what it’s about without having to do a lot of reading.<br/>\n"
"                                To do that, the visible section of your "
"homepage (above the fold) needs to be simple and straightforward. For "
"example, use pictures of your work, screenshots of your app, a short and "
"catchy hook."
msgstr ""

#. module: website
#: model:ir.ui.view,arch_db:website.website_planner
msgid "<strong>How to get a custom domain name ?</strong><br/>"
msgstr "<strong>Kako dobiti prilagođen naziv domene?</strong><br/>"

#. module: website
#: model:ir.ui.view,arch_db:website.website_planner
msgid ""
"<strong>Initial Teaser</strong><br/>\n"
"                                Before launching to the masses, it's good "
"practice to tease around 100 of\n"
"                                your contacts. Start with your friends, "
"colleagues and family. Whether or\n"
"                                not they're interested in your area of "
"business, they will be ready to help\n"
"                                you with feedback if you engage in a "
"personal discussion with them."
msgstr ""

#. module: website
#: model:ir.ui.view,arch_db:website.website_planner
msgid "<strong>Jobs</strong>"
msgstr "<strong>Posao</strong>"

#. module: website
#: model:ir.ui.view,arch_db:website.website_planner
msgid ""
"<strong>Know how long to run a test before giving up.</strong><br/>\n"
"                                Giving up too early can cost you because you "
"may have gotten meaningful\n"
"                                results had you waited a little longer. "
"Giving up too late isn’t good either,\n"
"                                because poorly performing variations could "
"cost you conversions and sales."
msgstr ""

#. module: website
#: model:ir.ui.view,arch_db:website.website_planner
msgid "<strong>Now try to write down you footer structure:</strong>"
msgstr "<strong>Pokušajte zapisati strukturu podnožja:</strong>"

#. module: website
#: model:ir.ui.view,arch_db:website.website_planner
msgid ""
"<strong>Optimize your content</strong><br/>\n"
"                                Writing content that includes frequently "
"searched-for keywords and phrases\n"
"                                tends to increase  traffic to your website."
msgstr ""
"<strong>Optimizirajte sadržaj</strong><br/>\n"
"Pisanje sadržaja koje uključuje često tražene ključne riječi i fraze\n"
"ima tendenciju povećanja prometa vaše web stranice."

#. module: website
#: model:ir.ui.view,arch_db:website.website_planner
msgid "<strong>Organize physical events</strong>"
msgstr "<strong>Organizirajte fizičke događaje</strong>"

#. module: website
#: model:ir.ui.view,arch_db:website.website_planner
msgid ""
"<strong>Reference your images...</strong><br/>\n"
"                                If you are an artist or a photographer, you "
"can potentially bring in a lot\n"
"                                of  visitors by referencing your images so "
"they are displayed in image\n"
"                                search engines, like Google Images. To do "
"that, simply add an 'Alt text'\n"
"                                containing descriptions and keywords for "
"relevant pictures."
msgstr ""

#. module: website
#: model:ir.ui.view,arch_db:website.website_planner
msgid ""
"<strong>Start a blog</strong><br/>\n"
"                                Google loves websites which are updated "
"often or ones where new content is\n"
"                                added regularly. This is why starting a blog "
"is an excellent way of\n"
"                                improving your search ranking. If you have "
"the time and dedication to write\n"
"                                good articles,"
msgstr ""
"<strong>Počnite blog</strong><br/>\n"
"Google voli web stranice koje se često ažuriraju i u kojima se novi sadržaj\n"
"redovito dodaje. To je razlog zašto je započinjanje bloga izvrstan način\n"
"poboljašanja vašeg rangiranja pretraživanja. Ako imate vremena i predanost "
"pisanju\n"
"dobrih članaka,"

#. module: website
#: model:ir.ui.view,arch_db:website.website_planner
msgid "<strong>The big launch</strong><br/>"
msgstr "<strong>Veliko lansiranje</strong><br/>"

#. module: website
#: model:ir.ui.view,arch_db:website.website_planner
msgid ""
"<strong>Use Google Webmaster</strong><br/>\n"
"                                This tool will help you understand your "
"search traffic and learn how users\n"
"                                are finding your site and make optimizations "
"to help Google better\n"
"                                understand and represent your site."
msgstr ""

#. module: website
#: model:ir.ui.view,arch_db:website.website_planner
msgid "<strong>Use contact forms:</strong>"
msgstr "<strong>Koristi kontakt obrasce:</strong>"

#. module: website
#: model:ir.ui.view,arch_db:website.website_planner
msgid ""
"<strong>With that in mind, try to define the structure of your main menu:</"
"strong>"
msgstr ""
"<strong>Imajući to na umu, pokušajte definirati strukturu vašeg glavnog "
"izbornika:</strong>"

#. module: website
#: model:ir.ui.view,arch_db:website.website_planner
msgid "<strong>You have your domain name ?</strong><br/>"
msgstr "<strong>Imate vaše ime domene?</strong><br/>"

#. module: website
#: model:ir.ui.view,arch_db:website.website_planner
msgid "<strong>Your website objectives</strong> by priority:"
msgstr "<strong>Ciljevi vaše web stranice</strong>  po prioritetu:"

#. module: website
#: model:ir.ui.view,arch_db:website.website_planner
msgid "<strong>e-Commerce</strong>"
msgstr "<strong>e-Trgovina</strong>"

#. module: website
#: model:ir.ui.view,arch_db:website.website_planner
msgid "@odoo"
msgstr "@odoo"

#. module: website
#: model:ir.ui.view,arch_db:website.s_text_block
msgid "A Great Headline"
msgstr "Neki Atraktivni Naslov"

#. module: website
#: model:ir.ui.view,arch_db:website.s_big_picture
msgid "A Punchy Headline"
msgstr "Uočljiva napomena"

#. module: website
#: model:ir.ui.view,arch_db:website.s_image_text
#: model:ir.ui.view,arch_db:website.s_text_image
msgid "A Section Subtitle"
msgstr "POdnaslov sekcije"

#. module: website
#: model:ir.model.fields,help:website.field_ir_act_server_website_published
msgid ""
"A code server action can be executed from the website, using a dedicated "
"controller. The address is <base>/website/action/<website_path>. Set this "
"field as True to allow users to run this action. If it is set to False the "
"action cannot be run through the website."
msgstr ""

#. module: website
#: model:ir.ui.view,arch_db:website.website_planner
msgid ""
"A footer, as its name implies, is located at the very bottom of your "
"website.\n"
"                        Because of that, your visitors won't see it "
"immediately so it's very useful for linking\n"
"                        pages you don't want in your main menu e.g. social "
"media, terms and conditions, privacy\n"
"                        terms, etc."
msgstr ""
"Podnožje, kako i samo ime implicira, se nalazi na samom dnu web stranice.\n"
"Zbog toga ga posjetitelji neće vidjeti odmah tako da je vrlo korisno "
"porijeliti linkove\n"
"stranica koje ne želite u svom glavnom meniju, npr. društveni mediji, "
"uvjeti, privatnost itd."

#. module: website
#: model:ir.ui.view,arch_db:website.s_text_block
msgid "A good subtitle"
msgstr "Neki podnaslov"

#. module: website
#: model:ir.ui.view,arch_db:website.website_planner
msgid ""
"A good way to start is to use machine translation then apply corrections "
"yourself."
msgstr ""
"Najbolji način za početak je korištenje automatskih prijevoda na kojima ćete "
"sami napraviti korekcije."

#. module: website
#: model:ir.ui.view,arch_db:website.s_text_block
msgid ""
"A great way to catch your reader's attention is to tell a story.\n"
"                        Everything you consider writing can be told as a "
"story."
msgstr ""
"Odličan način zaokupljanja pažnje čitaoca je pričanje priče. \n"
"Sve što pomislite može biti ispričano kao priča."

#. module: website
#: model:ir.ui.view,arch_db:website.s_features
msgid "A small explanation of this great<br/>feature, in clear words."
msgstr "Malo objašnjenje ove velike<br/>značajke, jasnim riječima."

#. module: website
#: model:ir.ui.view,arch_db:website.website_planner
msgid "A/B Testing"
msgstr "A/B testiranje"

#. module: website
#: model:ir.model.fields,field_description:website.field_website_config_settings_module_website_version
msgid "A/B testing and versioning"
msgstr ""

#. module: website
#: model:ir.ui.view,arch_db:website.website_planner
msgid ""
"A/B testing is the process of testing two versions of a page to see which "
"one performs\n"
"                        better in reaching your business objectives. For "
"example, imagine you have an existing\n"
"                        page (A) where you ask your customers to subscribe "
"to your mailing list.\n"
"                        You create a variation (B) of this page with a "
"slightly different subscription message.\n"
"                        Then your randomly display this page to half the "
"visitors of your website, and after a\n"
"                        while, you analyze the subscription statistics and "
"see that page B performs 10% better\n"
"                        than page A. Of course, you now decide to make B "
"your new current page!"
msgstr ""

#. module: website
#: model:ir.ui.view,arch_db:website.aboutus
#: model:ir.ui.view,arch_db:website.footer_default
msgid "About us"
msgstr "O nama"

#. module: website
#: model:ir.ui.view,arch_db:website.s_comparisons
msgid "Account &amp; Sales management"
msgstr "Account &amp; Upravljanje prodajom"

#. module: website
#: model:ir.model.fields,field_description:website.field_website_cdn_activated
msgid "Activate CDN for assets"
msgstr ""

#. module: website
#: model:ir.ui.view,arch_db:website.s_three_columns
msgid ""
"Adapt these three columns to fit you design need.\n"
"                        To duplicate, delete or move columns, select the\n"
"                        column and use the top icons to perform your action."
msgstr ""

#. module: website
#. openerp-web
#: code:addons/website/static/src/xml/website.seo.xml:37
#, python-format
msgid "Add"
msgstr "Dodaj"

#. module: website
#. openerp-web
#: code:addons/website/static/src/js/website.snippets.gallery.js:248
#: model:ir.ui.view,arch_db:website.s_image_gallery
#, python-format
msgid "Add Images from the 'Customize' menu"
msgstr "Dodaj slike iz izbornika 'Prilagodi' "

#. module: website
#. openerp-web
#: code:addons/website/static/src/xml/website.contentMenu.xml:55
#, python-format
msgid "Add Menu Entry"
msgstr "Dodaj stavku izbornika"

#. module: website
#: model:ir.ui.view,arch_db:website.snippet_options
msgid "Add Slide"
msgstr "Dodaj slide"

#. module: website
#: model:ir.ui.view,arch_db:website.s_feature_grid
msgid "Add a great slogan"
msgstr "Dodaj slogan"

#. module: website
#. openerp-web
#: code:addons/website/static/src/xml/website.gallery.xml:18
#: model:ir.ui.view,arch_db:website.snippet_options
#, python-format
msgid "Add images"
msgstr "Dodaj slike"

#. module: website
#. openerp-web
#: code:addons/website/static/src/xml/website.seo.xml:20
#, python-format
msgid "Add keyword:"
msgstr "Dodaj ključnu riječ"

#. module: website
#. openerp-web
#: code:addons/website/static/src/js/website.tour.banner.js:111
#, fuzzy, python-format
msgid "Add new pages"
msgstr "Dodaj nove stranice i izbornike"

#. module: website
#. openerp-web
#: code:addons/website/static/src/js/website.contentMenu.js:68
#, python-format
msgid "Add page in menu"
msgstr "Dodaj stranicu u izbornik"

#. module: website
#: model:ir.ui.view,arch_db:website.view_website_config_settings
msgid "Advanced"
msgstr "Napredno"

#. module: website
#: model:ir.ui.view,arch_db:website.website_planner
msgid ""
"After working on this step, you may want to go back and refine your "
"objectives or modify your visitors interests. Those 3 first steps are "
"essentially linked, and the more time your spend on polishing them, the "
"better your website will be!"
msgstr ""

#. module: website
#: model:ir.ui.view,arch_db:website.website_planner
msgid "Aim for a .com and/or your country extension"
msgstr "Ciljajte .com i/ili ekstenziju vaše zemlje"

#. module: website
#: model:ir.ui.view,arch_db:website.s_feature_grid
msgid ""
"All these icons are licensed under creative commons so that you can use them."
msgstr ""

#. module: website
#: model:ir.ui.view,arch_db:website.website_planner
msgid ""
"Allows your customers and the whole community to ask and answer questions "
"about their interests."
msgstr ""
"Omogućuje vašim klijentima i cijeloj zajednici da pitaju i odgovaraju na "
"pitanja o svojim interesima."

#. module: website
#: model:ir.ui.view,arch_db:website.website_planner
msgid ""
"Also, don't hesitate to post on other people blogs, forums, websites, but "
"don't go overboard and post everywhere without considering whether it's a "
"good place for you to be."
msgstr ""

#. module: website
#: model:ir.ui.view,arch_db:website.website_planner
msgid ""
"Alternatively, you can write a good article about your business and publish "
"it on an article database websites (ex: squidoo.com) or send it to a press "
"website and your local newspapers."
msgstr ""

#. module: website
#: model:ir.ui.view,arch_db:website.website_planner
msgid "Amount of text on the page (short vs. long)."
msgstr "Količina teksta na stranici (kratak vs. dug)."

#. module: website
#: model:ir.ui.view,arch_db:website.500
msgid "An error occured while rendering the template"
msgstr "Greška pri renderiranju predloška"

#. module: website
#: model:ir.ui.view,arch_db:website.s_title
msgid "And a great subtitle too"
msgstr "I uočljiv podnaslov"

#. module: website
#: model:ir.ui.view,arch_db:website.website_planner
msgid ""
"Announce it on social media (and update your profiles): Twitter,Facebook, "
"LinkedIn, Youtube, etc."
msgstr ""
"Objavite na društvenim medijima (i ažurirajte svoje profile): Twitter, "
"Facebook, Linkedln, Youtube itd."

#. module: website
#: model:ir.ui.view,arch_db:website.view_website_config_settings
#: model:ir.ui.view,arch_db:website.view_website_form
msgid "Apply"
msgstr "Primjeni"

#. module: website
#: model:ir.ui.view,arch_db:website.snippet_options
msgid "Aqua"
msgstr "Aqua"

#. module: website
#: model:ir.ui.view,arch_db:website.website_planner
msgid ""
"As you add more pages to your website, your main menu will begin to feel "
"overcrowded.\n"
"                            You can regroup similar pages into a sub-menu, "
"so they will appear under a unique drop-down menu."
msgstr ""

#. module: website
#: model:ir.model.fields,field_description:website.field_ir_attachment_website_url
msgid "Attachment URL"
msgstr "URL priloga"

#. module: website
#: model:ir.ui.view,arch_db:website.website_planner
msgid "Attract more leads with a winning content marketing strategy."
msgstr ""

#. module: website
#: model:ir.ui.view,arch_db:website.website_planner
msgid "Attract new leads"
msgstr "Privući nove ponude"

#. module: website
#: model:ir.model.fields,field_description:website.field_ir_act_server_website_published
msgid "Available on the Website"
msgstr "Dostupno na webstranicama"

#. module: website
#: model:ir.ui.view,arch_db:website.website_planner
msgid "Avoid special characters"
msgstr "Izbjegavaj specijalne znakove"

#. module: website
#: model:ir.ui.view,arch_db:website.snippet_options
msgid "Baby Blue"
msgstr ""

#. module: website
#: model:ir.ui.view,arch_db:website.500
msgid "Back"
msgstr "Natrag"

#. module: website
#: model:ir.ui.view,arch_db:website.snippet_options
#, fuzzy
msgid "Background Color"
msgstr "Pozadina"

#. module: website
#: model:ir.ui.view,arch_db:website.snippet_options
#, fuzzy
msgid "Background Image"
msgstr "Pozadinska slika"

#. module: website
#: model:ir.ui.view,arch_db:website.snippet_options
#, fuzzy
msgid "Background Image Options"
msgstr "Pozadinska slika"

#. module: website
#: model:ir.ui.view,arch_db:website.website_planner
msgid "Background image"
msgstr "Pozadinska slika"

#. module: website
#: model:ir.ui.view,arch_db:website.s_banner
msgid "Banner Odoo Image"
msgstr "Slika banner Odoo"

#. module: website
#: model:ir.ui.view,arch_db:website.s_comparisons
msgid "Basic sales &amp; marketing for up to 2 users"
msgstr ""

#. module: website
#. openerp-web
#: code:addons/website/static/src/xml/website.xml:70
#, python-format
msgid "Be careful !"
msgstr "Budite oprezni!"

#. module: website
#: model:ir.ui.view,arch_db:website.website_planner
msgid "Be mobile"
msgstr "Budite mobilni"

#. module: website
#: model:ir.ui.view,arch_db:website.website_planner
msgid ""
"Before starting to work on your website, make sure you have all the right "
"applications installed.\n"
"                        It will be much easier for you to organize and "
"create your content if you have all the options activated from the start."
msgstr ""
"Prije početka rada na vašoj web stranici, pobrinite se da imate instalirane "
"prave aplikacije.\n"
"Biti će vam puno lakše organizirati i kreirati sadržaj ako imate sve opcije "
"aktivirane od početka."

#. module: website
#: model:ir.ui.view,arch_db:website.website_planner
msgid "Before starting,"
msgstr "Prije početka,"

#. module: website
#: model:ir.ui.view,arch_db:website.s_comparisons
msgid "Beginner"
msgstr "Početnik"

#. module: website
#: model:ir.ui.view,arch_db:website.website_planner
msgid ""
"Being clear on why you're creating your site and your goals is an essential "
"first step to ensure your content and structure meet business objectives."
msgstr ""

#. module: website
#: model:ir.ui.view,arch_db:website.snippet_options
msgid "Big"
msgstr "Velik "

#. module: website
#: model:ir.ui.view,arch_db:website.snippet_options
msgid "Bigger Text"
msgstr "Veći tekst"

#. module: website
#: model:ir.ui.view,arch_db:website.snippet_options
msgid "Black"
msgstr "Crna"

#. module: website
#: model:ir.ui.view,arch_db:website.website_planner
msgid "Boost your online sales with sleek product pages."
msgstr "Povećajte svoju online prodaju elegantnom stranicom proizvoda."

#. module: website
#. openerp-web
#: code:addons/website/static/src/js/website.tour.banner.js:14
#, python-format
msgid "Build a page"
msgstr "Napravi stranicu"

#. module: website
#: model:ir.ui.view,arch_db:website.website_planner
msgid "Build and engage with communities with forums, Q&amp;A, mailing lists."
msgstr ""

#. module: website
#: model:ir.ui.view,arch_db:website.website_planner
msgid "Build awareness and credibility"
msgstr "Izgradite svijest i vjerodostojnost"

#. module: website
#: model:ir.ui.view,arch_db:website.snippet_options
msgid "Business Guy"
msgstr ""

#. module: website
#: model:ir.model.fields,field_description:website.field_website_cdn_url
#: model:ir.model.fields,field_description:website.field_website_config_settings_cdn_url
msgid "CDN Base URL"
msgstr "CDN Base URL"

#. module: website
#: model:ir.model.fields,field_description:website.field_website_cdn_filters
#: model:ir.model.fields,field_description:website.field_website_config_settings_cdn_filters
msgid "CDN Filters"
msgstr "CDN Filteri"

#. module: website
#: model:ir.ui.view,arch_db:website.website_planner
msgid "Can I afford to advertise on the keyword?"
msgstr ""

#. module: website
#: model:ir.ui.view,arch_db:website.s_faq_collapse
msgid "Can I use it to manage projects based on agile methodologies?"
msgstr ""

#. module: website
#. openerp-web
<<<<<<< HEAD
#: code:addons/website/static/src/js/website.backendDashboard.js:85
=======
>>>>>>> bc1a0a32
#: code:addons/website/static/src/xml/website.xml:63
#: model:ir.ui.view,arch_db:website.500
#: model:ir.ui.view,arch_db:website.view_website_config_settings
#: model:ir.ui.view,arch_db:website.view_website_form
#, python-format
msgid "Cancel"
msgstr "Odustani"

#. module: website
#: model:ir.ui.view,arch_db:website.s_feature_grid
msgid "Change Background"
msgstr "Promijeni pozadinu"

#. module: website
#: model:ir.ui.view,arch_db:website.s_feature_grid
msgid "Change Icons"
msgstr "Promijeni ikone"

#. module: website
#. openerp-web
#: code:addons/website/static/src/js/website.tour.banner.js:96
#, python-format
msgid "Check Mobile Preview"
msgstr "Provjeri izgled na mobilnim uređajima"

#. module: website
#: model:ir.ui.view,arch_db:website.website_planner
msgid "Check its availability"
msgstr "Provjeri dostupnost"

#. module: website
#: model:ir.ui.view,arch_db:website.website_planner
msgid "Check your references before deciding to work with you"
msgstr ""

#. module: website
#: model:ir.model.fields,field_description:website.field_website_menu_child_id
msgid "Child Menus"
msgstr "Podizbornici"

#. module: website
#: model:ir.ui.view,arch_db:website.s_big_picture
msgid ""
"Choose a vibrant image and write an inspiring paragraph\n"
"                        about it. It does not have to be long, but it "
"should\n"
"                        reinforce your image."
msgstr ""
"Odaberite živu sliku i napišite nadahnjujuću točku\n"
"o njoj. Ne treba biti duga, ali treba\n"
"učvrstiti vašu sliku."

#. module: website
#: model:ir.ui.view,arch_db:website.snippet_options
msgid "Circle"
msgstr "Krug"

#. module: website
#. openerp-web
#: code:addons/website/static/src/js/website.tour.banner.js:43
#, python-format
msgid "Click in the text and start editing it."
msgstr "Kliknite na tekst za uređivanje"

#. module: website
#: model:ir.ui.view,arch_db:website.website_planner
msgid "Click on 'Translate' on the menu bar"
msgstr "Klikni na 'Prevesti' na traci izbornika"

#. module: website
#: model:ir.ui.view,arch_db:website.s_feature_grid
msgid "Click on the icon to adapt it to your feature"
msgstr "Kliknite na ikonu da ju prilagodite vašim potrebama"

#. module: website
#. openerp-web
#: code:addons/website/static/src/js/website.tour.banner.js:49
#: model:ir.ui.view,arch_db:website.s_banner
#: model:ir.ui.view,arch_db:website.website2_homepage
#, python-format
msgid "Click to customize this text"
msgstr "Kliknite za uređivanje teksta"

#. module: website
#. openerp-web
#: code:addons/website/static/src/xml/website.ace.xml:14
#: code:addons/website/static/src/xml/website.gallery.xml:97
#: code:addons/website/static/src/xml/website.translator.xml:13
#, python-format
msgid "Close"
msgstr "Zatvori"

#. module: website
#. openerp-web
#: code:addons/website/static/src/js/website.tour.banner.js:113
#, python-format
msgid "Close Tutorial"
msgstr "Zatvori tutorial"

#. module: website
#: model:ir.ui.view,arch_db:website.snippet_options
msgid "Color Splash"
msgstr "Raspon boja"

#. module: website
#: model:ir.ui.view,arch_db:website.website_planner
msgid "Colors palette"
msgstr "Paleta boja"

#. module: website
#: model:ir.ui.view,arch_db:website.snippet_options
msgid "Columns"
msgstr "Kolone"

#. module: website
#: model:ir.ui.view,arch_db:website.website_planner
msgid "Communicate"
msgstr "Komunicirajte"

#. module: website
#: model:ir.model,name:website.model_res_company
msgid "Companies"
msgstr "Tvrtke"

#. module: website
#: model:ir.model.fields,field_description:website.field_website_company_id
msgid "Company"
msgstr "Tvrtka"

#. module: website
#: model:ir.ui.view,arch_db:website.layout_footer_copyright
msgid "Company name"
msgstr "Naziv tvrtke"

#. module: website
#: model:ir.ui.view,arch_db:website.s_comparisons
msgid "Complete CRM for any size team"
msgstr "Kompletan CRM za sve veličine timova"

#. module: website
#: model:ir.model.fields,field_description:website.field_website_compress_html
msgid "Compress HTML"
msgstr "Compress HTML"

#. module: website
#: model:ir.model.fields,field_description:website.field_website_config_settings_compress_html
msgid "Compress rendered HTML for a better Google PageSpeed result"
msgstr ""

#. module: website
#: model:ir.ui.menu,name:website.menu_website_global_configuration
msgid "Configuration"
msgstr "Postava"

#. module: website
#: model:ir.ui.view,arch_db:website.view_website_config_settings
msgid "Configure Website"
msgstr "POstavke webstranica"

#. module: website
#: model:ir.ui.view,arch_db:website.website_planner
msgid ""
"Configure all your social media (Twitter, Facebook, LinkedIn) so that the "
"address of your website appears on them."
msgstr ""
"Konfigurirajte sve vaše društvene medije (Twitter, Facebook, Linkedln) tako "
"da se adresa vaše web stranice pojavljuje na njima."

#. module: website
#: model:ir.ui.view,arch_db:website.view_website_config_settings
msgid "Configure website menus"
msgstr "Postavke izbornika webstranica"

#. module: website
#: model:ir.ui.view,arch_db:website.website_planner
msgid "Configure your Gengo API key in"
msgstr ""

#. module: website
#: model:ir.ui.view,arch_db:website.website_planner
msgid "Congratulations, you're done !"
msgstr "Čestitamo, završili ste!"

#. module: website
#: model:ir.ui.view,arch_db:website.footer_default
msgid "Connect with us"
msgstr "Povežite se s nama"

#. module: website
#: model:ir.ui.view,arch_db:website.403 model:ir.ui.view,arch_db:website.404
msgid "Contact Us"
msgstr "Kontaktirajte nas"

#. module: website
#: model:ir.ui.view,arch_db:website.website_planner
msgid "Contact a Domain Manager in your country to buy it"
msgstr ""

#. module: website
#: model:ir.ui.view,arch_db:website.contactus
#: model:ir.ui.view,arch_db:website.footer_default
#: model:ir.ui.view,arch_db:website.s_banner
#: model:ir.ui.view,arch_db:website.s_big_message
#: model:ir.ui.view,arch_db:website.s_comparisons
#: model:ir.ui.view,arch_db:website.website2_homepage
#: model:ir.ui.view,arch_db:website.website_planner
#: model:website.menu,name:website.menu_contactus
#: model:website.menu,name:website.website2_menu_contactus
msgid "Contact us"
msgstr "Kontaktirajte nas"

#. module: website
#: model:ir.ui.view,arch_db:website.contactus
msgid "Contact us about anything related to our company or services."
msgstr "Kontaktirajte nas za bilošto vezano uz našu tvrtku ili naše usluge"

#. module: website
#: model:ir.ui.view,arch_db:website.s_big_picture
msgid "Contact us »"
msgstr "Kontaktirajte nas"

#. module: website
#: model:ir.ui.view,arch_db:website.user_navbar
#, fuzzy
msgid "Content"
msgstr "Nastavi"

#. module: website
#. openerp-web
#: code:addons/website/static/src/xml/website.translator.xml:24
#, python-format
msgid "Content to translate"
msgstr "Sadržaj za prevođenje"

#. module: website
#. openerp-web
#: code:addons/website/static/src/js/website.tour.banner.js:61
#: code:addons/website/static/src/js/website.tour.banner.js:83
#: code:addons/website/static/src/js/website.tour.banner.js:105
#: code:addons/website/static/src/xml/website.contentMenu.xml:28
#: code:addons/website/static/src/xml/website.xml:62
#, python-format
msgid "Continue"
msgstr "Nastavi"

#. module: website
#: model:ir.ui.view,arch_db:website.layout_footer_copyright
msgid "Copyright &amp;copy;"
msgstr "Copyright &amp;copy;"

#. module: website
#: model:ir.ui.view,arch_db:website.page_404
msgid "Create Page"
msgstr "Kreiraj stranicu"

#. module: website
#: model:ir.ui.view,arch_db:website.website_planner
msgid "Create a community"
msgstr "Stvori zajednicu"

#. module: website
#: model:ir.ui.view,arch_db:website.website_planner
msgid "Create a new project (this may take some time)"
msgstr "Napravi novi projekt (može potrajati neko vrijeme)"

#. module: website
#. openerp-web
#: code:addons/website/static/src/js/website.editor.js:133
#, python-format
msgid "Create page '%s'"
msgstr "Kreiraj stranicu '%s'"

#. module: website
#: model:ir.model.fields,field_description:website.field_website_config_settings_create_uid
#: model:ir.model.fields,field_description:website.field_website_create_uid
#: model:ir.model.fields,field_description:website.field_website_menu_create_uid
msgid "Created by"
msgstr "Kreirao"

#. module: website
#: model:ir.model.fields,field_description:website.field_website_config_settings_create_date
#: model:ir.model.fields,field_description:website.field_website_create_date
#: model:ir.model.fields,field_description:website.field_website_menu_create_date
msgid "Created on"
msgstr "Datum kreiranja"

#. module: website
#: model:ir.ui.view,arch_db:website.website_planner
msgid ""
"Creating your main menu is an important and difficult stage in building your "
"website.<br/>\n"
"                        It needs to be organized, so that your visitors can "
"see all the main content you offer at a glance.<br/>\n"
"                        It needs to be clear, so that when they click on an "
"item, they get the content they expected.<br/>\n"
"                        In fact, you need to build your navigation menu for "
"your visitors and not for your own purposes or objectives."
msgstr ""

#. module: website
#: model:ir.ui.view,arch_db:website.user_navbar
#, fuzzy
msgid "Customize"
msgstr "Prilagodite temu"

#. module: website
#: model:ir.ui.view,arch_db:website.user_navbar
msgid "Customize Theme"
msgstr "Prilagodite temu"

#. module: website
#. openerp-web
#: code:addons/website/static/src/js/website.tour.banner.js:60
#, python-format
msgid ""
"Customize any block through this menu. Try to change the background of the "
"banner."
msgstr ""
"Prilagodi bilokoji blok korz ovaj izbornik. Probajte izmijeniti pozadinu "
"ovog banera."

#. module: website
#. openerp-web
#: code:addons/website/static/src/js/website.tour.banner.js:42
#, python-format
msgid "Customize banner's text"
msgstr "Prilagodi tekst banera"

#. module: website
#. openerp-web
#: code:addons/website/static/src/js/website.tour.banner.js:59
#, python-format
msgid "Customize the banner"
msgstr "Prilagodi baner"

#. module: website
#: model:ir.ui.menu,name:website.menu_dashboard
msgid "Dashboard"
msgstr ""

#. module: website
#: model:ir.model.fields,field_description:website.field_website_config_settings_default_lang_id
#: model:ir.model.fields,field_description:website.field_website_default_lang_id
msgid "Default language"
msgstr "Zadani jezik"

#. module: website
#: model:ir.model.fields,field_description:website.field_website_config_settings_default_lang_code
#: model:ir.model.fields,field_description:website.field_website_default_lang_code
msgid "Default language code"
msgstr "Kod zadanog jezika"

#. module: website
#: model:ir.ui.view,arch_db:website.s_feature_grid
msgid "Delete Blocks"
msgstr "Izbriši blokove"

#. module: website
#. openerp-web
#: code:addons/website/static/src/js/website.contentMenu.js:129
#: model:ir.ui.view,arch_db:website.user_navbar
#, python-format
msgid "Delete Page"
msgstr "Obriši stranicu"

#. module: website
#: model:ir.ui.view,arch_db:website.s_three_columns
msgid ""
"Delete the above image or replace it with a picture\n"
"                        that illustrates your message. Click on the picture "
"to\n"
"                        change it's <em>rounded corner</em> style."
msgstr ""

#. module: website
#: model:ir.ui.view,arch_db:website.s_faq_collapse
msgid ""
"Deploy new stores with just an internet connection: no\n"
"                                installation, no specific hardware required. "
"It works with any\n"
"                                iPad, Tablet PC, laptop or industrial POS "
"machine."
msgstr ""

#. module: website
#. openerp-web
#: code:addons/website/static/src/xml/website.seo.xml:54
#, python-format
msgid "Description"
msgstr "Opis"

#. module: website
#. openerp-web
#: code:addons/website/static/src/xml/website.seo.xml:109
#, python-format
msgid "Description..."
msgstr "Opis"

#. module: website
#: model:ir.ui.view,arch_db:website.website_planner
msgid "Design"
msgstr "Dizajn"

#. module: website
#: model:ir.ui.view,arch_db:website.snippet_options
msgid "Disable autoplay"
msgstr "Onemogući autoplay"

#. module: website
#. openerp-web
#: code:addons/website/static/src/js/website.seo.js:364
#, python-format
msgid "Discard"
msgstr "Odbaci"

#. module: website
#: model:ir.ui.view,arch_db:website.template_partner_comment
msgid "Discuss and Comments"
msgstr "Raspravite i komentirajte"

#. module: website
#: model:ir.ui.view,arch_db:website.website_planner
msgid "Discuss with propects for a face-to-face sales pitch."
msgstr ""

#. module: website
#: model:ir.model.fields,field_description:website.field_website_config_settings_display_name
#: model:ir.model.fields,field_description:website.field_website_display_name
#: model:ir.model.fields,field_description:website.field_website_menu_display_name
#: model:ir.model.fields,field_description:website.field_website_published_mixin_display_name
#: model:ir.model.fields,field_description:website.field_website_seo_metadata_display_name
msgid "Display Name"
msgstr "Naziv za prikaz"

#. module: website
#. openerp-web
#: code:addons/website/static/src/xml/website.translator.xml:43
#, python-format
msgid "Do not show this dialog later."
msgstr "Ne prikazuj kasnije dijaloški okvir."

#. module: website
#: model:ir.ui.view,arch_db:website.s_faq_collapse
msgid "Does it works offline?"
msgstr "Da li radi offline?"

#. module: website
#: model:ir.ui.view,arch_db:website.view_website_config_settings
#: model:ir.ui.view,arch_db:website.view_website_form
msgid "Domain"
msgstr "Domena"

#. module: website
#: model:ir.ui.view,arch_db:website.website_planner
msgid "Don't hesitate to"
msgstr "Nemojte se ustručavati da"

#. module: website
#: model:ir.ui.view,arch_db:website.website_planner
msgid "Download the technical documentation of a product"
msgstr "Preuzmite tehničku dokumentaciju o proizvodu"

#. module: website
#. openerp-web
#: code:addons/website/static/src/js/website.tour.banner.js:67
#, python-format
msgid "Drag & Drop This Block"
msgstr "Povuci i pusti ovaj blok"

#. module: website
#. openerp-web
#: code:addons/website/static/src/js/website.tour.banner.js:34
#, python-format
msgid "Drag & Drop a Banner"
msgstr "Povuci i spusti banner"

#. module: website
#. openerp-web
#: code:addons/website/static/src/xml/website.contentMenu.xml:50
#, python-format
msgid "Drag a menu to the right to create a sub-menu"
msgstr "Povucite izbornik na desno kako biste kreirali podizbornik"

#. module: website
#. openerp-web
#: code:addons/website/static/src/js/website.tour.banner.js:68
#, python-format
msgid "Drag the <em>'Features'</em> block and drop it below the banner."
msgstr ""

#. module: website
#. openerp-web
#: code:addons/website/static/src/js/website.tour.banner.js:35
#, python-format
msgid "Drag the Banner block and drop it in your page."
msgstr ""

#. module: website
#: model:ir.ui.view,arch_db:website.s_feature_grid
msgid "Duplicate"
msgstr "Dupliciraj"

#. module: website
#: model:ir.ui.view,arch_db:website.s_feature_grid
msgid "Duplicate blocks to add more features."
msgstr ""

#. module: website
#: model:ir.ui.view,arch_db:website.website_planner
msgid "Easy to remember and spell"
msgstr "Lako zapamtiti i sricati"

#. module: website
#: model:ir.ui.view,arch_db:website.publish_management
msgid "Edit"
msgstr "Uredi"

#. module: website
#. openerp-web
#: code:addons/website/static/src/xml/website.contentMenu.xml:38
#: model:ir.ui.view,arch_db:website.user_navbar
#, python-format
msgid "Edit Menu"
msgstr "Uredi izbornik"

#. module: website
#: model:ir.ui.view,arch_db:website.user_navbar
#, fuzzy
msgid "Edit Top Menu"
msgstr "Uredi izbornik"

#. module: website
#: model:ir.ui.view,arch_db:website.publish_management
msgid "Edit in backend"
msgstr "Uredi u pozadini"

#. module: website
#. openerp-web
#: code:addons/website/static/src/xml/website.backend.xml:29
#, python-format
msgid "Edit my Analytics Client ID"
msgstr ""

#. module: website
#: model:ir.ui.view,arch_db:website.page_404
msgid ""
"Edit the content below this line to adapt the default \"page not found\" "
"page."
msgstr ""

#. module: website
#. openerp-web
#: code:addons/website/static/src/js/website.tour.banner.js:27
#, python-format
msgid "Edit this page"
msgstr "Uredi ovu stranicu"

#. module: website
#: model:ir.ui.view,arch_db:website.s_comparisons
msgid "Email support"
msgstr "E-mail podrška"

#. module: website
#: model:ir.ui.view,arch_db:website.website_planner
msgid "End"
msgstr "Kraj"

#. module: website
#: model:ir.ui.view,arch_db:website.s_comparisons
msgid "Enterprise package"
msgstr ""

#. module: website
#: model:ir.ui.view,arch_db:website.http_error_debug
msgid "Error"
msgstr "Greška"

#. module: website
#. openerp-web
#: code:addons/website/static/src/js/website.tour.banner.js:28
#, python-format
msgid ""
"Every page of your website can be modified through the <i>Edit</i> button."
msgstr ""
"Svaka stranica vaše web stranice se može mijenjati kroz <i>Uredi</i> gumb."

#. module: website
#: model:ir.ui.view,arch_db:website.website_planner
msgid "Example of Good Footer"
msgstr "Primjer dobrog podnožja"

#. module: website
#: model:ir.ui.view,arch_db:website.website_planner
msgid "Example of Good Homepage"
msgstr "Primjer dobre početne stranice"

#. module: website
#: model:ir.ui.view,arch_db:website.website_planner
msgid "Example of Good Menu"
msgstr "Primjer dobrog izbornika"

#. module: website
#: model:ir.ui.view,arch_db:website.website_planner
msgid "Examples"
msgstr "Primjeri"

#. module: website
#: model:ir.ui.view,arch_db:website.s_comparisons
msgid "Expert"
msgstr "Ekspert"

#. module: website
#: model:ir.ui.view,arch_db:website.s_well
msgid ""
"Explain the benefits you offer. Don't write about products or\n"
"            services here, write about solutions."
msgstr ""
"Objasnite prednosti koje nudite. Ne pišite o proizvodima ili \n"
"uslugama ovdje, pišite o rješenjima."

#. module: website
#: model:ir.ui.view,arch_db:website.website_planner
msgid ""
"Explain to them why you launched your new website and ask them for their\n"
"                                    views on it. Avoid using a mass survey, "
"it's a lot more efficient to have\n"
"                                    personal discussions with everyone. If "
"you efficiently engage them in the\n"
"                                    reviewing process, they will even help "
"you promote your website when it's\n"
"                                    ready for the big launch."
msgstr ""
"Objasnite im zašto ste lansirali novu web stranicu i pitajte ih\n"
"za njihove stavove o tome. Izbjegavajte masovne ankete, mnogo je "
"učinkovitiji\n"
"osobni razgovor sa svima. Ako ih učinkovito uključite u\n"
" proces pregleda, čak i oni će vam pomoći promovirati web stranicu kada "
"bude\n"
"spremna za veliko lansiranje."

#. module: website
#: model:ir.ui.view,arch_db:website.view_website_config_settings
msgid "Extra Features"
msgstr "Dodatne mogućnosti"

#. module: website
#: model:ir.ui.view,arch_db:website.snippet_options
msgid "Extra-Large"
msgstr "Ekstra veliko"

#. module: website
#: model:ir.model.fields,field_description:website.field_website_config_settings_social_facebook
#: model:ir.model.fields,field_description:website.field_website_social_facebook
msgid "Facebook Account"
msgstr "Facebook račun"

#. module: website
#: model:ir.ui.view,arch_db:website.snippet_options
msgid "Fast"
msgstr "Brzo"

#. module: website
#: model:ir.model.fields,field_description:website.field_website_config_settings_favicon
msgid "Favicon"
msgstr ""

#. module: website
#: model:ir.ui.view,arch_db:website.s_three_columns
msgid "Feature One"
msgstr "Značajka jedan"

#. module: website
#: model:ir.ui.view,arch_db:website.s_three_columns
msgid "Feature Three"
msgstr "Značajka tri"

#. module: website
#: model:ir.ui.view,arch_db:website.s_panel
msgid "Feature Title"
msgstr "Naslov značajke"

#. module: website
#: model:ir.ui.view,arch_db:website.s_three_columns
msgid "Feature Two"
msgstr "Značajka dva"

#. module: website
#: model:ir.ui.view,arch_db:website.website_planner
msgid ""
"Finally don't try to make all your content accessible from the main menu or "
"the footer.\n"
"                            Indeed, a page can also be accessible through a "
"direct link or button, from any other page of your website."
msgstr ""

#. module: website
#: model:ir.ui.view,arch_db:website.website_planner
msgid "Find Inspiration"
msgstr "Pronađi nadahnuće"

#. module: website
#: model:ir.ui.view,arch_db:website.website_planner
msgid "Find a good domain name (see tips on the right)"
msgstr "Pronađite dobar naziv domente (pogledajte savjete na desnoj strani)"

#. module: website
#: model:ir.ui.view,arch_db:website.s_features
msgid "First Feature"
msgstr "Prve značajke"

#. module: website
#: model:ir.ui.view,arch_db:website.snippet_options
msgid "Fixed"
msgstr "Fiksno"

#. module: website
#: model:ir.ui.view,arch_db:website.snippet_options
msgid "Float"
msgstr "Decimalni"

#. module: website
#: model:ir.ui.view,arch_db:website.snippet_options
msgid "Flowers Field"
msgstr "Cvjetna polja"

#. module: website
#: model:ir.ui.view,arch_db:website.snippet_options
msgid "Folded list"
msgstr ""

#. module: website
#: model:ir.ui.view,arch_db:website.website_planner
msgid "Fonts"
msgstr "Fontovi"

#. module: website
#: model:ir.ui.view,arch_db:website.website_planner
msgid ""
"For example, use photos to help break up large areas of text by altering\n"
"                                    Text-Image and Image-Text blocks. Or if "
"you prefer to use icons, use the Features or Feature Grid blocks."
msgstr ""

#. module: website
#: model:ir.ui.view,arch_db:website.website_planner
msgid ""
"For example, you'll want your company name, your country/city and a few\n"
"                                    words describing your business in your "
"homepage title so that potential\n"
"                                    customers near your location will find "
"your website easily.\n"
"                                    WIth Odoo, this can be done easily by "
"using the Promote menu."
msgstr ""

#. module: website
#: model:ir.ui.view,arch_db:website.website_planner
msgid ""
"For the Odoo Team,<br/>\n"
"                            Fabien Pinckaers, Founder"
msgstr ""
"Za Odoo tim,<br/>\n"
"Fabien Pinckaers, Osnivač"

#. module: website
#: model:ir.model.fields,field_description:website.field_website_config_settings_module_website_form_editor
msgid "Form builder: create and customize forms"
msgstr "Kreator obrasca: kreirajte i prilagodite obrasce"

#. module: website
#. openerp-web
#: code:addons/website/static/src/xml/website.ace.xml:13
#, python-format
msgid "Format"
msgstr "Format"

#. module: website
#: model:ir.ui.view,arch_db:website.website_planner
msgid "Form’s length and types of fields,"
msgstr "Dužina obrasca i vrsta polja,"

#. module: website
#: model:ir.ui.view,arch_db:website.s_feature_grid
msgid ""
"From the main container, you can change the background to highlight features."
msgstr ""
"Iz glavnog izbornika, možete promijeniti pozadinu kako biste istaknuli "
"značajke."

#. module: website
#: model:ir.ui.view,arch_db:website.website_planner
msgid "Gengo module"
msgstr "Gengo modul"

#. module: website
#: model:ir.ui.view,arch_db:website.s_comparisons
msgid "Get access to all modules"
msgstr "Dobiti pristup svim modulima"

#. module: website
#: model:ir.ui.view,arch_db:website.s_comparisons
msgid "Get access to all modules and features"
msgstr "Dobiti pristup svim modulima i značajkama"

#. module: website
#: model:ir.ui.view,arch_db:website.website_planner
msgid "Get an understanding of your methodology"
msgstr ""

#. module: website
#. openerp-web
#: code:addons/website/static/src/js/website.tour.banner.js:52
#, python-format
msgid "Get banner properties"
msgstr "Nabavite svojstva bannera"

#. module: website
#. openerp-web
#: code:addons/website/static/src/js/website.seo.js:361
#, python-format
msgid ""
"Get this page efficiently referenced in Google to attract more visitors."
msgstr ""

#. module: website
#: model:ir.model.fields,field_description:website.field_website_config_settings_social_github
#: model:ir.model.fields,field_description:website.field_website_social_github
msgid "GitHub Account"
msgstr ""

#. module: website
#. openerp-web
#: code:addons/website/static/src/xml/website.backend.xml:42
#, python-format
msgid "Go to our"
msgstr ""

#. module: website
#: model:ir.ui.view,arch_db:website.website_planner
msgid "Go to the page you want to translate"
msgstr "Odi na stranicu koju želiš prevesti"

#. module: website
#. openerp-web
#: code:addons/website/static/src/js/website.tour.banner.js:81
#, python-format
msgid "Good Job!"
msgstr "Dobar posao!"

#. module: website
#. openerp-web
#: code:addons/website/static/src/js/website.backendDashboard.js:72
#, fuzzy, python-format
msgid "Google Analytics"
msgstr "Google Analytics."

#. module: website
#: model:ir.model.fields,field_description:website.field_website_config_settings_google_analytics_key
#: model:ir.model.fields,field_description:website.field_website_google_analytics_key
msgid "Google Analytics Key"
msgstr ""

#. module: website
#: model:ir.ui.view,arch_db:website.website_planner
msgid "Google Analytics."
msgstr "Google Analytics."

#. module: website
#: model:ir.ui.view,arch_db:website.website_planner
msgid "Google Business"
msgstr "Google Business"

#. module: website
#: model:ir.ui.view,arch_db:website.website_planner
msgid "Google's developer console"
msgstr ""

#. module: website
#: model:ir.model.fields,field_description:website.field_website_config_settings_social_googleplus
#: model:ir.model.fields,field_description:website.field_website_social_googleplus
msgid "Google+ Account"
msgstr "Google+ račun"

#. module: website
#: model:ir.ui.view,arch_db:website.s_feature_grid
msgid "Great Value"
msgstr "Velika vrijednost"

#. module: website
#: model:ir.ui.view,arch_db:website.aboutus
msgid "Great products for great people"
msgstr ""

#. module: website
#: model:ir.ui.view,arch_db:website.snippet_options
msgid "Greenfields"
msgstr "Zelena polja"

#. module: website
#: model:ir.ui.view,arch_db:website.snippet_options
msgid "Grid"
msgstr "Mreža"

#. module: website
#: model:ir.ui.view,arch_db:website.menu_search
msgid "Group By"
msgstr "Grupiraj po"

#. module: website
#: model:ir.ui.view,arch_db:website.website_planner
msgid "Grow"
msgstr "Rast"

#. module: website
#: model:ir.ui.view,arch_db:website.user_navbar
msgid "HELP &amp; TUTORIALS"
msgstr ""

#. module: website
#: model:ir.ui.view,arch_db:website.user_navbar
msgid "HTML Editor"
msgstr "HTML uređivač"

#. module: website
#: model:ir.model,name:website.model_ir_http
msgid "HTTP routing"
msgstr "HTTP usmjeravanje"

#. module: website
#: model:ir.ui.view,arch_db:website.website_planner
msgid "Headline or product description,"
msgstr "Naslov ili opis proizvoda,"

#. module: website
#: model:ir.ui.view,arch_db:website.user_navbar
msgid "Help"
msgstr ""

#. module: website
#. openerp-web
#: code:addons/website/static/src/xml/website.translator.xml:21
#, python-format
msgid "Here are the visuals used to help you translate efficiently:"
msgstr "Vizuali koji se koriste za učinkovito prevođenje:"

#. module: website
#: model:ir.ui.view,arch_db:website.website_planner
msgid "Here is a basic guide for your first A/B testing:"
msgstr ""

#. module: website
#: model:ir.ui.view,arch_db:website.500
#: model:ir.ui.view,arch_db:website.footer_default
#: model:website.menu,name:website.menu_homepage
#: model:website.menu,name:website.website2_menu_homepage
msgid "Home"
msgstr "Naslovna"

#. module: website
#: model:ir.ui.view,arch_db:website.403 model:ir.ui.view,arch_db:website.404
#: model:ir.ui.view,arch_db:website.footer_custom
msgid "Homepage"
msgstr "Početna stranica"

#. module: website
#: model:ir.ui.view,arch_db:website.website2_homepage
msgid "Homepage 0.0.0.0"
msgstr "Homepage 0.0.0.0"

#. module: website
#. openerp-web
#: code:addons/website/static/src/xml/website.xml:110
#, python-format
msgid "I'm sure, I want to delete this page definitively"
msgstr "Siguran sam, definitivno želim obrisati ovu stranicu"

#. module: website
#: model:ir.model.fields,field_description:website.field_website_config_settings_id
#: model:ir.model.fields,field_description:website.field_website_id
<<<<<<< HEAD
#: model:ir.model.fields,field_description:website.field_website_menu_id_2037
=======
#: model:ir.model.fields,field_description:website.field_website_menu_id_2055
>>>>>>> bc1a0a32
#: model:ir.model.fields,field_description:website.field_website_published_mixin_id
#: model:ir.model.fields,field_description:website.field_website_seo_metadata_id
msgid "ID"
msgstr "ID"

#. module: website
#: model:ir.ui.view,arch_db:website.500
msgid ""
"If this error is caused by a change of yours in the templates, you have the "
"possibility to reset one or more templates to their <strong>factory "
"settings</strong>."
msgstr ""

#. module: website
#: model:ir.ui.view,arch_db:website.website_planner
msgid ""
"If you answer yes to these 3 questions, then go ahead and position your "
"website on these keywords."
msgstr ""

#. module: website
#: model:ir.ui.view,arch_db:website.website_planner
msgid ""
"If you have a lot of pages in your website, you can create a small top-menu "
"to focus\n"
"                            on the main six pages and make all secondary "
"pages accessible from a footer. You can\n"
"                            have a look at the Odoo.com website, it's a "
"great example of this type of structure."
msgstr ""

#. module: website
#: model:ir.ui.view,arch_db:website.website_planner
msgid "Images on landing and product pages,"
msgstr ""

#. module: website
#: model:ir.ui.view,arch_db:website.snippet_options
msgid "Images spacing"
msgstr ""

#. module: website
#: model:ir.ui.view,arch_db:website.website_planner
msgid "Improve your conversion from visitor to customer."
msgstr "Poboljšajte pretvorbu iz posjetitelja u kupca."

#. module: website
#: model:ir.ui.view,arch_db:website.website_planner
msgid ""
"In the left-side menu of the project, go to <strong>APIs and auth &gt; APIs</"
"strong> and activate <strong>Analytics API</strong> by clicking on the"
msgstr ""

#. module: website
#: model:ir.ui.view,arch_db:website.website_planner
msgid ""
"In the pop-up window, simply enter your domain name in the first textbox "
"(the second will complete automatically)"
msgstr ""

#. module: website
#. openerp-web
#: code:addons/website/static/src/xml/website.translator.xml:32
#, python-format
msgid ""
"In this mode, you can only translate texts.  To\n"
"                            change the structure of the page, you must edit "
"the\n"
"                            master page. Each modification on the master "
"page\n"
"                            is automatically applied to all translated\n"
"                            versions."
msgstr ""

#. module: website
#. openerp-web
#: code:addons/website/static/src/xml/website.ace.xml:10
#, python-format
msgid "Include Asset Bundles"
msgstr ""

#. module: website
#. openerp-web
#: code:addons/website/static/src/js/website.backendDashboard.js:95
#, python-format
msgid "Incorrect Client ID"
msgstr ""

#. module: website
#: model:ir.ui.view,arch_db:website.show_website_info
msgid "Information about the"
msgstr "Informacije o"

#. module: website
#: model:ir.ui.view,arch_db:website.user_navbar
#: model:ir.ui.view,arch_db:website.website_planner
msgid "Install Apps"
msgstr "Instaliraj aplikacije"

#. module: website
#: model:ir.model,name:website.model_base_language_install
msgid "Install Language"
msgstr "Instalacija jezika"

#. module: website
#: model:ir.ui.view,arch_db:website.view_website_config_settings
#, fuzzy
msgid "Install a language"
msgstr "Instalacija jezika"

#. module: website
#: model:ir.ui.view,arch_db:website.website_planner
msgid "Install the"
msgstr "Instaliraj"

#. module: website
#: model:ir.ui.view,arch_db:website.show_website_info
msgid "Installed Applications"
msgstr "Instalirane aplikacije"

#. module: website
#: model:ir.ui.view,arch_db:website.show_website_info
msgid "Installed Modules"
msgstr "Instalirani moduli"

#. module: website
#: model:ir.ui.view,arch_db:website.website_planner
msgid "Integrate a contact form that automatically creates leads."
msgstr ""

#. module: website
#: model:ir.ui.view,arch_db:website.500
msgid "Internal Server Error"
msgstr "Greška na poslužitelju"

#. module: website
#: model:ir.ui.view,arch_db:website.website_planner
msgid ""
"Is the keyword searched for in Google? If there is no search volume,\n"
"                                    then that tells you no one is typing "
"that phrase into Google. There is no\n"
"                                    point in advertising on keywords no one "
"is searching for."
msgstr ""

#. module: website
#: model:ir.ui.view,arch_db:website.website_planner
msgid ""
"Is the person searching with this keyword likely to buy my product or\n"
"                                    service? Or is the person more likely to "
"be just carrying out research\n"
"                                    with no intention of making a purchase? "
"In other words, what is the\n"
"                                    intent of the keyword? When starting "
"out, you’ll want to advertise on\n"
"                                    what we call “buying intent” keywords - "
"that is, ones where the person\n"
"                                    is clearly looking to buy."
msgstr ""

#. module: website
#. openerp-web
#: code:addons/website/static/src/xml/website.xml:19
#, fuzzy, python-format
msgid "It might be possible to edit the relevant items or fix the issue in"
msgstr ""
"Moguće je urediti relevantne stavke\n"
"ili popraviti problem u"

#. module: website
#: model:ir.ui.view,arch_db:website.website_planner
msgid ""
"It's difficult to change your theme after creating your website, so take the "
"time to look at all the themes, and be sure that you're happy with your "
"choice!"
msgstr ""
"Teško je promijeniti temu nakon izrade web stranice, tako da je potrebno "
"odvojiti vrijeme i pregledati sve teme i biti siguran da ste zadovoljni sa "
"svojim izborom!"

#. module: website
#: model:ir.ui.view,arch_db:website.website_planner
msgid ""
"It's often much easier not to start with a blank page. Take a look at your "
"competitors\n"
"                        and similar companies around the world. They "
"probably have the same objectives and\n"
"                        visitors that you do. How did they transform that "
"into a website?<br/>\n"
"                        Try to find 3 websites that have remarkable "
"characteristics:"
msgstr ""
"To je lakše nego početi sa praznom stranicom. Bacite pogled na vašu "
"konkurenciju\n"
"i slične organizacije širom svijeta. Vjerojatno imaju iste ciljeve i\n"
"posjetitelje kao i vi. Kako su primijenili to na web stranici?<br/>\n"
"Pokušajte pronaći 3 web stranice koje imaju izvanredne karakteristike:"

#. module: website
#: model:ir.ui.view,arch_db:website.s_button
msgid "Join us and make your company a better place."
msgstr "Pridružite nam se i učinite vaše poduzeće boljim mjestom."

#. module: website
#: model:ir.ui.view,arch_db:website.snippet_options
msgid "Landscape"
msgstr "Pejzažno"

#. module: website
#: model:ir.ui.view,arch_db:website.view_website_config_settings
msgid "Language"
msgstr "Jezik"

#. module: website
#. openerp-web
#: code:addons/website/static/src/xml/website.seo.xml:28
#, python-format
msgid "Language:"
msgstr "Jezik:"

#. module: website
#: model:ir.model.fields,field_description:website.field_website_config_settings_language_ids
#: model:ir.model.fields,field_description:website.field_website_language_ids
msgid "Languages"
msgstr "Jezici"

#. module: website
#: model:ir.ui.view,arch_db:website.snippet_options
msgid "Large"
msgstr "Veliko"

#. module: website
#: model:ir.model.fields,field_description:website.field_website___last_update
#: model:ir.model.fields,field_description:website.field_website_config_settings___last_update
#: model:ir.model.fields,field_description:website.field_website_menu___last_update
#: model:ir.model.fields,field_description:website.field_website_published_mixin___last_update
#: model:ir.model.fields,field_description:website.field_website_seo_metadata___last_update
msgid "Last Modified on"
msgstr "Zadnja promjena"

#. module: website
#: model:ir.model.fields,field_description:website.field_website_config_settings_write_uid
#: model:ir.model.fields,field_description:website.field_website_menu_write_uid
#: model:ir.model.fields,field_description:website.field_website_write_uid
msgid "Last Updated by"
msgstr "Promijenio"

#. module: website
#: model:ir.model.fields,field_description:website.field_website_config_settings_write_date
#: model:ir.model.fields,field_description:website.field_website_menu_write_date
#: model:ir.model.fields,field_description:website.field_website_write_date
msgid "Last Updated on"
msgstr "Vrijeme promjene"

#. module: website
#: model:ir.ui.view,arch_db:website.website_planner
msgid "Launch"
msgstr "Pokreni"

#. module: website
#: model:ir.ui.view,arch_db:website.website_planner
msgid ""
"Launching your website is an important step.<br/>\n"
"                        Here is a checklist of actions to help you launch a "
"new website efficiently:"
msgstr ""
"Pokretanje web stranice je važan korak.<br/>\n"
"Ovdje je popis aktivnosti koje će vam pomoći da učinkovito pokrenete novu "
"web stranicu:"

#. module: website
#: model:ir.ui.view,arch_db:website.website_planner
msgid ""
"Learn what your visitors are thinking, what question they have, what "
"problems they encounter."
msgstr ""
"Saznajte o čemu razmišljaju vaši posjetitelji, koja pitanja imaju, s kojim "
"se problemima susreću."

#. module: website
#: model:ir.ui.view,arch_db:website.snippet_options
msgid "Left"
msgstr "Lijevo"

#. module: website
#. openerp-web
#: code:addons/website/static/src/js/website.tour.banner.js:90
#, python-format
msgid "Let's check how your homepage looks like on mobile devices."
msgstr "Pogledajmo kako vaša stranica izgleda na mobilnim uređajima."

#. module: website
#: model:ir.ui.view,arch_db:website.s_comparisons
msgid "Limited customization"
msgstr "Ograničena prilagodba"

#. module: website
#. openerp-web
#: code:addons/website/static/src/xml/website.backend.xml:25
#, fuzzy, python-format
msgid "Link my Analytics Account"
msgstr "LinkedIn račun"

#. module: website
#: model:ir.model.fields,field_description:website.field_website_config_settings_social_linkedin
#: model:ir.model.fields,field_description:website.field_website_social_linkedin
msgid "LinkedIn Account"
msgstr "LinkedIn račun"

#. module: website
#: model:ir.ui.view,arch_db:website.s_feature_grid
msgid "List of Features"
msgstr "Popis značajki"

#. module: website
#. openerp-web
#: code:addons/website/static/src/js/website.seo.js:83
#, python-format
msgid "Loading..."
msgstr "Učitavanje..."

#. module: website
#: model:ir.ui.view,arch_db:website.s_references
msgid "Logo"
msgstr "Znak"

#. module: website
#: model:ir.ui.view,arch_db:website.layout
msgid "Logout"
msgstr "Odjava"

#. module: website
#: model:ir.model.fields,field_description:website.field_website_menu_id
msgid "Main Menu"
msgstr "Glavni izbornik"

#. module: website
#: model:ir.ui.view,arch_db:website.snippet_options
msgid "Mango"
msgstr "Mango"

#. module: website
#: model:ir.ui.view,arch_db:website.snippet_options
msgid "Margin"
msgstr "RUC"

#. module: website
#: model:ir.ui.view,arch_db:website.snippet_options
msgid "Masonry"
msgstr ""

#. module: website
#: model:ir.ui.view,arch_db:website.403 model:ir.ui.view,arch_db:website.404
msgid "Maybe you were looking for one of these popular pages ?"
msgstr "Možda ste tražili jednu od onih popularnih stranica?"

#. module: website
#: model:ir.ui.view,arch_db:website.snippet_options
msgid "Medium"
msgstr "Srednji"

#. module: website
#: model:ir.ui.view,arch_db:website.website_planner
msgid "Meet your existing customers and encourage them to 'repeat buy'."
msgstr "Upoznajte svoje postojeće kupce i potaknite ih na 'ponovljenu kupnju'."

#. module: website
<<<<<<< HEAD
#: code:addons/website/models/website.py:321
=======
#: code:addons/website/models/website.py:320
>>>>>>> bc1a0a32
#: model:ir.model.fields,field_description:website.field_website_menu_name
#: model:ir.ui.view,arch_db:website.view_website_config_settings
#, python-format
msgid "Menu"
msgstr "Izbornik"

#. module: website
<<<<<<< HEAD
#: code:addons/website/models/website.py:325
=======
#: code:addons/website/models/website.py:324
>>>>>>> bc1a0a32
#, python-format
msgid "Menu <b>%s</b> seems to have a link to this page !"
msgstr "Izbornik <b>%s</b> kao da ima link na ovu stranicu!"

#. module: website
#: model:ir.ui.view,arch_db:website.template_partner_comment
msgid "Message"
msgstr "Poruka"

#. module: website
#. openerp-web
#: code:addons/website/static/src/js/website.mobile.js:42
#, python-format
msgid "Mobile preview"
msgstr "Mobilni izgled"

#. module: website
#: model:ir.ui.view,arch_db:website.snippet_options
msgid "Mode"
msgstr "Način"

#. module: website
#. openerp-web
#: code:addons/website/static/src/xml/website.backend.xml:48
#, python-format
msgid "Month"
msgstr ""

#. module: website
#: model:ir.ui.view,arch_db:website.view_website_config_settings
#, fuzzy
msgid "More Info"
msgstr "Ostale informacije"

#. module: website
#: model:ir.ui.view,arch_db:website.website_planner
msgid "More info on pricing:"
msgstr "Više informacija o cijenama:"

#. module: website
#: model:ir.ui.view,arch_db:website.s_references
msgid "More than 500 happy customers."
msgstr "Više od 500 zadovoljnih korisnika"

#. module: website
#. openerp-web
#: code:addons/website/static/src/xml/website.seo.xml:41
#, python-format
msgid "Most searched topics related to your keywords, ordered by importance:"
msgstr ""

#. module: website
#: model:ir.ui.view,arch_db:website.snippet_options
msgid "Mountains"
msgstr "Planine"

#. module: website
#: model:ir.ui.view,arch_db:website.snippet_options
msgid "Move to first"
msgstr "Premjesti u prvo"

#. module: website
#: model:ir.ui.view,arch_db:website.snippet_options
msgid "Move to last"
msgstr "Premjesti u zadnje"

#. module: website
#: model:ir.ui.view,arch_db:website.snippet_options
msgid "Move to next"
msgstr "Premjesti u slijedeće"

#. module: website
#: model:ir.ui.view,arch_db:website.snippet_options
msgid "Move to previous"
msgstr "Premjesti u prethodno"

#. module: website
#: model:ir.ui.view,arch_db:website.layout
msgid "My Website"
msgstr "Moja web stranica"

#. module: website
#: model:ir.ui.view,arch_db:website.snippet_options
msgid "Narrow"
msgstr "Uzak"

#. module: website
#: model:ir.ui.view,arch_db:website.view_website_config_settings
#, fuzzy
msgid "New Language"
msgstr "Jezik"

#. module: website
#. openerp-web
#: code:addons/website/static/src/xml/website.xml:125
#, python-format
msgid "New Name"
msgstr "Novi naziv"

#. module: website
#. openerp-web
#: code:addons/website/static/src/js/website.contentMenu.js:60
#: model:ir.ui.view,arch_db:website.user_navbar
#, python-format
msgid "New Page"
msgstr "Nova stranica"

#. module: website
#: model:ir.model.fields,field_description:website.field_website_menu_new_window
msgid "New Window"
msgstr "Novi ekran"

#. module: website
#. openerp-web
#: code:addons/website/static/src/xml/website.xml:123
#, python-format
msgid "New name"
msgstr "Novi naziv"

#. module: website
#. openerp-web
#: code:addons/website/static/src/js/website.editor.js:118
#, python-format
msgid "New or existing page"
msgstr "Nova ili postojeća stranica"

#. module: website
#: model:ir.ui.view,arch_db:website.kanban_contain
#: model:ir.ui.view,arch_db:website.pager
msgid "Next"
msgstr "Sljedeći"

#. module: website
#: model:ir.ui.view,arch_db:website.s_comparisons
msgid "No customization"
msgstr "Bez prilagodbe"

#. module: website
#: model:ir.ui.view,arch_db:website.s_comparisons
msgid "No support"
msgstr "Nema podrške"

#. module: website
#: model:ir.ui.view,arch_db:website.snippet_options
msgid "None"
msgstr "Ništa"

#. module: website
#. openerp-web
#: code:addons/website/static/src/js/website.backend.js:22
#: model:ir.ui.view,arch_db:website.publish_management
#: model:ir.ui.view,arch_db:website.publish_short
#, python-format
msgid "Not Published"
msgstr "Nije objavljeno"

#. module: website
#: model:ir.ui.view,arch_db:website.show_website_info
msgid "Note: To hide this page, uncheck it from the top Customize menu."
msgstr ""
"Napomena: Da biste sakrili ovu stranicu, isključite ju u gornjem izborniku "
"Prilagodba."

#. module: website
#: model:ir.ui.view,arch_db:website.website_planner
msgid "Note: To use those features, you need to install the"
msgstr "Napomena: Za korištenje tih značajki, morate instalirati"

#. module: website
#: model:ir.ui.view,arch_db:website.layout_footer_copyright
msgid "Odoo"
msgstr "Odoo"

#. module: website
#: model:ir.ui.view,arch_db:website.s_three_columns
msgid "Odoo - Sample 1 for three columns"
msgstr "Odoo - uzorak 1 za 3 stupca"

#. module: website
#: model:ir.ui.view,arch_db:website.s_three_columns
msgid "Odoo - Sample 2 for three columns"
msgstr "Odoo - uzorak 2 za 3 stupca"

#. module: website
#: model:ir.ui.view,arch_db:website.s_three_columns
msgid "Odoo - Sample 3 for three columns"
msgstr "Odoo - uzorak 3 za 3 stupca"

#. module: website
#: model:ir.ui.view,arch_db:website.s_big_picture
msgid "Odoo CMS - a big picture"
msgstr "Odoo CMS - velika slika"

#. module: website
#: model:ir.ui.view,arch_db:website.s_image_floating
msgid "Odoo CMS- Sample image floating"
msgstr ""

#. module: website
#: model:ir.ui.view,arch_db:website.show_website_info
msgid "Odoo Version"
msgstr "Odoo verzija"

#. module: website
#: model:ir.ui.view,arch_db:website.s_image_text
msgid "Odoo image and text block"
msgstr ""

#. module: website
#: model:ir.ui.view,arch_db:website.s_parallax_slider
msgid ""
"Odoo provides essential platform for our project management.\n"
"                                                Things are better organized "
"and more visible with it."
msgstr ""
"Odoo pruža bitne platforme za naš projekt management.\n"
"S njim su stvari bolje organizirane i vidljivije."

#. module: website
#: model:ir.ui.view,arch_db:website.s_quotes_slider
msgid ""
"Odoo provides essential platform for our project management.\n"
"                                        Things are better organized and more "
"visible with it."
msgstr ""
"Odoo pruža bitne platforme za naš projekt management.\n"
"S njim su stvari bolje organizirane i vidljivije."

#. module: website
#: model:ir.ui.view,arch_db:website.s_references
msgid ""
"Odoo provides essential platform for our project management.\n"
"                            Things are better organized and more visible "
"with it."
msgstr ""
"Odoo pruža bitne platforme za naš projekt management.\n"
"S njim su stvari bolje organizirane i vidljivije."

#. module: website
#: model:ir.ui.view,arch_db:website.s_text_image
msgid "Odoo text and image block"
msgstr ""

#. module: website
#: model:ir.ui.view,arch_db:website.website_planner
msgid "Odoo's Google Analytics settings"
msgstr ""

#. module: website
#: model:ir.ui.view,arch_db:website.s_faq_collapse
msgid ""
"Odoo's POS is a web application that can run on any device that\n"
"                                can display websites with little to no setup "
"required."
msgstr ""

#. module: website
#: model:ir.ui.view,arch_db:website.website_planner
msgid "Off"
msgstr "Uključeno"

#. module: website
#. openerp-web
#: code:addons/website/static/src/xml/website.translator.xml:46
#, python-format
msgid "Ok"
msgstr "Ok"

#. module: website
#. openerp-web
#: code:addons/website/static/src/xml/website.backend.xml:5
#, python-format
msgid "On Website"
msgstr "Na web stranici"

#. module: website
#: model:ir.ui.view,arch_db:website.website_planner
msgid "Once you’ve launched your website, it’s time to grow your traffic."
msgstr "Nakon pokretanja web stranice, vrijeme je za porast prometa."

#. module: website
#: model:ir.ui.view,arch_db:website.show_website_info
msgid "Open Source ERP"
msgstr "Otvoreni izvor ERP"

#. module: website
#: model:ir.ui.view,arch_db:website.layout_footer_copyright
msgid "Open Source eCommerce"
msgstr ""

#. module: website
<<<<<<< HEAD
=======
#: model:ir.ui.view,arch_db:website.view_website_config_settings
msgid "Optimization"
msgstr "Optimizacija"

#. module: website
#: model:ir.ui.view,arch_db:website.user_navbar
msgid "Optimize AdWords Campaign"
msgstr ""

#. module: website
>>>>>>> bc1a0a32
#: model:ir.ui.view,arch_db:website.user_navbar
msgid "Optimize SEO"
msgstr ""

#. module: website
<<<<<<< HEAD
=======
#: model:ir.ui.view,arch_db:website.user_navbar
msgid "Optimize your AdWords account"
msgstr ""

#. module: website
>>>>>>> bc1a0a32
#: model:ir.ui.view,arch_db:website.snippet_options
msgid "Orange Red"
msgstr ""

#. module: website
#: model:ir.ui.view,arch_db:website.s_comparisons
msgid "Order now"
msgstr "Naruči sada"

#. module: website
#: model:ir.ui.view,arch_db:website.website_planner
msgid "Organize your job board and promote your job announces easily."
msgstr ""

#. module: website
#: model:ir.ui.view,arch_db:website.view_website_form
msgid "Other Info"
msgstr "Ostale informacije"

#. module: website
#: model:ir.ui.view,arch_db:website.s_comparisons
msgid "Our Offers"
msgstr "Naša ponuda"

#. module: website
#: model:ir.ui.view,arch_db:website.footer_default
#, fuzzy
msgid "Our Products &amp; Services"
msgstr "Naši proizvodi i usluge"

#. module: website
#: model:ir.ui.view,arch_db:website.s_references
msgid "Our References"
msgstr "Naše reference"

#. module: website
#: model:ir.ui.view,arch_db:website.aboutus
msgid "Our Team"
msgstr "Naš tim"

#. module: website
#: model:ir.ui.view,arch_db:website.aboutus
msgid ""
"Our products are designed for small to medium size companies willing to "
"optimize\n"
"                                      their performance."
msgstr ""
"Naši proizvodi su dizajnirani za mala i srednje velika poduzeća koja su "
"spremna optimizirati\n"
"svoj učinak."

#. module: website
#: model:ir.ui.view,arch_db:website.footer_default
msgid ""
"Our products are designed for small to medium size companies willing to "
"optimize\n"
"                            their performance."
msgstr ""
"Naši proizvodi su dizajnirani za mala i srednje velika poduzeća koja su "
"spremna optimizirati\n"
"svoj učinak."

#. module: website
#. openerp-web
<<<<<<< HEAD
#: code:addons/website/models/website.py:299
=======
#: code:addons/website/models/website.py:298
>>>>>>> bc1a0a32
#: code:addons/website/static/src/xml/website.editor.xml:11
#, python-format
msgid "Page"
msgstr "Page"

#. module: website
<<<<<<< HEAD
#: code:addons/website/models/website.py:304
=======
#: code:addons/website/models/website.py:303
>>>>>>> bc1a0a32
#, python-format
msgid "Page <b>%s</b> seems to have a link to this page !"
msgstr "Stranica <b>%s</b> kao da ima link na ovu stranicu!"

#. module: website
#. openerp-web
#: code:addons/website/static/src/js/website.contentMenu.js:61
#, python-format
msgid "Page Title"
msgstr "Naslov stranice"

#. module: website
#. openerp-web
#: code:addons/website/static/src/js/website.tour.banner.js:103
#, fuzzy, python-format
msgid "Pages and menus"
msgstr "Dodaj nove stranice i izbornike"

#. module: website
#: model:ir.ui.view,arch_db:website.s_panel
msgid ""
"Panels are a great tool to compare offers or to emphasize on\n"
"                key features. To compare products, use the inside columns."
msgstr ""
"Paneli su odličan način za usporedbu ponuda ili naglasku na\n"
"ključnim značajkama. Za usporedbu proizvoda, koristite unutar stupaca."

#. module: website
#: model:ir.model.fields,field_description:website.field_website_menu_parent_left
msgid "Parent Left"
msgstr "Roditelj lijevo"

#. module: website
#: model:ir.model.fields,field_description:website.field_website_menu_parent_id
msgid "Parent Menu"
msgstr "Nadređeni izbornik"

#. module: website
#: model:ir.model.fields,field_description:website.field_website_menu_parent_right
msgid "Parent Right"
msgstr "Roditelj desno"

#. module: website
#: model:ir.model,name:website.model_res_partner
msgid "Partner"
msgstr "Partner"

#. module: website
#: model:ir.ui.view,arch_db:website.template_partner_post
msgid "Partner Detail"
msgstr "Podaci partnera"

#. module: website
#: model:ir.ui.view,arch_db:website.template_partner_comment
msgid "Partners"
msgstr "Partneri"

#. module: website
#: model:ir.ui.view,arch_db:website.view_website_config_settings
#, fuzzy
msgid "Performance Optimization"
msgstr "Optimizacija"

#. module: website
#: model:ir.ui.view,arch_db:website.website_planner
msgid "Plan"
msgstr "Plan"

#. module: website
#: model:web.planner,tooltip_planner:website.planner_website
msgid ""
"Plan your website strategy, design your pages, sell your products and grow "
"your online business!"
msgstr ""
"Planirajte strategiju i dizajn svoje web stranice, prodajte svoje proizvode "
"i povećajte svoje online poslovanje!"

#. module: website
#: model:ir.model,name:website.model_web_planner
msgid "Planner"
msgstr "Kalendar"

#. module: website
#: model:ir.ui.view,arch_db:website.theme_customize
msgid "Please install a theme in order to customize your website."
msgstr "Instalirajte temu kako biste prilagodili vašu web stranicu."

#. module: website
#. openerp-web
#: code:addons/website/static/src/js/website.theme.js:277
#, python-format
msgid "Please install or update node-less"
msgstr "Molimo instalirajte ili nadogradite node-less"

#. module: website
#: model:ir.ui.view,arch_db:website.website_planner
msgid ""
"Please note that you'll need an Odoo Standard or Business subscriptions for "
"that"
msgstr ""
"Imajte na umu da ćete trebati Odoo standard ili poslovnu pretplatu za to"

#. module: website
#: model:ir.ui.view,arch_db:website.s_faq_collapse
msgid "Point of Sale Questions <small>v7</small>"
msgstr ""

#. module: website
#: model:ir.ui.view,arch_db:website.layout_footer_copyright
msgid "Powered by"
msgstr "Powered by"

#. module: website
#: model:ir.ui.view,arch_db:website.kanban_contain
#: model:ir.ui.view,arch_db:website.pager
msgid "Prev"
msgstr "Prethodna"

#. module: website
#: model:ir.ui.view,arch_db:website.website_planner
msgid "Product pricing and promotional offers,"
msgstr "Cijene proizvoda i promotivne ponude,"

#. module: website
#: model:ir.ui.view,arch_db:website.s_comparisons
msgid "Professional"
msgstr "Stručni"

#. module: website
#. openerp-web
#: code:addons/website/static/src/xml/website.seo.xml:5
#: model:ir.ui.view,arch_db:website.user_navbar
#: model:ir.ui.view,arch_db:website.website_planner
#, python-format
msgid "Promote"
msgstr "Promoviraj"

#. module: website
#. openerp-web
#: code:addons/website/static/src/js/website.seo.js:360
#, python-format
msgid "Promote This Page"
msgstr "Promoviraj ovu stranicu"

#. module: website
#. openerp-web
#: code:addons/website/static/src/xml/website.seo.xml:5
#: model:ir.ui.view,arch_db:website.user_navbar
#, python-format
msgid "Promote page on the web"
msgstr "Promoviraj ovu stranicu na webu"

#. module: website
#: model:ir.ui.view,arch_db:website.website_planner
msgid "Promote your catalog of services"
msgstr "Promovirajte svoj katalog usluga"

#. module: website
#: model:ir.ui.view,arch_db:website.website_planner
msgid ""
"Provide fast, professional and accurate information to your visitors and "
"customers."
msgstr ""
"Osigurajte brze, profesionalne i točne informacije za svoje posjetitelje i "
"kupce."

#. module: website
#: model:ir.model.fields,field_description:website.field_website_partner_id
msgid "Public Partner"
msgstr "Javni parnter"

#. module: website
#: model:ir.model.fields,field_description:website.field_website_user_id
msgid "Public User"
msgstr "Javni korisnik"

#. module: website
#. openerp-web
#: code:addons/website/static/src/js/website.tour.banner.js:76
#, python-format
msgid "Publish your page by clicking on the <em>'Save'</em> button."
msgstr "Objavi stranicu klikom na <em>'Spremi'</em>  gumb."

#. module: website
#. openerp-web
#: code:addons/website/static/src/js/website.backend.js:18
#: model:ir.ui.view,arch_db:website.publish_management
#: model:ir.ui.view,arch_db:website.publish_short
#, python-format
msgid "Published"
msgstr "Objavljeno"

#. module: website
#: model:ir.ui.view,arch_db:website.snippet_options
msgid "Purple"
msgstr "Ljubičasta"

#. module: website
#: model:ir.ui.view,arch_db:website.http_error_debug
msgid "QWeb"
msgstr "QWeb"

#. module: website
#: model:ir.ui.view,arch_db:website.snippet_options
msgid "Quote"
msgstr "Citat"

#. module: website
#: model:ir.ui.view,arch_db:website.snippet_options
msgid "Re-order"
msgstr "Ponovna narudžba"

#. module: website
#: model:ir.ui.view,arch_db:website.website_planner
msgid "Ready For Launch!"
msgstr "Spreman za lansiranje!"

#. module: website
#: model:ir.ui.view,arch_db:website.website_planner
msgid "Real professional translators will translate all your contents"
msgstr "Pravi profesionalni prevoditelj će prevesti sav vaš sadržaj"

#. module: website
#: model:ir.ui.view,arch_db:website.template_partner_comment
msgid "Recipient"
msgstr "Primatelj"

#. module: website
#: model:ir.ui.view,arch_db:website.website_planner
msgid "Reduce the time and resources spent on support."
msgstr "Smanjite vrijeme i resurse potrošene na podršku."

#. module: website
#. openerp-web
#: code:addons/website/static/src/xml/website.xml:96
#, python-format
msgid "Reference(s) found:"
msgstr "Referenca(e) pronađena:"

#. module: website
#: model:ir.ui.view,arch_db:website.snippet_options
msgid "Remove Slide"
msgstr "Ukloni slide"

#. module: website
#: model:ir.ui.view,arch_db:website.snippet_options
msgid "Remove all images"
msgstr "Ukloni sve slike"

#. module: website
#: model:ir.ui.view,arch_db:website.snippet_options
msgid "Remove from gallery"
msgstr "Ukloni iz galerije"

#. module: website
#. openerp-web
#: code:addons/website/static/src/js/website.contentMenu.js:95
#: model:ir.ui.view,arch_db:website.user_navbar
#, python-format
msgid "Rename Page"
msgstr "Preimenuj stranicu"

#. module: website
#: model:ir.ui.view,arch_db:website.500
msgid "Reset selected templates"
msgstr "Reset odabranog predloška"

#. module: website
#: model:ir.ui.view,arch_db:website.500
msgid "Reset templates"
msgstr "Reset predloška"

#. module: website
#: model:ir.ui.view,arch_db:website.snippet_options
msgid "Right"
msgstr "Desno"

#. module: website
#: model:ir.ui.view,arch_db:website.snippet_options
msgid "Rounded corners"
msgstr "Obli kutevi"

#. module: website
#: model:ir.model,name:website.model_website_seo_metadata
msgid "SEO metadata"
msgstr "SEO metapodaci"

#. module: website
#: model:ir.ui.view,arch_db:website.s_feature_grid
msgid "Sample images"
msgstr "Uzorak slike"

#. module: website
#. openerp-web
<<<<<<< HEAD
#: code:addons/website/static/src/js/website.backendDashboard.js:76
=======
>>>>>>> bc1a0a32
#: code:addons/website/static/src/js/website.seo.js:363
#: code:addons/website/static/src/xml/website.ace.xml:12
#, python-format
msgid "Save"
msgstr "Spremi"

#. module: website
#. openerp-web
#: code:addons/website/static/src/js/website.tour.banner.js:75
#, python-format
msgid "Save your modifications"
msgstr "Spremi izmjene"

#. module: website
#: model:ir.ui.view,arch_db:website.snippet_options
msgid "Scroll Speed"
msgstr "Brzina pomicanja"

#. module: website
#. openerp-web
#: code:addons/website/static/src/js/website.tour.banner.js:97
#, python-format
msgid "Scroll to check rendering and then close the mobile preview."
msgstr ""

#. module: website
#: model:ir.ui.view,arch_db:website.menu_search
msgid "Search Menus"
msgstr "Izbornici pretrage"

#. module: website
#: model:ir.ui.view,arch_db:website.website_search_box
msgid "Search..."
msgstr "Pronađi..."

#. module: website
#: model:ir.ui.view,arch_db:website.s_features
msgid "Second Feature"
msgstr "Druga značajka"

#. module: website
#: model:ir.ui.view,arch_db:website.s_feature_grid
msgid "Second List"
msgstr "Drugi popis"

#. module: website
#: model:ir.ui.view,arch_db:website.website_planner
msgid "See and buy your products"
msgstr "Pogledajte i kupite vaše proizvode"

#. module: website
#. openerp-web
#: code:addons/website/static/src/xml/website.contentMenu.xml:27
#, python-format
msgid "Select a Menu"
msgstr "Odaberi izbornik"

#. module: website
#: model:ir.ui.view,arch_db:website.s_feature_grid
msgid "Select and delete blocks to remove some features."
msgstr "Odaberite i uklonite blokove da bi uklonisi neke značajke"

#. module: website
#. openerp-web
#: code:addons/website/static/src/js/website.tour.banner.js:53
#, python-format
msgid "Select the parent container to get the global options of the banner."
msgstr ""

#. module: website
#: model:ir.ui.view,arch_db:website.website_planner
msgid "Select the untranslated language"
msgstr ""

#. module: website
#: model:ir.ui.view,arch_db:website.s_big_message
msgid "Sell Online. Easily."
msgstr "Online prodaja. Jednostavno."

#. module: website
#: model:ir.ui.view,arch_db:website.website_planner
msgid "Sell more online"
msgstr "Prodaj više online"

#. module: website
#: model:ir.ui.view,arch_db:website.template_partner_comment
msgid "Send <span class=\"fa fa-long-arrow-right\"/>"
msgstr "Pošalji <span class=\"fa fa-long-arrow-right\"/>"

#. module: website
#: model:ir.ui.view,arch_db:website.template_partner_comment
msgid "Send a Message to our Partners"
msgstr "Pošalji poruku našim partnerima"

#. module: website
#: model:ir.ui.view,arch_db:website.website_planner
msgid "Send an email to all your contacts"
msgstr "Pošalji e-mail svim svojim kontaktima"

#. module: website
#: model:ir.ui.view,arch_db:website.contactus
msgid "Send us an email"
msgstr "Pošaljite nam mail"

#. module: website
#: model:ir.model.fields,field_description:website.field_website_menu_sequence
msgid "Sequence"
msgstr "Sekvenca"

#. module: website
#: model:ir.ui.menu,name:website.menu_website_website_settings
#, fuzzy
msgid "Settings"
msgstr "Website postavke"

#. module: website
#: model:ir.ui.view,arch_db:website.website_planner
msgid "Settings &gt; Website"
msgstr ""

#. module: website
#: model:ir.ui.view,arch_db:website.snippet_options
msgid "Shadows"
msgstr "Sjene"

#. module: website
#: model:ir.ui.view,arch_db:website.s_share
msgid "Share"
msgstr "Podjeli"

#. module: website
#: model:ir.ui.view,arch_db:website.website_planner
msgid "Share experience on similar projects"
msgstr "Podijeli iskustvo na sličnim projektima"

#. module: website
#: model:ir.model.fields,field_description:website.field_ir_ui_view_customize_show
msgid "Show As Optional Inherit"
msgstr ""

#. module: website
#: model:ir.ui.view,arch_db:website.website_planner
msgid "Simple and obvious"
msgstr "Jednostavno i očito"

#. module: website
#. openerp-web
#: code:addons/website/static/src/js/website.tour.banner.js:21
#, python-format
msgid "Skip It"
msgstr "Preskoči"

#. module: website
#: model:ir.ui.view,arch_db:website.snippet_options
msgid "Slideshow"
msgstr "Slideshow"

#. module: website
#: model:ir.ui.view,arch_db:website.snippet_options
msgid "Slideshow speed"
msgstr "Brzina slideshowa"

#. module: website
#: model:ir.ui.view,arch_db:website.snippet_options
msgid "Slow"
msgstr "Sporo"

#. module: website
#: model:ir.ui.view,arch_db:website.snippet_options
msgid "Small"
msgstr "Malo"

#. module: website
#: model:ir.ui.view,arch_db:website.view_website_config_settings
#: model:ir.ui.view,arch_db:website.view_website_form
msgid "Social Media"
msgstr "Društveni mediji"

#. module: website
#. openerp-web
#: code:addons/website/static/src/xml/website.xml:70
#, python-format
msgid "Some dependencies can exist ..."
msgstr "Može postojati neka ovisnost...."

#. module: website
#: model:ir.ui.view,arch_db:website.website_planner
msgid "Special effects and animations"
msgstr "Specijalni efekti i animacije"

#. module: website
<<<<<<< HEAD
#: model:ir.ui.view,arch_db:website.view_website_config_settings
msgid "Speed"
msgstr ""

#. module: website
=======
>>>>>>> bc1a0a32
#: model:ir.ui.view,arch_db:website.snippet_options
msgid "Square"
msgstr "Četvrtast"

#. module: website
#. openerp-web
#: code:addons/website/static/src/js/website.tour.banner.js:21
#, python-format
msgid "Start Tutorial"
msgstr "Pokreni vodič"

#. module: website
#: model:ir.ui.view,arch_db:website.website_planner
msgid ""
"Start by looking how often people search phrases related to your business,\n"
"                                    how competitive the keywords are in "
"AdWords, and how much it’ll cost to\n"
"                                    advertise on each keyword. All of this "
"information will  help you determine\n"
"                                    which keywords you want to use in your "
"first campaign."
msgstr ""

#. module: website
#: model:ir.ui.view,arch_db:website.s_image_text
#: model:ir.ui.view,arch_db:website.s_text_image
msgid ""
"Start with the customer – find out what they want\n"
"                        and give it to them."
msgstr ""
"Počni s kupcem - saznaj što žele\n"
"i daj im to."

#. module: website
#: model:ir.ui.view,arch_db:website.s_comparisons
msgid "Starter package"
msgstr "Početni paket"

#. module: website
#: model:ir.ui.view,arch_db:website.snippet_options
msgid "Static"
msgstr "Statično"

#. module: website
#: model:ir.ui.view,arch_db:website.website_planner
msgid ""
"Still in the left-side menu, go to <strong>APIs and auth &gt; Credentials</"
"strong> and click on <strong>'Create New Client ID'</strong>"
msgstr ""

#. module: website
#: model:ir.ui.view,arch_db:website.snippet_options
msgid "Style"
msgstr "Stil"

#. module: website
#: model:ir.ui.view,arch_db:website.snippet_options
msgid "Styling"
msgstr "Stil"

#. module: website
#: model:ir.ui.view,arch_db:website.footer_custom
msgid "Subtitle"
msgstr "Podnaslov"

#. module: website
#: model:ir.ui.view,arch_db:website.footer_custom
msgid "Subtitle 2"
msgstr "Podnaslov 2"

#. module: website
#: model:ir.ui.view,arch_db:website.footer_custom
msgid "Subtitle 3"
msgstr "Podnaslov 3"

#. module: website
#: model:ir.ui.view,arch_db:website.snippet_options
msgid "Sunflower"
msgstr "Suncokret"

#. module: website
#: model:ir.ui.view,arch_db:website.user_navbar
msgid "TRANSLATE"
msgstr ""

#. module: website
#: model:ir.ui.view,arch_db:website.show_website_info
msgid "Technical name:"
msgstr "Tehnički naziv"

#. module: website
#: model:ir.ui.view,arch_db:website.s_feature_grid
msgid ""
"Tell features the visitor would like to know, not what you'd like to say."
msgstr ""
"Recite značajke koje posjetitelji žele znati, ne one koje vi želite reći."

#. module: website
#: model:ir.ui.view,arch_db:website.s_features
msgid "Tell what's the value for the<br/>customer for this feature."
msgstr "Reci što je vrijednosti za kupca<br/>za ovu značajku."

#. module: website
<<<<<<< HEAD
#: code:addons/website/models/website.py:309
=======
#: code:addons/website/models/website.py:308
>>>>>>> bc1a0a32
#, python-format
msgid "Template <b>%s (id:%s)</b> seems to have a link to this page !"
msgstr "Predložak <b>%s (id:%s)</b> kao da ima link na ovu stranicu!"

#. module: website
#. openerp-web
#: code:addons/website/static/src/js/website.ace.js:246
#, python-format
msgid "Template ID: %s"
msgstr "ID predloška: %s"

#. module: website
#: model:ir.ui.view,arch_db:website.500
msgid "Template fallback"
msgstr ""

#. module: website
#. openerp-web
#: code:addons/website/static/src/js/website.tour.banner.js:89
#, python-format
msgid "Test Your Mobile Version"
msgstr "Testirajte mobilnu verziju"

#. module: website
#: model:ir.ui.view,arch_db:website.template_partner_post
msgid "Thank you for posting a message !"
msgstr "Zahvaljujemo na ostavljenoj poruci!"

#. module: website
#. openerp-web
#: code:addons/website/static/src/js/website.tour.banner.js:104
#, fuzzy, python-format
msgid ""
"The 'Content' menu allows you to rename and delete pages or add them to the "
"top menu."
msgstr ""
"Izbornik 'Sadžaj' vam omogućuje dodavanje stranice ili gornjeg izbornika."

#. module: website
#: model:ir.ui.view,arch_db:website.website_planner
msgid "The Banner or Big Picture building blocks are good choices for that."
msgstr ""

#. module: website
<<<<<<< HEAD
#. openerp-web
#: code:addons/website/static/src/js/website.backendDashboard.js:95
#, python-format
msgid "The Google Analytics Client ID you have entered seems incorrect."
msgstr ""

#. module: website
#: model:ir.ui.view,arch_db:website.s_faq_collapse
msgid ""
"The Point of Sale works perfectly on any kind of touch enabled\n"
"                                device, whether it's multi-touch tablets "
"like an iPad or\n"
"                                keyboardless resistive touchscreen terminals."
msgstr ""

#. module: website
=======
#: model:ir.ui.view,arch_db:website.s_faq_collapse
msgid ""
"The Point of Sale works perfectly on any kind of touch enabled\n"
"                                device, whether it's multi-touch tablets "
"like an iPad or\n"
"                                keyboardless resistive touchscreen terminals."
msgstr ""

#. module: website
>>>>>>> bc1a0a32
#: model:ir.ui.view,arch_db:website.website_planner
msgid ""
"The best and simplest way to start is to create a few pages and link them "
"directly from the main menu.\n"
"                            Just try not to go over 6 items, otherwise your "
"main menu will be difficult to use."
msgstr ""

#. module: website
#: model:ir.ui.view,arch_db:website.website_planner
msgid "The building blocks"
msgstr "Građevni blokovi"

#. module: website
#: model:ir.ui.view,arch_db:website.website_planner
msgid ""
"The call to action’s (i.e. the button’s) wording, size, color and placement,"
msgstr ""

#. module: website
#: model:ir.ui.view,arch_db:website.website_planner
msgid "The colors palettes"
msgstr "Palete boja"

#. module: website
#: model:ir.ui.view,arch_db:website.website_planner
msgid ""
"The cost is from $0.05 to $0.15 per word, depending on the translator's "
"level of expertise"
msgstr ""

#. module: website
#: model:ir.ui.view,arch_db:website.http_error_debug
msgid "The error occured while rendering the template"
msgstr "Došlo je do pogreške u pružanju predloška"

#. module: website
#: model:ir.ui.view,arch_db:website.http_error_debug
msgid "The following error was raised in the website controller"
msgstr ""

#. module: website
#: model:ir.model.fields,help:website.field_blog_post_website_url
#: model:ir.model.fields,help:website.field_delivery_carrier_website_url
#: model:ir.model.fields,help:website.field_event_event_website_url
#: model:ir.model.fields,help:website.field_event_track_website_url
#: model:ir.model.fields,help:website.field_hr_employee_website_url
#: model:ir.model.fields,help:website.field_hr_job_website_url
#: model:ir.model.fields,help:website.field_im_livechat_channel_website_url
#: model:ir.model.fields,help:website.field_payment_acquirer_website_url
#: model:ir.model.fields,help:website.field_product_template_website_url
#: model:ir.model.fields,help:website.field_project_project_website_url
#: model:ir.model.fields,help:website.field_res_partner_grade_website_url
#: model:ir.model.fields,help:website.field_res_partner_tag_website_url
#: model:ir.model.fields,help:website.field_res_partner_website_url
#: model:ir.model.fields,help:website.field_slide_channel_website_url
#: model:ir.model.fields,help:website.field_slide_slide_website_url
#: model:ir.model.fields,help:website.field_website_published_mixin_website_url
msgid "The full URL to access the document through the website."
msgstr "Puni URL za pristup dokumentu putem web stranice."

#. module: website
#: model:ir.model.fields,help:website.field_ir_act_server_website_url
msgid "The full URL to access the server action through the website."
msgstr ""

#. module: website
#: model:ir.ui.view,arch_db:website.403
msgid "The page you were looking for could not be authorized."
msgstr ""

#. module: website
#: model:ir.ui.view,arch_db:website.404
msgid ""
"The page you were looking for could not be found; it is possible you have\n"
"                        typed the address incorrectly, but it has most "
"probably been removed due\n"
"                        to the recent website reorganisation."
msgstr ""

#. module: website
#: model:ir.ui.view,arch_db:website.website_planner
msgid "The pre-loaded images"
msgstr ""

#. module: website
#: model:ir.ui.view,arch_db:website.500
msgid "The selected templates will be reset to their factory settings."
msgstr ""

#. module: website
#: model:ir.ui.view,arch_db:website.website_planner
msgid "The shorter the better"
msgstr "Što kraće to bolje"

#. module: website
#: model:ir.ui.view,arch_db:website.website_planner
msgid ""
"The theme you choose sets the tone for the overall look and feel of your "
"site design."
msgstr ""
"Odabrana tema daje ton na cjelokupan izgled i dojam o dizajnu vaše stranice."

#. module: website
#. openerp-web
#: code:addons/website/static/src/xml/website.xml:18
#, python-format
msgid "The web site has encountered an error."
msgstr "Web stranica je naišla na pogrešku."

#. module: website
#. openerp-web
#: code:addons/website/static/src/js/website.theme.js:280
#, python-format
msgid "Theme Error"
msgstr ""

#. module: website
#: model:ir.ui.view,arch_db:website.website_planner
msgid "Theme Selection"
msgstr "Tema za odabir"

#. module: website
#: model:ir.ui.view,arch_db:website.website_planner
msgid "Then simply"
msgstr "Zatim jednostavno"

#. module: website
#: model:ir.ui.view,arch_db:website.website_planner
msgid ""
"Then, copy the <strong>Client ID</strong> and <strong>Client Secret</strong> "
"codes and paste them in"
msgstr ""

#. module: website
#: model:ir.ui.view,arch_db:website.website_planner
msgid "Then, go to"
msgstr "Zatim idite na"

#. module: website
#: model:ir.ui.view,arch_db:website.website_planner
msgid ""
"There are three questions you should ask before deciding whether or not to "
"advertise on a particular keyword:"
msgstr ""

#. module: website
#: model:ir.ui.view,arch_db:website.website_planner
msgid ""
"They allow a detailed qualification of the visitor, which is perfect to link "
"them later to marketing campaigns."
msgstr ""

#. module: website
#: model:ir.ui.view,arch_db:website.s_features
msgid "Third Feature"
msgstr "Treća značajka"

#. module: website
#: model:ir.model.fields,help:website.field_website_config_settings_favicon
#: model:ir.model.fields,help:website.field_website_favicon
msgid "This field holds the image used to display a favicon on the website."
msgstr ""

#. module: website
#: model:ir.ui.view,arch_db:website.page_404
msgid ""
"This page does not exists, but you can create it as you are administrator of "
"this site."
msgstr ""
"Stranica ne postoji, ali možete ju kreirati jer ste administrator stranice."

#. module: website
#. openerp-web
#: code:addons/website/static/src/js/website.tour.banner.js:20
#, python-format
msgid ""
"This tutorial will guide you to build your home page. We will start by "
"adding a banner."
msgstr ""

#. module: website
#: model:ir.ui.view,arch_db:website.snippet_options
msgid "Thumbnails"
msgstr ""

#. module: website
#. openerp-web
#: code:addons/website/static/src/xml/website.seo.xml:48
#, python-format
msgid "Title"
msgstr "Titula"

#. module: website
#: model:ir.ui.view,arch_db:website.s_three_columns
msgid ""
"To add a fourth column, reduce the size of these\n"
"                        three columns using the right icon of each block.\n"
"                        Then, duplicate one of the column to create a new\n"
"                        one as a copy."
msgstr ""

#. module: website
#: model:ir.ui.view,arch_db:website.website_planner
msgid "To do that, simply use the Promote menu on each page of your website."
msgstr ""
"Da biste to postigli, jednostavno koristite izbornik promoviraj na svakoj "
"stranici vaše web stranice."

#. module: website
#: model:ir.ui.view,arch_db:website.website_planner
msgid ""
"To get an external assessment of your website, you can also submit it to"
msgstr "Da biste dobili vanjsku ocjenu vaše web stranice, možete ju dostaviti"

#. module: website
#: model:ir.ui.view,arch_db:website.website_planner
msgid "To learn more, take a look at their"
msgstr "Kako biste saznali više, pogledajte njihove"

#. module: website
#. openerp-web
#: code:addons/website/static/src/js/website.contentMenu.js:175
#: model:website.menu,name:website.main_menu
#: model:website.menu,name:website.website2_main_menu
#, python-format
msgid "Top Menu"
msgstr "Glavni izbornik"

#. module: website
#: model:ir.ui.view,arch_db:website.http_error_debug
msgid "Traceback"
msgstr ""

#. module: website
#. openerp-web
#: code:addons/website/static/src/js/website.snippets.editor.js:771
#, python-format
msgid "Transform the picture (click twice to reset transformation)"
msgstr ""

#. module: website
#: model:ir.ui.view,arch_db:website.website_planner
msgid "Translate"
msgstr "Prijevodi"

#. module: website
#. openerp-web
#: code:addons/website/static/src/xml/website.translator.xml:14
#, python-format
msgid "Translate this page"
msgstr "Prevedi ovu stranicu"

#. module: website
#. openerp-web
#: code:addons/website/static/src/xml/website.translator.xml:27
#, python-format
msgid "Translated content"
msgstr "Prevedeni sadržaj"

#. module: website
#: model:ir.ui.view,arch_db:website.website_planner
msgid ""
"Translated versions are updated automatically after 32 hours on average."
msgstr "Prevedene verzije se u prosjeku ažuriraju nakon 32 sata."

#. module: website
#: model:ir.ui.view,arch_db:website.website_planner
msgid ""
"Translating your website into other languages is the best way to broaden its "
"audience.\n"
"                        In Odoo, you can either manually translate your "
"pages as they are displayed, use an\n"
"                        automatic machine translation service for free or "
"pay professional translators to do\n"
"                        it for you."
msgstr ""
"Prevođenje vaše web stranice na druge jezike najbolji je način za širenje "
"publike.\n"
"U Odoo-u, možete ili ručno prevesti stranice kao što su one prikazane ili "
"koristiti\n"
"automat za besplatno prevođenje ili možete platiti profesionalnim "
"prevoditeljima da to\n"
"odrade za vas."

#. module: website
#: model:ir.model.fields,field_description:website.field_website_config_settings_social_twitter
#: model:ir.model.fields,field_description:website.field_website_social_twitter
msgid "Twitter Account"
msgstr "Račun na Twitteru"

#. module: website
#: model:ir.ui.view,arch_db:website.500
msgid ""
"Type '<i class=\"confirm_word\">yes</i>' in the box below if you want to "
"confirm."
msgstr ""
"Upiši '<i class=\"confirm_word\">da</i>' u okvir ispod ako želiš potvrditi."

#. module: website
#: model:ir.ui.view,arch_db:website.view_website_config_settings
#: model:ir.ui.view,arch_db:website.view_website_form
msgid "UA-XXXXXXXX-Y"
msgstr "UA-XXXXXXXX-Y"

#. module: website
#: model:ir.model.fields,help:website.field_website_cdn_filters
msgid "URL matching those filters will be rewritten using the CDN Base URL"
msgstr ""

#. module: website
#: model:ir.ui.view,arch_db:website.s_comparisons
msgid "Ultimate package"
msgstr ""

#. module: website
#: model:ir.ui.view,arch_db:website.s_comparisons
msgid "Unlimited CRM power and support"
msgstr ""

#. module: website
#: model:ir.ui.view,arch_db:website.s_comparisons
msgid "Unlimited customization"
msgstr ""

#. module: website
#: model:ir.ui.view,arch_db:website.website_planner
msgid ""
"Update your internal documents: footer of sales order, contracts,invoices, "
"business cards, etc."
msgstr ""

#. module: website
#. openerp-web
#: code:addons/website/static/src/xml/website.gallery.xml:32
#, python-format
msgid ""
"Upload failed, some images might not have been uploaded. Check your network "
"connectivity."
msgstr ""

#. module: website
#. openerp-web
#: code:addons/website/static/src/xml/website.gallery.xml:31
#, python-format
msgid "Upload successful."
msgstr "Upload uspješan."

#. module: website
#: model:ir.model.fields,field_description:website.field_website_menu_url
msgid "Url"
msgstr "Url"

#. module: website
#: model:ir.ui.view,arch_db:website.website_planner
#, fuzzy
msgid "Use Google Adwords"
msgstr "Koristi Google Adword"

#. module: website
#: model:ir.model.fields,field_description:website.field_website_config_settings_cdn_activated
msgid "Use a Content Delivery Network (CDN)"
msgstr "Koristi Content Delivery Network (CDN)"

#. module: website
#: model:ir.ui.view,arch_db:website.website_planner
msgid ""
"Use a free, automatic machine translation (quality will vary depending on "
"languages)"
msgstr ""

#. module: website
#: model:ir.ui.view,arch_db:website.website_planner
msgid "Use the <i>Customize</i> menu to change the look of your theme:"
msgstr ""

#. module: website
#: model:ir.ui.view,arch_db:website.website_planner
msgid ""
"Use the Newsletter subscription (from mass mailing application) or the Big "
"button building block for that."
msgstr ""

#. module: website
#. openerp-web
#: code:addons/website/static/src/js/website.tour.banner.js:112
#, python-format
msgid "Use this button to add pages"
msgstr ""

#. module: website
<<<<<<< HEAD
#. openerp-web
#: code:addons/website/static/src/xml/website.backend.xml:42
#, python-format
msgid "User Documentation"
msgstr ""

#. module: website
=======
>>>>>>> bc1a0a32
#: model:ir.ui.view,arch_db:website.robots
msgid ""
"User-agent: *\n"
"Sitemap:"
msgstr ""

#. module: website
#: model:ir.ui.view,arch_db:website.snippet_options
msgid "Velour"
msgstr "Velur"

#. module: website
#: model:ir.ui.view,arch_db:website.snippet_options
msgid "Very Fast"
msgstr "Vrlo brzo"

#. module: website
#: model:ir.ui.view,arch_db:website.snippet_options
msgid "Very Slow"
msgstr "Vrlo polako"

#. module: website
#: model:ir.ui.view,arch_db:website.website_planner
msgid "View our themes selection"
msgstr "Pogledajte naš izbor teme"

#. module: website
#: model:ir.model.fields,field_description:website.field_blog_post_website_published
<<<<<<< HEAD
=======
#: model:ir.model.fields,field_description:website.field_delivery_carrier_website_published
>>>>>>> bc1a0a32
#: model:ir.model.fields,field_description:website.field_event_track_website_published
#: model:ir.model.fields,field_description:website.field_hr_employee_website_published
#: model:ir.model.fields,field_description:website.field_hr_job_website_published
#: model:ir.model.fields,field_description:website.field_im_livechat_channel_website_published
#: model:ir.model.fields,field_description:website.field_product_template_website_published
#: model:ir.model.fields,field_description:website.field_project_project_website_published
#: model:ir.model.fields,field_description:website.field_res_partner_grade_website_published
#: model:ir.model.fields,field_description:website.field_res_partner_tag_website_published
#: model:ir.model.fields,field_description:website.field_res_partner_website_published
#: model:ir.model.fields,field_description:website.field_slide_channel_website_published
#: model:ir.model.fields,field_description:website.field_slide_slide_website_published
#: model:ir.model.fields,field_description:website.field_website_published_mixin_website_published
msgid "Visible in Website"
msgstr "Vidljivo na web stranicama"

#. module: website
#: model:ir.ui.view,arch_db:website.website_planner
msgid ""
"Visitors might not be interested in your products or services when they come "
"to your site. They could want to learn something, improve their life, grow "
"their business, find out more about you, etc. What great content can you "
"offer your visitors? Why should they stay on your website?"
msgstr ""

#. module: website
#. openerp-web
#: code:addons/website/static/src/xml/website.backend.xml:16
#, python-format
msgid "Visits"
msgstr ""

#. module: website
#: model:ir.ui.view,arch_db:website.aboutus
msgid ""
"We are a team of passionate people whose goal is to improve everyone's\n"
"                                      life through disruptive products. We "
"build great products to solve your\n"
"                                      business problems."
msgstr ""

#. module: website
#: model:ir.ui.view,arch_db:website.footer_default
msgid ""
"We are a team of passionate people whose goal is to improve everyone's\n"
"                            life through disruptive products. We build great "
"products to solve your\n"
"                            business problems."
msgstr ""

#. module: website
#: model:ir.ui.view,arch_db:website.website_planner
msgid ""
"We can create a customized theme for you with your company colors, logo and "
"images from your library."
msgstr ""

#. module: website
#: model:ir.ui.view,arch_db:website.website_planner
msgid "We hope this planner helped you to create your website."
msgstr "Nadamo se da vam je planer pomogao u kreiranju vaše web stranice."

#. module: website
#: model:ir.ui.view,arch_db:website.contactus
msgid "We'll do our best to get back to you as soon as possible."
msgstr "Potruditi ćemo se da vam se javimo u najkraćem  mogućem roku."

#. module: website
#: model:ir.actions.act_url,name:website.action_website
#: model:ir.model,name:website.model_website
#: model:ir.model.fields,field_description:website.field_ir_ui_view_website_id
#: model:ir.model.fields,field_description:website.field_website_menu_website_id
#: model:ir.ui.menu,name:website.menu_website
#: model:ir.ui.view,arch_db:website.user_navbar
#: model:ir.ui.view,arch_db:website.view_server_action_search_website
msgid "Website"
msgstr "Web stranice"

#. module: website
#: model:ir.ui.menu,name:website.menu_website_configuration
msgid "Website Admin"
msgstr "Administrator web stranice"

#. module: website
#: model:ir.actions.act_window,name:website.action_module_website
msgid "Website Apps"
msgstr "Website aplikacije"

#. module: website
#: model:ir.actions.client,name:website.backend_dashboard
#, fuzzy
msgid "Website Dashboard"
msgstr "Domena web stranice"

#. module: website
#: model:ir.model.fields,field_description:website.field_website_domain
msgid "Website Domain"
msgstr "Domena web stranice"

#. module: website
#: model:ir.model.fields,field_description:website.field_website_favicon
#, fuzzy
msgid "Website Favicon"
msgstr "Domena web stranice"

#. module: website
#: model:ir.actions.act_url,name:website.action_website_homepage
msgid "Website Homepage"
msgstr "Web naslovnica"

#. module: website
#: model:ir.actions.act_window,name:website.action_website_menu
#: model:ir.model,name:website.model_website_menu
msgid "Website Menu"
msgstr "Website izbornik"

#. module: website
#: model:ir.model.fields,field_description:website.field_website_config_settings_website_name
#: model:ir.model.fields,field_description:website.field_website_name
msgid "Website Name"
msgstr "Website naziv"

#. module: website
#: model:ir.actions.server,name:website.action_partner_post
msgid "Website Partner Post and Thanks Demo"
msgstr ""

#. module: website
#: model:ir.actions.server,name:website.action_partner_comment
msgid "Website Partners Comment Form"
msgstr ""

#. module: website
#: model:crm.team,name:website.salesteam_website_sales
msgid "Website Sales"
msgstr "Website prodaja"

#. module: website
#: model:ir.actions.act_window,name:website.action_website_configuration
#: model:ir.ui.view,arch_db:website.view_website_form
msgid "Website Settings"
msgstr "Website postavke"

#. module: website
#: model:ir.actions.act_window,name:website.action_module_theme
msgid "Website Theme"
msgstr "Tema web stranice"

#. module: website
#: model:ir.model.fields,field_description:website.field_blog_post_website_url
#: model:ir.model.fields,field_description:website.field_delivery_carrier_website_url
#: model:ir.model.fields,field_description:website.field_event_event_website_url
#: model:ir.model.fields,field_description:website.field_event_track_website_url
#: model:ir.model.fields,field_description:website.field_hr_employee_website_url
#: model:ir.model.fields,field_description:website.field_hr_job_website_url
#: model:ir.model.fields,field_description:website.field_im_livechat_channel_website_url
<<<<<<< HEAD
=======
#: model:ir.model.fields,field_description:website.field_ir_act_server_website_url
>>>>>>> bc1a0a32
#: model:ir.model.fields,field_description:website.field_payment_acquirer_website_url
#: model:ir.model.fields,field_description:website.field_product_template_website_url
#: model:ir.model.fields,field_description:website.field_project_project_website_url
#: model:ir.model.fields,field_description:website.field_res_partner_grade_website_url
#: model:ir.model.fields,field_description:website.field_res_partner_tag_website_url
#: model:ir.model.fields,field_description:website.field_res_partner_website_url
#: model:ir.model.fields,field_description:website.field_slide_channel_website_url
#: model:ir.model.fields,field_description:website.field_slide_slide_website_url
#: model:ir.model.fields,field_description:website.field_website_published_mixin_website_url
msgid "Website URL"
msgstr "URL web stranice"

#. module: website
#: model:ir.ui.view,arch_db:website.website_planner
msgid "Website Versioning."
msgstr "Verzioniranje web stranica."

#. module: website
#: model:ir.actions.act_url,name:website.action_website_tutorial
msgid "Website With Tutorial"
msgstr ""

#. module: website
#: model:ir.ui.view,arch_db:website.menu_tree
msgid "Website menu"
msgstr ""

#. module: website
#: model:ir.model.fields,field_description:website.field_blog_blog_website_meta_description
#: model:ir.model.fields,field_description:website.field_blog_post_website_meta_description
#: model:ir.model.fields,field_description:website.field_blog_tag_website_meta_description
#: model:ir.model.fields,field_description:website.field_event_event_website_meta_description
#: model:ir.model.fields,field_description:website.field_event_track_website_meta_description
#: model:ir.model.fields,field_description:website.field_forum_documentation_toc_website_meta_description
#: model:ir.model.fields,field_description:website.field_forum_forum_website_meta_description
#: model:ir.model.fields,field_description:website.field_forum_post_website_meta_description
#: model:ir.model.fields,field_description:website.field_forum_tag_website_meta_description
#: model:ir.model.fields,field_description:website.field_hr_job_website_meta_description
#: model:ir.model.fields,field_description:website.field_ir_ui_view_website_meta_description
#: model:ir.model.fields,field_description:website.field_product_public_category_website_meta_description
#: model:ir.model.fields,field_description:website.field_product_template_website_meta_description
#: model:ir.model.fields,field_description:website.field_res_partner_website_meta_description
#: model:ir.model.fields,field_description:website.field_slide_channel_website_meta_description
#: model:ir.model.fields,field_description:website.field_slide_slide_website_meta_description
#: model:ir.model.fields,field_description:website.field_website_seo_metadata_website_meta_description
msgid "Website meta description"
msgstr "Web meta opis"

#. module: website
#: model:ir.model.fields,field_description:website.field_blog_blog_website_meta_keywords
#: model:ir.model.fields,field_description:website.field_blog_post_website_meta_keywords
#: model:ir.model.fields,field_description:website.field_blog_tag_website_meta_keywords
#: model:ir.model.fields,field_description:website.field_event_event_website_meta_keywords
#: model:ir.model.fields,field_description:website.field_event_track_website_meta_keywords
#: model:ir.model.fields,field_description:website.field_forum_documentation_toc_website_meta_keywords
#: model:ir.model.fields,field_description:website.field_forum_forum_website_meta_keywords
#: model:ir.model.fields,field_description:website.field_forum_post_website_meta_keywords
#: model:ir.model.fields,field_description:website.field_forum_tag_website_meta_keywords
#: model:ir.model.fields,field_description:website.field_hr_job_website_meta_keywords
#: model:ir.model.fields,field_description:website.field_ir_ui_view_website_meta_keywords
#: model:ir.model.fields,field_description:website.field_product_public_category_website_meta_keywords
#: model:ir.model.fields,field_description:website.field_product_template_website_meta_keywords
#: model:ir.model.fields,field_description:website.field_res_partner_website_meta_keywords
#: model:ir.model.fields,field_description:website.field_slide_channel_website_meta_keywords
#: model:ir.model.fields,field_description:website.field_slide_slide_website_meta_keywords
#: model:ir.model.fields,field_description:website.field_website_seo_metadata_website_meta_keywords
msgid "Website meta keywords"
msgstr "Web meta ključne riječi"

#. module: website
#: model:ir.model.fields,field_description:website.field_blog_blog_website_meta_title
#: model:ir.model.fields,field_description:website.field_blog_post_website_meta_title
#: model:ir.model.fields,field_description:website.field_blog_tag_website_meta_title
#: model:ir.model.fields,field_description:website.field_event_event_website_meta_title
#: model:ir.model.fields,field_description:website.field_event_track_website_meta_title
#: model:ir.model.fields,field_description:website.field_forum_documentation_toc_website_meta_title
#: model:ir.model.fields,field_description:website.field_forum_forum_website_meta_title
#: model:ir.model.fields,field_description:website.field_forum_post_website_meta_title
#: model:ir.model.fields,field_description:website.field_forum_tag_website_meta_title
#: model:ir.model.fields,field_description:website.field_hr_job_website_meta_title
#: model:ir.model.fields,field_description:website.field_ir_ui_view_website_meta_title
#: model:ir.model.fields,field_description:website.field_product_public_category_website_meta_title
#: model:ir.model.fields,field_description:website.field_product_template_website_meta_title
#: model:ir.model.fields,field_description:website.field_res_partner_website_meta_title
#: model:ir.model.fields,field_description:website.field_slide_channel_website_meta_title
#: model:ir.model.fields,field_description:website.field_slide_slide_website_meta_title
#: model:ir.model.fields,field_description:website.field_website_seo_metadata_website_meta_title
msgid "Website meta title"
msgstr "Web meta naslov"

#. module: website
#: model:ir.model.fields,field_description:website.field_ir_act_server_website_path
#, fuzzy
msgid "Website path"
msgstr "Website putanja"

#. module: website
#: model:ir.model.fields,field_description:website.field_ir_act_server_website_url
#, fuzzy
msgid "Website url"
msgstr "Website izbornik"

#. module: website
#: model:ir.ui.view,arch_db:website.view_website_tree
msgid "Websites"
msgstr "Web stranice"

#. module: website
#: model:ir.model.fields,field_description:website.field_base_language_install_website_ids
msgid "Websites to translate"
msgstr "Webstranice za prijevod"

#. module: website
#. openerp-web
#: code:addons/website/static/src/xml/website.backend.xml:47
#, python-format
msgid "Week"
msgstr ""

#. module: website
#: model:ir.ui.view,arch_db:website.website_planner
msgid "Welcome"
msgstr "Dobrodošli"

#. module: website
#. openerp-web
#: code:addons/website/static/src/js/website.tour.banner.js:19
#, python-format
msgid "Welcome to your website!"
msgstr "Dobrodošli na naše webstranice"

#. module: website
#. openerp-web
#: code:addons/website/static/src/js/website.tour.banner.js:82
#, python-format
msgid "Well done, you created your homepage."
msgstr "Odlično, kreirali ste svoju naslovnu webstranicu"

#. module: website
#: model:ir.ui.view,arch_db:website.website_planner
msgid "What may <strong>interest your visitors?</strong>"
msgstr "Što može <strong>zanimati vaše posjetitelje?</strong>"

#. module: website
#: model:ir.model.fields,field_description:website.field_ir_ui_view_page
msgid "Whether this view is a web page template (complete)"
msgstr ""

#. module: website
#: model:ir.ui.view,arch_db:website.s_faq_collapse
msgid "Which hardware does Odoo POS support?"
msgstr ""

#. module: website
#: model:ir.ui.view,arch_db:website.s_faq_collapse
msgid ""
"While an internet connection is required to start the Point of\n"
"                                Sale, it will stay operational even after a "
"complete disconnection."
msgstr ""

#. module: website
#: model:ir.ui.view,arch_db:website.website_planner
msgid ""
"With Odoo, you can automatically check which keywords are ranked best for a\n"
"                                    specific query, then add them in the "
"content of your page."
msgstr ""

#. module: website
#: model:ir.ui.view,arch_db:website.snippet_options
msgid "Wood"
msgstr "Drvo"

#. module: website
#: model:ir.ui.view,arch_db:website.s_parallax_slider
msgid ""
"Write a quote here from one of your customers. Quotes are a\n"
"                                                great way to build "
"confidence in your products or services."
msgstr ""
"Napišite ponudu jednom od svojih klijenata. Ponude su\n"
"odličan način izgradnje povjerenja u vaš proizvod ili usluge."

#. module: website
#: model:ir.ui.view,arch_db:website.s_quotes_slider
msgid ""
"Write a quote here from one of your customers. Quotes are a\n"
"                                        great way to build confidence in "
"your products or services."
msgstr ""
"Napišite ponudu jednom od svojih klijenata. Ponude su\n"
"odličan način izgradnje povjerenja u vaš proizvod ili usluge."

#. module: website
#: model:ir.ui.view,arch_db:website.s_references
msgid ""
"Write a quote here from one of your customers. Quotes are a\n"
"                            great way to build confidence in your products "
"or services."
msgstr ""
"Napišite ponudu jednom od svojih klijenata. Ponude su\n"
"odličan način izgradnje povjerenja u vaš proizvod ili usluge."

#. module: website
#: model:ir.ui.view,arch_db:website.s_quote
msgid ""
"Write a quote here from one of your customers. Quotes are a\n"
"            great way to build confidence in your products or services."
msgstr ""
"Napišite ponudu jednom od svojih klijenata. Ponude su\n"
"odličan način izgradnje povjerenja u vaš proizvod ili usluge."

#. module: website
#: model:ir.ui.view,arch_db:website.s_text_image
msgid ""
"Write one or two paragraphs describing your product or\n"
"                        services. To be successful your content needs to be\n"
"                        useful to your readers."
msgstr ""
"Napišite jednu ili dvije točke koje opisuju vaš proizvod ili\n"
"usluge. Da bi bili uspješni vaš sadržaj\n"
"treba biti koristan čitateljima."

#. module: website
#: model:ir.ui.view,arch_db:website.s_image_text
msgid ""
"Write one or two paragraphs describing your product,\n"
"                        services or a specific feature. To be successful\n"
"                        your content needs to be useful to your readers."
msgstr ""
"Napišite jednu ili dvije točke koje opisuju vaš proizvod,\n"
"usluge ili specifičnu značajku. Da bi bili uspješni vaš sadržaj\n"
"treba biti koristan čitateljima."

#. module: website
#: model:ir.ui.view,arch_db:website.s_big_message
msgid "Write one sentence to convince visitor about your message."
msgstr ""

#. module: website
#: model:ir.ui.view,arch_db:website.s_features
msgid ""
"Write what the customer would like to know,<br/>not what you want to show."
msgstr "Napišite ono što kupac želi znati,<br/>ne ono što želite pokazati."

#. module: website
#. openerp-web
#: code:addons/website/static/src/xml/website.backend.xml:49
#, python-format
msgid "Year"
msgstr ""

#. module: website
#: model:ir.ui.view,arch_db:website.snippet_options
msgid "Yellow Green"
msgstr ""

#. module: website
#: model:ir.ui.view,arch_db:website.s_faq_collapse
msgid "Yes"
msgstr "Da"

#. module: website
#. openerp-web
#: code:addons/website/static/src/xml/website.translator.xml:18
#, python-format
msgid "You are about to enter the translation mode."
msgstr "Ulazite u način rada za prevođenje"

#. module: website
#: model:ir.ui.view,arch_db:website.website_planner
msgid ""
"You can also place online advertisements on web pages that show results from "
"search\n"
"                        engine queries: this is called SEA."
msgstr ""

#. module: website
#: model:ir.ui.view,arch_db:website.website_planner
msgid ""
"You can also use the <i>integrated HTML Editor(from the Customize menu)</i> "
"to modify the code directly."
msgstr ""

#. module: website
#: model:ir.ui.view,arch_db:website.website_planner
msgid ""
"You can do this by optimizing your referencing by search engines like "
"Google: it's\n"
"                        called SEO. This  is the process of increasing the "
"visibility of a website or a web\n"
"                        page in a search engine's natural and unpaid "
"(\"organic\") search results. In general,\n"
"                        the earlier (or higher ranked on the search results "
"page), and more frequently a site\n"
"                        appears in the search results list, the more "
"visitors it will receive from the search\n"
"                        engine."
msgstr ""

#. module: website
#: model:ir.ui.view,arch_db:website.website_planner
msgid "You can retrieve a 75$ coupon code to start your campaign here:"
msgstr ""

#. module: website
#: model:ir.ui.view,arch_db:website.website_planner
msgid ""
"You can set Odoo on a custom domain name (e.g. yourcompany.com) for both the "
"website\n"
"                        and your emails. Because your website address is as "
"important to your branding as the\n"
"                        name of your business or organization, you’ll want "
"to put some thought into changing it\n"
"                        for a proper domain, or change it to one you already "
"own."
<<<<<<< HEAD
msgstr ""

#. module: website
#. openerp-web
#: code:addons/website/static/src/xml/website.backend.xml:37
#, python-format
msgid "You do not seem to have access to this Analytics Account."
=======
>>>>>>> bc1a0a32
msgstr ""

#. module: website
#: model:ir.ui.view,arch_db:website.website_planner
msgid ""
"You have a lot of choices for that: the References, Quotes Slider, Twitter "
"Scroller,..."
msgstr ""

#. module: website
#. openerp-web
#: code:addons/website/static/src/xml/website.backend.xml:36
#, python-format
msgid "You need to log in to your Google Account before:"
msgstr ""

#. module: website
#: model:ir.actions.act_window,help:website.action_module_theme
#: model:ir.actions.act_window,help:website.action_module_website
#, fuzzy
msgid "You should try other search criteria."
msgstr "Probajte drugi kriterij pretrage."

#. module: website
#: model:ir.ui.view,arch_db:website.website_planner
msgid ""
"You will get your leads filled up automatically in our integrated CRM "
"application."
msgstr ""

#. module: website
#. openerp-web
#: code:addons/website/static/src/js/website.tour.banner.js:48
#: model:ir.ui.view,arch_db:website.s_banner
#, python-format
msgid "Your Banner Title"
msgstr "Naslov vašeg banera"

#. module: website
#: model:ir.ui.view,arch_db:website.website_planner
msgid "Your Domain Name"
msgstr "Vaše ime domene"

#. module: website
#: model:ir.ui.view,arch_db:website.website_planner
msgid "Your Footer"
msgstr "Vaše podnožje"

#. module: website
#. openerp-web
#: code:addons/website/static/src/xml/website.backend.xml:40
#, fuzzy, python-format
msgid "Your Google Analytic Client ID:"
msgstr "Izradi Google Analytics račun"

#. module: website
#: model:ir.ui.view,arch_db:website.website_planner
msgid "Your Homepage"
msgstr "Vaša početna stranica"

#. module: website
#: model:ir.ui.view,arch_db:website.website_planner
msgid "Your Main Menu"
msgstr "Vaš glavni izbornik"

#. module: website
#: model:ir.ui.view,arch_db:website.website_planner
msgid "Your Objectives"
msgstr "Vaši objekti"

#. module: website
#: model:ir.ui.view,arch_db:website.s_title
msgid "Your Website Title"
msgstr "Naslov vaše webstranice"

#. module: website
#: model:ir.ui.view,arch_db:website.website_planner
msgid ""
"Your homepage is the most important page of your website. This is where "
"visitors get their first impressions of you. An excellent homepage will "
"encourage them to stay on your site, guide them towards your content, "
"reinforce your company's branding and more.<br/>\n"
"                        Here are some pointers to help you get started."
msgstr ""

#. module: website
#: model:ir.ui.view,arch_db:website.website_planner
msgid "Your theme selection will define:"
msgstr "Vaš odabir tema će odrediti:"

#. module: website
#: model:ir.ui.view,arch_db:website.website_planner
msgid ""
"Your website is an important part of your online business strategy, but it "
"shouldn't be\n"
"                        the only one. There are so many ways to communicate "
"with your customers, visitors and\n"
"                        prospects that it's sometimes difficult to know what "
"to put your energy into. Here is\n"
"                        some advice on what to focus on next."
msgstr ""

#. module: website
#: model:ir.model.fields,field_description:website.field_website_config_settings_social_youtube
#: model:ir.model.fields,field_description:website.field_website_social_youtube
msgid "Youtube Account"
msgstr "Youtube račun"

#. module: website
#: model:ir.ui.view,arch_db:website.website_planner
msgid ""
"a reference to your new website. We will retweet it (we have 30,000 "
"followers) and feature it in our different communications."
msgstr ""

#. module: website
#: model:ir.ui.view,arch_db:website.website_planner
msgid "and connect with the Google account you created"
msgstr "i poveži se sa kreiranim Google računom "

#. module: website
#: model:ir.ui.view,arch_db:website.http_error_debug
msgid "and evaluating the following expression:"
msgstr ""

#. module: website
#: model:ir.ui.view,arch_db:website.website_planner
msgid "and we'll configure your website and/or email for you."
msgstr "a mi ćemo konfigurirati web stranicu i/ili e-mail za vas."

#. module: website
#: model:ir.ui.view,arch_db:website.website_planner
msgid "button."
msgstr "gumb."

#. module: website
#: model:ir.ui.view,arch_db:website.website_planner
msgid "check out our blog application"
msgstr ""

#. module: website
#: model:ir.ui.view,arch_db:website.website_planner
msgid "create a Google Analytics account"
msgstr "Izradi Google Analytics račun"

#. module: website
#. openerp-web
#: code:addons/website/static/src/xml/website.seo.xml:17
#, python-format
msgid "describing your page content"
msgstr "opisivati sadržaj vaše stranice"

#. module: website
#: model:ir.ui.view,arch_db:website.website_planner
msgid "ex: About us"
msgstr ""

#. module: website
#: model:ir.ui.view,arch_db:website.website_planner
msgid "ex: Blog, Success stories, References, Events, Jobs"
msgstr ""

#. module: website
#: model:ir.ui.view,arch_db:website.website_planner
msgid "ex: Contact us, Our Customers, Privacy Policy, Events, Blog, Jobs"
msgstr ""

#. module: website
#: model:ir.ui.view,arch_db:website.website_planner
msgid "ex: interesting contents, texts and articles"
msgstr ""

#. module: website
#: model:ir.ui.view,arch_db:website.website_planner
msgid "for a free evaluation of the usability of your homepage."
msgstr ""

#. module: website
#. openerp-web
#: code:addons/website/static/src/xml/website.seo.xml:62
#, python-format
msgid "how your page will be listed on Google"
msgstr ""

#. module: website
#: model:ir.ui.view,arch_db:website.website_planner
msgid "http://gengo.com/pricing-languages/"
msgstr "http://gengo.com/pricing-languages/"

#. module: website
#: model:ir.ui.view,arch_db:website.website_planner
msgid "http://www.google.com/ads/adwords-coupon.html"
msgstr "http://www.google.com/ads/adwords-coupon.html"

#. module: website
#: model:ir.ui.view,arch_db:website.website_planner
msgid "http://www.google.com/webmasters/tools/"
msgstr "http://www.google.com/webmasters/tools/"

#. module: website
#: model:ir.ui.view,arch_db:website.view_website_config_settings
#: model:ir.ui.view,arch_db:website.view_website_form
msgid "https://plus.google.com/+Odooapps"
msgstr "https://plus.google.com/+Odooapps"

#. module: website
#: model:ir.ui.view,arch_db:website.view_website_config_settings
#: model:ir.ui.view,arch_db:website.view_website_form
msgid "https://twitter.com/Odoo"
msgstr "https://twitter.com/Odoo"

#. module: website
#: model:ir.ui.view,arch_db:website.view_website_config_settings
msgid "https://www.facebook.com/Odoo"
msgstr "https://www.facebook.com/Odoo"

#. module: website
#: model:ir.ui.view,arch_db:website.view_website_form
msgid "https://www.facebook.com/odoo"
msgstr "https://www.facebook.com/odoo"

#. module: website
#: model:ir.ui.view,arch_db:website.view_website_config_settings
#: model:ir.ui.view,arch_db:website.view_website_form
msgid "https://www.linkedin.com/company/odoo"
msgstr "https://www.linkedin.com/company/odoo"

#. module: website
#: model:ir.ui.view,arch_db:website.view_website_config_settings
#: model:ir.ui.view,arch_db:website.view_website_form
msgid "https://www.youtube.com/user/OpenERPonline"
msgstr "https://www.youtube.com/user/OpenERPonline"

#. module: website
#: model:ir.ui.view,arch_db:website.view_website_config_settings
#: model:ir.ui.view,arch_db:website.view_website_form
msgid "https://youraccount.github.io"
msgstr "https://youraccount.github.io"

#. module: website
#: model:ir.ui.view,arch_db:website.website_planner
msgid "if you don't have one yet."
msgstr "ako nemate još jedan."

#. module: website
#: model:ir.ui.view,arch_db:website.website_planner
msgid "in Odoo"
msgstr "u Odoo-u"

#. module: website
#: model:ir.ui.view,arch_db:website.show_website_info
msgid "instance of Odoo, the"
msgstr "primjer Odoo-a, na"

#. module: website
#: model:ir.model,name:website.model_ir_actions_server
msgid "ir.actions.server"
msgstr "ir.actions.server"

#. module: website
#: model:ir.model,name:website.model_ir_attachment
msgid "ir.attachment"
msgstr "ir.attachment"

#. module: website
#: model:ir.model,name:website.model_ir_qweb
msgid "ir.qweb"
msgstr "ir.qweb"

#. module: website
#: model:ir.model,name:website.model_ir_ui_view
msgid "ir.ui.view"
msgstr "ir.ui.view"

#. module: website
#: model:ir.ui.view,arch_db:website.menu_search
msgid "name"
msgstr "naziv"

#. module: website
#: model:ir.ui.view,arch_db:website.website_planner
msgid "online help"
msgstr "online pomoć"

#. module: website
#. openerp-web
#: code:addons/website/static/src/xml/website.translator.xml:5
#: model:ir.ui.view,arch_db:website.user_navbar
#, python-format
msgid "or Edit Master"
msgstr ""

#. module: website
#: model:ir.ui.view,arch_db:website.website_planner
msgid "or see who currently owns it"
msgstr "ili vidjeti tko ga trenutno posjeduje"

#. module: website
#: model:ir.ui.view,arch_db:website.website_planner
msgid "peek.usertesting.com"
msgstr "peek.usertesting.com"

#. module: website
#: model:ir.ui.view,arch_db:website.website_planner
msgid "send us an email"
msgstr "pošaljite nam e-mail"

#. module: website
#: model:ir.ui.view,arch_db:website.robots
msgid "sitemap.xml"
msgstr "sitemap.xml"

#. module: website
#. openerp-web
#: code:addons/website/static/src/xml/website.xml:19
#, python-format
msgid "the classic Odoo interface"
msgstr "klasično Odoo sučelje"

#. module: website
#: model:ir.ui.view,arch_db:website.website_planner
msgid ""
"to describe\n"
"                    <br/> your experience or to suggest improvements !"
msgstr ""
"opiši\n"
"<br/>  svoje iskustvo ili predloži poboljšanja!"

#. module: website
#: model:ir.ui.view,arch_db:website.website_planner
msgid ""
"to do that (make sure the Advanced Options are set to your country and\n"
"                                    language)."
msgstr ""
"za to (da li su napredne opcije postavljene na vašu zemlju i\n"
"jezik)."
<<<<<<< HEAD

#. module: website
#. openerp-web
#: code:addons/website/static/src/xml/website.backend.xml:42
#, fuzzy, python-format
msgid "to get more information."
msgstr "Poništi transformaciju"
=======
>>>>>>> bc1a0a32

#. module: website
#: model:ir.ui.view,arch_db:website.website_planner
msgid "to get started."
msgstr "za početak."

#. module: website
#: model:ir.ui.view,arch_db:website.menu_search
msgid "url"
msgstr "url"

#. module: website
#: model:ir.ui.view,arch_db:website.s_comparisons
msgid "user / month (billed annually)"
msgstr "korisnik / mjesečno (godišnje naplaćeno)"

#. module: website
#. openerp-web
#: code:addons/website/static/src/xml/website.seo.xml:45
#, python-format
msgid "using above suggested keywords"
msgstr "pomoću gore predložene ključne riječi"

#. module: website
#: model:ir.model.fields,field_description:website.field_website_config_settings_website_id
#: model:ir.ui.view,arch_db:website.menu_search
msgid "website"
msgstr "web stranica"

#. module: website
#: model:ir.model,name:website.model_website_config_settings
msgid "website.config.settings"
msgstr "website.config.settings"

#. module: website
#: model:ir.model,name:website.model_website_published_mixin
msgid "website.published.mixin"
msgstr "website.published.mixin"

#. module: website
#: model:ir.ui.view,arch_db:website.500
msgid "yes"
msgstr "da"

#. module: website
#: model:ir.ui.view,arch_db:website.website_planner
msgid "your Company details form"
msgstr ""

#~ msgid "&lt;!DOCTYPE html&gt;"
#~ msgstr "&lt;!DOCTYPE html&gt;"

#~ msgid ".xml"
#~ msgstr ".xml"

#~ msgid ""
#~ "<span class=\"fa-stack\">\n"
#~ "            <i class=\"fa fa-align-justify fa-stack-1x\"/>\n"
#~ "        </span> Content"
#~ msgstr ""
#~ "<span class=\"fa-stack\">\n"
#~ "<i class=\"fa fa-align-justify fa-stack-1x\"/>\n"
#~ "</span>  Zadovoljan"

#~ msgid ""
#~ "<span class=\"fa-stack\">\n"
#~ "            <i class=\"fa fa-paper-plane fa-stack-1x\"/>\n"
#~ "        </span> Effect"
#~ msgstr ""
#~ "<span class=\"fa-stack\">\n"
#~ "<i class=\"fa fa-paper-plane fa-stack-1x\"/>\n"
#~ "</span> Posljedica"

#~ msgid ""
#~ "<span class=\"fa-stack\">\n"
#~ "            <i class=\"fa fa-pie-chart fa-stack-1x\"/>\n"
#~ "        </span> Feature"
#~ msgstr ""
#~ "<span class=\"fa-stack\">\n"
#~ "<i class=\"fa fa-pie-chart fa-stack-1x\"/>\n"
#~ "</span> Značajka"

#~ msgid ""
#~ "<span class=\"fa-stack\">\n"
#~ "            <i class=\"fa fa-th-large fa-stack-1x\"/>\n"
#~ "        </span> Structure"
#~ msgstr ""
#~ "<span class=\"fa-stack\">\n"
#~ "<i class=\"fa fa-th-large fa-stack-1x\"/>\n"
#~ "</span> Struktura"

#~ msgid "<span title=\"Edit Top Menu\">Edit Menu</span>"
#~ msgstr "<span title=\"Edit Top Menu\">Uredi izbornik</span>"

#~ msgid "<strong>Click Here</strong>"
#~ msgstr "<strong>Klikni ovdje</strong>"

#~ msgid "Check now and discover more today!"
#~ msgstr "Provjeri sada i otkrij više danas!"

#~ msgid "Color"
#~ msgstr "Boja"

#~ msgid "Content <span class=\"caret\"/>"
#~ msgstr "Zadovoljan <span class=\"caret\"/>"

#~ msgid "Customize <span class=\"caret\"/>"
#~ msgstr "Prilagodite <span class=\"caret\"/>"

#~ msgid "Discover more about Odoo"
#~ msgstr "Otkrij više o Odoo"

#~ msgid "Edit Menu Entry"
#~ msgstr "Uredi stavku izbornika"

#~ msgid "Help <span class=\"caret\"/>"
#~ msgstr "Pomoć <span class=\"caret\"/>"

#~ msgid "Hide link"
#~ msgstr "Sakrij poveznicu"

#~ msgid "Menu Label"
#~ msgstr "Tekst izbornika"

#~ msgid "Odoo Members"
#~ msgstr "Odoo članovi"

#~ msgid "Press The Top-Left Edit Button"
#~ msgstr "Pritisnite gornji lijevi gumb Uredi"

#~ msgid "Promote <span class=\"caret\"/>"
#~ msgstr "Promicati <span class=\"caret\"/>"

<<<<<<< HEAD
=======
#~ msgid "Reset Transformation"
#~ msgstr "Poništi transformaciju"

>>>>>>> bc1a0a32
#~ msgid "Transform"
#~ msgstr "Transformacija"

#~ msgid "What a day it was yesterday - such a big day for us!"
#~ msgstr "Kakav je dan bio jučer - veliki dan za sve nas!"

#~ msgid "Yes."
#~ msgstr "Da"

#~ msgid "or"
#~ msgstr "ili"<|MERGE_RESOLUTION|>--- conflicted
+++ resolved
@@ -13,11 +13,7 @@
 msgstr ""
 "Project-Id-Version: Odoo 9.0\n"
 "Report-Msgid-Bugs-To: \n"
-<<<<<<< HEAD
-"POT-Creation-Date: 2016-08-19 10:24+0000\n"
-=======
 "POT-Creation-Date: 2016-08-18 14:06+0000\n"
->>>>>>> bc1a0a32
 "PO-Revision-Date: 2016-05-16 13:46+0000\n"
 "Last-Translator: Marko Carević <marko.carevic@live.com>\n"
 "Language-Team: Croatian (http://www.transifex.com/odoo/odoo-9/language/hr/)\n"
@@ -1394,10 +1390,6 @@
 
 #. module: website
 #. openerp-web
-<<<<<<< HEAD
-#: code:addons/website/static/src/js/website.backendDashboard.js:85
-=======
->>>>>>> bc1a0a32
 #: code:addons/website/static/src/xml/website.xml:63
 #: model:ir.ui.view,arch_db:website.500
 #: model:ir.ui.view,arch_db:website.view_website_config_settings
@@ -1734,11 +1726,6 @@
 msgstr "Prilagodi baner"
 
 #. module: website
-#: model:ir.ui.menu,name:website.menu_dashboard
-msgid "Dashboard"
-msgstr ""
-
-#. module: website
 #: model:ir.model.fields,field_description:website.field_website_config_settings_default_lang_id
 #: model:ir.model.fields,field_description:website.field_website_default_lang_id
 msgid "Default language"
@@ -1933,13 +1920,6 @@
 #: model:ir.ui.view,arch_db:website.publish_management
 msgid "Edit in backend"
 msgstr "Uredi u pozadini"
-
-#. module: website
-#. openerp-web
-#: code:addons/website/static/src/xml/website.backend.xml:29
-#, python-format
-msgid "Edit my Analytics Client ID"
-msgstr ""
 
 #. module: website
 #: model:ir.ui.view,arch_db:website.page_404
@@ -2060,11 +2040,6 @@
 msgstr "Brzo"
 
 #. module: website
-#: model:ir.model.fields,field_description:website.field_website_config_settings_favicon
-msgid "Favicon"
-msgstr ""
-
-#. module: website
 #: model:ir.ui.view,arch_db:website.s_three_columns
 msgid "Feature One"
 msgstr "Značajka jedan"
@@ -2229,13 +2204,6 @@
 msgstr ""
 
 #. module: website
-#. openerp-web
-#: code:addons/website/static/src/xml/website.backend.xml:42
-#, python-format
-msgid "Go to our"
-msgstr ""
-
-#. module: website
 #: model:ir.ui.view,arch_db:website.website_planner
 msgid "Go to the page you want to translate"
 msgstr "Odi na stranicu koju želiš prevesti"
@@ -2246,13 +2214,6 @@
 #, python-format
 msgid "Good Job!"
 msgstr "Dobar posao!"
-
-#. module: website
-#. openerp-web
-#: code:addons/website/static/src/js/website.backendDashboard.js:72
-#, fuzzy, python-format
-msgid "Google Analytics"
-msgstr "Google Analytics."
 
 #. module: website
 #: model:ir.model.fields,field_description:website.field_website_config_settings_google_analytics_key
@@ -2377,11 +2338,7 @@
 #. module: website
 #: model:ir.model.fields,field_description:website.field_website_config_settings_id
 #: model:ir.model.fields,field_description:website.field_website_id
-<<<<<<< HEAD
-#: model:ir.model.fields,field_description:website.field_website_menu_id_2037
-=======
 #: model:ir.model.fields,field_description:website.field_website_menu_id_2055
->>>>>>> bc1a0a32
 #: model:ir.model.fields,field_description:website.field_website_published_mixin_id
 #: model:ir.model.fields,field_description:website.field_website_seo_metadata_id
 msgid "ID"
@@ -2464,13 +2421,6 @@
 msgstr ""
 
 #. module: website
-#. openerp-web
-#: code:addons/website/static/src/js/website.backendDashboard.js:95
-#, python-format
-msgid "Incorrect Client ID"
-msgstr ""
-
-#. module: website
 #: model:ir.ui.view,arch_db:website.show_website_info
 msgid "Information about the"
 msgstr "Informacije o"
@@ -2484,12 +2434,6 @@
 #. module: website
 #: model:ir.model,name:website.model_base_language_install
 msgid "Install Language"
-msgstr "Instalacija jezika"
-
-#. module: website
-#: model:ir.ui.view,arch_db:website.view_website_config_settings
-#, fuzzy
-msgid "Install a language"
 msgstr "Instalacija jezika"
 
 #. module: website
@@ -2679,13 +2623,6 @@
 msgstr "Ograničena prilagodba"
 
 #. module: website
-#. openerp-web
-#: code:addons/website/static/src/xml/website.backend.xml:25
-#, fuzzy, python-format
-msgid "Link my Analytics Account"
-msgstr "LinkedIn račun"
-
-#. module: website
 #: model:ir.model.fields,field_description:website.field_website_config_settings_social_linkedin
 #: model:ir.model.fields,field_description:website.field_website_social_linkedin
 msgid "LinkedIn Account"
@@ -2749,11 +2686,7 @@
 msgstr "Upoznajte svoje postojeće kupce i potaknite ih na 'ponovljenu kupnju'."
 
 #. module: website
-<<<<<<< HEAD
-#: code:addons/website/models/website.py:321
-=======
 #: code:addons/website/models/website.py:320
->>>>>>> bc1a0a32
 #: model:ir.model.fields,field_description:website.field_website_menu_name
 #: model:ir.ui.view,arch_db:website.view_website_config_settings
 #, python-format
@@ -2761,11 +2694,7 @@
 msgstr "Izbornik"
 
 #. module: website
-<<<<<<< HEAD
-#: code:addons/website/models/website.py:325
-=======
 #: code:addons/website/models/website.py:324
->>>>>>> bc1a0a32
 #, python-format
 msgid "Menu <b>%s</b> seems to have a link to this page !"
 msgstr "Izbornik <b>%s</b> kao da ima link na ovu stranicu!"
@@ -2788,19 +2717,6 @@
 msgstr "Način"
 
 #. module: website
-#. openerp-web
-#: code:addons/website/static/src/xml/website.backend.xml:48
-#, python-format
-msgid "Month"
-msgstr ""
-
-#. module: website
-#: model:ir.ui.view,arch_db:website.view_website_config_settings
-#, fuzzy
-msgid "More Info"
-msgstr "Ostale informacije"
-
-#. module: website
 #: model:ir.ui.view,arch_db:website.website_planner
 msgid "More info on pricing:"
 msgstr "Više informacija o cijenama:"
@@ -2851,12 +2767,6 @@
 #: model:ir.ui.view,arch_db:website.snippet_options
 msgid "Narrow"
 msgstr "Uzak"
-
-#. module: website
-#: model:ir.ui.view,arch_db:website.view_website_config_settings
-#, fuzzy
-msgid "New Language"
-msgstr "Jezik"
 
 #. module: website
 #. openerp-web
@@ -3057,8 +2967,6 @@
 msgstr ""
 
 #. module: website
-<<<<<<< HEAD
-=======
 #: model:ir.ui.view,arch_db:website.view_website_config_settings
 msgid "Optimization"
 msgstr "Optimizacija"
@@ -3069,20 +2977,16 @@
 msgstr ""
 
 #. module: website
->>>>>>> bc1a0a32
 #: model:ir.ui.view,arch_db:website.user_navbar
 msgid "Optimize SEO"
 msgstr ""
 
 #. module: website
-<<<<<<< HEAD
-=======
 #: model:ir.ui.view,arch_db:website.user_navbar
 msgid "Optimize your AdWords account"
 msgstr ""
 
 #. module: website
->>>>>>> bc1a0a32
 #: model:ir.ui.view,arch_db:website.snippet_options
 msgid "Orange Red"
 msgstr ""
@@ -3147,22 +3051,14 @@
 
 #. module: website
 #. openerp-web
-<<<<<<< HEAD
-#: code:addons/website/models/website.py:299
-=======
 #: code:addons/website/models/website.py:298
->>>>>>> bc1a0a32
 #: code:addons/website/static/src/xml/website.editor.xml:11
 #, python-format
 msgid "Page"
 msgstr "Page"
 
 #. module: website
-<<<<<<< HEAD
-#: code:addons/website/models/website.py:304
-=======
 #: code:addons/website/models/website.py:303
->>>>>>> bc1a0a32
 #, python-format
 msgid "Page <b>%s</b> seems to have a link to this page !"
 msgstr "Stranica <b>%s</b> kao da ima link na ovu stranicu!"
@@ -3221,12 +3117,6 @@
 msgstr "Partneri"
 
 #. module: website
-#: model:ir.ui.view,arch_db:website.view_website_config_settings
-#, fuzzy
-msgid "Performance Optimization"
-msgstr "Optimizacija"
-
-#. module: website
 #: model:ir.ui.view,arch_db:website.website_planner
 msgid "Plan"
 msgstr "Plan"
@@ -3457,10 +3347,6 @@
 
 #. module: website
 #. openerp-web
-<<<<<<< HEAD
-#: code:addons/website/static/src/js/website.backendDashboard.js:76
-=======
->>>>>>> bc1a0a32
 #: code:addons/website/static/src/js/website.seo.js:363
 #: code:addons/website/static/src/xml/website.ace.xml:12
 #, python-format
@@ -3569,12 +3455,6 @@
 #: model:ir.model.fields,field_description:website.field_website_menu_sequence
 msgid "Sequence"
 msgstr "Sekvenca"
-
-#. module: website
-#: model:ir.ui.menu,name:website.menu_website_website_settings
-#, fuzzy
-msgid "Settings"
-msgstr "Website postavke"
 
 #. module: website
 #: model:ir.ui.view,arch_db:website.website_planner
@@ -3652,14 +3532,6 @@
 msgstr "Specijalni efekti i animacije"
 
 #. module: website
-<<<<<<< HEAD
-#: model:ir.ui.view,arch_db:website.view_website_config_settings
-msgid "Speed"
-msgstr ""
-
-#. module: website
-=======
->>>>>>> bc1a0a32
 #: model:ir.ui.view,arch_db:website.snippet_options
 msgid "Square"
 msgstr "Četvrtast"
@@ -3763,11 +3635,7 @@
 msgstr "Reci što je vrijednosti za kupca<br/>za ovu značajku."
 
 #. module: website
-<<<<<<< HEAD
-#: code:addons/website/models/website.py:309
-=======
 #: code:addons/website/models/website.py:308
->>>>>>> bc1a0a32
 #, python-format
 msgid "Template <b>%s (id:%s)</b> seems to have a link to this page !"
 msgstr "Predložak <b>%s (id:%s)</b> kao da ima link na ovu stranicu!"
@@ -3809,14 +3677,6 @@
 #. module: website
 #: model:ir.ui.view,arch_db:website.website_planner
 msgid "The Banner or Big Picture building blocks are good choices for that."
-msgstr ""
-
-#. module: website
-<<<<<<< HEAD
-#. openerp-web
-#: code:addons/website/static/src/js/website.backendDashboard.js:95
-#, python-format
-msgid "The Google Analytics Client ID you have entered seems incorrect."
 msgstr ""
 
 #. module: website
@@ -3829,17 +3689,6 @@
 msgstr ""
 
 #. module: website
-=======
-#: model:ir.ui.view,arch_db:website.s_faq_collapse
-msgid ""
-"The Point of Sale works perfectly on any kind of touch enabled\n"
-"                                device, whether it's multi-touch tablets "
-"like an iPad or\n"
-"                                keyboardless resistive touchscreen terminals."
-msgstr ""
-
-#. module: website
->>>>>>> bc1a0a32
 #: model:ir.ui.view,arch_db:website.website_planner
 msgid ""
 "The best and simplest way to start is to create a few pages and link them "
@@ -3999,12 +3848,6 @@
 msgstr "Treća značajka"
 
 #. module: website
-#: model:ir.model.fields,help:website.field_website_config_settings_favicon
-#: model:ir.model.fields,help:website.field_website_favicon
-msgid "This field holds the image used to display a favicon on the website."
-msgstr ""
-
-#. module: website
 #: model:ir.ui.view,arch_db:website.page_404
 msgid ""
 "This page does not exists, but you can create it as you are administrator of "
@@ -4231,16 +4074,6 @@
 msgstr ""
 
 #. module: website
-<<<<<<< HEAD
-#. openerp-web
-#: code:addons/website/static/src/xml/website.backend.xml:42
-#, python-format
-msgid "User Documentation"
-msgstr ""
-
-#. module: website
-=======
->>>>>>> bc1a0a32
 #: model:ir.ui.view,arch_db:website.robots
 msgid ""
 "User-agent: *\n"
@@ -4269,10 +4102,7 @@
 
 #. module: website
 #: model:ir.model.fields,field_description:website.field_blog_post_website_published
-<<<<<<< HEAD
-=======
 #: model:ir.model.fields,field_description:website.field_delivery_carrier_website_published
->>>>>>> bc1a0a32
 #: model:ir.model.fields,field_description:website.field_event_track_website_published
 #: model:ir.model.fields,field_description:website.field_hr_employee_website_published
 #: model:ir.model.fields,field_description:website.field_hr_job_website_published
@@ -4298,13 +4128,6 @@
 msgstr ""
 
 #. module: website
-#. openerp-web
-#: code:addons/website/static/src/xml/website.backend.xml:16
-#, python-format
-msgid "Visits"
-msgstr ""
-
-#. module: website
 #: model:ir.ui.view,arch_db:website.aboutus
 msgid ""
 "We are a team of passionate people whose goal is to improve everyone's\n"
@@ -4361,20 +4184,8 @@
 msgstr "Website aplikacije"
 
 #. module: website
-#: model:ir.actions.client,name:website.backend_dashboard
-#, fuzzy
-msgid "Website Dashboard"
-msgstr "Domena web stranice"
-
-#. module: website
 #: model:ir.model.fields,field_description:website.field_website_domain
 msgid "Website Domain"
-msgstr "Domena web stranice"
-
-#. module: website
-#: model:ir.model.fields,field_description:website.field_website_favicon
-#, fuzzy
-msgid "Website Favicon"
 msgstr "Domena web stranice"
 
 #. module: website
@@ -4403,6 +4214,11 @@
 #: model:ir.actions.server,name:website.action_partner_comment
 msgid "Website Partners Comment Form"
 msgstr ""
+
+#. module: website
+#: model:ir.model.fields,field_description:website.field_ir_act_server_website_path
+msgid "Website Path"
+msgstr "Website putanja"
 
 #. module: website
 #: model:crm.team,name:website.salesteam_website_sales
@@ -4428,10 +4244,7 @@
 #: model:ir.model.fields,field_description:website.field_hr_employee_website_url
 #: model:ir.model.fields,field_description:website.field_hr_job_website_url
 #: model:ir.model.fields,field_description:website.field_im_livechat_channel_website_url
-<<<<<<< HEAD
-=======
 #: model:ir.model.fields,field_description:website.field_ir_act_server_website_url
->>>>>>> bc1a0a32
 #: model:ir.model.fields,field_description:website.field_payment_acquirer_website_url
 #: model:ir.model.fields,field_description:website.field_product_template_website_url
 #: model:ir.model.fields,field_description:website.field_project_project_website_url
@@ -4523,18 +4336,6 @@
 msgstr "Web meta naslov"
 
 #. module: website
-#: model:ir.model.fields,field_description:website.field_ir_act_server_website_path
-#, fuzzy
-msgid "Website path"
-msgstr "Website putanja"
-
-#. module: website
-#: model:ir.model.fields,field_description:website.field_ir_act_server_website_url
-#, fuzzy
-msgid "Website url"
-msgstr "Website izbornik"
-
-#. module: website
 #: model:ir.ui.view,arch_db:website.view_website_tree
 msgid "Websites"
 msgstr "Web stranice"
@@ -4545,13 +4346,6 @@
 msgstr "Webstranice za prijevod"
 
 #. module: website
-#. openerp-web
-#: code:addons/website/static/src/xml/website.backend.xml:47
-#, python-format
-msgid "Week"
-msgstr ""
-
-#. module: website
 #: model:ir.ui.view,arch_db:website.website_planner
 msgid "Welcome"
 msgstr "Dobrodošli"
@@ -4677,13 +4471,6 @@
 msgid ""
 "Write what the customer would like to know,<br/>not what you want to show."
 msgstr "Napišite ono što kupac želi znati,<br/>ne ono što želite pokazati."
-
-#. module: website
-#. openerp-web
-#: code:addons/website/static/src/xml/website.backend.xml:49
-#, python-format
-msgid "Year"
-msgstr ""
 
 #. module: website
 #: model:ir.ui.view,arch_db:website.snippet_options
@@ -4749,16 +4536,6 @@
 "to put some thought into changing it\n"
 "                        for a proper domain, or change it to one you already "
 "own."
-<<<<<<< HEAD
-msgstr ""
-
-#. module: website
-#. openerp-web
-#: code:addons/website/static/src/xml/website.backend.xml:37
-#, python-format
-msgid "You do not seem to have access to this Analytics Account."
-=======
->>>>>>> bc1a0a32
 msgstr ""
 
 #. module: website
@@ -4766,13 +4543,6 @@
 msgid ""
 "You have a lot of choices for that: the References, Quotes Slider, Twitter "
 "Scroller,..."
-msgstr ""
-
-#. module: website
-#. openerp-web
-#: code:addons/website/static/src/xml/website.backend.xml:36
-#, python-format
-msgid "You need to log in to your Google Account before:"
 msgstr ""
 
 #. module: website
@@ -4806,13 +4576,6 @@
 #: model:ir.ui.view,arch_db:website.website_planner
 msgid "Your Footer"
 msgstr "Vaše podnožje"
-
-#. module: website
-#. openerp-web
-#: code:addons/website/static/src/xml/website.backend.xml:40
-#, fuzzy, python-format
-msgid "Your Google Analytic Client ID:"
-msgstr "Izradi Google Analytics račun"
 
 #. module: website
 #: model:ir.ui.view,arch_db:website.website_planner
@@ -5095,16 +4858,6 @@
 msgstr ""
 "za to (da li su napredne opcije postavljene na vašu zemlju i\n"
 "jezik)."
-<<<<<<< HEAD
-
-#. module: website
-#. openerp-web
-#: code:addons/website/static/src/xml/website.backend.xml:42
-#, fuzzy, python-format
-msgid "to get more information."
-msgstr "Poništi transformaciju"
-=======
->>>>>>> bc1a0a32
 
 #. module: website
 #: model:ir.ui.view,arch_db:website.website_planner
@@ -5238,12 +4991,9 @@
 #~ msgid "Promote <span class=\"caret\"/>"
 #~ msgstr "Promicati <span class=\"caret\"/>"
 
-<<<<<<< HEAD
-=======
 #~ msgid "Reset Transformation"
 #~ msgstr "Poništi transformaciju"
 
->>>>>>> bc1a0a32
 #~ msgid "Transform"
 #~ msgstr "Transformacija"
 
