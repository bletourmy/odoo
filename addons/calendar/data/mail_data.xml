<?xml version="1.0"?>
<odoo>
    <data noupdate="1">
        <record id="calendar_template_meeting_invitation" model="mail.template">
            <field name="name">Calendar: Meeting Invitation</field>
            <field name="model_id" ref="calendar.model_calendar_attendee"/>
            <field name="subject">Invitation to ${object.event_id.name}</field>
<<<<<<< HEAD
            <field name="email_from">${(object.event_id.user_id.email_formatted or user.email_formatted or '') | safe}</field>
            <field name="email_to">${('' if object.partner_id.email and object.partner_id.email == object.email else object.email) | safe}</field>
            <field name="partner_to">${object.partner_id.id if object.partner_id.email and object.partner_id.email == object.email else False}</field>
=======
            <field name="email_from">${object.event_id.user_id.email or ''}</field>
            <field name="email_to" >${('' if object.partner_id and object.partner_id.email and object.partner_id.email==object.email else object.email|safe)}</field>
            <field name="partner_to">${object.partner_id and object.partner_id.email and object.partner_id.email==object.email and object.partner_id.id or False }</field>
            <field name="lang">${object.partner_id.lang}</field>
>>>>>>> 60e71302
            <field name="body_html" type="html">
<div>
    % set colors = {'needsAction': 'grey', 'accepted': 'green', 'tentative': '#FFFF00',  'declined': 'red'}
    <p>
        Hello ${object.common_name},<br/><br/>
        ${object.event_id.user_id.partner_id.name} invited you for the ${object.event_id.name} meeting of ${object.event_id.user_id.company_id.name}.
    </p>
    <div style="text-align: center; margin: 16px 0px 16px 0px;">
        <a href="/calendar/meeting/accept?db=${'dbname' in ctx and ctx['dbname'] or ''}&amp;token=${object.access_token}&amp;action=${'action_id' in ctx and ctx['action_id'] or ''}&amp;id=${object.event_id.id}" 
            style="padding: 5px 10px; color: #FFFFFF; text-decoration: none; background-color: #875A7B; border: 1px solid #875A7B; border-radius: 3px">
            Accept</a>
        <a href="/calendar/meeting/decline?db=${'dbname' in ctx and ctx['dbname'] or '' }&amp;token=${object.access_token}&amp;action=${'action_id' in ctx and ctx['action_id'] or ''}&amp;id=${object.event_id.id}" 
            style="padding: 5px 10px; color: #FFFFFF; text-decoration: none; background-color: #875A7B; border: 1px solid #875A7B; border-radius: 3px">
            Decline</a>
        <a href="/calendar/meeting/view?db=${'dbname' in ctx and ctx['dbname'] or ''}&amp;token=${object.access_token}&amp;action=${'action_id' in ctx and ctx['action_id'] or ''}&amp;id=${object.event_id.id}" 
            style="padding: 5px 10px; color: #FFFFFF; text-decoration: none; background-color: #875A7B; border: 1px solid #875A7B; border-radius: 3px">
            View</a>
    </div>
    <table border="0" cellpadding="0" cellspacing="0"><tr>
        <td width="130px;">
            <div style="border-top-left-radius: 3px; border-top-right-radius: 3px; font-size: 12px; border-collapse: separate; text-align: center; font-weight: bold; color: #ffffff; min-height: 18px; background-color: #875A7B; border: 1px solid #875A7B;">
                ${object.event_id.get_interval('dayname', tz=object.partner_id.tz if not object.event_id.allday else None)}
            </div>
            <div style="font-size: 48px; min-height: auto; font-weight: bold; text-align: center; color: #5F5F5F; background-color: #F8F8F8; border: 1px solid #875A7B;">
                ${object.event_id.get_interval('day', tz=object.partner_id.tz if not object.event_id.allday else None)}
            </div>
            <div style='font-size: 12px; text-align: center; font-weight: bold; color: #ffffff; background-color: #875A7B;'>
                ${object.event_id.get_interval('month', tz=object.partner_id.tz if not object.event_id.allday else None)}
            </div>
            <div style="border-collapse: separate; color: #5F5F5F; text-align: center; font-size: 12px; border-bottom-right-radius: 3px; font-weight: bold; border: 1px solid #875A7B; border-bottom-left-radius: 3px;">
                ${not object.event_id.allday and object.event_id.get_interval('time', tz=object.partner_id.tz) or ''}
            </div>
        </td>
        <td width="20px;"/>
        <td style="padding-top: 5px;">
            <p><strong>Details of the event</strong></p>
            <ul>
                % if object.event_id.location:
                    <li>Location: ${object.event_id.location}
                        (<a target="_blank" href="http://maps.google.com/maps?oi=map&amp;q=${object.event_id.location}">View Map</a>)
                    </li>
                % endif
                % if object.event_id.description :
                    <li>Description: ${object.event_id.description}</li>
                % endif
                % if not object.event_id.allday and object.event_id.duration
                    <li>Duration: ${('%dH%02d' % (object.event_id.duration,(object.event_id.duration*60)%60))}</li>
                % endif
                <li>Attendees
                <ul>
                % for attendee in object.event_id.attendee_ids:
                    <li>
                        <div style="display: inline-block; border-radius: 50%; width: 10px; height: 10px; background:${colors[attendee.state] or 'white'};"> </div>
                        % if attendee.common_name != object.common_name:
                            <span style="margin-left:5px">${attendee.common_name}</span>
                        % else:
                            <span style="margin-left:5px">You</span>
                        % endif
                    </li>
                % endfor
                </ul></li>
            </ul>
        </td>
    </tr></table>
    <br/>
    Thank you,
    <br/>
    % if object.event_id.user_id and object.event_id.user_id.signature:
        ${object.event_id.user_id.signature | safe}
    % endif
</div>
            </field>
            <field name="lang">${object.partner_id.lang}</field>
            <field name="auto_delete" eval="True"/>
            <field name="user_signature" eval="False"/>
        </record>

        <record id="calendar_template_meeting_changedate" model="mail.template">
            <field name="name">Calendar: Date updated</field>
            <field name="model_id" ref="calendar.model_calendar_attendee"/>
            <field name="subject">${object.event_id.name}: Date updated</field>
<<<<<<< HEAD
            <field name="email_from">${(object.event_id.user_id.email_formatted or user.email_formatted or '') | safe}</field>
            <field name="email_to">${('' if object.partner_id.email and object.partner_id.email == object.email else object.email) | safe}</field>
            <field name="partner_to">${object.partner_id.id if object.partner_id.email and object.partner_id.email == object.email else False}</field>
=======
            <field name="email_from">${object.event_id.user_id.email or ''}</field>
            <field name="email_to" >${('' if object.partner_id and object.partner_id.email and object.partner_id.email==object.email else object.email|safe)}</field>
            <field name="partner_to">${object.partner_id and object.partner_id.email and object.partner_id.email==object.email and object.partner_id.id or False }</field>
            <field name="lang">${object.partner_id.lang}</field>
>>>>>>> 60e71302
            <field name="body_html" type="html">
<div>
    % set colors = {'needsAction': 'grey', 'accepted': 'green', 'tentative': '#FFFF00',  'declined': 'red'}
    <p>
        Hello ${object.common_name},<br/><br/>
        The date of the meeting has been updated. The meeting ${object.event_id.name} created by ${object.event_id.user_id.partner_id.name} is now scheduled for ${object.event_id.get_display_time_tz(tz=object.partner_id.tz)}.
    </p>
    <div style="text-align: center; margin: 16px 0px 16px 0px;">
        <a href="/calendar/meeting/accept?db=${'dbname' in ctx and ctx['dbname'] or ''}&amp;token=${object.access_token}&amp;action=${'action_id' in ctx and ctx['action_id'] or ''}&amp;id=${object.event_id.id}" 
            style="padding: 5px 10px; color: #FFFFFF; text-decoration: none; background-color: #875A7B; border: 1px solid #875A7B; border-radius: 3px">
            Accept</a>
        <a href="/calendar/meeting/decline?db=${'dbname' in ctx and ctx['dbname'] or '' }&amp;token=${object.access_token}&amp;action=${'action_id' in ctx and ctx['action_id'] or ''}&amp;id=${object.event_id.id}"
            style="padding: 5px 10px; color: #FFFFFF; text-decoration: none; background-color: #875A7B; border: 1px solid #875A7B; border-radius: 3px">
            Decline</a>
        <a href="/calendar/meeting/view?db=${'dbname' in ctx and ctx['dbname'] or ''}&amp;token=${object.access_token}&amp;action=${'action_id' in ctx and ctx['action_id'] or ''}&amp;id=${object.event_id.id}"
            style="padding: 5px 10px; color: #FFFFFF; text-decoration: none; background-color: #875A7B; border: 1px solid #875A7B; border-radius: 3px">
            View</a>
    </div>
    <table border="0" cellpadding="0" cellspacing="0"><tr>
        <td width="130px;">
            <div style="border-top-left-radius: 3px; border-top-right-radius: 3px; font-size: 12px; border-collapse: separate; text-align: center; font-weight: bold; color: #ffffff; min-height: 18px; background-color: #875A7B; border: 1px solid #875A7B;">
                ${object.event_id.get_interval('dayname', tz=object.partner_id.tz if not object.event_id.allday else None)}
            </div>
            <div style="font-size: 48px; min-height: auto; font-weight: bold; text-align: center; color: #5F5F5F; background-color: #F8F8F8; border: 1px solid #875A7B;">
                ${object.event_id.get_interval('day', tz=object.partner_id.tz if not object.event_id.allday else None)}
            </div>
            <div style='font-size: 12px; text-align: center; font-weight: bold; color: #ffffff; background-color: #875A7B;'>
                ${object.event_id.get_interval('month', tz=object.partner_id.tz if not object.event_id.allday else None)}
            </div>
            <div style="border-collapse: separate; color: #5F5F5F; text-align: center; font-size: 12px; border-bottom-right-radius: 3px; font-weight: bold; border: 1px solid #875A7B; border-bottom-left-radius: 3px;">
                ${not object.event_id.allday and object.event_id.get_interval('time', tz=object.partner_id.tz) or ''}
            </div>
        </td>
        <td width="20px;"/>
        <td style="padding-top: 5px;">
            <p><strong>Details of the event</strong></p>
            <ul>
                % if object.event_id.location:
                    <li>Location: ${object.event_id.location}
                        (<a target="_blank" href="http://maps.google.com/maps?oi=map&amp;q=${object.event_id.location}">View Map</a>)
                    </li>
                % endif
                % if object.event_id.description :
                    <li>Description: ${object.event_id.description}</li>
                % endif
                % if not object.event_id.allday and object.event_id.duration
                    <li>Duration: ${('%dH%02d' % (object.event_id.duration,(object.event_id.duration*60)%60))}</li>
                % endif
                <li>Attendees
                <ul>
                % for attendee in object.event_id.attendee_ids:
                    <li>
                        <div style="display: inline-block; border-radius: 50%; width: 10px; height: 10px; background: ${colors[attendee.state] or 'white'};"> </div>
                        % if attendee.common_name != object.common_name:
                            <span style="margin-left:5px">${attendee.common_name}</span>
                        % else:
                            <span style="margin-left:5px">You</span>
                        % endif
                    </li>
                % endfor
                </ul></li>
            </ul>
        </td>
    </tr></table>
    <br/>
    Thank you,
    <br/>
    % if object.event_id.user_id and object.event_id.user_id.signature:
        ${object.event_id.user_id.signature | safe}
    % endif
</div>
            </field>
            <field name="lang">${object.partner_id.lang}</field>
            <field name="auto_delete" eval="True"/>
            <field name="user_signature" eval="False"/>
        </record>

        <record id="calendar_template_meeting_reminder" model="mail.template">
            <field name="name">Calendar: Reminder</field>
            <field name="model_id" ref="calendar.model_calendar_attendee"/>
            <field name="subject">${object.event_id.name} - Reminder</field>
<<<<<<< HEAD
            <field name="email_from">${(object.event_id.user_id.email_formatted or user.email_formatted or '') | safe}</field>
            <field name="email_to">${('' if object.partner_id.email and object.partner_id.email == object.email else object.email) | safe}</field>
            <field name="partner_to">${object.partner_id.id if object.partner_id.email and object.partner_id.email == object.email else False}</field>
=======
            <field name="email_from">${object.event_id.user_id.email or ''}</field>
            <field name="email_to" >${('' if object.partner_id and object.partner_id.email and object.partner_id.email==object.email else object.email|safe)}</field>
            <field name="partner_to">${object.partner_id and object.partner_id.email and object.partner_id.email==object.email and object.partner_id.id or False }</field>
            <field name="lang">${object.partner_id.lang}</field>
>>>>>>> 60e71302
            <field name="body_html" type="html">
<div>
    % set colors = {'needsAction': 'grey', 'accepted': 'green', 'tentative': '#FFFF00',  'declined': 'red'}
    <p>
        Hello ${object.common_name},<br/><br/>
        This is a reminder for the below event :
    </p>
    <div style="text-align: center; margin: 16px 0px 16px 0px;">
        <a href="/calendar/meeting/accept?db=${'dbname' in ctx and ctx['dbname'] or ''}&amp;token=${object.access_token}&amp;action=${'action_id' in ctx and ctx['action_id'] or ''}&amp;id=${object.event_id.id}" 
            style="padding: 5px 10px; color: #FFFFFF; text-decoration: none; background-color: #875A7B; border: 1px solid #875A7B; border-radius: 3px">
            Accept</a>
        <a href="/calendar/meeting/decline?db=${'dbname' in ctx and ctx['dbname'] or '' }&amp;token=${object.access_token}&amp;action=${'action_id' in ctx and ctx['action_id'] or ''}&amp;id=${object.event_id.id}"
            style="padding: 5px 10px; color: #FFFFFF; text-decoration: none; background-color: #875A7B; border: 1px solid #875A7B; border-radius: 3px">
            Decline</a>
        <a href="/calendar/meeting/view?db=${'dbname' in ctx and ctx['dbname'] or ''}&amp;token=${object.access_token}&amp;action=${'action_id' in ctx and ctx['action_id'] or ''}&amp;id=${object.event_id.id}" 
            style="padding: 5px 10px; color: #FFFFFF; text-decoration: none; background-color: #875A7B; border: 1px solid #875A7B; border-radius: 3px">
            View</a>
    </div>
    <table border="0" cellpadding="0" cellspacing="0"><tr>
        <td width="130px;">
            <div style="border-top-left-radius: 3px; border-top-right-radius: 3px; font-size: 12px; border-collapse: separate; text-align: center; font-weight: bold; color: #ffffff; min-height: 18px; background-color: #875A7B; border: 1px solid #875A7B;">
                ${object.event_id.get_interval('dayname', tz=object.partner_id.tz if not object.event_id.allday else None)}
            </div>
            <div style="font-size: 48px; min-height: auto; font-weight: bold; text-align: center; color: #5F5F5F; background-color: #F8F8F8; border: 1px solid #875A7B;">
                ${object.event_id.get_interval('day', tz=object.partner_id.tz if not object.event_id.allday else None)}
            </div>
            <div style='font-size: 12px; text-align: center; font-weight: bold; color: #ffffff; background-color: #875A7B;'>
                ${object.event_id.get_interval('month', tz=object.partner_id.tz if not object.event_id.allday else None)}
            </div>
            <div style="border-collapse: separate; color: #5F5F5F; text-align: center; font-size: 12px; border-bottom-right-radius: 3px; font-weight: bold; border: 1px solid #875A7B; border-bottom-left-radius: 3px;">
                ${not object.event_id.allday and object.event_id.get_interval('time', tz=object.partner_id.tz) or ''}
            </div>
        </td>
        <td width="20px;"/>
        <td style="padding-top: 5px;">
            <p><strong>Details of the event</strong></p>
            <ul>
                % if object.event_id.location:
                    <li>Location: ${object.event_id.location}
                        (<a target="_blank" href="http://maps.google.com/maps?oi=map&amp;q=${object.event_id.location}">View Map</a>)
                    </li>
                % endif
                % if object.event_id.description :
                    <li>Description: ${object.event_id.description}</li>
                % endif
                % if not object.event_id.allday and object.event_id.duration
                    <li>Duration: ${('%dH%02d' % (object.event_id.duration,(object.event_id.duration*60)%60))}</li>
                % endif
                <li>Attendees
                <ul>
                % for attendee in object.event_id.attendee_ids:
                    <li>
                        <div style="display: inline-block; border-radius: 50%; width: 10px; height: 10px; background:${colors[attendee.state] or 'white'};"> </div>
                        % if attendee.common_name != object.common_name:
                            <span style="margin-left:5px">${attendee.common_name}</span>
                        % else:
                            <span style="margin-left:5px">You</span>
                        % endif
                    </li>
                % endfor
                </ul></li>
            </ul>
        </td>
    </tr></table>
    <br/>
    Thank you,
    <br/>
    % if object.event_id.user_id and object.event_id.user_id.signature:
        ${object.event_id.user_id.signature | safe}
    % endif
</div>
            </field>
            <field name="lang">${object.partner_id.lang}</field>
            <field name="auto_delete" eval="True"/>
            <field name="user_signature" eval="False"/>
        </record>
    </data>
</odoo><|MERGE_RESOLUTION|>--- conflicted
+++ resolved
@@ -5,16 +5,10 @@
             <field name="name">Calendar: Meeting Invitation</field>
             <field name="model_id" ref="calendar.model_calendar_attendee"/>
             <field name="subject">Invitation to ${object.event_id.name}</field>
-<<<<<<< HEAD
             <field name="email_from">${(object.event_id.user_id.email_formatted or user.email_formatted or '') | safe}</field>
             <field name="email_to">${('' if object.partner_id.email and object.partner_id.email == object.email else object.email) | safe}</field>
             <field name="partner_to">${object.partner_id.id if object.partner_id.email and object.partner_id.email == object.email else False}</field>
-=======
-            <field name="email_from">${object.event_id.user_id.email or ''}</field>
-            <field name="email_to" >${('' if object.partner_id and object.partner_id.email and object.partner_id.email==object.email else object.email|safe)}</field>
-            <field name="partner_to">${object.partner_id and object.partner_id.email and object.partner_id.email==object.email and object.partner_id.id or False }</field>
-            <field name="lang">${object.partner_id.lang}</field>
->>>>>>> 60e71302
+            <field name="lang">${object.partner_id.lang}</field>
             <field name="body_html" type="html">
 <div>
     % set colors = {'needsAction': 'grey', 'accepted': 'green', 'tentative': '#FFFF00',  'declined': 'red'}
@@ -96,16 +90,10 @@
             <field name="name">Calendar: Date updated</field>
             <field name="model_id" ref="calendar.model_calendar_attendee"/>
             <field name="subject">${object.event_id.name}: Date updated</field>
-<<<<<<< HEAD
             <field name="email_from">${(object.event_id.user_id.email_formatted or user.email_formatted or '') | safe}</field>
             <field name="email_to">${('' if object.partner_id.email and object.partner_id.email == object.email else object.email) | safe}</field>
             <field name="partner_to">${object.partner_id.id if object.partner_id.email and object.partner_id.email == object.email else False}</field>
-=======
-            <field name="email_from">${object.event_id.user_id.email or ''}</field>
-            <field name="email_to" >${('' if object.partner_id and object.partner_id.email and object.partner_id.email==object.email else object.email|safe)}</field>
-            <field name="partner_to">${object.partner_id and object.partner_id.email and object.partner_id.email==object.email and object.partner_id.id or False }</field>
-            <field name="lang">${object.partner_id.lang}</field>
->>>>>>> 60e71302
+            <field name="lang">${object.partner_id.lang}</field>
             <field name="body_html" type="html">
 <div>
     % set colors = {'needsAction': 'grey', 'accepted': 'green', 'tentative': '#FFFF00',  'declined': 'red'}
@@ -187,16 +175,10 @@
             <field name="name">Calendar: Reminder</field>
             <field name="model_id" ref="calendar.model_calendar_attendee"/>
             <field name="subject">${object.event_id.name} - Reminder</field>
-<<<<<<< HEAD
             <field name="email_from">${(object.event_id.user_id.email_formatted or user.email_formatted or '') | safe}</field>
             <field name="email_to">${('' if object.partner_id.email and object.partner_id.email == object.email else object.email) | safe}</field>
             <field name="partner_to">${object.partner_id.id if object.partner_id.email and object.partner_id.email == object.email else False}</field>
-=======
-            <field name="email_from">${object.event_id.user_id.email or ''}</field>
-            <field name="email_to" >${('' if object.partner_id and object.partner_id.email and object.partner_id.email==object.email else object.email|safe)}</field>
-            <field name="partner_to">${object.partner_id and object.partner_id.email and object.partner_id.email==object.email and object.partner_id.id or False }</field>
-            <field name="lang">${object.partner_id.lang}</field>
->>>>>>> 60e71302
+            <field name="lang">${object.partner_id.lang}</field>
             <field name="body_html" type="html">
 <div>
     % set colors = {'needsAction': 'grey', 'accepted': 'green', 'tentative': '#FFFF00',  'declined': 'red'}
