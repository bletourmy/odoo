# -*- encoding: utf-8 -*-
##############################################################################
#
#    OpenERP, Open Source Management Solution	
#    Copyright (C) 2004-2008 Tiny SPRL (<http://tiny.be>). All Rights Reserved
#    $Id$
#
#    This program is free software: you can redistribute it and/or modify
#    it under the terms of the GNU General Public License as published by
#    the Free Software Foundation, either version 3 of the License, or
#    (at your option) any later version.
#
#    This program is distributed in the hope that it will be useful,
#    but WITHOUT ANY WARRANTY; without even the implied warranty of
#    MERCHANTABILITY or FITNESS FOR A PARTICULAR PURPOSE.  See the
#    GNU General Public License for more details.
#
#    You should have received a copy of the GNU General Public License
#    along with this program.  If not, see <http://www.gnu.org/licenses/>.
#
##############################################################################

import time
from osv import fields,osv

class res_partner(osv.osv):
    _inherit = 'res.partner'
    _columns = {
        'sale_warn' : fields.boolean('Sale Order'),
        'sale_warn_msg' : fields.text('Message for Sale Order'),
        'purchase_warn' : fields.boolean('Purchase Order'),
        'purchase_warn_msg' : fields.text('Message for Purchase Order'),
        'picking_warn' : fields.boolean('Stock Picking'),
        'picking_warn_msg' : fields.text('Message for Stock Picking'),
        'invoice_warn' : fields.boolean('Invoice'),
        'invoice_warn_msg' : fields.text('Message for Invoice'),
    }
res_partner()


class sale_order(osv.osv):
    _inherit = 'sale.order'
    def onchange_partner_id(self, cr, uid, ids, part):
        if not part:
            return {'value':{'partner_invoice_id': False, 'partner_shipping_id':False, 'partner_order_id':False, 'payment_term' : False}}
        warning = {}
        title=False
        message=False
        partner = self.pool.get('res.partner').browse(cr, uid, part)
        if partner.sale_warn:
           warning={
                'title': "Message",
                'message': partner.sale_warn_msg
                }
             
        result =  super(sale_order, self).onchange_partner_id(cr, uid, ids, part)['value']
        if result.get('warning',False):
            warning['title']=title and title+' & '+result['warning']['title'] or result['warning']['title']
            warning['message']=message and message +' '+result['warning']['message'] or result['warning']['message']
        return {'value': result, 'warning':warning}
sale_order()


class purchase_order(osv.osv):
    _inherit = 'purchase.order'
    def onchange_partner_id(self, cr, uid, ids, part):
        if not part:
            return {'value':{'partner_address_id': False}}
        warning = {}
        partner = self.pool.get('res.partner').browse(cr, uid, part)
        if partner.purchase_warn:
                warning={
                    'title': "Message",
                    'message': partner.purchase_warn_msg
                    }
        result =  super(purchase_order, self).onchange_partner_id(cr, uid, ids, part)['value']
        return {'value': result, 'warning':warning}
    
purchase_order()


class account_invoice(osv.osv):
    _inherit = 'account.invoice'
    def onchange_partner_id(self, cr, uid, ids, type, partner_id,
            date_invoice=False, payment_term=False, partner_bank_id=False):
        if not partner_id:
            return {'value': {
            'address_contact_id': False ,
            'address_invoice_id': False,
            'account_id': False,
            'payment_term': False,
            }
        }
        warning = {}
        partner = self.pool.get('res.partner').browse(cr, uid, partner_id)
        if partner.invoice_warn:
                warning={
                    'title': "Message",
                    'message': partner.invoice_warn_msg
                    }
        result =  super(account_invoice, self).onchange_partner_id(cr, uid, ids, type, partner_id,
            date_invoice=False, payment_term=False, partner_bank_id=False)['value']
        return {'value': result, 'warning':warning}
    
account_invoice()

class stock_picking(osv.osv):
    _inherit = 'stock.picking'
    
    def onchange_partner_in(self, cr, uid, context, partner_id=None):
        if not partner_id:
            return {}
        partner = self.pool.get('res.partner.address').browse(cr, uid, [partner_id])[0].partner_id
        warning = {}
        if partner.picking_warn:
            warning={
                'title': "Message",
                'message': partner.picking_warn_msg
            }
        result =  super(stock_picking, self).onchange_partner_in(cr, uid, context, partner_id)
        return {'value': result, 'warning':warning}
    
stock_picking()

class product_product(osv.osv):
    _inherit = 'product.product'
    _columns = {
<<<<<<< HEAD
                 'sale_line_warn' : fields.boolean('Sale Order Line'),
                 'sale_line_warn_msg' : fields.text('Message for Sale Order Line'),
                 'purchase_line_warn' : fields.boolean('Purchase Order Line'),
                 'purchase_line_warn_msg' : fields.text('Message for Purchase Order Line'),
                 }
=======
         'sale_line_warn' : fields.boolean('Sale Order Line'),
         'sale_line_warn_msg' : fields.text('Message for Sale Order Line'),
         'purchase_line_warn' : fields.boolean('Purchase Order Line'),
         'purchase_line_warn_msg' : fields.text('Message for Purchase Order Line'),
    }
>>>>>>> 75472ce8
product_product()

class sale_order_line(osv.osv):
    _inherit = 'sale.order.line'
    def product_id_change(self, cr, uid, ids, pricelist, product, qty=0,
            uom=False, qty_uos=0, uos=False, name='', partner_id=False,
            lang=False, update_tax=True, date_order=False, packaging=False):
        warning = {}
        if not product:
            return {'value': {'th_weight' : 0, 'product_packaging': False,
                'product_uos_qty': qty}, 'domain': {'product_uom': [],
                   'product_uos': []}}
        product_obj = self.pool.get('product.product') 
        product_info = product_obj.browse(cr, uid, product)
        title=False
        message=False
        if product_info.sale_line_warn:
            title= "Message",
            message= product_info.sale_line_warn_msg
        result =  super(sale_order_line, self).product_id_change( cr, uid, ids, pricelist, product, qty,
            uom, qty_uos, uos, name, partner_id,
            lang, update_tax, date_order, packaging)
        if title and message:
             warning['title']=title[0]
             warning['message']=message
        if result.get('warning',False):
            warning['title']= title and title[0]+' & '+result['warning']['title'] or result['warning']['title']
            warning['message']=message and message +'\n\n'+result['warning']['message'] or result['warning']['message']
        return {'value': result['value'], 'warning':warning}
    
sale_order_line()

class purchase_order_line(osv.osv):
    _inherit = 'purchase.order.line'
    def product_id_change(self,cr, uid, ids, pricelist, product, qty, uom,
            partner_id, date_order=False):
        warning = {}
        if not product:
            return {'value': {'price_unit': 0.0, 'name':'','notes':'', 'product_uom' : False}, 'domain':{'product_uom':[]}}
        product_obj = self.pool.get('product.product') 
        product_info = product_obj.browse(cr, uid, product)
        title=False
        message=False
        if product_info.purchase_line_warn:
            title =  "Message"
            message =  product_info.purchase_line_warn_msg
            
        result =  super(purchase_order_line, self).product_id_change(cr, uid, ids, pricelist, product, qty, uom,
            partner_id, date_order)
        if title and message:
             warning['title']=title[0]
             warning['message']=message
        if result.get('warning',False):
            warning['title']= title and title[0]+' & '+result['warning']['title'] or result['warning']['title']
            warning['message']=message and message +'\n\n'+result['warning']['message'] or result['warning']['message']
        return {'value': result['value'], 'warning':warning}
    
purchase_order_line()


# vim:expandtab:smartindent:tabstop=4:softtabstop=4:shiftwidth=4:<|MERGE_RESOLUTION|>--- conflicted
+++ resolved
@@ -1,7 +1,7 @@
 # -*- encoding: utf-8 -*-
 ##############################################################################
 #
-#    OpenERP, Open Source Management Solution	
+#    OpenERP, Open Source Management Solution    
 #    Copyright (C) 2004-2008 Tiny SPRL (<http://tiny.be>). All Rights Reserved
 #    $Id$
 #
@@ -48,10 +48,8 @@
         message=False
         partner = self.pool.get('res.partner').browse(cr, uid, part)
         if partner.sale_warn:
-           warning={
-                'title': "Message",
-                'message': partner.sale_warn_msg
-                }
+            title= "Message",
+            message=partner.sale_warn_msg
              
         result =  super(sale_order, self).onchange_partner_id(cr, uid, ids, part)['value']
         if result.get('warning',False):
@@ -125,19 +123,11 @@
 class product_product(osv.osv):
     _inherit = 'product.product'
     _columns = {
-<<<<<<< HEAD
-                 'sale_line_warn' : fields.boolean('Sale Order Line'),
-                 'sale_line_warn_msg' : fields.text('Message for Sale Order Line'),
-                 'purchase_line_warn' : fields.boolean('Purchase Order Line'),
-                 'purchase_line_warn_msg' : fields.text('Message for Purchase Order Line'),
-                 }
-=======
          'sale_line_warn' : fields.boolean('Sale Order Line'),
          'sale_line_warn_msg' : fields.text('Message for Sale Order Line'),
          'purchase_line_warn' : fields.boolean('Purchase Order Line'),
          'purchase_line_warn_msg' : fields.text('Message for Purchase Order Line'),
     }
->>>>>>> 75472ce8
 product_product()
 
 class sale_order_line(osv.osv):
