--- conflicted
+++ resolved
@@ -6,23 +6,13 @@
 msgstr ""
 "Project-Id-Version: OpenERP Server 6.0dev\n"
 "Report-Msgid-Bugs-To: support@openerp.com\n"
-<<<<<<< HEAD
-"POT-Creation-Date: 2009-01-28 00:58+0000\n"
-"PO-Revision-Date: 2010-01-26 10:55+0000\n"
-"Last-Translator: <>\n"
-=======
 "POT-Creation-Date: 2011-01-11 11:14+0000\n"
 "PO-Revision-Date: 2011-04-25 14:11+0000\n"
 "Last-Translator: Stanislav Hanzhin <Unknown>\n"
->>>>>>> 2730e322
 "Language-Team: \n"
 "MIME-Version: 1.0\n"
 "Content-Type: text/plain; charset=UTF-8\n"
 "Content-Transfer-Encoding: 8bit\n"
-<<<<<<< HEAD
-"X-Launchpad-Export-Date: 2010-04-24 04:03+0000\n"
-"X-Generator: Launchpad (build Unknown)\n"
-=======
 "X-Launchpad-Export-Date: 2011-04-30 06:07+0000\n"
 "X-Generator: Launchpad (build 12758)\n"
 
@@ -30,37 +20,85 @@
 #: view:ir.module.module:0
 msgid "You can save this image as .png file"
 msgstr "Вы можете сохранить это изображение как PNG-файл"
->>>>>>> 2730e322
 
 #. module: base_module_doc_rst
 #: wizard_view:tech.guide.rst,init:0
 msgid "Technical Guide in rst format"
-msgstr ""
+msgstr "Техническое руководство в формате RST"
 
 #. module: base_module_doc_rst
-#: wizard_field:tech.guide.rst,init,name:0
-msgid "filename"
-msgstr ""
+#: wizard_button:create.relation.graph,init,end:0
+msgid "Ok"
+msgstr "OK"
 
 #. module: base_module_doc_rst
-#: model:ir.actions.wizard,name:base_module_doc_rst.wiz_tech_guide_rst
-msgid "Create RST Technical Guide"
-msgstr ""
+#: wizard_view:create.relation.graph,init:0
+msgid "(Relationship Graphs generated)"
+msgstr "(Графы отношений сгенерированны)"
 
 #. module: base_module_doc_rst
 #: wizard_view:tech.guide.rst,init:0
 msgid "Please choose a file where the Technical Guide will be written."
 msgstr ""
+"Пожалуйста, выберите файл, куда будет записано Техническое руководство"
+
+#. module: base_module_doc_rst
+#: model:ir.module.module,description:base_module_doc_rst.module_meta_information
+msgid ""
+"\n"
+"    * This module generates the Technical Guides of selected modules in "
+"Restructured Text format (RST)\n"
+"    * It uses the Sphinx (http://sphinx.pocoo.org) implementation of RST\n"
+"    * It creates a tarball (.tgz file suffix) containing an index file and "
+"one file per module\n"
+"    * Generates Relationship Graph\n"
+"    "
+msgstr ""
+"\n"
+"    * Этот модуль генерирует Техническое Руководство для выбранных модулей в "
+"формате Restructured Text format (RST)\n"
+"    * Он использует реализацию RST из Sphinx (http://sphinx.pocoo.org)\n"
+"    * Это создает архив (с расширением .tgz), содержащий файл индекса и один "
+"файл на каждый модуль\n"
+"    * Создает граф отношений\n"
+"    "
+
+#. module: base_module_doc_rst
+#: wizard_field:tech.guide.rst,init,name:0
+msgid "filename"
+msgstr "имя файла"
+
+#. module: base_module_doc_rst
+#: model:ir.actions.wizard,name:base_module_doc_rst.wiz_tech_guide_rst
+msgid "Create RST Technical Guide"
+msgstr "Создать Техническое Руководство в формате RST"
+
+#. module: base_module_doc_rst
+#: model:ir.actions.wizard,name:base_module_doc_rst.wiz_gen_graph
+msgid "Generate Relationship Graph"
+msgstr "Сгенерировать граф отношений"
+
+#. module: base_module_doc_rst
+#: wizard_view:create.relation.graph,init:0
+#: view:ir.module.module:0
+#: field:ir.module.module,file_graph:0
+msgid "Relationship Graph"
+msgstr "Граф отношений"
+
+#. module: base_module_doc_rst
+#: model:ir.model,name:base_module_doc_rst.model_ir_module_module
+msgid "Module"
+msgstr "Модуль"
 
 #. module: base_module_doc_rst
 #: wizard_field:tech.guide.rst,init,rst_file:0
 msgid "file"
-msgstr ""
+msgstr "файл"
 
 #. module: base_module_doc_rst
 #: wizard_button:tech.guide.rst,init,end:0
 msgid "Close"
-msgstr ""
+msgstr "Закрыть"
 
 #. module: base_module_doc_rst
 #: model:ir.module.module,shortdesc:base_module_doc_rst.module_meta_information
@@ -68,14 +106,11 @@
 msgstr "Техническая документация модуля хранится в формате RST "
 
 #. module: base_module_doc_rst
-<<<<<<< HEAD
-=======
 #: model:ir.actions.report.xml,name:base_module_doc_rst.report_proximity_graph
 msgid "Proximity graph"
 msgstr "Граф доступности"
 
 #. module: base_module_doc_rst
->>>>>>> 2730e322
 #: wizard_view:tech.guide.rst,init:0
 msgid "Create Technical Guide in rst format"
-msgstr ""+msgstr "Создать Техническое Руководство в формате rst"