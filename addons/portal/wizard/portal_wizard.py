# -*- coding: utf-8 -*-
# Part of Odoo. See LICENSE file for full copyright and licensing details.

import logging

from odoo.tools.translate import _
from odoo.tools import email_split
from odoo.exceptions import UserError

from odoo import api, fields, models


_logger = logging.getLogger(__name__)

# welcome email sent to portal users
# (note that calling '_' has no effect except exporting those strings for translation)

def extract_email(email):
    """ extract the email address from a user-friendly email address """
    addresses = email_split(email)
    return addresses[0] if addresses else ''


class PortalWizard(models.TransientModel):
    """
        A wizard to manage the creation/removal of portal users.
    """

    _name = 'portal.wizard'
    _description = 'Portal Access Management'

    def _default_portal(self):
        return self.env['res.groups'].search([('is_portal', '=', True)], limit=1)

    portal_id = fields.Many2one('res.groups', domain=[('is_portal', '=', True)], required=True, string='Portal',
        default=_default_portal, help="The portal that users can be added in or removed from.")
    user_ids = fields.One2many('portal.wizard.user', 'wizard_id', string='Users')
    welcome_message = fields.Text('Invitation Message', help="This text is included in the email sent to new users of the portal.")

    @api.onchange('portal_id')
    def onchange_portal_id(self):
        # for each partner, determine corresponding portal.wizard.user records
        partner_ids = self.env.context.get('active_ids', [])
        contact_ids = set()
        user_changes = []
        for partner in self.env['res.partner'].sudo().browse(partner_ids):
            contact_partners = partner.child_ids or [partner]
            for contact in contact_partners:
                # make sure that each contact appears at most once in the list
                if contact.id not in contact_ids:
                    contact_ids.add(contact.id)
                    in_portal = False
                    if contact.user_ids:
                        in_portal = self.portal_id in contact.user_ids[0].groups_id
                    user_changes.append((0, 0, {
                        'partner_id': contact.id,
                        'email': contact.email,
                        'in_portal': in_portal,
                    }))
        self.user_ids = user_changes

    @api.multi
    def action_apply(self):
        self.ensure_one()
        self.user_ids.action_apply()
        return {'type': 'ir.actions.act_window_close'}


class PortalWizardUser(models.TransientModel):
    """
        A model to configure users in the portal wizard.
    """

    _name = 'portal.wizard.user'
    _description = 'Portal User Config'

    wizard_id = fields.Many2one('portal.wizard', string='Wizard', required=True, ondelete='cascade')
    partner_id = fields.Many2one('res.partner', string='Contact', required=True, readonly=True)
    email = fields.Char('Email')
    in_portal = fields.Boolean('In Portal')
    user_id = fields.Many2one('res.users', string='Login User')

    @api.multi
    def get_error_messages(self):
        emails = []
        partners_error_empty = self.env['res.partner']
        partners_error_emails = self.env['res.partner']
        partners_error_user = self.env['res.partner']

        for wizard_user in self.with_context(active_test=False).filtered(lambda w: w.in_portal and not w.partner_id.user_ids):
            email = extract_email(wizard_user.email)
            if not email:
                partners_error_empty |= wizard_user.partner_id
            elif email in emails:
                partners_error_emails |= wizard_user.partner_id
            user = self.env['res.users'].sudo().with_context(active_test=False).search([('login', '=', email)])
            if user:
                partners_error_user |= wizard_user.partner_id
            emails.append(email)

        error_msg = []
        if partners_error_empty:
            error_msg.append("%s\n- %s" % (_("Some contacts don't have a valid email: "),
                                '\n- '.join(partners_error_empty.mapped('display_name'))))
        if partners_error_emails:
            error_msg.append("%s\n- %s" % (_("Several contacts have the same email: "),
                                '\n- '.join(partners_error_emails.mapped('email'))))
        if partners_error_user:
            error_msg.append("%s\n- %s" % (_("Some contacts have the same email as an existing portal user:"),
                                '\n- '.join(['%s <%s>' % (p.display_name, p.email) for p in partners_error_user])))
        if error_msg:
            error_msg.append(_("To resolve this error, you can: \n"
                "- Correct the emails of the relevant contacts\n"
                "- Grant access only to contacts with unique emails"))
        return error_msg

<<<<<<< HEAD
    @api.multi
    def action_apply(self):
        """ From selected partners, add corresponding users to chosen portal group. It either granted
            existing user, or create new one (and add it to the group).
        """
        self.ensure_one()
        error_msg = self.get_error_messages()
=======
    def action_apply(self, cr, uid, ids, context=None):
        self.pool['res.partner'].check_access_rights(cr, uid, 'write')
        error_msg = self.get_error_messages(cr, uid, ids, context=context)
>>>>>>> 7ae51218
        if error_msg:
            raise UserError("\n\n".join(error_msg))

<<<<<<< HEAD
        for wizard_user in self.sudo().with_context(active_test=False):
            group_portal = wizard_user.wizard_id.portal_id
            user = wizard_user.partner_id.user_ids[0] if wizard_user.partner_id.user_ids else None
            # update partner email, if a new one was introduced
=======
        for wizard_user in self.browse(cr, SUPERUSER_ID, ids, dict(context, active_test=False)):
            portal = wizard_user.wizard_id.portal_id
            if not portal.is_portal:
                raise UserError('Not a portal: ' + portal.name)
            user = wizard_user.partner_id.user_ids and wizard_user.partner_id.user_ids[0] or False
>>>>>>> 7ae51218
            if wizard_user.partner_id.email != wizard_user.email:
                wizard_user.partner_id.write({'email': wizard_user.email})
            # add portal group to relative user of selected partners
            if wizard_user.in_portal:
                user_portal = None
                # create a user if necessary, and make sure it is in the portal group
                if not user:
                    user_portal = self.sudo()._create_user()
                else:
                    user_portal = user
                wizard_user.write({'user_id': user_portal.id})
                if not wizard_user.user_id.active or group_portal not in wizard_user.user_id.groups_id:
                    wizard_user.user_id.write({'active': True, 'groups_id': [(4, group_portal.id)]})
                    # prepare for the signup process
                    wizard_user.user_id.partner_id.signup_prepare()
                    wizard_user._send_email()
                wizard_user.refresh()
            else:
                # remove the user (if it exists) from the portal group
                if user and group_portal in user.groups_id:
                    # if user belongs to portal only, deactivate it
                    if len(user.groups_id) <= 1:
                        user.write({'groups_id': [(3, group_portal.id)], 'active': False})
                    else:
                        user.write({'groups_id': [(3, group_portal.id)]})

    @api.multi
    def _create_user(self):
        """ create a new user for wizard_user.partner_id
            :returns record of res.users
        """
        return self.env['res.users'].with_context(no_reset_password=True).create({
            'email': extract_email(self.email),
            'login': extract_email(self.email),
            'partner_id': self.partner_id.id,
            'groups_id': [(6, 0, [])],
        })

    @api.multi
    def _send_email(self):
        """ send notification email to a new portal user """
        if not self.env.user.email:
            raise UserError(_('You must have an email address in your User Preferences to send emails.'))

        # determine subject and body in the portal user's language
        template = self.env.ref('portal.mail_template_data_portal_welcome')
        for wizard_line in self:
            lang = wizard_line.user_id.lang
            partner = wizard_line.user_id.partner_id

            portal_url = partner.with_context(signup_force_type_in_url='', lang=lang)._get_signup_url_for_action()[partner.id]
            partner.signup_prepare()

            if template:
                template.with_context(dbname=self._cr.dbname, portal_url=portal_url, lang=lang).send_mail(wizard_line.id, force_send=True)
            else:
                _logger.warning("No email template found for sending email to the portal user")

        return True<|MERGE_RESOLUTION|>--- conflicted
+++ resolved
@@ -114,34 +114,23 @@
                 "- Grant access only to contacts with unique emails"))
         return error_msg
 
-<<<<<<< HEAD
     @api.multi
     def action_apply(self):
+        self.env['res.partner'].check_access_rights('write')
         """ From selected partners, add corresponding users to chosen portal group. It either granted
             existing user, or create new one (and add it to the group).
         """
         self.ensure_one()
         error_msg = self.get_error_messages()
-=======
-    def action_apply(self, cr, uid, ids, context=None):
-        self.pool['res.partner'].check_access_rights(cr, uid, 'write')
-        error_msg = self.get_error_messages(cr, uid, ids, context=context)
->>>>>>> 7ae51218
         if error_msg:
             raise UserError("\n\n".join(error_msg))
 
-<<<<<<< HEAD
         for wizard_user in self.sudo().with_context(active_test=False):
             group_portal = wizard_user.wizard_id.portal_id
+            if not group_portal.is_portal:
+                raise UserError('Not a portal: ' + group_portal.name)
             user = wizard_user.partner_id.user_ids[0] if wizard_user.partner_id.user_ids else None
             # update partner email, if a new one was introduced
-=======
-        for wizard_user in self.browse(cr, SUPERUSER_ID, ids, dict(context, active_test=False)):
-            portal = wizard_user.wizard_id.portal_id
-            if not portal.is_portal:
-                raise UserError('Not a portal: ' + portal.name)
-            user = wizard_user.partner_id.user_ids and wizard_user.partner_id.user_ids[0] or False
->>>>>>> 7ae51218
             if wizard_user.partner_id.email != wizard_user.email:
                 wizard_user.partner_id.write({'email': wizard_user.email})
             # add portal group to relative user of selected partners
