<<<<<<< HEAD
# Finnish translation for openobject-addons
# Copyright (c) 2014 Rosetta Contributors and Canonical Ltd 2014
# This file is distributed under the same license as the openobject-addons package.
# FIRST AUTHOR <EMAIL@ADDRESS>, 2014.
#
msgid ""
msgstr ""
"Project-Id-Version: openobject-addons\n"
"Report-Msgid-Bugs-To: FULL NAME <EMAIL@ADDRESS>\n"
"POT-Creation-Date: 2014-09-23 16:28+0000\n"
"PO-Revision-Date: 2014-08-14 16:10+0000\n"
"Last-Translator: FULL NAME <EMAIL@ADDRESS>\n"
"Language-Team: Finnish <fi@li.org>\n"
=======
# Translation of Odoo Server.
# This file contains the translation of the following modules:
# * portal
# 
# Translators:
# FIRST AUTHOR <EMAIL@ADDRESS>, 2014
# Jarmo Kortetjärvi <jarmo.kortetjarvi@gmail.com>, 2016
# Kari Lindgren <kari.lindgren@emsystems.fi>, 2015
msgid ""
msgstr ""
"Project-Id-Version: Odoo 8.0\n"
"Report-Msgid-Bugs-To: \n"
"POT-Creation-Date: 2015-01-21 14:08+0000\n"
"PO-Revision-Date: 2016-04-28 11:13+0000\n"
"Last-Translator: Jarmo Kortetjärvi <jarmo.kortetjarvi@gmail.com>\n"
"Language-Team: Finnish (http://www.transifex.com/odoo/odoo-8/language/fi/)\n"
>>>>>>> 8651d081
"MIME-Version: 1.0\n"
"Content-Type: text/plain; charset=UTF-8\n"
"Content-Transfer-Encoding: 8bit\n"
"X-Launchpad-Export-Date: 2014-09-24 09:24+0000\n"
"X-Generator: Launchpad (build 17196)\n"

#. module: portal
#: model:ir.actions.client,help:portal.action_mail_inbox_feeds_portal
msgid ""
"<p>\n"
"                    <b>Good Job!</b> Your inbox is empty.\n"
"                </p><p>\n"
"                    Your inbox contains private messages or emails sent to "
"you\n"
"                    as well as information related to documents or people "
"you\n"
"                    follow.\n"
"                </p>\n"
"            "
msgstr ""
"<p>\n"
"                    <b>Hyvää työtä!</b> Saapuvien postilaatikkosi on tyhjä.\n"
"                </p><p>\n"
"                    Sinun saapuvien postilaatikkosi sisältää sinulle "
"lähetettyjä\n"
"                    yksityisiä viestejä, sähköposteja tai informaatiota "
"dokumenteista\n"
"                    tai henkilöistä, joita seuraat.\n"
"                </p>\n"
"            "

#. module: portal
#: model:ir.actions.client,help:portal.action_mail_star_feeds_portal
msgid ""
"<p>\n"
"                    <b>No todo.</b>\n"
"                </p><p>\n"
"                    When you process messages in your inbox, you can mark "
"some\n"
"                    as <i>todo</i>. From this menu, you can process all your "
"todo.\n"
"                </p>\n"
"            "
msgstr ""
"<p>\n"
"                    <b>Ei tehtäviä.</b>\n"
"                </p><p>\n"
"                    Kun käsittelet saapuvat viestit. voit merkitä haluamasi "
"viestit\n"
"                    merkinnällä <i>tehtävä</i>. Tästä valinnasta voit "
"käsitellä\n"
"                    kaikki tehtäväsi.\n"
"                </p>\n"
"            "

#. module: portal
#: model:ir.actions.client,help:portal.action_mail_archives_feeds_portal
msgid ""
"<p>\n"
"                    No message found and no message sent yet.\n"
"                </p><p>\n"
"                    Click on the top-right icon to compose a message. This\n"
"                    message will be sent by email if it's an internal "
"contact.\n"
"                </p>\n"
"            "
msgstr ""
"<p>\n"
"                    Viestejä ei löydy, eikä yhtään viestiä ole lähetetty "
"vielä.\n"
"                </p><p>\n"
"                    Klikkaa ylä-oikealla olevaa ikonia muodostaaksesi "
"viestin.\n"
"                    Tämä viesti lähetetään sähköpostilla, jos kontakti on "
"sisäinen.\n"
"                </p>\n"
"            "

#. module: portal
#: code:addons/portal/mail_message.py:59
#, python-format
msgid "Access Denied"
msgstr "Käyttö estetty"

#. module: portal
#: model:ir.model,name:portal.model_res_groups
msgid "Access Groups"
msgstr "Käyttöoikeusryhmät"

#. module: portal
#: model:ir.ui.menu,name:portal.portal_after_sales
msgid "After Sale Services"
msgstr "Asiakaspalvelu"

#. module: portal
#: view:portal.wizard:portal.wizard_view
msgid "Apply"
msgstr "Käytä"

#. module: portal
#: model:ir.actions.client,name:portal.action_mail_archives_feeds_portal
#: model:ir.ui.menu,name:portal.portal_mail_archivesfeeds
msgid "Archives"
msgstr "Arkistot"

#. module: portal
#: model:ir.ui.menu,name:portal.portal_orders
msgid "Billing"
msgstr "Laskutus"

#. module: portal
#: view:portal.wizard:portal.wizard_view
msgid "Cancel"
msgstr "Peruuta"

#. module: portal
#: field:portal.wizard.user,partner_id:0
msgid "Contact"
msgstr "Yhteystieto"

#. module: portal
#: view:portal.wizard.user:portal.wizard_user_tree_view
msgid "Contacts"
msgstr "Yhteystiedot"

#. module: portal
#: code:addons/portal/wizard/portal_wizard.py:163
#, python-format
msgid "Contacts Error"
msgstr ""

#. module: portal
#: field:portal.wizard,create_uid:0
#: field:portal.wizard.user,create_uid:0
msgid "Created by"
msgstr ""

#. module: portal
#: field:portal.wizard,create_date:0
#: field:portal.wizard.user,create_date:0
msgid "Created on"
msgstr ""

#. module: portal
#: code:addons/portal/wizard/portal_wizard.py:34
#, python-format
msgid ""
"Dear %(name)s,\n"
"\n"
"You have been given access to %(company)s's %(portal)s.\n"
"\n"
"Your login account data is:\n"
"  Username: %(login)s\n"
"  Portal: %(portal_url)s\n"
"  Database: %(db)s \n"
"\n"
"You can set or change your password via the following url:\n"
"   %(signup_url)s\n"
"\n"
"%(welcome_message)s\n"
"\n"
"--\n"
"Odoo - Open Source Business Applications\n"
"http://www.openerp.com\n"
msgstr ""

#. module: portal
#: view:share.wizard:portal.share_step2_form_portal
msgid "Details"
msgstr "Tiedot"

#. module: portal
#: field:portal.wizard.user,email:0
msgid "Email"
msgstr "Sähköposti"

#. module: portal
#: code:addons/portal/wizard/portal_wizard.py:225
#, python-format
msgid "Email Required"
msgstr ""

#. module: portal
#: model:ir.model,name:portal.model_mail_thread
msgid "Email Thread"
msgstr ""

#. module: portal
#: code:addons/portal/wizard/share_wizard.py:39
#, python-format
msgid "Existing Groups (e.g Portal Groups)"
msgstr "Olemassa olevat ryhmät (esim. portaaliryhmät)"

#. module: portal
#: view:share.wizard:portal.share_step1_form_portal
#: field:share.wizard,group_ids:0
msgid "Existing groups"
msgstr "Olemassaolevat ryhmät"

#. module: portal
#: view:share.wizard:portal.share_step1_form_portal
#: field:share.wizard,user_ids:0
msgid "Existing users"
msgstr "Olemassaolevat käyttäjät"

#. module: portal
#: field:portal.wizard,id:0
#: field:portal.wizard.user,id:0
msgid "ID"
msgstr ""

#. module: portal
#: help:res.groups,is_portal:0
msgid "If checked, this group is usable as a portal."
msgstr "Jos valittu, niin tämä ryhmä on käytettävissä portaaliryhmänä"

#. module: portal
#: field:portal.wizard.user,in_portal:0
msgid "In Portal"
msgstr "Portaalissa"

#. module: portal
#: model:ir.actions.client,name:portal.action_mail_inbox_feeds_portal
#: model:ir.ui.menu,name:portal.portal_inbox
msgid "Inbox"
msgstr "Saapuneet"

#. module: portal
#: field:portal.wizard,welcome_message:0
msgid "Invitation Message"
msgstr "Kutsuviesti"

#. module: portal
#: field:portal.wizard,write_uid:0
#: field:portal.wizard.user,write_uid:0
msgid "Last Updated by"
msgstr ""

#. module: portal
#: field:portal.wizard,write_date:0
#: field:portal.wizard.user,write_date:0
msgid "Last Updated on"
msgstr ""

#. module: portal
#: model:ir.model,name:portal.model_mail_message
msgid "Message"
msgstr "Viesti"

#. module: portal
#: model:ir.ui.menu,name:portal.portal_messages
msgid "Messaging"
msgstr "Viestit"

#. module: portal
#: view:res.groups:portal.group_search_view
msgid "Non-Portal Groups"
msgstr "Ei-Portaali ryhmät"

#. module: portal
#: model:ir.model,name:portal.model_mail_mail
msgid "Outgoing Mails"
msgstr "Lähtevät sähköpostit"

#. module: portal
#: code:addons/portal/wizard/share_wizard.py:54
#, python-format
msgid "Please select at least one group to share with"
msgstr "Valitse ainakin yksi ryhmä, jolle jaetaan"

#. module: portal
#: code:addons/portal/wizard/share_wizard.py:50
#, python-format
msgid "Please select at least one user to share with"
msgstr "Valitse ainakin yksi käyttäjä, jonka kanssa jaetaan"

#. module: portal
#: model:ir.ui.menu,name:portal.portal_menu
#: field:portal.wizard,portal_id:0
#: field:res.groups,is_portal:0
msgid "Portal"
msgstr "Portaali"

#. module: portal
#: model:ir.actions.act_window,name:portal.partner_wizard_action
#: model:ir.model,name:portal.model_portal_wizard
#: view:portal.wizard:portal.wizard_view
msgid "Portal Access Management"
msgstr "Portaalin käytönhallinta"

#. module: portal
#: view:res.groups:portal.group_search_view
msgid "Portal Groups"
msgstr "Portaaliryhmät"

#. module: portal
#: model:ir.model,name:portal.model_portal_wizard_user
msgid "Portal User Config"
msgstr "Porttaalikäyttäjän konfigurointi"

#. module: portal
#: model:ir.ui.menu,name:portal.portal_projects
msgid "Projects"
msgstr "Projektit"

#. module: portal
#: view:portal.wizard:portal.wizard_view
msgid ""
"Select which contacts should belong to the portal in the list below.\n"
"                        The email address of each selected contact must be "
"valid and unique.\n"
"                        If necessary, you can fix any contact's email "
"address directly in the list."
msgstr ""
"Valitse alla olevasta luettelosta kontaktit, joiden pitäisi kuulua "
"portaaliin.\n"
"                        Sähköpostiosoite valitulle kontaktille pitää olla "
"voimassa oleva ja ainutkertainen.\n"
"                        Jos tarpeen, voit korjata kontaktin "
"sähköpostiosoitteen suoraan luetteloon."

#. module: portal
#: code:addons/portal/wizard/portal_wizard.py:149
#, python-format
msgid "Several contacts have the same email: "
msgstr ""

#. module: portal
#: model:ir.model,name:portal.model_share_wizard
msgid "Share Wizard"
msgstr "Jakoavustaja"

#. module: portal
#: code:addons/portal/wizard/portal_wizard.py:146
#, python-format
msgid "Some contacts don't have a valid email: "
msgstr ""

#. module: portal
#: code:addons/portal/wizard/portal_wizard.py:152
#, python-format
msgid "Some contacts have the same email as an existing portal user:"
msgstr ""

#. module: portal
#: help:portal.wizard,portal_id:0
msgid "The portal that users can be added in or removed from."
msgstr "Portaali johon käyttäjät voidaan yhdistää tai erottaa."

#. module: portal
#: code:addons/portal/mail_message.py:60
#, python-format
msgid ""
"The requested operation cannot be completed due to security restrictions. "
"Please contact your system administrator.\n"
"\n"
"(Document type: %s, Operation: %s)"
msgstr ""
"Pyydettyä toimenpidettä ei voi suorittaa turvarajoitteiden vuoksi. Ole hyvä "
"ja ota yhteyttä pääkäyttäjään.\n"
"\n"
"(Dokumentin tyyppi: %s, Toimenpide: %s)"

#. module: portal
#: view:portal.wizard:portal.wizard_view
msgid "This text is included in the email sent to new portal users."
msgstr ""
"Tämä teksti sisällytetään uusille portaalin käyttäjille lähetettävään "
"sähköpostiin."

#. module: portal
#: help:portal.wizard,welcome_message:0
msgid "This text is included in the email sent to new users of the portal."
<<<<<<< HEAD
msgstr ""
"Tämä teksti liitetään uudelle portaallikäyttäjälle lähetettävään "
"sähköpostiin."
=======
msgstr "Tämä teksti liitetään uudelle portaalikäyttäjälle lähetettävään sähköpostiin."
>>>>>>> 8651d081

#. module: portal
#: code:addons/portal/wizard/portal_wizard.py:155
#, python-format
msgid ""
"To resolve this error, you can: \n"
"- Correct the emails of the relevant contacts\n"
"- Grant access only to contacts with unique emails"
msgstr ""

#. module: portal
#: model:ir.actions.client,name:portal.action_mail_star_feeds_portal
#: model:ir.ui.menu,name:portal.portal_mail_starfeeds
msgid "To-do"
msgstr "Tehtävät"

#. module: portal
#: field:portal.wizard,user_ids:0
msgid "Users"
msgstr "Käyttäjät"

#. module: portal
#: code:addons/portal/wizard/share_wizard.py:38
#, python-format
msgid "Users you already shared with"
msgstr "Käyttäjät joiden kanssa jo jaat"

#. module: portal
#: field:portal.wizard.user,wizard_id:0
msgid "Wizard"
msgstr "Avustaja"

#. module: portal
#: code:addons/portal/wizard/portal_wizard.py:226
#, python-format
msgid ""
"You must have an email address in your User Preferences to send emails."
msgstr ""
"Sinulla pitää olla sähköpostiosoite määriteltynä käyttäjäasetuksissa, jotta "
"voit lähettää sähköpostia"

#. module: portal
#: code:addons/portal/wizard/portal_wizard.py:33
#, python-format
msgid "Your Odoo account at %(company)s"
msgstr ""

#. module: portal
#: code:addons/portal/mail_mail.py:46
#, python-format
msgid "access directly to"
msgstr ""

#. module: portal
#: code:addons/portal/mail_mail.py:48
#, python-format
msgid "your messages "
msgstr ""<|MERGE_RESOLUTION|>--- conflicted
+++ resolved
@@ -1,18 +1,3 @@
-<<<<<<< HEAD
-# Finnish translation for openobject-addons
-# Copyright (c) 2014 Rosetta Contributors and Canonical Ltd 2014
-# This file is distributed under the same license as the openobject-addons package.
-# FIRST AUTHOR <EMAIL@ADDRESS>, 2014.
-#
-msgid ""
-msgstr ""
-"Project-Id-Version: openobject-addons\n"
-"Report-Msgid-Bugs-To: FULL NAME <EMAIL@ADDRESS>\n"
-"POT-Creation-Date: 2014-09-23 16:28+0000\n"
-"PO-Revision-Date: 2014-08-14 16:10+0000\n"
-"Last-Translator: FULL NAME <EMAIL@ADDRESS>\n"
-"Language-Team: Finnish <fi@li.org>\n"
-=======
 # Translation of Odoo Server.
 # This file contains the translation of the following modules:
 # * portal
@@ -29,12 +14,11 @@
 "PO-Revision-Date: 2016-04-28 11:13+0000\n"
 "Last-Translator: Jarmo Kortetjärvi <jarmo.kortetjarvi@gmail.com>\n"
 "Language-Team: Finnish (http://www.transifex.com/odoo/odoo-8/language/fi/)\n"
->>>>>>> 8651d081
 "MIME-Version: 1.0\n"
 "Content-Type: text/plain; charset=UTF-8\n"
-"Content-Transfer-Encoding: 8bit\n"
-"X-Launchpad-Export-Date: 2014-09-24 09:24+0000\n"
-"X-Generator: Launchpad (build 17196)\n"
+"Content-Transfer-Encoding: \n"
+"Language: fi\n"
+"Plural-Forms: nplurals=2; plural=(n != 1);\n"
 
 #. module: portal
 #: model:ir.actions.client,help:portal.action_mail_inbox_feeds_portal
@@ -42,24 +26,12 @@
 "<p>\n"
 "                    <b>Good Job!</b> Your inbox is empty.\n"
 "                </p><p>\n"
-"                    Your inbox contains private messages or emails sent to "
-"you\n"
-"                    as well as information related to documents or people "
-"you\n"
+"                    Your inbox contains private messages or emails sent to you\n"
+"                    as well as information related to documents or people you\n"
 "                    follow.\n"
 "                </p>\n"
 "            "
-msgstr ""
-"<p>\n"
-"                    <b>Hyvää työtä!</b> Saapuvien postilaatikkosi on tyhjä.\n"
-"                </p><p>\n"
-"                    Sinun saapuvien postilaatikkosi sisältää sinulle "
-"lähetettyjä\n"
-"                    yksityisiä viestejä, sähköposteja tai informaatiota "
-"dokumenteista\n"
-"                    tai henkilöistä, joita seuraat.\n"
-"                </p>\n"
-"            "
+msgstr "<p>\n                    <b>Hyvää työtä!</b> Saapuvien postilaatikkosi on tyhjä.\n                </p><p>\n                    Sinun saapuvien postilaatikkosi sisältää sinulle lähetettyjä\n                    yksityisiä viestejä, sähköposteja tai informaatiota dokumenteista\n                    tai henkilöistä, joita seuraat.\n                </p>\n            "
 
 #. module: portal
 #: model:ir.actions.client,help:portal.action_mail_star_feeds_portal
@@ -67,23 +39,11 @@
 "<p>\n"
 "                    <b>No todo.</b>\n"
 "                </p><p>\n"
-"                    When you process messages in your inbox, you can mark "
-"some\n"
-"                    as <i>todo</i>. From this menu, you can process all your "
-"todo.\n"
+"                    When you process messages in your inbox, you can mark some\n"
+"                    as <i>todo</i>. From this menu, you can process all your todo.\n"
 "                </p>\n"
 "            "
-msgstr ""
-"<p>\n"
-"                    <b>Ei tehtäviä.</b>\n"
-"                </p><p>\n"
-"                    Kun käsittelet saapuvat viestit. voit merkitä haluamasi "
-"viestit\n"
-"                    merkinnällä <i>tehtävä</i>. Tästä valinnasta voit "
-"käsitellä\n"
-"                    kaikki tehtäväsi.\n"
-"                </p>\n"
-"            "
+msgstr "<p>\n                    <b>Ei tehtäviä.</b>\n                </p><p>\n                    Kun käsittelet saapuvat viestit. voit merkitä haluamasi viestit\n                    merkinnällä <i>tehtävä</i>. Tästä valinnasta voit käsitellä\n                    kaikki tehtäväsi.\n                </p>\n            "
 
 #. module: portal
 #: model:ir.actions.client,help:portal.action_mail_archives_feeds_portal
@@ -92,21 +52,10 @@
 "                    No message found and no message sent yet.\n"
 "                </p><p>\n"
 "                    Click on the top-right icon to compose a message. This\n"
-"                    message will be sent by email if it's an internal "
-"contact.\n"
+"                    message will be sent by email if it's an internal contact.\n"
 "                </p>\n"
 "            "
-msgstr ""
-"<p>\n"
-"                    Viestejä ei löydy, eikä yhtään viestiä ole lähetetty "
-"vielä.\n"
-"                </p><p>\n"
-"                    Klikkaa ylä-oikealla olevaa ikonia muodostaaksesi "
-"viestin.\n"
-"                    Tämä viesti lähetetään sähköpostilla, jos kontakti on "
-"sisäinen.\n"
-"                </p>\n"
-"            "
+msgstr "<p>\n                    Viestejä ei löydy, eikä yhtään viestiä ole lähetetty vielä.\n                </p><p>\n                    Klikkaa ylä-oikealla olevaa ikonia muodostaaksesi viestin.\n                    Tämä viesti lähetetään sähköpostilla, jos kontakti on sisäinen.\n                </p>\n            "
 
 #. module: portal
 #: code:addons/portal/mail_message.py:59
@@ -162,16 +111,14 @@
 msgstr ""
 
 #. module: portal
-#: field:portal.wizard,create_uid:0
-#: field:portal.wizard.user,create_uid:0
+#: field:portal.wizard,create_uid:0 field:portal.wizard.user,create_uid:0
 msgid "Created by"
-msgstr ""
-
-#. module: portal
-#: field:portal.wizard,create_date:0
-#: field:portal.wizard.user,create_date:0
+msgstr "Luonut"
+
+#. module: portal
+#: field:portal.wizard,create_date:0 field:portal.wizard.user,create_date:0
 msgid "Created on"
-msgstr ""
+msgstr "Luotu"
 
 #. module: portal
 #: code:addons/portal/wizard/portal_wizard.py:34
@@ -194,7 +141,7 @@
 "--\n"
 "Odoo - Open Source Business Applications\n"
 "http://www.openerp.com\n"
-msgstr ""
+msgstr "Hyvä %(name)s,\n\nSinulle on annettu oikeudet käyttää portaalia: %(company) %(portal).\n\nKäyttäjätietosi ovat:\n  Käyttäjätunnus: %(login)\n  Portaali: %(portal_url)\n  Tietokanta: %(db) \n\nVoit asettaa tai muuttaa salasanasi seuraavassa osoitteessa:\n   %(signup_url)\n\n%(welcome_message)\n\n--\nOdoo - Avoimen lähdekoodin yritysohjelmisto\nhttp://www.odoo.com\n"
 
 #. module: portal
 #: view:share.wizard:portal.share_step2_form_portal
@@ -210,12 +157,12 @@
 #: code:addons/portal/wizard/portal_wizard.py:225
 #, python-format
 msgid "Email Required"
-msgstr ""
+msgstr "Sähköposti on vaadittu"
 
 #. module: portal
 #: model:ir.model,name:portal.model_mail_thread
 msgid "Email Thread"
-msgstr ""
+msgstr "Sähköpostiviestit"
 
 #. module: portal
 #: code:addons/portal/wizard/share_wizard.py:39
@@ -236,10 +183,9 @@
 msgstr "Olemassaolevat käyttäjät"
 
 #. module: portal
-#: field:portal.wizard,id:0
-#: field:portal.wizard.user,id:0
+#: field:portal.wizard,id:0 field:portal.wizard.user,id:0
 msgid "ID"
-msgstr ""
+msgstr "ID"
 
 #. module: portal
 #: help:res.groups,is_portal:0
@@ -263,16 +209,14 @@
 msgstr "Kutsuviesti"
 
 #. module: portal
-#: field:portal.wizard,write_uid:0
-#: field:portal.wizard.user,write_uid:0
+#: field:portal.wizard,write_uid:0 field:portal.wizard.user,write_uid:0
 msgid "Last Updated by"
-msgstr ""
-
-#. module: portal
-#: field:portal.wizard,write_date:0
-#: field:portal.wizard.user,write_date:0
+msgstr "Viimeksi päivittänyt"
+
+#. module: portal
+#: field:portal.wizard,write_date:0 field:portal.wizard.user,write_date:0
 msgid "Last Updated on"
-msgstr ""
+msgstr "Viimeksi päivitetty"
 
 #. module: portal
 #: model:ir.model,name:portal.model_mail_message
@@ -307,8 +251,7 @@
 msgstr "Valitse ainakin yksi käyttäjä, jonka kanssa jaetaan"
 
 #. module: portal
-#: model:ir.ui.menu,name:portal.portal_menu
-#: field:portal.wizard,portal_id:0
+#: model:ir.ui.menu,name:portal.portal_menu field:portal.wizard,portal_id:0
 #: field:res.groups,is_portal:0
 msgid "Portal"
 msgstr "Portaali"
@@ -339,17 +282,9 @@
 #: view:portal.wizard:portal.wizard_view
 msgid ""
 "Select which contacts should belong to the portal in the list below.\n"
-"                        The email address of each selected contact must be "
-"valid and unique.\n"
-"                        If necessary, you can fix any contact's email "
-"address directly in the list."
-msgstr ""
-"Valitse alla olevasta luettelosta kontaktit, joiden pitäisi kuulua "
-"portaaliin.\n"
-"                        Sähköpostiosoite valitulle kontaktille pitää olla "
-"voimassa oleva ja ainutkertainen.\n"
-"                        Jos tarpeen, voit korjata kontaktin "
-"sähköpostiosoitteen suoraan luetteloon."
+"                        The email address of each selected contact must be valid and unique.\n"
+"                        If necessary, you can fix any contact's email address directly in the list."
+msgstr "Valitse alla olevasta luettelosta kontaktit, joiden pitäisi kuulua portaaliin.\n                        Sähköpostiosoite valitulle kontaktille pitää olla voimassa oleva ja ainutkertainen.\n                        Jos tarpeen, voit korjata kontaktin sähköpostiosoitteen suoraan luetteloon."
 
 #. module: portal
 #: code:addons/portal/wizard/portal_wizard.py:149
@@ -383,33 +318,20 @@
 #: code:addons/portal/mail_message.py:60
 #, python-format
 msgid ""
-"The requested operation cannot be completed due to security restrictions. "
-"Please contact your system administrator.\n"
+"The requested operation cannot be completed due to security restrictions. Please contact your system administrator.\n"
 "\n"
 "(Document type: %s, Operation: %s)"
-msgstr ""
-"Pyydettyä toimenpidettä ei voi suorittaa turvarajoitteiden vuoksi. Ole hyvä "
-"ja ota yhteyttä pääkäyttäjään.\n"
-"\n"
-"(Dokumentin tyyppi: %s, Toimenpide: %s)"
+msgstr "Pyydettyä toimenpidettä ei voi suorittaa turvarajoitteiden vuoksi. Ole hyvä ja ota yhteyttä pääkäyttäjään.\n\n(Dokumentin tyyppi: %s, Toimenpide: %s)"
 
 #. module: portal
 #: view:portal.wizard:portal.wizard_view
 msgid "This text is included in the email sent to new portal users."
-msgstr ""
-"Tämä teksti sisällytetään uusille portaalin käyttäjille lähetettävään "
-"sähköpostiin."
+msgstr "Tämä teksti sisällytetään uusille portaalin käyttäjille lähetettävään sähköpostiin."
 
 #. module: portal
 #: help:portal.wizard,welcome_message:0
 msgid "This text is included in the email sent to new users of the portal."
-<<<<<<< HEAD
-msgstr ""
-"Tämä teksti liitetään uudelle portaallikäyttäjälle lähetettävään "
-"sähköpostiin."
-=======
 msgstr "Tämä teksti liitetään uudelle portaalikäyttäjälle lähetettävään sähköpostiin."
->>>>>>> 8651d081
 
 #. module: portal
 #: code:addons/portal/wizard/portal_wizard.py:155
@@ -447,9 +369,7 @@
 #, python-format
 msgid ""
 "You must have an email address in your User Preferences to send emails."
-msgstr ""
-"Sinulla pitää olla sähköpostiosoite määriteltynä käyttäjäasetuksissa, jotta "
-"voit lähettää sähköpostia"
+msgstr "Sinulla pitää olla sähköpostiosoite määriteltynä käyttäjäasetuksissa, jotta voit lähettää sähköpostia"
 
 #. module: portal
 #: code:addons/portal/wizard/portal_wizard.py:33
@@ -462,6 +382,11 @@
 #, python-format
 msgid "access directly to"
 msgstr ""
+
+#. module: portal
+#: view:portal.wizard:portal.wizard_view
+msgid "or"
+msgstr "tai"
 
 #. module: portal
 #: code:addons/portal/mail_mail.py:48
