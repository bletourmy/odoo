--- conflicted
+++ resolved
@@ -1721,12 +1721,8 @@
             data_attach = {
                 'name': name,
                 'datas': base64.b64encode(str(content)),
-<<<<<<< HEAD
+                'type': 'binary',
                 'datas_fname': name,
-=======
-                'type': 'binary',
-                'datas_fname': cid or name,
->>>>>>> acbcfa37
                 'description': name,
                 'res_model': message_data['model'],
                 'res_id': message_data['res_id'],
