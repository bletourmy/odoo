# -*- coding: utf-8 -*-

import base64
import datetime
import dateutil
import email
import lxml
from lxml import etree
import logging
import pytz
import re
import socket
import time
import xmlrpclib
from email.message import Message
from email.utils import formataddr
from werkzeug import url_encode

from openerp import _, api, fields, models
from openerp import exceptions
from openerp import tools
from openerp.addons.mail.models.mail_message import decode
from openerp.tools.safe_eval import safe_eval as eval


_logger = logging.getLogger(__name__)


mail_header_msgid_re = re.compile('<[^<>]+>')


def decode_header(message, header, separator=' '):
    return separator.join(map(decode, filter(None, message.get_all(header, []))))


class MailThread(models.AbstractModel):
    ''' mail_thread model is meant to be inherited by any model that needs to
        act as a discussion topic on which messages can be attached. Public
        methods are prefixed with ``message_`` in order to avoid name
        collisions with methods of the models that will inherit from this class.

        ``mail.thread`` defines fields used to handle and display the
        communication history. ``mail.thread`` also manages followers of
        inheriting classes. All features and expected behavior are managed
        by mail.thread. Widgets has been designed for the 7.0 and following
        versions of OpenERP.

        Inheriting classes are not required to implement any method, as the
        default implementation will work for any model. However it is common
        to override at least the ``message_new`` and ``message_update``
        methods (calling ``super``) to add model-specific behavior at
        creation and update of a thread when processing incoming emails.

        Options:
            - _mail_flat_thread: if set to True, all messages without parent_id
                are automatically attached to the first message posted on the
                resource. If set to False, the display of Chatter is done using
                threads, and no parent_id is automatically set.

    MailThread features can be somewhat controlled through context keys :

     - ``mail_create_nosubscribe``: at create or message_post, do not subscribe
       uid to the record thread
     - ``mail_create_nolog``: at create, do not log the automatic '<Document>
       created' message
     - ``mail_notrack``: at create and write, do not perform the value tracking
       creating messages
     - ``tracking_disable``: at create and write, perform no MailThread features
       (auto subscription, tracking, post, ...)
     - ``mail_save_message_last_post``: at message_post, update message_last_post
       datetime field
     - ``mail_auto_delete``: auto delete mail notifications; True by default
       (technical hack for templates)
     - ``mail_notify_force_send``: if less than 50 email notifications to send,
       send them directly instead of using the queue; True by default
     - ``mail_notify_user_signature``: add the current user signature in
       email notifications; True by default
    '''
    _name = 'mail.thread'
    _description = 'Email Thread'
    _mail_flat_thread = True  # flatten the discussino history
    _mail_post_access = 'write'  # access required on the document to post on it
    _mail_mass_mailing = False  # enable mass mailing on this model

    message_is_follower = fields.Boolean(
        'Is Follower', compute='_compute_is_follower', search='_search_is_follower')
    message_follower_ids = fields.One2many(
        'mail.followers', 'res_id', string='Followers',
        domain=lambda self: [('res_model', '=', self._name)])
    message_partner_ids = fields.Many2many(
        comodel_name='res.partner', string='Followers (Partners)',
        compute='_get_followers', search='_search_follower_partners')
    message_channel_ids = fields.Many2many(
        comodel_name='mail.channel', string='Followers (Channels)',
        compute='_get_followers', search='_search_follower_channels')
    message_ids = fields.One2many(
        'mail.message', 'res_id', string='Messages',
        domain=lambda self: [('model', '=', self._name)], auto_join=True)
    message_last_post = fields.Datetime('Last Message Date', help='Date of the last message posted on the record.')
    message_unread = fields.Boolean(
        'Unread Messages', compute='_get_message_unread',
        help="If checked new messages require your attention.")
    message_unread_counter = fields.Integer(
        'Unread Messages Counter', compute='_get_message_unread',
        help="Number of unread messages")
    message_needaction = fields.Boolean(
        'Action Needed', compute='_get_message_needaction', search='_search_message_needaction',
        help="If checked, new messages require your attention.")
    message_needaction_counter = fields.Integer(
        'Number of Actions', compute='_get_message_needaction',
        help="Number of messages which requires an action")

    @api.one
    @api.depends('message_follower_ids')
    def _get_followers(self):
        self.message_partner_ids = self.message_follower_ids.mapped('partner_id')
        self.message_channel_ids = self.message_follower_ids.mapped('channel_id')

    @api.model
    def _search_follower_partners(self, operator, operand):
        """Search function for message_follower_ids

        Do not use with operator 'not in'. Use instead message_is_followers
        """
        # TOFIX make it work with not in
        assert operator != "not in", "Do not search message_follower_ids with 'not in'"
        followers = self.env['mail.followers'].sudo().search([
            ('res_model', '=', self._name),
            ('partner_id', operator, operand)])
        return [('id', 'in', followers.mapped('res_id'))]

    @api.model
    def _search_follower_channels(self, operator, operand):
        """Search function for message_follower_ids

        Do not use with operator 'not in'. Use instead message_is_followers
        """
        # TOFIX make it work with not in
        assert operator != "not in", "Do not search message_follower_ids with 'not in'"
        followers = self.env['mail.followers'].sudo().search([
            ('res_model', '=', self._name),
            ('channel_id', operator, operand)])
        return [('id', 'in', followers.mapped('res_id'))]

    @api.multi
    @api.depends('message_follower_ids')
    def _compute_is_follower(self):
        followers = self.env['mail.followers'].sudo().search([
            ('res_model', '=', self._name),
            ('res_id', 'in', self.ids),
            ('partner_id', '=', self.env.user.partner_id.id),
            ])
        following_ids = followers.mapped('res_id')
        for record in self:
            record.message_is_follower = record.id in following_ids

    @api.model
    def _search_is_follower(self, operator, operand):
        followers = self.env['mail.followers'].sudo().search([
            ('res_model', '=', self._name),
            ('partner_id', '=', self.env.user.partner_id.id),
            ])
        # Cases ('message_is_follower', '=', True) or  ('message_is_follower', '!=', False)
        if (operator == '=' and operand) or (operator == '!=' and not operand):
            return [('id', 'in', followers.mapped('res_id'))]
        else:
            return [('id', 'not in', followers.mapped('res_id'))]

    @api.multi
    def _get_message_unread(self):
        res = dict((res_id, 0) for res_id in self.ids)

        # search for unread messages, directly in SQL to improve performances
        self._cr.execute(""" SELECT msg.res_id FROM mail_message msg
                             RIGHT JOIN mail_message_mail_channel_rel rel
                             ON rel.mail_message_id = msg.id
                             RIGHT JOIN mail_channel_partner cp
                             ON (cp.channel_id = rel.mail_channel_id AND cp.partner_id = %s AND (cp.seen_message_id < msg.id))
                             WHERE msg.model = %s AND msg.res_id in %s""",
                         (self.env.user.partner_id.id, self._name, tuple(self.ids),))
        for result in self._cr.fetchall():
            res[result[0]] += 1

        for record in self:
            record.message_unread_counter = res.get(record.id, 0)
            record.message_unread = bool(record.message_unread_counter)

    @api.multi
    def _get_message_needaction(self):
        res = dict((res_id, 0) for res_id in self.ids)

        # search for unread messages, directly in SQL to improve performances
        self._cr.execute(""" SELECT msg.res_id FROM mail_message msg
                             RIGHT JOIN mail_message_res_partner_needaction_rel rel
                             ON rel.mail_message_id = msg.id AND rel.res_partner_id = %s
                             WHERE msg.model = %s AND msg.res_id in %s""",
                         (self.env.user.partner_id.id, self._name, tuple(self.ids),))
        for result in self._cr.fetchall():
            res[result[0]] += 1

        for record in self:
            record.message_needaction_counter = res.get(record.id, 0)
            record.message_needaction = bool(record.message_needaction_counter)

    @api.model
    def _search_message_needaction(self, operator, operand):
        return [('message_ids.needaction', operator, operand)]

    # ------------------------------------------------------
    # CRUD overrides for automatic subscription and logging
    # ------------------------------------------------------

    @api.model
    def create(self, values):
        """ Chatter override :
            - subscribe uid
            - subscribe followers of parent
            - log a creation message
        """
        if self._context.get('tracking_disable'):
            return super(MailThread, self).create(values)

        # subscribe uid unless asked not to
        if not self._context.get('mail_create_nosubscribe'):
            message_follower_ids = values.get('message_follower_ids') or []  # webclient can send None or False
            message_follower_ids += self.env['mail.followers']._add_follower_command(self._name, [], {self.env.user.partner_id.id: None}, {}, force=True)[0]
            values['message_follower_ids'] = message_follower_ids
        thread = super(MailThread, self).create(values)

        # automatic logging unless asked not to (mainly for various testing purpose)
        if not self._context.get('mail_create_nolog'):
            doc_name = self.env['ir.model'].search([('model', '=', self._name)]).read(['name'])[0]['name']
            thread.message_post(body=_('%s created') % doc_name)

        # auto_subscribe: take values and defaults into account
        create_values = dict(values)
        for key, val in self._context.iteritems():
            if key.startswith('default_') and key[8:] not in create_values:
                create_values[key[8:]] = val
        thread.message_auto_subscribe(create_values.keys(), values=create_values)

        # track values
        if not self._context.get('mail_notrack'):
            if 'lang' not in self._context:
                track_thread = thread.with_context(lang=self.env.user.lang)
            else:
                track_thread = thread
            tracked_fields = track_thread._get_tracked_fields(values.keys())
            if tracked_fields:
                initial_values = {thread.id: dict.fromkeys(tracked_fields, False)}
                track_thread.message_track(tracked_fields, initial_values)

        return thread

    @api.multi
    def write(self, values):
        if self._context.get('tracking_disable'):
            return super(MailThread, self).write(values)

        # Track initial values of tracked fields
        if 'lang' not in self._context:
            track_self = self.with_context(lang=self.env.user.lang)
        else:
            track_self = self

        tracked_fields = None
        if not self._context.get('mail_notrack'):
            tracked_fields = track_self._get_tracked_fields(values.keys())
        if tracked_fields:
            initial_values = dict((record.id, dict((key, getattr(record, key)) for key in tracked_fields))
                                  for record in track_self)

        # Perform write
        result = super(MailThread, self).write(values)

        # update followers
        self.message_auto_subscribe(values.keys(), values=values)

        # Perform the tracking
        if tracked_fields:
            track_self.message_track(tracked_fields, initial_values)

        return result

    @api.multi
    def unlink(self):
        """ Override unlink to delete messages and followers. This cannot be
        cascaded, because link is done through (res_model, res_id). """
        self.env['mail.message'].search([('model', '=', self._name), ('res_id', 'in', self.ids)]).unlink()
        res = super(MailThread, self).unlink()
        self.env['mail.followers'].sudo().search(
            [('res_model', '=', self._name), ('res_id', 'in', self.ids)]
        ).unlink()
        return res

    def copy_data(self, cr, uid, id, default=None, context=None):
        context = dict(context or {}, mail_notrack=True)
        # avoid tracking multiple temporary changes during copy
        return super(MailThread, self).copy_data(cr, uid, id, default=default, context=context)

    # ------------------------------------------------------
    # Technical methods (to clean / move to controllers ?)
    # ------------------------------------------------------

    @api.model
    def get_empty_list_help(self, help):
        """ Override of BaseModel.get_empty_list_help() to generate an help message
        that adds alias information. """
        model = self._context.get('empty_list_help_model')
        res_id = self._context.get('empty_list_help_id')
        catchall_domain = self.env['ir.config_parameter'].sudo().get_param("mail.catchall.domain")
        document_name = self._context.get('empty_list_help_document_name', _('document'))
        add_arrow = not help or help.find("oe_view_nocontent_create") == -1
        alias = None

        if catchall_domain and model and res_id:  # specific res_id -> find its alias (i.e. section_id specified)
            record = self.env[model].sudo().browse(res_id)
            # check that the alias effectively creates new records
            if record.alias_id and record.alias_id.alias_name and \
                    record.alias_id.alias_model_id and \
                    record.alias_id.alias_model_id.model == self._name and \
                    record.alias_id.alias_force_thread_id == 0:
                alias = record.alias_id
        if not alias and catchall_domain and model:  # no res_id or res_id not linked to an alias -> generic help message, take a generic alias of the model
            Alias = self.env['mail.alias']
            aliases = Alias.search([
                ("alias_parent_model_id.model", "=", model),
                ("alias_name", "!=", False),
                ('alias_force_thread_id', '=', False),
                ('alias_parent_thread_id', '=', False)], order='id ASC')
            if aliases and len(aliases) == 1:
                alias = aliases[0]

        if alias:
            email_link = "<a href='mailto:%(email)s'>%(email)s</a>" % {'email': alias.name_get()[0][1]}
            if add_arrow:
                return "<p class='oe_view_nocontent_create'>%(dyn_help)s</p>%(static_help)s" % {
                    'static_help': help or '',
                    'dyn_help': _("Click here to add new %(document)s or send an email to: %(email_link)s") % {
                        'document': document_name,
                        'email_link': email_link
                    }
                }
            return "%(static_help)s<p>%(dyn_help)s" % {
                    'static_help': help or '',
                    'dyn_help': _("You could also add a new %(document)s by sending an email to: %(email_link)s.") %  {
                        'document': document_name,
                        'email_link': email_link,
                    }
                }

        if add_arrow:
            return "<p class='oe_view_nocontent_create'>%(dyn_help)s</p>%(static_help)s" % {
                'static_help': help or '',
                'dyn_help': _("Click here to add new %s") % document_name,
                }

        return help

    @api.model
    def fields_view_get(self, view_id=None, view_type='form', toolbar=False, submenu=False):
        res = super(MailThread, self).fields_view_get(view_id=view_id, view_type=view_type, toolbar=toolbar, submenu=submenu)
        if view_type == 'form':
            doc = etree.XML(res['arch'])
            for node in doc.xpath("//field[@name='message_ids']"):
                # the 'Log a note' button is employee only
                options = eval(node.get('options', '{}'))
                is_employee = self.env.user.has_group('base.group_user')
                options['display_log_button'] = is_employee
                if is_employee:
                    Subtype = self.env['mail.message.subtype'].sudo()
                    # fetch internal subtypes
                    internal_subtypes = Subtype.search_read([
                        ('res_model', 'in', [False, self._name]),
                        ('internal', '=', True)], ['name', 'description', 'sequence'])
                    options['internal_subtypes'] = internal_subtypes
                # emoji list
                options['emoji_list'] = self.env['mail.shortcode'].search([('shortcode_type', '=', 'image')]).read(['source', 'description', 'substitution'])
                # save options on the node
                node.set('options', repr(options))
            res['arch'] = etree.tostring(doc)
        return res

    # ------------------------------------------------------
    # Automatic log / Tracking
    # ------------------------------------------------------

    @api.model
    def _get_tracked_fields(self, updated_fields):
        """ Return a structure of tracked fields for the current model.
            :param list updated_fields: modified field names
            :return dict: a dict mapping field name to description, containing
                always tracked fields and modified on_change fields
        """
        tracked_fields = []
        for name, field in self._fields.items():
            if getattr(field, 'track_visibility', False):
                tracked_fields.append(name)

        if tracked_fields:
            return self.fields_get(tracked_fields)
        return {}

    @api.multi
    def _track_subtype(self, init_values):
        """ Give the subtypes triggered by the changes on the record according
        to values that have been updated.

        :param ids: list of a single ID, the ID of the record being modified
        :type ids: singleton list
        :param init_values: the original values of the record; only modified fields
                            are present in the dict
        :type init_values: dict
        :returns: a subtype xml_id or False if no subtype is trigerred
        """
        return False

    @api.multi
    def _message_track(self, tracked_fields, initial):
        self.ensure_one()
        changes = set()
        tracking_value_ids = []

        # generate tracked_values data structure: {'col_name': {col_info, new_value, old_value}}
        for col_name, col_info in tracked_fields.items():
            initial_value = initial[col_name]
            new_value = getattr(self, col_name)

            if new_value != initial_value and (new_value or initial_value):  # because browse null != False
                tracking = self.env['mail.tracking.value'].create_tracking_values(initial_value, new_value, col_name, col_info)
                if tracking:
                    tracking_value_ids.append([0, 0, tracking])

                if col_name in tracked_fields:
                    changes.add(col_name)
        return changes, tracking_value_ids

    @api.multi
    def message_track(self, tracked_fields, initial_values):
        if not tracked_fields:
            return True

        for record in self:
            changes, tracking_value_ids = record._message_track(tracked_fields, initial_values[record.id])
            if not changes:
                continue

            # find subtypes and post messages or log if no subtype found
            subtype_xmlid = False
            # By passing this key, that allows to let the subtype empty and so don't sent email because partners_to_notify from mail_message._notify will be empty
            if not self._context.get('mail_track_log_only'):
                subtype_xmlid = record._track_subtype(dict((col_name, initial_values[record.id][col_name]) for col_name in changes))
                # compatibility: use the deprecated _track dict
                if not subtype_xmlid and hasattr(self, '_track'):
                    for field, track_info in self._track.items():
                        if field not in changes or subtype_xmlid:
                            continue
                        for subtype, method in track_info.items():
                            if method(self, self._cr, self._uid, record, self._context):
                                _logger.warning("Model %s still using deprecated _track dict; override _track_subtype method instead" % self._name)
                                subtype_xmlid = subtype

            if subtype_xmlid:
                subtype_rec = self.env.ref(subtype_xmlid)  # TDE FIXME check for raise if not found
                if not (subtype_rec and subtype_rec.exists()):
                    _logger.debug('subtype %s not found' % subtype_xmlid)
                    continue
                record.message_post(subtype=subtype_xmlid, tracking_value_ids=tracking_value_ids)
            elif tracking_value_ids:
                record.message_post(tracking_value_ids=tracking_value_ids)

        return True

    #------------------------------------------------------
    # mail.message wrappers and tools
    #------------------------------------------------------

    @api.model
    def _needaction_domain_get(self):
        if self._needaction:
            return [('message_needaction', '=', True)]
        return []

    @api.model
    def _garbage_collect_attachments(self):
        """ Garbage collect lost mail attachments. Those are attachments
            - linked to res_model 'mail.compose.message', the composer wizard
            - with res_id 0, because they were created outside of an existing
                wizard (typically user input through Chatter or reports
                created on-the-fly by the templates)
            - unused since at least one day (create_date and write_date)
        """
        limit_date = datetime.datetime.utcnow() - datetime.timedelta(days=1)
        limit_date_str = datetime.datetime.strftime(limit_date, tools.DEFAULT_SERVER_DATETIME_FORMAT)
        self.env['ir.attachment'].search([
            ('res_model', '=', 'mail.compose.message'),
            ('res_id', '=', 0),
            ('create_date', '<', limit_date_str),
            ('write_date', '<', limit_date_str)]
        ).unlink()
        return True

    @api.model
    def check_mail_message_access(self, res_ids, operation, model_name=None):
        """ mail.message check permission rules for related document. This method is
            meant to be inherited in order to implement addons-specific behavior.
            A common behavior would be to allow creating messages when having read
            access rule on the document, for portal document such as issues. """
        if model_name:
            DocModel = self.env[model_name]
        else:
            DocModel = self
        if hasattr(DocModel, '_mail_post_access'):
            create_allow = DocModel._mail_post_access
        else:
            create_allow = 'write'

        if operation in ['write', 'unlink']:
            check_operation = 'write'
        elif operation == 'create' and create_allow in ['create', 'read', 'write', 'unlink']:
            check_operation = create_allow
        elif operation == 'create':
            check_operation = 'write'
        else:
            check_operation = operation

        DocModel.check_access_rights(check_operation)
        DocModel.browse(res_ids).check_access_rule(check_operation)

    @api.model
    def _get_inbox_action_xml_id(self):
        """ When redirecting towards the Inbox, choose which action xml_id has
            to be fetched. This method is meant to be inherited, at least in portal
            because portal users have a different Inbox action than classic users. """
        return 'mail.mail_channel_action_client_chat'

    @api.multi
    def _notification_link_helper(self, link_type, **kwargs):
        if kwargs.get('message_id'):
            base_params = {
                'message_id': kwargs.pop('message_id')
            }
        else:
            self.ensure_one()
            base_params = {
                'model': self._name,
                'res_id': self.ids[0],
            }

        link = False
        if link_type in ['view', 'assign', 'follow', 'unfollow']:
            params = dict(base_params)
            link = '/mail/view?%s' % url_encode(params)
        elif link_type == 'workflow':
            params = dict(base_params, signal=kwargs['signal'])
            link = '/mail/workflow?%s' % url_encode(params)
        elif link_type == 'method':
            method = kwargs.pop('method')
            params = dict(base_params, method=method, params=kwargs)
            link = '/mail/method?%s' % url_encode(params)
        elif link_type == 'new':
            params = dict(base_params, action_id=kwargs.get('action_id'))
            link = '/mail/new?%s' % url_encode(params)
        return link

    @api.multi
    def _notification_group_recipients(self, message, recipients, done_ids, group_data):
        """ Given the categories of partners to emails in group_data, set the
        right group for the recipients. The basic behavior is simply to
        distinguish users from partners.

        Inherit this method to group recipients according to specific criterions
        allowing to tune the notification email. Generally this will be based
        on user groups (res.groups), but not necessarily.

        Example: having defined a group_hr_user entry, store HR users and
        officers. """
        # TDE note: recipients is normally sudo-ed
        for recipient in recipients:
            if recipient.id in done_ids:
                continue
            if not recipient.user_ids:
                group_data['partner'] |= recipient
            else:
                group_data['user'] |= recipient
        return group_data

    @api.multi
    def _notification_get_recipient_groups(self, message, recipients):
        """ Give the categories of recipients for notification emails. As emails
        are generated once for group of recipients to work in batch, the first
        thing to do is to categorize them. The basic behavior is simply
        to distinguish users from partners.

        Specific values :

         - button_access: used to display 'View Document' in email, if set
         - button_follow: used to display 'Follow' in email, if set
         - button unfollow: used to display 'Unfollow' in email, if set
        """
        # TDE note: recipients is normally sudo-ed
        return {
            'partner': {
                'button_access': None,
                'button_follow': False,
                'button_unfollow': False,
            },
            'user': {
            }
        }

    @api.multi
    def _message_notification_recipients(self, message, recipients):
        # At this point, all access rights should be ok. We sudo everything to
        # access rights checks and speedup the computation.
        recipients_sudo = recipients.sudo()
        if self._context.get('auto_delete', False):
            access_link = self._notification_link_helper('view')
        else:
            access_link = self._notification_link_helper('view', message_id=message.id)

        if message.model:
            model_name = self.env['ir.model'].sudo().search([('model', '=', self.env[message.model]._name)]).name_get()[0][1]
            view_title = '%s %s' % (_('View'), model_name)
        else:
            view_title = _('View')

        result = {}
        group_data = {}

        for category, data in self._notification_get_recipient_groups(message, recipients).iteritems():
            result[category] = {
                'followers': self.env['res.partner'],
                'not_followers': self.env['res.partner'],
                'button_access': {'url': access_link, 'title': view_title},
                'button_follow': {'url': '/mail/follow?%s' % url_encode({'model': message.model, 'res_id': message.res_id}), 'title': _('Follow')},
                'button_unfollow': {'url': '/mail/unfollow?%s' % url_encode({'model': message.model, 'res_id': message.res_id}), 'title': _('Unfollow')},
                'actions': list(),
            }
            group_data[category] = self.env['res.partner']
            result[category].update(data)

        doc_followers = self.env['mail.followers']
        if message.model and message.res_id:
            doc_followers = self.env['mail.followers'].sudo().search([
                ('res_model', '=', message.model),
                ('res_id', '=', message.res_id),
                ('partner_id', 'in', recipients_sudo.ids)])
        partner_followers = doc_followers.mapped('partner_id')

        # classify recipients, then set them in followers / not followers
        group_data = self._notification_group_recipients(message, recipients, set(), group_data)
        for category, recipients in group_data.iteritems():
            for recipient in recipients:
                if recipient in partner_followers:
                    result[category]['followers'] |= recipient
                else:
                    result[category]['not_followers'] |= recipient

        return result

    # ------------------------------------------------------
    # Email specific
    # ------------------------------------------------------

    @api.multi
    def message_get_default_recipients(self, res_model=None, res_ids=None):
        if res_model and res_ids:
            if hasattr(self.env[res_model], 'message_get_default_recipients'):
                return self.env[res_model].browse(res_ids).message_get_default_recipients()
            records = self.env[res_model].sudo().browse(res_ids)
        else:
            records = self.sudo()
        res = {}
        for record in records:
            recipient_ids, email_to, email_cc = set(), False, False
            if 'partner_id' in self._fields and record.partner_id:
                recipient_ids.add(record.partner_id.id)
            elif 'email_from' in self._fields and record.email_from:
                email_to = record.email_from
            elif 'email' in self._fields:
                email_to = record.email
            res[record.id] = {'partner_ids': list(recipient_ids), 'email_to': email_to, 'email_cc': email_cc}
        return res

    @api.model
    def message_get_reply_to(self, res_ids, default=None):
        """ Returns the preferred reply-to email address that is basically the
        alias of the document, if it exists. Override this method to implement
        a custom behavior about reply-to for generated emails. """
        model_name = self.env.context.get('thread_model') or self._name
        alias_domain = self.env['ir.config_parameter'].get_param("mail.catchall.domain")
        res = dict.fromkeys(res_ids, False)

        # alias domain: check for aliases and catchall
        aliases = {}
        doc_names = {}
        if alias_domain:
            if model_name and model_name != 'mail.thread' and res_ids:
                mail_aliases = self.env['mail.alias'].sudo().search([
                    ('alias_parent_model_id.model', '=', model_name),
                    ('alias_parent_thread_id', 'in', res_ids),
                    ('alias_name', '!=', False)])
                aliases.update(
                    dict((alias.alias_parent_thread_id, '%s@%s' % (alias.alias_name, alias_domain)) for alias in mail_aliases))
                doc_names.update(
                    dict((ng_res[0], ng_res[1])
                         for ng_res in self.env[model_name].sudo().browse(aliases.keys()).name_get()))
            # left ids: use catchall
            left_ids = set(res_ids).difference(set(aliases.keys()))
            if left_ids:
                catchall_alias = self.env['ir.config_parameter'].get_param("mail.catchall.alias")
                if catchall_alias:
                    aliases.update(dict((res_id, '%s@%s' % (catchall_alias, alias_domain)) for res_id in left_ids))
            # compute name of reply-to
            company_name = self.env.user.company_id.name
            for res_id in aliases.keys():
                email_name = '%s%s' % (company_name, doc_names.get(res_id) and (' ' + doc_names[res_id]) or '')
                email_addr = aliases[res_id]
                res[res_id] = formataddr((email_name, email_addr))
        left_ids = set(res_ids).difference(set(aliases.keys()))
        if left_ids:
            res.update(dict((res_id, default) for res_id in res_ids))
        return res

    @api.multi
    def message_get_email_values(self, notif_mail=None):
        """ Get specific notification email values to store on the notification
        mail_mail. Void method, inherit it to add custom values. """
        self.ensure_one()
        res = dict()
        return res

    @api.multi
    def message_get_recipient_values(self, notif_message=None, recipient_ids=None):
        """ Get specific notification recipient values to store on the notification
        mail_mail. Basic method just set the recipient partners as mail_mail
        recipients. Inherit this method to add custom behavior like using
        recipient email_to to bypass the recipint_ids heuristics in the
        mail sending mechanism. """
        return {
            'recipient_ids': [(4, pid) for pid in recipient_ids]
        }

    # ------------------------------------------------------
    # Mail gateway
    # ------------------------------------------------------

    @api.model
    def message_capable_models(self):
        """ Used by the plugin addon, based for plugin_outlook and others. """
        ret_dict = {}
        for model_name in self.pool.obj_list():
            model = self.pool[model_name]
            if hasattr(model, "message_process") and hasattr(model, "message_post"):
                ret_dict[model_name] = model._description
        return ret_dict

    def _message_find_partners(self, message, header_fields=['From']):
        """ Find partners related to some header fields of the message.

            :param string message: an email.message instance """
        s = ', '.join([decode(message.get(h)) for h in header_fields if message.get(h)])
        return filter(lambda x: x, self._find_partner_from_emails(tools.email_split(s)))

    @api.model
    def message_route_verify(self, message, message_dict, route, update_author=True, assert_model=True, create_fallback=True, allow_private=False):
        """ Verify route validity. Check and rules:
            1 - if thread_id -> check that document effectively exists; otherwise
                fallback on a message_new by resetting thread_id
            2 - check that message_update exists if thread_id is set; or at least
                that message_new exist
            [ - find author_id if udpate_author is set]
            3 - if there is an alias, check alias_contact:
                'followers' and thread_id:
                    check on target document that the author is in the followers
                'followers' and alias_parent_thread_id:
                    check on alias parent document that the author is in the
                    followers
                'partners': check that author_id id set
        """

        assert isinstance(route, (list, tuple)), 'A route should be a list or a tuple'
        assert len(route) == 5, 'A route should contain 5 elements: model, thread_id, custom_values, uid, alias record'

        message_id = message.get('Message-Id')
        email_from = decode_header(message, 'From')
        author_id = message_dict.get('author_id')
        model, thread_id, alias = route[0], route[1], route[4]
        record_set = None

        def _create_bounce_email():
            self.env['mail.mail'].create({
                'body_html': '<div><p>Hello,</p>'
                             '<p>The following email sent to %s cannot be accepted because this is '
                             'a private email address. Only allowed people can contact us at this address.</p></div>'
                             '<blockquote>%s</blockquote>' % (message.get('to'), message_dict.get('body')),
                'subject': 'Re: %s' % message.get('subject'),
                'email_to': message.get('from'),
                'auto_delete': True,
            }).send()

        def _warn(message):
            _logger.info('Routing mail with Message-Id %s: route %s: %s',
                         message_id, route, message)

        # Wrong model
        if model and model not in self.pool:
            if assert_model:
                assert model in self.pool, 'Routing: unknown target model %s' % model
            _warn('unknown target model %s' % model)
            return ()

        # Private message: should not contain any thread_id
        if not model and thread_id:
            if assert_model:
                if thread_id:
                    raise ValueError('Routing: posting a message without model should be with a null res_id (private message), received %s.' % thread_id)
            _warn('posting a message without model should be with a null res_id (private message), received %s resetting thread_id' % thread_id)
            thread_id = 0
        # Private message: should have a parent_id (only answers)
        if not model and not message_dict.get('parent_id'):
            if assert_model:
                if not message_dict.get('parent_id'):
                    raise ValueError('Routing: posting a message without model should be with a parent_id (private mesage).')
            _warn('posting a message without model should be with a parent_id (private mesage), skipping')
            return False

        if model and thread_id:
            record_set = self.env[model].browse(thread_id)
        elif model:
            record_set = self.env[model]

        # Existing Document: check if exists; if not, fallback on create if allowed
        if thread_id and not record_set.exists():
            if create_fallback:
                _warn('reply to missing document (%s,%s), fall back on new document creation' % (model, thread_id))
                thread_id = None
            elif assert_model:
                # TDE FIXME: change assert to some real error
                assert record_set.exists(), 'Routing: reply to missing document (%s,%s)' % (model, thread_id)
            else:
                _warn('reply to missing document (%s,%s), skipping' % (model, thread_id))
                return False

        # Existing Document: check model accepts the mailgateway
        if thread_id and model and not hasattr(record_set, 'message_update'):
            if create_fallback:
                _warn('model %s does not accept document update, fall back on document creation' % model)
                thread_id = None
            elif assert_model:
                assert hasattr(record_set, 'message_update'), 'Routing: model %s does not accept document update, crashing' % model
            else:
                _warn('model %s does not accept document update, skipping' % model)
                return False

        # New Document: check model accepts the mailgateway
        if not thread_id and model and not hasattr(record_set, 'message_new'):
            if assert_model:
                if not hasattr(record_set, 'message_new'):
                    raise ValueError(
                        'Model %s does not accept document creation, crashing' % model
                    )
            _warn('model %s does not accept document creation, skipping' % model)
            return False

        # Update message author if asked
        # We do it now because we need it for aliases (contact settings)
        if not author_id and update_author:
            author_ids = self.env['mail.thread']._find_partner_from_emails([email_from], res_model=model, res_id=thread_id)
            if author_ids:
                author_id = author_ids[0]
                message_dict['author_id'] = author_id

        # Alias: check alias_contact settings
        if alias and alias.alias_contact == 'followers' and (thread_id or alias.alias_parent_thread_id):
            if thread_id:
                obj = record_set[0]
            else:
                obj = self.env[alias.alias_parent_model_id.model].browse(alias.alias_parent_thread_id)
            accepted_partner_ids = list(
                set(partner.id for partner in obj.message_partner_ids) |
                set(partner.id for channel in obj.message_channel_ids for partner in channel.channel_partner_ids)
            )
            if not author_id or author_id not in accepted_partner_ids:
                _warn('alias %s restricted to internal followers, skipping' % alias.alias_name)
                _create_bounce_email()
                return False
        elif alias and alias.alias_contact == 'partners' and not author_id:
            _warn('alias %s does not accept unknown author, skipping' % alias.alias_name)
            _create_bounce_email()
            return False

        if not model and not thread_id and not alias and not allow_private:
            return ()

        return (model, thread_id, route[2], route[3], None if self._context.get('drop_alias', False) else route[4])

    @api.model
    def message_route(self, message, message_dict, model=None, thread_id=None, custom_values=None):
        """Attempt to figure out the correct target model, thread_id,
        custom_values and user_id to use for an incoming message.
        Multiple values may be returned, if a message had multiple
        recipients matching existing mail.aliases, for example.

        The following heuristics are used, in this order:
             1. If the message replies to an existing thread_id, and
                properly contains the thread model in the 'In-Reply-To'
                header, use this model/thread_id pair, and ignore
                custom_value (not needed as no creation will take place)
             2. Look for a mail.alias entry matching the message
                recipient, and use the corresponding model, thread_id,
                custom_values and user_id.
             3. Fallback to the ``model``, ``thread_id`` and ``custom_values``
                provided.
             4. If all the above fails, raise an exception.

           :param string message: an email.message instance
           :param dict message_dict: dictionary holding message variables
           :param string model: the fallback model to use if the message
               does not match any of the currently configured mail aliases
               (may be None if a matching alias is supposed to be present)
           :type dict custom_values: optional dictionary of default field values
                to pass to ``message_new`` if a new record needs to be created.
                Ignored if the thread record already exists, and also if a
                matching mail.alias was found (aliases define their own defaults)
           :param int thread_id: optional ID of the record/thread from ``model``
               to which this mail should be attached. Only used if the message
               does not reply to an existing thread and does not match any mail alias.
           :return: list of [model, thread_id, custom_values, user_id, alias]

        :raises: ValueError, TypeError
        """
        if not isinstance(message, Message):
            raise TypeError('message must be an email.message.Message at this point')
        MailMessage = self.env['mail.message']
        Alias = self.env['mail.alias']
        fallback_model = model

        # Get email.message.Message variables for future processing
        message_id = message.get('Message-Id')
        email_from = decode_header(message, 'From')
        email_to = decode_header(message, 'To')
        references = decode_header(message, 'References')
        in_reply_to = decode_header(message, 'In-Reply-To').strip()
        thread_references = references or in_reply_to

        # 0. First check if this is a bounce message or not.
        #    See http://datatracker.ietf.org/doc/rfc3462/?include_text=1
        #    As all MTA does not respect this RFC (googlemail is one of them),
        #    we also need to verify if the message come from "mailer-daemon"
        localpart = (tools.email_split(email_from) or [''])[0].split('@', 1)[0].lower()
        if message.get_content_type() == 'multipart/report' or localpart == 'mailer-daemon':
            _logger.info("Not routing bounce email from %s to %s with Message-Id %s",
                         email_from, email_to, message_id)
            return []

        # 1. message is a reply to an existing message (exact match of message_id)
        ref_match = thread_references and tools.reference_re.search(thread_references)
        msg_references = mail_header_msgid_re.findall(thread_references)
        mail_messages = MailMessage.sudo().search([('message_id', 'in', msg_references)], limit=1)
        if ref_match and mail_messages:
            model, thread_id = mail_messages.model, mail_messages.res_id
            alias = Alias.search([('alias_name', '=', (tools.email_split(email_to) or [''])[0].split('@', 1)[0].lower())])
            alias = alias[0] if alias else None
            route = self.with_context(drop_alias=True).message_route_verify(
                message, message_dict,
                (model, thread_id, custom_values, self._uid, alias),
                update_author=True, assert_model=False, create_fallback=True)
            if route:
                _logger.info(
                    'Routing mail from %s to %s with Message-Id %s: direct reply to msg: model: %s, thread_id: %s, custom_values: %s, uid: %s',
                    email_from, email_to, message_id, model, thread_id, custom_values, self._uid)
                return [route]
            elif route is False:
                return []

        # 2. message is a reply to an existign thread (6.1 compatibility)
        if ref_match:
            reply_thread_id = int(ref_match.group(1))
            reply_model = ref_match.group(2) or fallback_model
            reply_hostname = ref_match.group(3)
            local_hostname = socket.gethostname()
            # do not match forwarded emails from another OpenERP system (thread_id collision!)
            if local_hostname == reply_hostname:
                thread_id, model = reply_thread_id, reply_model
                if thread_id and model in self.pool:
                    record = self.env[model].browse(thread_id)
                    compat_mail_msg_ids = MailMessage.search([
                        ('message_id', '=', False),
                        ('model', '=', model),
                        ('res_id', '=', thread_id)])
                    if compat_mail_msg_ids and record.exists() and hasattr(record, 'message_update'):
                        route = self.message_route_verify(
                            message, message_dict,
                            (model, thread_id, custom_values, self._uid, None),
                            update_author=True, assert_model=True, create_fallback=True)
                        if route:
                            # parent is invalid for a compat-reply
                            message_dict.pop('parent_id', None)
                            _logger.info(
                                'Routing mail from %s to %s with Message-Id %s: direct thread reply (compat-mode) to model: %s, thread_id: %s, custom_values: %s, uid: %s',
                                email_from, email_to, message_id, model, thread_id, custom_values, self._uid)
                            return [route]
                        elif route is False:
                            return []

        # 3. Reply to a private message
        if in_reply_to:
            mail_message_ids = MailMessage.search([
                ('message_id', '=', in_reply_to),
                '!', ('message_id', 'ilike', 'reply_to')
            ], limit=1)
            if mail_message_ids:
                route = self.message_route_verify(
                    message, message_dict,
                    (mail_message_ids.model, mail_message_ids.res_id, custom_values, self._uid, None),
                    update_author=True, assert_model=True, create_fallback=True, allow_private=True)
                if route:
                    _logger.info(
                        'Routing mail from %s to %s with Message-Id %s: direct reply to a private message: %s, custom_values: %s, uid: %s',
                        email_from, email_to, message_id, mail_message_ids.id, custom_values, self._uid)
                    return [route]
                elif route is False:
                    return []

        # no route found for a matching reference (or reply), so parent is invalid
        message_dict.pop('parent_id', None)

        # 4. Look for a matching mail.alias entry
        # Delivered-To is a safe bet in most modern MTAs, but we have to fallback on To + Cc values
        # for all the odd MTAs out there, as there is no standard header for the envelope's `rcpt_to` value.
        rcpt_tos = \
             ','.join([decode_header(message, 'Delivered-To'),
                       decode_header(message, 'To'),
                       decode_header(message, 'Cc'),
                       decode_header(message, 'Resent-To'),
                       decode_header(message, 'Resent-Cc')])
        local_parts = [e.split('@')[0] for e in tools.email_split(rcpt_tos)]
        if local_parts:
            aliases = Alias.search([('alias_name', 'in', local_parts)])
            if aliases:
                routes = []
                for alias in aliases:
                    user_id = alias.alias_user_id.id
                    if not user_id:
                        # TDE note: this could cause crashes, because no clue that the user
                        # that send the email has the right to create or modify a new document
                        # Fallback on user_id = uid
                        # Note: recognized partners will be added as followers anyway
                        # user_id = self._message_find_user_id(cr, uid, message, context=context)
                        user_id = self._uid
                        _logger.info('No matching user_id for the alias %s', alias.alias_name)
                    route = (alias.alias_model_id.model, alias.alias_force_thread_id, eval(alias.alias_defaults), user_id, alias)
                    route = self.message_route_verify(
                        message, message_dict, route,
                        update_author=True, assert_model=True, create_fallback=True)
                    if route:
                        _logger.info(
                            'Routing mail from %s to %s with Message-Id %s: direct alias match: %r',
                            email_from, email_to, message_id, route)
                        routes.append(route)
                return routes

        # 5. Fallback to the provided parameters, if they work
        if not thread_id:
            # Legacy: fallback to matching [ID] in the Subject
            match = tools.res_re.search(decode_header(message, 'Subject'))
            thread_id = match and match.group(1)
            # Convert into int (bug spotted in 7.0 because of str)
            try:
                thread_id = int(thread_id)
            except:
                thread_id = False
        route = self.message_route_verify(
            message, message_dict,
            (fallback_model, thread_id, custom_values, self._uid, None),
            update_author=True, assert_model=True)
        if route:
            _logger.info(
                'Routing mail from %s to %s with Message-Id %s: fallback to model:%s, thread_id:%s, custom_values:%s, uid:%s',
                email_from, email_to, message_id, fallback_model, thread_id, custom_values, self._uid)
            return [route]

        # ValueError if no routes found and if no bounce occured
        raise ValueError(
            'No possible route found for incoming message from %s to %s (Message-Id %s:). '
            'Create an appropriate mail.alias or force the destination model.' %
            (email_from, email_to, message_id)
        )

    @api.model
    def message_route_process(self, message, message_dict, routes):
        # postpone setting message_dict.partner_ids after message_post, to avoid double notifications
        partner_ids = message_dict.pop('partner_ids', [])
        thread_id = False
        for model, thread_id, custom_values, user_id, alias in routes or ():
            if model:
                Model = self.env[model]
                if not (thread_id and hasattr(Model, 'message_update') or hasattr(Model, 'message_new')):
                    raise ValueError(
                        "Undeliverable mail with Message-Id %s, model %s does not accept incoming emails" %
                        (message_dict['message_id'], model)
                    )

                # disabled subscriptions during message_new/update to avoid having the system user running the
                # email gateway become a follower of all inbound messages
                MessageModel = Model.sudo(user_id).with_context(mail_create_nosubscribe=True, mail_create_nolog=True)
                if thread_id and hasattr(MessageModel, 'message_update'):
                    MessageModel.browse(thread_id).message_update(message_dict)
                else:
                    # if a new thread is created, parent is irrelevant
                    message_dict.pop('parent_id', None)
                    thread_id = MessageModel.message_new(message_dict, custom_values)
            else:
                if thread_id:
                    raise ValueError("Posting a message without model should be with a null res_id, to create a private message.")
                Model = self.env['mail.thread']
            if not hasattr(Model, 'message_post'):
                Model = self.env['mail.thread'].with_context(thread_model=model)
            new_msg = Model.browse(thread_id).message_post(subtype='mail.mt_comment', **message_dict)

            if partner_ids:
                # postponed after message_post, because this is an external message and we don't want to create
                # duplicate emails due to notifications
                new_msg.write({'partner_ids': partner_ids})
        return thread_id

    @api.model
    def message_process(self, model, message, custom_values=None,
                        save_original=False, strip_attachments=False,
                        thread_id=None):
        """ Process an incoming RFC2822 email message, relying on
            ``mail.message.parse()`` for the parsing operation,
            and ``message_route()`` to figure out the target model.

            Once the target model is known, its ``message_new`` method
            is called with the new message (if the thread record did not exist)
            or its ``message_update`` method (if it did).

            There is a special case where the target model is False: a reply
            to a private message. In this case, we skip the message_new /
            message_update step, to just post a new message using mail_thread
            message_post.

           :param string model: the fallback model to use if the message
               does not match any of the currently configured mail aliases
               (may be None if a matching alias is supposed to be present)
           :param message: source of the RFC2822 message
           :type message: string or xmlrpclib.Binary
           :type dict custom_values: optional dictionary of field values
                to pass to ``message_new`` if a new record needs to be created.
                Ignored if the thread record already exists, and also if a
                matching mail.alias was found (aliases define their own defaults)
           :param bool save_original: whether to keep a copy of the original
                email source attached to the message after it is imported.
           :param bool strip_attachments: whether to strip all attachments
                before processing the message, in order to save some space.
           :param int thread_id: optional ID of the record/thread from ``model``
               to which this mail should be attached. When provided, this
               overrides the automatic detection based on the message
               headers.
        """
        # extract message bytes - we are forced to pass the message as binary because
        # we don't know its encoding until we parse its headers and hence can't
        # convert it to utf-8 for transport between the mailgate script and here.
        if isinstance(message, xmlrpclib.Binary):
            message = str(message.data)
        # Warning: message_from_string doesn't always work correctly on unicode,
        # we must use utf-8 strings here :-(
        if isinstance(message, unicode):
            message = message.encode('utf-8')
        msg_txt = email.message_from_string(message)

        # parse the message, verify we are not in a loop by checking message_id is not duplicated
        msg = self.message_parse(msg_txt, save_original=save_original)
        if strip_attachments:
            msg.pop('attachments', None)

        if msg.get('message_id'):   # should always be True as message_parse generate one if missing
            existing_msg_ids = self.env['mail.message'].search([('message_id', '=', msg.get('message_id'))])
            if existing_msg_ids:
                _logger.info('Ignored mail from %s to %s with Message-Id %s: found duplicated Message-Id during processing',
                                msg.get('from'), msg.get('to'), msg.get('message_id'))
                return False

        # find possible routes for the message
        routes = self.message_route(msg_txt, msg, model, thread_id, custom_values)
        thread_id = self.message_route_process(msg_txt, msg, routes)
        return thread_id

    @api.model
    def message_new(self, msg_dict, custom_values=None):
        """Called by ``message_process`` when a new message is received
           for a given thread model, if the message did not belong to
           an existing thread.
           The default behavior is to create a new record of the corresponding
           model (based on some very basic info extracted from the message).
           Additional behavior may be implemented by overriding this method.

           :param dict msg_dict: a map containing the email details and
                                 attachments. See ``message_process`` and
                                ``mail.message.parse`` for details.
           :param dict custom_values: optional dictionary of additional
                                      field values to pass to create()
                                      when creating the new thread record.
                                      Be careful, these values may override
                                      any other values coming from the message.
           :param dict context: if a ``thread_model`` value is present
                                in the context, its value will be used
                                to determine the model of the record
                                to create (instead of the current model).
           :rtype: int
           :return: the id of the newly created thread object
        """
        data = {}
        if isinstance(custom_values, dict):
            data = custom_values.copy()
        model = self._context.get('thread_model') or self._name
        RecordModel = self.env[model]
        fields = RecordModel.fields_get()
        name_field = RecordModel._rec_name or 'name'
        if name_field in fields and not data.get('name'):
            data[name_field] = msg_dict.get('subject', '')
        res = RecordModel.create(data)
        return res.id

    @api.multi
    def message_update(self, msg_dict, update_vals=None):
        """Called by ``message_process`` when a new message is received
           for an existing thread. The default behavior is to update the record
           with update_vals taken from the incoming email.
           Additional behavior may be implemented by overriding this
           method.
           :param dict msg_dict: a map containing the email details and
                               attachments. See ``message_process`` and
                               ``mail.message.parse()`` for details.
           :param dict update_vals: a dict containing values to update records
                              given their ids; if the dict is None or is
                              void, no write operation is performed.
        """
        if update_vals:
            self.write(update_vals)
        return True

    def _message_extract_payload_postprocess(self, message, body, attachments):
        """ Perform some cleaning / postprocess in the body and attachments
        extracted from the email. Note that this processing is specific to the
        mail module, and should not contain security or generic html cleaning.
        Indeed those aspects should be covered by html_email_clean and
        html_sanitize methods located in tools. """
        root = lxml.html.fromstring(body)
        postprocessed = False
        to_remove = []
        for node in root.iter():
            if 'o_mail_notification' in (node.get('class') or '') or 'o_mail_notification' in (node.get('summary') or ''):
                postprocessed = True
                if node.getparent() is not None:
                    to_remove.append(node)
        for node in to_remove:
            node.getparent().remove(node)
        if postprocessed:
            body = etree.tostring(root, pretty_print=False, encoding='UTF-8')
        return body, attachments

    def _message_extract_payload(self, message, save_original=False):
        """Extract body as HTML and attachments from the mail message"""
        attachments = []
        body = u''
        if save_original:
            attachments.append(('original_email.eml', message.as_string()))

        # Be careful, content-type may contain tricky content like in the
        # following example so test the MIME type with startswith()
        #
        # Content-Type: multipart/related;
        #   boundary="_004_3f1e4da175f349248b8d43cdeb9866f1AMSPR06MB343eurprd06pro_";
        #   type="text/html"
        if not message.is_multipart() or message.get('content-type', '').startswith("text/"):
            encoding = message.get_content_charset()
            body = message.get_payload(decode=True)
            body = tools.ustr(body, encoding, errors='replace')
            if message.get_content_type() == 'text/plain':
                # text/plain -> <pre/>
                body = tools.append_content_to_html(u'', body, preserve=True)
        else:
            alternative = False
            mixed = False
            html = u''
            for part in message.walk():
                if part.get_content_type() == 'multipart/alternative':
                    alternative = True
                if part.get_content_type() == 'multipart/mixed':
                    mixed = True
                if part.get_content_maintype() == 'multipart':
                    continue  # skip container
                # part.get_filename returns decoded value if able to decode, coded otherwise.
                # original get_filename is not able to decode iso-8859-1 (for instance).
                # therefore, iso encoded attachements are not able to be decoded properly with get_filename
                # code here partially copy the original get_filename method, but handle more encoding
                filename=part.get_param('filename', None, 'content-disposition')
                if not filename:
                    filename=part.get_param('name', None)
                if filename:
                    if isinstance(filename, tuple):
                        # RFC2231
                        filename=email.utils.collapse_rfc2231_value(filename).strip()
                    else:
                        filename=decode(filename)
                encoding = part.get_content_charset()  # None if attachment
                # 1) Explicit Attachments -> attachments
                if filename or part.get('content-disposition', '').strip().startswith('attachment'):
                    attachments.append((filename or 'attachment', part.get_payload(decode=True)))
                    continue
                # 2) text/plain -> <pre/>
                if part.get_content_type() == 'text/plain' and (not alternative or not body):
                    body = tools.append_content_to_html(body, tools.ustr(part.get_payload(decode=True),
                                                                         encoding, errors='replace'), preserve=True)
                # 3) text/html -> raw
                elif part.get_content_type() == 'text/html':
                    # mutlipart/alternative have one text and a html part, keep only the second
                    # mixed allows several html parts, append html content
                    append_content = not alternative or (html and mixed)
                    html = tools.ustr(part.get_payload(decode=True), encoding, errors='replace')
                    if not append_content:
                        body = html
                    else:
                        body = tools.append_content_to_html(body, html, plaintext=False)
                # 4) Anything else -> attachment
                else:
                    attachments.append((filename or 'attachment', part.get_payload(decode=True)))

        body, attachments = self._message_extract_payload_postprocess(message, body, attachments)
        return body, attachments

    @api.model
    def message_parse(self, message, save_original=False):
        """Parses a string or email.message.Message representing an
           RFC-2822 email, and returns a generic dict holding the
           message details.

           :param message: the message to parse
           :type message: email.message.Message | string | unicode
           :param bool save_original: whether the returned dict
               should include an ``original`` attachment containing
               the source of the message
           :rtype: dict
           :return: A dict with the following structure, where each
                    field may not be present if missing in original
                    message::

                    { 'message_id': msg_id,
                      'subject': subject,
                      'from': from,
                      'to': to,
                      'cc': cc,
                      'body': unified_body,
                      'attachments': [('file1', 'bytes'),
                                      ('file2', 'bytes')}
                    }
        """
        msg_dict = {
            'message_type': 'email',
        }
        if not isinstance(message, Message):
            if isinstance(message, unicode):
                # Warning: message_from_string doesn't always work correctly on unicode,
                # we must use utf-8 strings here :-(
                message = message.encode('utf-8')
            message = email.message_from_string(message)

        message_id = message['message-id']
        if not message_id:
            # Very unusual situation, be we should be fault-tolerant here
            message_id = "<%s@localhost>" % time.time()
            _logger.debug('Parsing Message without message-id, generating a random one: %s', message_id)
        msg_dict['message_id'] = message_id

        if message.get('Subject'):
            msg_dict['subject'] = decode(message.get('Subject'))

        # Envelope fields not stored in mail.message but made available for message_new()
        msg_dict['from'] = decode(message.get('from'))
        msg_dict['to'] = decode(message.get('to'))
        msg_dict['cc'] = decode(message.get('cc'))
        msg_dict['email_from'] = decode(message.get('from'))
        partner_ids = self._message_find_partners(message, ['To', 'Cc'])
        msg_dict['partner_ids'] = [(4, partner_id) for partner_id in partner_ids]

        if message.get('Date'):
            try:
                date_hdr = decode(message.get('Date'))
                parsed_date = dateutil.parser.parse(date_hdr, fuzzy=True)
                if parsed_date.utcoffset() is None:
                    # naive datetime, so we arbitrarily decide to make it
                    # UTC, there's no better choice. Should not happen,
                    # as RFC2822 requires timezone offset in Date headers.
                    stored_date = parsed_date.replace(tzinfo=pytz.utc)
                else:
                    stored_date = parsed_date.astimezone(tz=pytz.utc)
            except Exception:
                _logger.info('Failed to parse Date header %r in incoming mail '
                                'with message-id %r, assuming current date/time.',
                                message.get('Date'), message_id)
                stored_date = datetime.datetime.now()
            msg_dict['date'] = stored_date.strftime(tools.DEFAULT_SERVER_DATETIME_FORMAT)

        if message.get('In-Reply-To'):
            parent_ids = self.env['mail.message'].search([('message_id', '=', decode(message['In-Reply-To'].strip()))], limit=1)
            if parent_ids:
                msg_dict['parent_id'] = parent_ids.id

        if message.get('References') and 'parent_id' not in msg_dict:
            msg_list = mail_header_msgid_re.findall(decode(message['References']))
            parent_ids = self.env['mail.message'].search([('message_id', 'in', [x.strip() for x in msg_list])], limit=1)
            if parent_ids:
                msg_dict['parent_id'] = parent_ids.id

        msg_dict['body'], msg_dict['attachments'] = self._message_extract_payload(message, save_original=save_original)
        return msg_dict

    #------------------------------------------------------
    # Note specific
    #------------------------------------------------------

    @api.multi
    def _message_add_suggested_recipient(self, result, partner=None, email=None, reason=''):
        """ Called by message_get_suggested_recipients, to add a suggested
            recipient in the result dictionary. The form is :
                partner_id, partner_name<partner_email> or partner_name, reason """
        self.ensure_one()
        if email and not partner:
            # get partner info from email
            partner_info = self.message_partner_info_from_emails([email])[0]
            if partner_info.get('partner_id'):
                partner = self.env['res.partner'].sudo().browse([partner_info['partner_id']])[0]
        if email and email in [val[1] for val in result[self.ids[0]]]:  # already existing email -> skip
            return result
        if partner and partner in self.message_partner_ids:  # recipient already in the followers -> skip
            return result
        if partner and partner.id in [val[0] for val in result[self.ids[0]]]:  # already existing partner ID -> skip
            return result
        if partner and partner.email:  # complete profile: id, name <email>
            result[self.ids[0]].append((partner.id, '%s<%s>' % (partner.name, partner.email), reason))
        elif partner:  # incomplete profile: id, name
            result[self.ids[0]].append((partner.id, '%s' % (partner.name), reason))
        else:  # unknown partner, we are probably managing an email address
            result[self.ids[0]].append((False, email, reason))
        return result

    @api.multi
    def message_get_suggested_recipients(self):
        """ Returns suggested recipients for ids. Those are a list of
        tuple (partner_id, partner_name, reason), to be managed by Chatter. """
        result = dict((res_id, []) for res_id in self.ids)
        if 'user_id' in self._fields:
            for obj in self.sudo():  # SUPERUSER because of a read on res.users that would crash otherwise
                if not obj.user_id or not obj.user_id.partner_id:
                    continue
                obj._message_add_suggested_recipient(result, partner=obj.user_id.partner_id, reason=self._fields['user_id'].string)
        return result

    @api.multi
    def _find_partner_from_emails(self, emails, res_model=None, res_id=None, check_followers=True, force_create=False):
        """ Utility method to find partners from email addresses. The rules are :
            1 - check in document (model | self, id) followers
            2 - try to find a matching partner that is also an user
            3 - try to find a matching partner
            4 - create a new one if force_create = True

            :param list emails: list of email addresses
            :param string model: model to fetch related record; by default self
                is used.
            :param boolean check_followers: check in document followers
            :param boolean force_create: create a new partner if not found
        """
        if res_model is None:
            res_model = self._name
        if res_id is None and self.ids:
            res_id = self.ids[0]
        followers = self.env['res.partner']
        if res_model and res_id:
            record = self.env[res_model].browse(res_id)
            if hasattr(record, 'message_partner_ids'):
                followers = record.message_partner_ids

        Partner = self.env['res.partner'].sudo()
        Users = self.env['res.users'].sudo()
        partner_ids = []

        for contact in emails:
            partner_id = False
            email_address = tools.email_split(contact)
            if not email_address:
                partner_ids.append(partner_id)
                continue
            email_address = email_address[0]
            # first try: check in document's followers
            for follower in followers:
                if follower.email == email_address:
                    partner_id = follower.id
                    break
            # second try: check in partners that are also users
            # Escape special SQL characters in email_address to avoid invalid matches
            email_address = (email_address.replace('\\', '\\\\').replace('%', '\\%').replace('_', '\\_'))
            email_brackets = "<%s>" % email_address
            if not partner_id:
                # exact, case-insensitive match
                partners = Users.search([('email', '=ilike', email_address)], limit=1).mapped('partner_id')
                if not partners:
                    # if no match with addr-spec, attempt substring match within name-addr pair
                    partners = Users.search([('email', 'ilike', email_brackets)], limit=1).mapped('partner_id')
                if partners:
                    partner_id = partners[0].id
            # third try: check in partners
            if not partner_id:
                # exact, case-insensitive match
                partners = Partner.search([('email', '=ilike', email_address)], limit=1)
                if not partners:
                    # if no match with addr-spec, attempt substring match within name-addr pair
                    partners = Partner.search([('email', 'ilike', email_brackets)], limit=1)
                if partners:
                    partner_id = partners[0].id
            if not partner_id and force_create:
                partner_id = self.env['res.partner'].name_create(contact)[0]
            partner_ids.append(partner_id)
        return partner_ids

    @api.multi
    def message_partner_info_from_emails(self, emails, link_mail=False):
        """ Convert a list of emails into a list partner_ids and a list
            new_partner_ids. The return value is non conventional because
            it is meant to be used by the mail widget.

            :return dict: partner_ids and new_partner_ids """
        self.ensure_one()
        MailMessage = self.env['mail.message'].sudo()
        partner_ids = self._find_partner_from_emails(emails)
        result = list()
        for idx in range(len(emails)):
            email_address = emails[idx]
            partner_id = partner_ids[idx]
            partner_info = {'full_name': email_address, 'partner_id': partner_id}
            result.append(partner_info)
            # link mail with this from mail to the new partner id
            if link_mail and partner_info['partner_id']:
                # Escape special SQL characters in email_address to avoid invalid matches
                email_address = (email_address.replace('\\', '\\\\').replace('%', '\\%').replace('_', '\\_'))
                email_brackets = "<%s>" % email_address
                MailMessage.search([
                    '|',
                    ('email_from', '=ilike', email_address),
                    ('email_from', 'ilike', email_brackets),
                    ('author_id', '=', False)
                ]).write({'author_id': partner_info['partner_id']})
        return result

    @api.model
    def _message_preprocess_attachments(self, attachments, attachment_ids, attach_model, attach_res_id):
        """ Preprocess attachments for mail_thread.message_post() or mail_mail.create().

        :param list attachments: list of attachment tuples in the form ``(name,content)``,
                                 where content is NOT base64 encoded
        :param list attachment_ids: a list of attachment ids, not in tomany command form
        :param str attach_model: the model of the attachments parent record
        :param integer attach_res_id: the id of the attachments parent record
        """
        m2m_attachment_ids = []
        if attachment_ids:
            filtered_attachment_ids = self.env['ir.attachment'].sudo().search([
                ('res_model', '=', 'mail.compose.message'),
                ('create_uid', '=', self._uid),
                ('id', 'in', attachment_ids)])
            if filtered_attachment_ids:
                filtered_attachment_ids.write({'res_model': attach_model, 'res_id': attach_res_id})
            m2m_attachment_ids += [(4, id) for id in attachment_ids]
        # Handle attachments parameter, that is a dictionary of attachments
        for name, content in attachments:
            if isinstance(content, unicode):
                content = content.encode('utf-8')
            data_attach = {
                'name': name,
                'datas': base64.b64encode(str(content)),
                'datas_fname': name,
                'description': name,
                'res_model': attach_model,
                'res_id': attach_res_id,
            }
            m2m_attachment_ids.append((0, 0, data_attach))
        return m2m_attachment_ids

    @api.multi
    @api.returns('self', lambda value: value.id)
    def message_post(self, body='', subject=None, message_type='notification',
                     subtype=None, parent_id=False, attachments=None,
                     content_subtype='html', **kwargs):
        """ Post a new message in an existing thread, returning the new
            mail.message ID.
            :param int thread_id: thread ID to post into, or list with one ID;
                if False/0, mail.message model will also be set as False
            :param str body: body of the message, usually raw HTML that will
                be sanitized
            :param str type: see mail_message.type field
            :param str content_subtype:: if plaintext: convert body into html
            :param int parent_id: handle reply to a previous message by adding the
                parent partners to the message in case of private discussion
            :param tuple(str,str) attachments or list id: list of attachment tuples in the form
                ``(name,content)``, where content is NOT base64 encoded
            Extra keyword arguments will be used as default column values for the
            new mail.message record. Special cases:
                - attachment_ids: supposed not attached to any document; attach them
                    to the related document. Should only be set by Chatter.
            :return int: ID of newly created mail.message
        """
        if attachments is None:
            attachments = {}
        if self.ids and not self.ensure_one():
            raise exceptions.Warning(_('Invalid record set: should be called as model (without records) or on single-record recordset'))

        # if we're processing a message directly coming from the gateway, the destination model was
        # set in the context.
        model = False
        if self.ids:
            self.ensure_one()
            model = self._context.get('thread_model', False) if self._name == 'mail.thread' else self._name
            if model and model != self._name and hasattr(self.env[model], 'message_post'):
                RecordModel = self.env[model].with_context(thread_model=None)  # TDE: was removing the key ?
                return RecordModel.browse(self.ids).message_post(
                    body=body, subject=subject, message_type=message_type,
                    subtype=subtype, parent_id=parent_id, attachments=attachments,
                    content_subtype=content_subtype, **kwargs)

        # 0: Find the message's author, because we need it for private discussion
        author_id = kwargs.get('author_id')
        if author_id is None:  # keep False values
            author_id = self.env['mail.message']._get_default_author().id

        # 1: Handle content subtype: if plaintext, converto into HTML
        if content_subtype == 'plaintext':
            body = tools.plaintext2html(body)
<<<<<<< HEAD
        # TMP: do not rewrite URLs in html because it creates errors. A fix is
        # pending in 9, so this code is temporarily deactivated.
        # else:
        #     body = tools.html_keep_url(body)
=======
>>>>>>> cb79297a

        # 2: Private message: add recipients (recipients and author of parent message) - current author
        #   + legacy-code management (! we manage only 4 and 6 commands)
        partner_ids = set()
        kwargs_partner_ids = kwargs.pop('partner_ids', [])
        for partner_id in kwargs_partner_ids:
            if isinstance(partner_id, (list, tuple)) and partner_id[0] == 4 and len(partner_id) == 2:
                partner_ids.add(partner_id[1])
            if isinstance(partner_id, (list, tuple)) and partner_id[0] == 6 and len(partner_id) == 3:
                partner_ids |= set(partner_id[2])
            elif isinstance(partner_id, (int, long)):
                partner_ids.add(partner_id)
            else:
                pass  # we do not manage anything else
        if parent_id and not model:
            parent_message = self.env['mail.message'].browse(parent_id)
            private_followers = set([partner.id for partner in parent_message.partner_ids])
            if parent_message.author_id:
                private_followers.add(parent_message.author_id.id)
            private_followers -= set([author_id])
            partner_ids |= private_followers

        # 3. Attachments
        #   - HACK TDE FIXME: Chatter: attachments linked to the document (not done JS-side), load the message
        attachment_ids = self._message_preprocess_attachments(
            attachments, kwargs.pop('attachment_ids', []), model, self.ids and self.ids[0] or None)

        # 4: mail.message.subtype
        subtype_id = kwargs.get('subtype_id', False)
        if not subtype_id:
            subtype = subtype or 'mt_note'
            if '.' not in subtype:
                subtype = 'mail.%s' % subtype
            subtype_id = self.env['ir.model.data'].xmlid_to_res_id(subtype)

        # automatically subscribe recipients if asked to
        if self._context.get('mail_post_autofollow') and self.ids and partner_ids:
            partner_to_subscribe = partner_ids
            if self._context.get('mail_post_autofollow_partner_ids'):
                partner_to_subscribe = filter(lambda item: item in self._context.get('mail_post_autofollow_partner_ids'), partner_ids)
            self.message_subscribe(list(partner_to_subscribe))

        # _mail_flat_thread: automatically set free messages to the first posted message
        MailMessage = self.env['mail.message']
        if self._mail_flat_thread and model and not parent_id and self.ids:
            messages = MailMessage.search(['&', ('res_id', '=', self.ids[0]), ('model', '=', model), ('message_type', '=', 'email')], order="id ASC", limit=1)
            if not messages:
                messages = MailMessage.search(['&', ('res_id', '=', self.ids[0]), ('model', '=', model)], order="id ASC", limit=1)
            parent_id = messages and messages[0].id or False
        # we want to set a parent: force to set the parent_id to the oldest ancestor, to avoid having more than 1 level of thread
        elif parent_id:
            messages = MailMessage.sudo().search([('id', '=', parent_id), ('parent_id', '!=', False)], limit=1)
            # avoid loops when finding ancestors
            processed_list = []
            if messages:
                message = messages[0]
                while (message.parent_id and message.parent_id.id not in processed_list):
                    processed_list.append(message.parent_id.id)
                    message = message.parent_id
                parent_id = message.id

        values = kwargs
        values.update({
            'author_id': author_id,
            'model': model,
            'res_id': model and self.ids[0] or False,
            'body': body,
            'subject': subject or False,
            'message_type': message_type,
            'parent_id': parent_id,
            'attachment_ids': attachment_ids,
            'subtype_id': subtype_id,
            'partner_ids': [(4, pid) for pid in partner_ids],
        })

        # Avoid warnings about non-existing fields
        for x in ('from', 'to', 'cc'):
            values.pop(x, None)

        # Post the message
        new_message = MailMessage.create(values)

        # Post-process: subscribe author, update message_last_post
        # Note: the message_last_post mechanism is no longer used.  This
        # will be removed in a later version.
        if (self._context.get('mail_save_message_last_post') and
                model and model != 'mail.thread' and self.ids and subtype_id):
            subtype_rec = self.env['mail.message.subtype'].sudo().browse(subtype_id)
            if not subtype_rec.internal:
                # done with SUPERUSER_ID, because on some models users can post only with read access, not necessarily write access
                self.sudo().write({'message_last_post': fields.Datetime.now()})
        if new_message.author_id and model and self.ids and message_type != 'notification' and not self._context.get('mail_create_nosubscribe'):
            self.message_subscribe([new_message.author_id.id])
        return new_message

    @api.multi
    def message_post_with_template(self, template_id, **kwargs):
        """ Helper method to send a mail with a template
            :param template_id : the id of the template to render to create the body of the message
            :param **kwargs : parameter to create a mail.compose.message woaerd (which inherit from mail.message)
        """
        # Get composition mode, or force it according to the number of record in self
        composition_mode = kwargs.get('composition_mode')
        if not composition_mode:
            composition_mode = 'comment' if len(self.ids) == 1 else 'mass_mail'
        res_id = self.ids[0] or 0
        # Create the composer
        composer = self.env['mail.compose.message'].with_context(
            active_ids=self.ids,
            active_model=self._name,
            default_composition_mode=composition_mode,
            default_model=self._name,
            default_res_id=self.ids[0] or 0,
            default_template_id=template_id,
        ).create(kwargs)
        # Simulate the onchange (like trigger in form the view) only
        # when having a template in single-email mode
        if template_id:
            update_values = composer.onchange_template_id(template_id, composition_mode, self._name, res_id)['value']
            composer.write(update_values)
        return composer.send_mail()

    # ------------------------------------------------------
    # Followers API
    # ------------------------------------------------------

    @api.multi
    def message_subscribe_users(self, user_ids=None, subtype_ids=None):
        """ Wrapper on message_subscribe, using users. If user_ids is not
            provided, subscribe uid instead. """
        if user_ids is None:
            user_ids = [self._uid]
        result = self.message_subscribe(self.env['res.users'].browse(user_ids).mapped('partner_id').ids, subtype_ids=subtype_ids)
        if user_ids and result:
            self.pool['ir.ui.menu'].clear_caches()
        return result

    @api.multi
    def message_subscribe(self, partner_ids=None, channel_ids=None, subtype_ids=None, force=True):
        """ Add partners to the records followers. """
        # not necessary for computation, but saves an access right check
        if not partner_ids and not channel_ids:
            return True
        if partner_ids is None:
            partner_ids = []
        if channel_ids is None:
            channel_ids = []

        # TDE CHECK THIS
        if not channel_ids and partner_ids and set(partner_ids) == set([self.env.user.partner_id.id]):
            try:
                self.check_access_rights('read')
                self.check_access_rule('read')
            except exceptions.AccessError:
                return False
        else:
            self.check_access_rights('write')
            self.check_access_rule('write')

        partner_data = dict((pid, subtype_ids) for pid in partner_ids)
        channel_data = dict((cid, subtype_ids) for cid in channel_ids)
        gen, part = self.env['mail.followers']._add_follower_command(self._name, self.ids, partner_data, channel_data, force=force)
        self.sudo().write({'message_follower_ids': gen})
        for record in self.filtered(lambda self: self.id in part):
            record.write(part[record.id])

        self.invalidate_cache()
        return True

    @api.multi
    def message_unsubscribe_users(self, user_ids=None):
        """ Wrapper on message_subscribe, using users. If user_ids is not
            provided, unsubscribe uid instead. """
        if user_ids is None:
            user_ids = [self._uid]
        partner_ids = [user.partner_id.id for user in self.env['res.users'].browse(user_ids)]
        result = self.message_unsubscribe(partner_ids)
        if partner_ids and result:
            self.pool['ir.ui.menu'].clear_caches()
        return result

    @api.multi
    def message_unsubscribe(self, partner_ids=None, channel_ids=None):
        """ Remove partners from the records followers. """
        # not necessary for computation, but saves an access right check
        if not partner_ids and not channel_ids:
            return True
        user_pid = self.env.user.partner_id.id
        if not channel_ids and set(partner_ids) == set([user_pid]):
            self.check_access_rights('read')
            self.check_access_rule('read')
        else:
            self.check_access_rights('write')
            self.check_access_rule('write')
        self.env['mail.followers'].sudo().search([
            ('res_model', '=', self._name),
            ('res_id', 'in', self.ids),
            '|',
            ('partner_id', 'in', partner_ids or []),
            ('channel_id', 'in', channel_ids or [])
        ]).unlink()

    @api.model
    def _message_get_auto_subscribe_fields(self, updated_fields, auto_follow_fields=None):
        """ Returns the list of relational fields linking to res.users that should
            trigger an auto subscribe. The default list checks for the fields
            - called 'user_id'
            - linking to res.users
            - with track_visibility set
            In OpenERP V7, this is sufficent for all major addon such as opportunity,
            project, issue, recruitment, sale.
            Override this method if a custom behavior is needed about fields
            that automatically subscribe users.
        """
        if auto_follow_fields is None:
            auto_follow_fields = ['user_id']
        user_field_lst = []
        for name, field in self._fields.items():
            if name in auto_follow_fields and name in updated_fields and getattr(field, 'track_visibility', False) and field.comodel_name == 'res.users':
                user_field_lst.append(name)
        return user_field_lst

    @api.multi
    def _message_auto_subscribe_notify(self, partner_ids):
        """ Notify newly subscribed followers of the last posted message.
            :param partner_ids : the list of partner to add as needaction partner of the last message
                                 (This excludes the current partner)
        """
        if not partner_ids:
            return
        for record_id in self.ids:
            messages = self.env['mail.message'].sudo().search([
                ('model', '=', self._name),
                ('res_id', '=', record_id),
                ('subtype_id', '!=', False),
                ('subtype_id.internal', '=', False)], limit=1)
            if messages:
                messages.write({'needaction_partner_ids': [(4, pid) for pid in partner_ids]})

    @api.multi
    def message_auto_subscribe(self, updated_fields, values=None):
        """ Handle auto subscription. Two methods for auto subscription exist:

         - tracked res.users relational fields, such as user_id fields. Those fields
           must be relation fields toward a res.users record, and must have the
           track_visilibity attribute set.
         - using subtypes parent relationship: check if the current model being
           modified has an header record (such as a project for tasks) whose followers
           can be added as followers of the current records. Example of structure
           with project and task:

          - st_project_1.parent_id = st_task_1
          - st_project_1.res_model = 'project.project'
          - st_project_1.relation_field = 'project_id'
          - st_task_1.model = 'project.task'

        :param list updated_fields: list of updated fields to track
        :param dict values: updated values; if None, the first record will be browsed
                            to get the values. Added after releasing 7.0, therefore
                            not merged with updated_fields argumment.
        """
        new_partners, new_channels = dict(), dict()

        # fetch auto_follow_fields: res.users relation fields whose changes are tracked for subscription
        user_field_lst = self._message_get_auto_subscribe_fields(updated_fields)

        # fetch header subtypes
        subtypes = self.env['mail.message.subtype'].search(['|', ('res_model', '=', False), ('parent_id.res_model', '=', self._name)])

        # if no change in tracked field or no change in tracked relational field: quit
        relation_fields = set([subtype.relation_field for subtype in subtypes if subtype.relation_field is not False])
        if not any(relation in updated_fields for relation in relation_fields) and not user_field_lst:
            return True

        # legacy behavior: if values is not given, compute the values by browsing
        # @TDENOTE: remove me in 8.0
        if values is None:
            record = self[0]
            for updated_field in updated_fields:
                field_value = getattr(record, updated_field)
                if isinstance(field_value, models.BaseModel):
                    field_value = field_value.id
                values[updated_field] = field_value

        # find followers of headers, update structure for new followers
        headers = set()
        for subtype in subtypes:
            if subtype.relation_field and values.get(subtype.relation_field):
                headers.add((subtype.res_model, values.get(subtype.relation_field)))
        if headers:
            header_domain = ['|'] * (len(headers) - 1)
            for header in headers:
                header_domain += ['&', ('res_model', '=', header[0]), ('res_id', '=', header[1])]
            for header_follower in self.env['mail.followers'].sudo().search(header_domain):
                for subtype in header_follower.subtype_ids:
                    if subtype.parent_id and subtype.parent_id.res_model == self._name:
                        new_subtype = subtype.parent_id
                    elif subtype.res_model is False:
                        new_subtype = subtype
                    else:
                        continue
                    if header_follower.partner_id:
                        new_partners.setdefault(header_follower.partner_id.id, set()).add(new_subtype.id)
                    else:
                        new_channels.setdefault(header_follower.channel_id.id, set()).add(new_subtype.id)

        # add followers coming from res.users relational fields that are tracked
        user_ids = [values[name] for name in user_field_lst if values.get(name)]
        user_pids = [user.partner_id.id for user in self.env['res.users'].sudo().browse(user_ids)]
        for partner_id in user_pids:
            new_partners.setdefault(partner_id, None)

        for pid, subtypes in new_partners.items():
            subtypes = list(subtypes) if subtypes is not None else None
            self.message_subscribe(partner_ids=[pid], subtype_ids=subtypes)
        for cid, subtypes in new_channels.items():
            subtypes = list(subtypes) if subtypes is not None else None
            self.message_subscribe(channel_ids=[cid], subtype_ids=subtypes)

        # remove the current user from the needaction partner to avoid to notify the author of the message
        user_pids = [user_pid for user_pid in user_pids if user_pid != self.env.user.partner_id.id]
        self._message_auto_subscribe_notify(user_pids)

        return True

    # ------------------------------------------------------
    # Thread management
    # ------------------------------------------------------

    @api.multi
    def message_set_read(self):
        messages = self.env['mail.message'].search([('model', '=', self._name), ('res_id', 'in', self.ids), ('needaction', '=', True)])
        messages.write({'needaction_partner_ids': [(3, self.env.user.partner_id.id)]})
        return messages.ids

    @api.multi
    def message_change_thread(self, new_thread):
        """
        Transfer the list of the mail thread messages from an model to another

        :param id : the old res_id of the mail.message
        :param new_res_id : the new res_id of the mail.message
        :param new_model : the name of the new model of the mail.message

        Example :   my_lead.message_change_thread(my_project_issue)
                    will transfer the context of the thread of my_lead to my_project_issue
        """
        self.ensure_one()
        # get the subtype of the comment Message
        subtype_comment = self.env.ref('mail.mt_comment')

        # get the ids of the comment and not-comment of the thread
        # TDE check: sudo on mail.message, to be sure all messages are moved ?
        MailMessage = self.env['mail.message']
        msg_comment = MailMessage.search([
            ('model', '=', self._name),
            ('res_id', '=', self.id),
            ('subtype_id', '=', subtype_comment.id)])
        msg_not_comment = MailMessage.search([
            ('model', '=', self._name),
            ('res_id', '=', self.id),
            ('subtype_id', '!=', subtype_comment.id)])

        # update the messages
        msg_comment.write({"res_id": new_thread.id, "model": new_thread._name})
        msg_not_comment.write({"res_id": new_thread.id, "model": new_thread._name, "subtype_id": None})
        return True<|MERGE_RESOLUTION|>--- conflicted
+++ resolved
@@ -54,7 +54,7 @@
         Options:
             - _mail_flat_thread: if set to True, all messages without parent_id
                 are automatically attached to the first message posted on the
-                resource. If set to False, the display of Chatter is done using
+                ressource. If set to False, the display of Chatter is done using
                 threads, and no parent_id is automatically set.
 
     MailThread features can be somewhat controlled through context keys :
@@ -1638,13 +1638,6 @@
         # 1: Handle content subtype: if plaintext, converto into HTML
         if content_subtype == 'plaintext':
             body = tools.plaintext2html(body)
-<<<<<<< HEAD
-        # TMP: do not rewrite URLs in html because it creates errors. A fix is
-        # pending in 9, so this code is temporarily deactivated.
-        # else:
-        #     body = tools.html_keep_url(body)
-=======
->>>>>>> cb79297a
 
         # 2: Private message: add recipients (recipients and author of parent message) - current author
         #   + legacy-code management (! we manage only 4 and 6 commands)
