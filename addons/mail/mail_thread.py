# -*- coding: utf-8 -*-
##############################################################################
#
#    OpenERP, Open Source Management Solution
#    Copyright (C) 2009-today OpenERP SA (<http://www.openerp.com>)
#
#    This program is free software: you can redistribute it and/or modify
#    it under the terms of the GNU Affero General Public License as
#    published by the Free Software Foundation, either version 3 of the
#    License, or (at your option) any later version
#
#    This program is distributed in the hope that it will be useful,
#    but WITHOUT ANY WARRANTY; without even the implied warranty of
#    MERCHANTABILITY or FITNESS FOR A PARTICULAR PURPOSE.  See the
#    GNU Affero General Public License for more details
#
#    You should have received a copy of the GNU Affero General Public License
#    along with this program.  If not, see <http://www.gnu.org/licenses/>
#
##############################################################################

import base64
import datetime
import dateutil
import email
import logging
import pytz
import time
import xmlrpclib
from email.message import Message

from openerp import tools
from openerp import SUPERUSER_ID
from openerp.addons.mail.mail_message import decode
from openerp.osv import fields, osv, orm
from openerp.osv.orm import browse_record, browse_null
from openerp.tools.safe_eval import safe_eval as eval
from openerp.tools.translate import _

_logger = logging.getLogger(__name__)


def decode_header(message, header, separator=' '):
    return separator.join(map(decode, filter(None, message.get_all(header, []))))


class mail_thread(osv.AbstractModel):
    ''' mail_thread model is meant to be inherited by any model that needs to
        act as a discussion topic on which messages can be attached. Public
        methods are prefixed with ``message_`` in order to avoid name
        collisions with methods of the models that will inherit from this class.

        ``mail.thread`` defines fields used to handle and display the
        communication history. ``mail.thread`` also manages followers of
        inheriting classes. All features and expected behavior are managed
        by mail.thread. Widgets has been designed for the 7.0 and following
        versions of OpenERP.

        Inheriting classes are not required to implement any method, as the
        default implementation will work for any model. However it is common
        to override at least the ``message_new`` and ``message_update``
        methods (calling ``super``) to add model-specific behavior at
        creation and update of a thread when processing incoming emails.

        Options:
            - _mail_flat_thread: if set to True, all messages without parent_id
                are automatically attached to the first message posted on the
                ressource. If set to False, the display of Chatter is done using
                threads, and no parent_id is automatically set.
    '''
    _name = 'mail.thread'
    _description = 'Email Thread'
    _mail_flat_thread = True
    _mail_post_access = 'write'

    # Automatic logging system if mail installed
    # _track = {
    #   'field': {
    #       'module.subtype_xml': lambda self, cr, uid, obj, context=None: obj[state] == done,
    #       'module.subtype_xml2': lambda self, cr, uid, obj, context=None: obj[state] != done,
    #   },
    #   'field2': {
    #       ...
    #   },
    # }
    # where
    #   :param string field: field name
    #   :param module.subtype_xml: xml_id of a mail.message.subtype (i.e. mail.mt_comment)
    #   :param obj: is a browse_record
    #   :param function lambda: returns whether the tracking should record using this subtype
    _track = {}

    def get_empty_list_help(self, cr, uid, help, context=None):
        """ Override of BaseModel.get_empty_list_help() to generate an help message
            that adds alias information. """
        model = context.get('empty_list_help_model')
        res_id = context.get('empty_list_help_id')
        ir_config_parameter = self.pool.get("ir.config_parameter")
        catchall_domain = ir_config_parameter.get_param(cr, uid, "mail.catchall.domain", context=context)
        document_name = context.get('empty_list_help_document_name', _('document'))
        alias = None

        if catchall_domain and model and res_id:  # specific res_id -> find its alias (i.e. section_id specified)
            object_id = self.pool.get(model).browse(cr, uid, res_id, context=context)
            # check that the alias effectively creates new records
            if object_id.alias_id and object_id.alias_id.alias_name and \
                    object_id.alias_id.alias_model_id and \
                    object_id.alias_id.alias_model_id.model == self._name and \
                    object_id.alias_id.alias_force_thread_id == 0:
                alias = object_id.alias_id
        elif catchall_domain and model:  # no specific res_id given -> generic help message, take an example alias (i.e. alias of some section_id)
            model_id = self.pool.get('ir.model').search(cr, uid, [("model", "=", self._name)], context=context)[0]
            alias_obj = self.pool.get('mail.alias')
            alias_ids = alias_obj.search(cr, uid, [("alias_model_id", "=", model_id), ("alias_name", "!=", False), ('alias_force_thread_id', '=', 0)], context=context, order='id ASC')
            if alias_ids and len(alias_ids) == 1:  # if several aliases -> incoherent to propose one guessed from nowhere, therefore avoid if several aliases
                alias = alias_obj.browse(cr, uid, alias_ids[0], context=context)

        if alias:
            alias_email = alias.name_get()[0][1]
            return _("""<p class='oe_view_nocontent_create'>
                            Click here to add new %(document)s or send an email to: <a href='mailto:%(email)s'>%(email)s</a>
                        </p>
                        %(static_help)s"""
                    ) % {
                        'document': document_name,
                        'email': alias_email,
                        'static_help': help or ''
                    }

        if document_name != 'document' and help and help.find("oe_view_nocontent_create") == -1:
            return _("<p class='oe_view_nocontent_create'>Click here to add new %(document)s</p>%(static_help)s") % {
                        'document': document_name,
                        'static_help': help or '',
                    }

        return help

    def _get_message_data(self, cr, uid, ids, name, args, context=None):
        """ Computes:
            - message_unread: has uid unread message for the document
            - message_summary: html snippet summarizing the Chatter for kanban views """
        res = dict((id, dict(message_unread=False, message_unread_count=0, message_summary=' ')) for id in ids)
        user_pid = self.pool.get('res.users').read(cr, uid, uid, ['partner_id'], context=context)['partner_id'][0]

        # search for unread messages, directly in SQL to improve performances
        cr.execute("""  SELECT m.res_id FROM mail_message m
                        RIGHT JOIN mail_notification n
                        ON (n.message_id = m.id AND n.partner_id = %s AND (n.read = False or n.read IS NULL))
                        WHERE m.model = %s AND m.res_id in %s""",
                    (user_pid, self._name, tuple(ids),))
        for result in cr.fetchall():
            res[result[0]]['message_unread'] = True
            res[result[0]]['message_unread_count'] += 1

        for id in ids:
            if res[id]['message_unread_count']:
                title = res[id]['message_unread_count'] > 1 and _("You have %d unread messages") % res[id]['message_unread_count'] or _("You have one unread message")
                res[id]['message_summary'] = "<span class='oe_kanban_mail_new' title='%s'><span class='oe_e'>9</span> %d %s</span>" % (title, res[id].pop('message_unread_count'), _("New"))
        return res

    def read_followers_data(self, cr, uid, follower_ids, context=None):
        result = []
        technical_group = self.pool.get('ir.model.data').get_object(cr, uid, 'base', 'group_no_one')
        for follower in self.pool.get('res.partner').browse(cr, uid, follower_ids, context=context):
            is_editable = uid in map(lambda x: x.id, technical_group.users)
            is_uid = uid in map(lambda x: x.id, follower.user_ids)
            data = (follower.id,
                    follower.name,
                    {'is_editable': is_editable, 'is_uid': is_uid},
                    )
            result.append(data)
        return result

    def _get_subscription_data(self, cr, uid, ids, name, args, user_pid=None, context=None):
        """ Computes:
            - message_subtype_data: data about document subtypes: which are
                available, which are followed if any """
        res = dict((id, dict(message_subtype_data='')) for id in ids)
        if user_pid is None:
            user_pid = self.pool.get('res.users').read(cr, uid, uid, ['partner_id'], context=context)['partner_id'][0]

        # find current model subtypes, add them to a dictionary
        subtype_obj = self.pool.get('mail.message.subtype')
        subtype_ids = subtype_obj.search(cr, uid, ['|', ('res_model', '=', self._name), ('res_model', '=', False)], context=context)
        subtype_dict = dict((subtype.name, dict(default=subtype.default, followed=False, id=subtype.id)) for subtype in subtype_obj.browse(cr, uid, subtype_ids, context=context))
        for id in ids:
            res[id]['message_subtype_data'] = subtype_dict.copy()

        # find the document followers, update the data
        fol_obj = self.pool.get('mail.followers')
        fol_ids = fol_obj.search(cr, uid, [
            ('partner_id', '=', user_pid),
            ('res_id', 'in', ids),
            ('res_model', '=', self._name),
        ], context=context)
        for fol in fol_obj.browse(cr, uid, fol_ids, context=context):
            thread_subtype_dict = res[fol.res_id]['message_subtype_data']
            for subtype in fol.subtype_ids:
                thread_subtype_dict[subtype.name]['followed'] = True
            res[fol.res_id]['message_subtype_data'] = thread_subtype_dict

        return res

    def _search_message_unread(self, cr, uid, obj=None, name=None, domain=None, context=None):
        return [('message_ids.to_read', '=', True)]

    def _get_followers(self, cr, uid, ids, name, arg, context=None):
        fol_obj = self.pool.get('mail.followers')
        fol_ids = fol_obj.search(cr, SUPERUSER_ID, [('res_model', '=', self._name), ('res_id', 'in', ids)])
        res = dict((id, dict(message_follower_ids=[], message_is_follower=False)) for id in ids)
        user_pid = self.pool.get('res.users').read(cr, uid, uid, ['partner_id'], context=context)['partner_id'][0]
        for fol in fol_obj.browse(cr, SUPERUSER_ID, fol_ids):
            res[fol.res_id]['message_follower_ids'].append(fol.partner_id.id)
            if fol.partner_id.id == user_pid:
                res[fol.res_id]['message_is_follower'] = True
        return res

    def _set_followers(self, cr, uid, id, name, value, arg, context=None):
        if not value:
            return
        partner_obj = self.pool.get('res.partner')
        fol_obj = self.pool.get('mail.followers')

        # read the old set of followers, and determine the new set of followers
        fol_ids = fol_obj.search(cr, SUPERUSER_ID, [('res_model', '=', self._name), ('res_id', '=', id)])
        old = set(fol.partner_id.id for fol in fol_obj.browse(cr, SUPERUSER_ID, fol_ids))
        new = set(old)

        for command in value or []:
            if isinstance(command, (int, long)):
                new.add(command)
            elif command[0] == 0:
                new.add(partner_obj.create(cr, uid, command[2], context=context))
            elif command[0] == 1:
                partner_obj.write(cr, uid, [command[1]], command[2], context=context)
                new.add(command[1])
            elif command[0] == 2:
                partner_obj.unlink(cr, uid, [command[1]], context=context)
                new.discard(command[1])
            elif command[0] == 3:
                new.discard(command[1])
            elif command[0] == 4:
                new.add(command[1])
            elif command[0] == 5:
                new.clear()
            elif command[0] == 6:
                new = set(command[2])

        # remove partners that are no longer followers
        self.message_unsubscribe(cr, uid, [id], list(old-new), context=context)
        # add new followers
        self.message_subscribe(cr, uid, [id], list(new-old), context=context)

    def _search_followers(self, cr, uid, obj, name, args, context):
        """Search function for message_follower_ids

        Do not use with operator 'not in'. Use instead message_is_followers
        """
        fol_obj = self.pool.get('mail.followers')
        res = []
        for field, operator, value in args:
            assert field == name
            # TOFIX make it work with not in
            assert operator != "not in", "Do not search message_follower_ids with 'not in'"
            fol_ids = fol_obj.search(cr, SUPERUSER_ID, [('res_model', '=', self._name), ('partner_id', operator, value)])
            res_ids = [fol.res_id for fol in fol_obj.browse(cr, SUPERUSER_ID, fol_ids)]
            res.append(('id', 'in', res_ids))
        return res

    def _search_is_follower(self, cr, uid, obj, name, args, context):
        """Search function for message_is_follower"""
        res = []
        for field, operator, value in args:
            assert field == name
            partner_id = self.pool.get('res.users').browse(cr, uid, uid, context=context).partner_id.id
            if (operator == '=' and value) or (operator == '!=' and not value):  # is a follower
                res_ids = self.search(cr, uid, [('message_follower_ids', 'in', [partner_id])], context=context)
            else:  # is not a follower or unknown domain
                mail_ids = self.search(cr, uid, [('message_follower_ids', 'in', [partner_id])], context=context)
                res_ids = self.search(cr, uid, [('id', 'not in', mail_ids)], context=context)
            res.append(('id', 'in', res_ids))
        return res

    _columns = {
        'message_is_follower': fields.function(_get_followers, type='boolean',
            fnct_search=_search_is_follower, string='Is a Follower', multi='_get_followers,'),
        'message_follower_ids': fields.function(_get_followers, fnct_inv=_set_followers,
            fnct_search=_search_followers, type='many2many', priority=-10,
            obj='res.partner', string='Followers', multi='_get_followers'),
        'message_ids': fields.one2many('mail.message', 'res_id',
            domain=lambda self: [('model', '=', self._name)],
            auto_join=True,
            string='Messages',
            help="Messages and communication history"),
        'message_unread': fields.function(_get_message_data,
            fnct_search=_search_message_unread, multi="_get_message_data",
            type='boolean', string='Unread Messages',
            help="If checked new messages require your attention."),
        'message_summary': fields.function(_get_message_data, method=True,
            type='text', string='Summary', multi="_get_message_data",
            help="Holds the Chatter summary (number of messages, ...). "\
                 "This summary is directly in html format in order to "\
                 "be inserted in kanban views."),
    }

    #------------------------------------------------------
    # CRUD overrides for automatic subscription and logging
    #------------------------------------------------------

    def create(self, cr, uid, values, context=None):
        """ Chatter override :
            - subscribe uid
            - subscribe followers of parent
            - log a creation message
        """
        if context is None:
            context = {}

        # subscribe uid unless asked not to
        if not context.get('mail_create_nosubscribe'):
            pid = self.pool['res.users'].browse(cr, SUPERUSER_ID, uid).partner_id.id
            message_follower_ids = values.get('message_follower_ids') or []  # webclient can send None or False
            message_follower_ids.append([4, pid])
            values['message_follower_ids'] = message_follower_ids
            # add operation to ignore access rule checking for subscription
            context_operation = dict(context, operation='create')
        else:
            context_operation = context
        thread_id = super(mail_thread, self).create(cr, uid, values, context=context_operation)

        # automatic logging unless asked not to (mainly for various testing purpose)
        if not context.get('mail_create_nolog'):
            self.message_post(cr, uid, thread_id, body=_('%s created') % (self._description), context=context)

        # auto_subscribe: take values and defaults into account
        create_values = dict(values)
        for key, val in context.iteritems():
            if key.startswith('default_'):
                create_values[key[8:]] = val
        self.message_auto_subscribe(cr, uid, [thread_id], create_values.keys(), context=context, values=create_values)

        # track values
        track_ctx = dict(context)
        if 'lang' not in track_ctx:
            track_ctx['lang'] = self.pool.get('res.users').browse(cr, uid, uid, context=context).lang
        tracked_fields = self._get_tracked_fields(cr, uid, values.keys(), context=track_ctx)
        if tracked_fields:
            initial_values = {thread_id: dict((item, False) for item in tracked_fields)}
            self.message_track(cr, uid, [thread_id], tracked_fields, initial_values, context=track_ctx)
        return thread_id

    def write(self, cr, uid, ids, values, context=None):
        if context is None:
            context = {}
        if isinstance(ids, (int, long)):
            ids = [ids]
        # Track initial values of tracked fields
        track_ctx = dict(context)
        if 'lang' not in track_ctx:
            track_ctx['lang'] = self.pool.get('res.users').browse(cr, uid, uid, context=context).lang
        tracked_fields = self._get_tracked_fields(cr, uid, values.keys(), context=track_ctx)
        if tracked_fields:
            records = self.browse(cr, uid, ids, context=track_ctx)
            initial_values = dict((this.id, dict((key, getattr(this, key)) for key in tracked_fields.keys())) for this in records)

        # Perform write, update followers
        result = super(mail_thread, self).write(cr, uid, ids, values, context=context)
        self.message_auto_subscribe(cr, uid, ids, values.keys(), context=context, values=values)

        # Perform the tracking
        if tracked_fields:
            self.message_track(cr, uid, ids, tracked_fields, initial_values, context=track_ctx)
        return result

    def unlink(self, cr, uid, ids, context=None):
        """ Override unlink to delete messages and followers. This cannot be
            cascaded, because link is done through (res_model, res_id). """
        msg_obj = self.pool.get('mail.message')
        fol_obj = self.pool.get('mail.followers')
        # delete messages and notifications
        msg_ids = msg_obj.search(cr, uid, [('model', '=', self._name), ('res_id', 'in', ids)], context=context)
        msg_obj.unlink(cr, uid, msg_ids, context=context)
        # delete
        res = super(mail_thread, self).unlink(cr, uid, ids, context=context)
        # delete followers
        fol_ids = fol_obj.search(cr, SUPERUSER_ID, [('res_model', '=', self._name), ('res_id', 'in', ids)], context=context)
        fol_obj.unlink(cr, SUPERUSER_ID, fol_ids, context=context)
        return res

    def copy(self, cr, uid, id, default=None, context=None):
        default = default or {}
        default['message_ids'] = []
        default['message_follower_ids'] = []
        return super(mail_thread, self).copy(cr, uid, id, default=default, context=context)

    #------------------------------------------------------
    # Automatically log tracked fields
    #------------------------------------------------------

    def _get_tracked_fields(self, cr, uid, updated_fields, context=None):
        """ Return a structure of tracked fields for the current model.
            :param list updated_fields: modified field names
            :return list: a list of (field_name, column_info obj), containing
                always tracked fields and modified on_change fields
        """
        lst = []
        for name, column_info in self._all_columns.items():
            visibility = getattr(column_info.column, 'track_visibility', False)
            if visibility == 'always' or (visibility == 'onchange' and name in updated_fields) or name in self._track:
                lst.append(name)
        if not lst:
            return lst
        return self.fields_get(cr, uid, lst, context=context)

    def message_track(self, cr, uid, ids, tracked_fields, initial_values, context=None):

        def convert_for_display(value, col_info):
            if not value and col_info['type'] == 'boolean':
                return 'False'
            if not value:
                return ''
            if col_info['type'] == 'many2one':
                return value.name_get()[0][1]
            if col_info['type'] == 'selection':
                return dict(col_info['selection'])[value]
            return value

        def format_message(message_description, tracked_values):
            message = ''
            if message_description:
                message = '<span>%s</span>' % message_description
            for name, change in tracked_values.items():
                message += '<div> &nbsp; &nbsp; &bull; <b>%s</b>: ' % change.get('col_info')
                if change.get('old_value'):
                    message += '%s &rarr; ' % change.get('old_value')
                message += '%s</div>' % change.get('new_value')
            return message

        if not tracked_fields:
            return True

        for browse_record in self.browse(cr, uid, ids, context=context):
            initial = initial_values[browse_record.id]
            changes = set()
            tracked_values = {}

            # generate tracked_values data structure: {'col_name': {col_info, new_value, old_value}}
            for col_name, col_info in tracked_fields.items():
                initial_value = initial[col_name]
                record_value = getattr(browse_record, col_name)

                if record_value == initial_value and getattr(self._all_columns[col_name].column, 'track_visibility', None) == 'always':
                    tracked_values[col_name] = dict(col_info=col_info['string'],
                                                        new_value=convert_for_display(record_value, col_info))
                elif record_value != initial_value and (record_value or initial_value):  # because browse null != False
                    if getattr(self._all_columns[col_name].column, 'track_visibility', None) in ['always', 'onchange']:
                        tracked_values[col_name] = dict(col_info=col_info['string'],
                                                            old_value=convert_for_display(initial_value, col_info),
                                                            new_value=convert_for_display(record_value, col_info))
                    if col_name in tracked_fields:
                        changes.add(col_name)
            if not changes:
                continue

            # find subtypes and post messages or log if no subtype found
            subtypes = []
            for field, track_info in self._track.items():
                if field not in changes:
                    continue
                for subtype, method in track_info.items():
                    if method(self, cr, uid, browse_record, context):
                        subtypes.append(subtype)

            posted = False
            for subtype in subtypes:
                try:
                    subtype_rec = self.pool.get('ir.model.data').get_object(cr, uid, subtype.split('.')[0], subtype.split('.')[1], context=context)
                except ValueError, e:
                    _logger.debug('subtype %s not found, giving error "%s"' % (subtype, e))
                    continue
                message = format_message(subtype_rec.description if subtype_rec.description else subtype_rec.name, tracked_values)
                self.message_post(cr, uid, browse_record.id, body=message, subtype=subtype, context=context)
                posted = True
            if not posted:
                message = format_message('', tracked_values)
                self.message_post(cr, uid, browse_record.id, body=message, context=context)
        return True

    #------------------------------------------------------
    # mail.message wrappers and tools
    #------------------------------------------------------

    def _needaction_domain_get(self, cr, uid, context=None):
        if self._needaction:
            return [('message_unread', '=', True)]
        return []

    def _garbage_collect_attachments(self, cr, uid, context=None):
        """ Garbage collect lost mail attachments. Those are attachments
            - linked to res_model 'mail.compose.message', the composer wizard
            - with res_id 0, because they were created outside of an existing
                wizard (typically user input through Chatter or reports
                created on-the-fly by the templates)
            - unused since at least one day (create_date and write_date)
        """
        limit_date = datetime.datetime.utcnow() - datetime.timedelta(days=1)
        limit_date_str = datetime.datetime.strftime(limit_date, tools.DEFAULT_SERVER_DATETIME_FORMAT)
        ir_attachment_obj = self.pool.get('ir.attachment')
        attach_ids = ir_attachment_obj.search(cr, uid, [
                            ('res_model', '=', 'mail.compose.message'),
                            ('res_id', '=', 0),
                            ('create_date', '<', limit_date_str),
                            ('write_date', '<', limit_date_str),
                            ], context=context)
        ir_attachment_obj.unlink(cr, uid, attach_ids, context=context)
        return True

    def check_mail_message_access(self, cr, uid, mids, operation, model_obj=None, context=None):
        """ mail.message check permission rules for related document. This method is
            meant to be inherited in order to implement addons-specific behavior.
            A common behavior would be to allow creating messages when having read
            access rule on the document, for portal document such as issues. """
        if not model_obj:
            model_obj = self
        if hasattr(self, '_mail_post_access'):
            create_allow = self._mail_post_access
        else:
            create_allow = 'write'

        if operation in ['write', 'unlink']:
            check_operation = 'write'
        elif operation == 'create' and create_allow in ['create', 'read', 'write', 'unlink']:
            check_operation = create_allow
        elif operation == 'create':
            check_operation = 'write'
        else:
            check_operation = operation

        model_obj.check_access_rights(cr, uid, check_operation)
        model_obj.check_access_rule(cr, uid, mids, check_operation, context=context)

    def _get_formview_action(self, cr, uid, id, model=None, context=None):
        """ Return an action to open the document. This method is meant to be
            overridden in addons that want to give specific view ids for example.

            :param int id: id of the document to open
            :param string model: specific model that overrides self._name
        """
        return {
                'type': 'ir.actions.act_window',
                'res_model': model or self._name,
                'view_type': 'form',
                'view_mode': 'form',
                'views': [(False, 'form')],
                'target': 'current',
                'res_id': id,
            }

    def _get_inbox_action_xml_id(self, cr, uid, context=None):
        """ When redirecting towards the Inbox, choose which action xml_id has
            to be fetched. This method is meant to be inherited, at least in portal
            because portal users have a different Inbox action than classic users. """
        return ('mail', 'action_mail_inbox_feeds')

    def message_redirect_action(self, cr, uid, context=None):
        """ For a given message, return an action that either
            - opens the form view of the related document if model, res_id, and
              read access to the document
            - opens the Inbox with a default search on the conversation if model,
              res_id
            - opens the Inbox with context propagated

        """
        if context is None:
            context = {}

        # default action is the Inbox action
        self.pool.get('res.users').browse(cr, SUPERUSER_ID, uid, context=context)
        act_model, act_id = self.pool.get('ir.model.data').get_object_reference(cr, uid, *self._get_inbox_action_xml_id(cr, uid, context=context))
        action = self.pool.get(act_model).read(cr, uid, act_id, [])
        params = context.get('params')
        msg_id = model = res_id = None

        if params:
            msg_id = params.get('message_id')
            model = params.get('model')
            res_id = params.get('res_id')
        if not msg_id and not (model and res_id):
            return action
        if msg_id and not (model and res_id):
            msg = self.pool.get('mail.message').browse(cr, uid, msg_id, context=context)
            if msg.exists():
                model, res_id = msg.model, msg.res_id

        # if model + res_id found: try to redirect to the document or fallback on the Inbox
        if model and res_id:
            model_obj = self.pool.get(model)
            if model_obj.check_access_rights(cr, uid, 'read', raise_exception=False):
                try:
                    model_obj.check_access_rule(cr, uid, [res_id], 'read', context=context)
                    if not hasattr(model_obj, '_get_formview_action'):
                        action = self.pool.get('mail.thread')._get_formview_action(cr, uid, res_id, model=model, context=context)
                    else:
                        action = model_obj._get_formview_action(cr, uid, res_id, context=context)
                except (osv.except_osv, orm.except_orm):
                    pass
            action.update({
                'context': {
                    'search_default_model': model,
                    'search_default_res_id': res_id,
                }
            })
        return action

    #------------------------------------------------------
    # Email specific
    #------------------------------------------------------

    def message_get_reply_to(self, cr, uid, ids, context=None):
        """ Returns the preferred reply-to email address that is basically
            the alias of the document, if it exists. """
        if not self._inherits.get('mail.alias'):
            return [False for id in ids]
        return ["%s@%s" % (record['alias_name'], record['alias_domain'])
                    if record.get('alias_domain') and record.get('alias_name')
                    else False
                    for record in self.read(cr, SUPERUSER_ID, ids, ['alias_name', 'alias_domain'], context=context)]

    #------------------------------------------------------
    # Mail gateway
    #------------------------------------------------------

    def message_capable_models(self, cr, uid, context=None):
        """ Used by the plugin addon, based for plugin_outlook and others. """
        ret_dict = {}
        for model_name in self.pool.obj_list():
            model = self.pool[model_name]
            if hasattr(model, "message_process") and hasattr(model, "message_post"):
                ret_dict[model_name] = model._description
        return ret_dict

    def _message_find_partners(self, cr, uid, message, header_fields=['From'], context=None):
        """ Find partners related to some header fields of the message.

            :param string message: an email.message instance """
        s = ', '.join([decode(message.get(h)) for h in header_fields if message.get(h)])
        return filter(lambda x: x, self._find_partner_from_emails(cr, uid, None, tools.email_split(s), context=context))

    def message_route_verify(self, cr, uid, message, message_dict, route, update_author=True, assert_model=True, create_fallback=True, context=None):
        """ Verify route validity. Check and rules:
            1 - if thread_id -> check that document effectively exists; otherwise
                fallback on a message_new by resetting thread_id
            2 - check that message_update exists if thread_id is set; or at least
                that message_new exist
            [ - find author_id if udpate_author is set]
            3 - if there is an alias, check alias_contact:
                'followers' and thread_id:
                    check on target document that the author is in the followers
                'followers' and alias_parent_thread_id:
                    check on alias parent document that the author is in the
                    followers
                'partners': check that author_id id set
        """

        assert isinstance(route, (list, tuple)), 'A route should be a list or a tuple'
        assert len(route) == 5, 'A route should contain 5 elements: model, thread_id, custom_values, uid, alias record'

        message_id = message.get('Message-Id')
        email_from = decode_header(message, 'From')
        author_id = message_dict.get('author_id')
        model, thread_id, alias = route[0], route[1], route[4]
        model_pool = None

        def _create_bounce_email():
            mail_mail = self.pool.get('mail.mail')
            mail_id = mail_mail.create(cr, uid, {
                            'body_html': '<div><p>Hello,</p>'
                                '<p>The following email sent to %s cannot be accepted because this is '
                                'a private email address. Only allowed people can contact us at this address.</p></div>'
                                '<blockquote>%s</blockquote>' % (message.get('to'), message_dict.get('body')),
                            'subject': 'Re: %s' % message.get('subject'),
                            'email_to': message.get('from'),
                            'auto_delete': True,
                        }, context=context)
            mail_mail.send(cr, uid, [mail_id], context=context)

        def _warn(message):
            _logger.warning('Routing mail with Message-Id %s: route %s: %s',
                                message_id, route, message)

        # Wrong model
        if model and not model in self.pool:
            if assert_model:
                assert model in self.pool, 'Routing: unknown target model %s' % model
            _warn('unknown target model %s' % model)
            return ()
        elif model:
            model_pool = self.pool[model]

        # Private message: should not contain any thread_id
        if not model and thread_id:
            if assert_model:
                assert thread_id == 0, 'Routing: posting a message without model should be with a null res_id (private message).'
            _warn('posting a message without model should be with a null res_id (private message), resetting thread_id')
            thread_id = 0
        # Private message: should have a parent_id (only answers)
        if not model and not message_dict.get('parent_id'):
            if assert_model:
                assert message_dict.get('parent_id'), 'Routing: posting a message without model should be with a parent_id (private mesage).'
            _warn('posting a message without model should be with a parent_id (private mesage), skipping')
            return ()

        # Existing Document: check if exists; if not, fallback on create if allowed
        if thread_id and not model_pool.exists(cr, uid, thread_id):
            if create_fallback:
                _warn('reply to missing document (%s,%s), fall back on new document creation' % (model, thread_id))
                thread_id = None
            elif assert_model:
                assert model_pool.exists(cr, uid, thread_id), 'Routing: reply to missing document (%s,%s)' % (model, thread_id)
            else:
                _warn('reply to missing document (%s,%s), skipping' % (model, thread_id))
                return ()

        # Existing Document: check model accepts the mailgateway
        if thread_id and model and not hasattr(model_pool, 'message_update'):
            if create_fallback:
                _warn('model %s does not accept document update, fall back on document creation' % model)
                thread_id = None
            elif assert_model:
                assert hasattr(model_pool, 'message_update'), 'Routing: model %s does not accept document update, crashing' % model
            else:
                _warn('model %s does not accept document update, skipping' % model)
                return ()

        # New Document: check model accepts the mailgateway
        if not thread_id and model and not hasattr(model_pool, 'message_new'):
            if assert_model:
                assert hasattr(model_pool, 'message_new'), 'Model %s does not accept document creation, crashing' % model
            _warn('model %s does not accept document creation, skipping' % model)
            return ()

        # Update message author if asked
        # We do it now because we need it for aliases (contact settings)
        if not author_id and update_author:
            author_ids = self._find_partner_from_emails(cr, uid, thread_id, [email_from], model=model, context=context)
            if author_ids:
                author_id = author_ids[0]
                message_dict['author_id'] = author_id

        # Alias: check alias_contact settings
        if alias and alias.alias_contact == 'followers' and (thread_id or alias.alias_parent_thread_id):
            if thread_id:
                obj = self.pool[model].browse(cr, uid, thread_id, context=context)
            else:
                obj = self.pool[alias.alias_parent_model_id.model].browse(cr, uid, alias.alias_parent_thread_id, context=context)
            if not author_id or not author_id in [fol.id for fol in obj.message_follower_ids]:
                _warn('alias %s restricted to internal followers, skipping' % alias.alias_name)
                _create_bounce_email()
                return ()
        elif alias and alias.alias_contact == 'partners' and not author_id:
            _warn('alias %s does not accept unknown author, skipping' % alias.alias_name)
            _create_bounce_email()
            return ()

        return (model, thread_id, route[2], route[3], route[4])

    def message_route(self, cr, uid, message, message_dict, model=None, thread_id=None,
                      custom_values=None, context=None):
        """Attempt to figure out the correct target model, thread_id,
        custom_values and user_id to use for an incoming message.
        Multiple values may be returned, if a message had multiple
        recipients matching existing mail.aliases, for example.

        The following heuristics are used, in this order:
             1. If the message replies to an existing thread_id, and
                properly contains the thread model in the 'In-Reply-To'
                header, use this model/thread_id pair, and ignore
                custom_value (not needed as no creation will take place)
             2. Look for a mail.alias entry matching the message
                recipient, and use the corresponding model, thread_id,
                custom_values and user_id.
             3. Fallback to the ``model``, ``thread_id`` and ``custom_values``
                provided.
             4. If all the above fails, raise an exception.

           :param string message: an email.message instance
           :param dict message_dict: dictionary holding message variables
           :param string model: the fallback model to use if the message
               does not match any of the currently configured mail aliases
               (may be None if a matching alias is supposed to be present)
           :type dict custom_values: optional dictionary of default field values
                to pass to ``message_new`` if a new record needs to be created.
                Ignored if the thread record already exists, and also if a
                matching mail.alias was found (aliases define their own defaults)
           :param int thread_id: optional ID of the record/thread from ``model``
               to which this mail should be attached. Only used if the message
               does not reply to an existing thread and does not match any mail alias.
           :return: list of [model, thread_id, custom_values, user_id, alias]
        """
        assert isinstance(message, Message), 'message must be an email.message.Message at this point'
        fallback_model = model

        # Get email.message.Message variables for future processing
        message_id = message.get('Message-Id')
        email_from = decode_header(message, 'From')
        email_to = decode_header(message, 'To')
        references = decode_header(message, 'References')
        in_reply_to = decode_header(message, 'In-Reply-To')

        # 1. Verify if this is a reply to an existing thread
        thread_references = references or in_reply_to
        ref_match = thread_references and tools.reference_re.search(thread_references)
        if ref_match:
            thread_id = int(ref_match.group(1))
            model = ref_match.group(2) or fallback_model
            if thread_id and model in self.pool:
                model_obj = self.pool[model]
                if model_obj.exists(cr, uid, thread_id) and hasattr(model_obj, 'message_update'):
                    _logger.info('Routing mail from %s to %s with Message-Id %s: direct reply to model: %s, thread_id: %s, custom_values: %s, uid: %s',
                                    email_from, email_to, message_id, model, thread_id, custom_values, uid)
                    route = self.message_route_verify(cr, uid, message, message_dict,
                                    (model, thread_id, custom_values, uid, None),
                                    update_author=True, assert_model=True, create_fallback=True, context=context)
                    return route and [route] or []

        # 2. Reply to a private message
        if in_reply_to:
            mail_message_ids = self.pool.get('mail.message').search(cr, uid, [
                                ('message_id', '=', in_reply_to),
                                '!', ('message_id', 'ilike', 'reply_to')
                            ], limit=1, context=context)
            if mail_message_ids:
                mail_message = self.pool.get('mail.message').browse(cr, uid, mail_message_ids[0], context=context)
                _logger.info('Routing mail from %s to %s with Message-Id %s: direct reply to a private message: %s, custom_values: %s, uid: %s',
                                email_from, email_to, message_id, mail_message.id, custom_values, uid)
                route = self.message_route_verify(cr, uid, message, message_dict,
                                (mail_message.model, mail_message.res_id, custom_values, uid, None),
                                update_author=True, assert_model=True, create_fallback=True, context=context)
                return route and [route] or []

        # 3. Look for a matching mail.alias entry
        # Delivered-To is a safe bet in most modern MTAs, but we have to fallback on To + Cc values
        # for all the odd MTAs out there, as there is no standard header for the envelope's `rcpt_to` value.
        rcpt_tos = \
             ','.join([decode_header(message, 'Delivered-To'),
                       decode_header(message, 'To'),
                       decode_header(message, 'Cc'),
                       decode_header(message, 'Resent-To'),
                       decode_header(message, 'Resent-Cc')])
        local_parts = [e.split('@')[0] for e in tools.email_split(rcpt_tos)]
        if local_parts:
            mail_alias = self.pool.get('mail.alias')
            alias_ids = mail_alias.search(cr, uid, [('alias_name', 'in', local_parts)])
            if alias_ids:
                routes = []
                for alias in mail_alias.browse(cr, uid, alias_ids, context=context):
                    user_id = alias.alias_user_id.id
                    if not user_id:
                        # TDE note: this could cause crashes, because no clue that the user
                        # that send the email has the right to create or modify a new document
                        # Fallback on user_id = uid
                        # Note: recognized partners will be added as followers anyway
                        # user_id = self._message_find_user_id(cr, uid, message, context=context)
                        user_id = uid
                        _logger.info('No matching user_id for the alias %s', alias.alias_name)
                    route = (alias.alias_model_id.model, alias.alias_force_thread_id, eval(alias.alias_defaults), user_id, alias)
                    _logger.info('Routing mail from %s to %s with Message-Id %s: direct alias match: %r',
                                email_from, email_to, message_id, route)
                    route = self.message_route_verify(cr, uid, message, message_dict, route,
                                update_author=True, assert_model=True, create_fallback=True, context=context)
                    if route:
                        routes.append(route)
                return routes

        # 4. Fallback to the provided parameters, if they work
        if not thread_id:
            # Legacy: fallback to matching [ID] in the Subject
            match = tools.res_re.search(decode_header(message, 'Subject'))
            thread_id = match and match.group(1)
            # Convert into int (bug spotted in 7.0 because of str)
            try:
                thread_id = int(thread_id)
            except:
                thread_id = False
        _logger.info('Routing mail from %s to %s with Message-Id %s: fallback to model:%s, thread_id:%s, custom_values:%s, uid:%s',
                    email_from, email_to, message_id, fallback_model, thread_id, custom_values, uid)
        route = self.message_route_verify(cr, uid, message, message_dict,
                        (fallback_model, thread_id, custom_values, uid, None),
                        update_author=True, assert_model=True, context=context)
        if route:
            return [route]

        # AssertionError if no routes found and if no bounce occured
        assert False, \
            "No possible route found for incoming message from %s to %s (Message-Id %s:)." \
            "Create an appropriate mail.alias or force the destination model." % (email_from, email_to, message_id)

    def message_route_process(self, cr, uid, message, message_dict, routes, context=None):
        # postpone setting message_dict.partner_ids after message_post, to avoid double notifications
        partner_ids = message_dict.pop('partner_ids', [])
        thread_id = False
        for model, thread_id, custom_values, user_id, alias in routes:
            if self._name == 'mail.thread':
                context.update({'thread_model': model})
            if model:
                model_pool = self.pool[model]
                assert thread_id and hasattr(model_pool, 'message_update') or hasattr(model_pool, 'message_new'), \
                    "Undeliverable mail with Message-Id %s, model %s does not accept incoming emails" % \
                    (message_dict['message_id'], model)

                # disabled subscriptions during message_new/update to avoid having the system user running the
                # email gateway become a follower of all inbound messages
                nosub_ctx = dict(context, mail_create_nosubscribe=True, mail_create_nolog=True)
                if thread_id and hasattr(model_pool, 'message_update'):
                    model_pool.message_update(cr, user_id, [thread_id], message_dict, context=nosub_ctx)
                else:
                    thread_id = model_pool.message_new(cr, user_id, message_dict, custom_values, context=nosub_ctx)
            else:
                assert thread_id == 0, "Posting a message without model should be with a null res_id, to create a private message."
                model_pool = self.pool.get('mail.thread')
            if not hasattr(model_pool, 'message_post'):
                context['thread_model'] = model
                model_pool = self.pool['mail.thread']
            new_msg_id = model_pool.message_post(cr, uid, [thread_id], context=context, subtype='mail.mt_comment', **message_dict)

            if partner_ids:
                # postponed after message_post, because this is an external message and we don't want to create
                # duplicate emails due to notifications
                self.pool.get('mail.message').write(cr, uid, [new_msg_id], {'partner_ids': partner_ids}, context=context)
        return thread_id

    def message_process(self, cr, uid, model, message, custom_values=None,
                        save_original=False, strip_attachments=False,
                        thread_id=None, context=None):
        """ Process an incoming RFC2822 email message, relying on
            ``mail.message.parse()`` for the parsing operation,
            and ``message_route()`` to figure out the target model.

            Once the target model is known, its ``message_new`` method
            is called with the new message (if the thread record did not exist)
            or its ``message_update`` method (if it did).

            There is a special case where the target model is False: a reply
            to a private message. In this case, we skip the message_new /
            message_update step, to just post a new message using mail_thread
            message_post.

           :param string model: the fallback model to use if the message
               does not match any of the currently configured mail aliases
               (may be None if a matching alias is supposed to be present)
           :param message: source of the RFC2822 message
           :type message: string or xmlrpclib.Binary
           :type dict custom_values: optional dictionary of field values
                to pass to ``message_new`` if a new record needs to be created.
                Ignored if the thread record already exists, and also if a
                matching mail.alias was found (aliases define their own defaults)
           :param bool save_original: whether to keep a copy of the original
                email source attached to the message after it is imported.
           :param bool strip_attachments: whether to strip all attachments
                before processing the message, in order to save some space.
           :param int thread_id: optional ID of the record/thread from ``model``
               to which this mail should be attached. When provided, this
               overrides the automatic detection based on the message
               headers.
        """
        if context is None:
            context = {}

        # extract message bytes - we are forced to pass the message as binary because
        # we don't know its encoding until we parse its headers and hence can't
        # convert it to utf-8 for transport between the mailgate script and here.
        if isinstance(message, xmlrpclib.Binary):
            message = str(message.data)
        # Warning: message_from_string doesn't always work correctly on unicode,
        # we must use utf-8 strings here :-(
        if isinstance(message, unicode):
            message = message.encode('utf-8')
        msg_txt = email.message_from_string(message)

        # parse the message, verify we are not in a loop by checking message_id is not duplicated
        msg = self.message_parse(cr, uid, msg_txt, save_original=save_original, context=context)
        if strip_attachments:
            msg.pop('attachments', None)

        if msg.get('message_id'):   # should always be True as message_parse generate one if missing
            existing_msg_ids = self.pool.get('mail.message').search(cr, SUPERUSER_ID, [
                                                                ('message_id', '=', msg.get('message_id')),
                                                                ], context=context)
            if existing_msg_ids:
                _logger.info('Ignored mail from %s to %s with Message-Id %s: found duplicated Message-Id during processing',
                                msg.get('from'), msg.get('to'), msg.get('message_id'))
                return False

        # find possible routes for the message
        routes = self.message_route(cr, uid, msg_txt, msg, model, thread_id, custom_values, context=context)
        thread_id = self.message_route_process(cr, uid, msg_txt, msg, routes, context=context)
        return thread_id

    def message_new(self, cr, uid, msg_dict, custom_values=None, context=None):
        """Called by ``message_process`` when a new message is received
           for a given thread model, if the message did not belong to
           an existing thread.
           The default behavior is to create a new record of the corresponding
           model (based on some very basic info extracted from the message).
           Additional behavior may be implemented by overriding this method.

           :param dict msg_dict: a map containing the email details and
                                 attachments. See ``message_process`` and
                                ``mail.message.parse`` for details.
           :param dict custom_values: optional dictionary of additional
                                      field values to pass to create()
                                      when creating the new thread record.
                                      Be careful, these values may override
                                      any other values coming from the message.
           :param dict context: if a ``thread_model`` value is present
                                in the context, its value will be used
                                to determine the model of the record
                                to create (instead of the current model).
           :rtype: int
           :return: the id of the newly created thread object
        """
        if context is None:
            context = {}
        data = {}
        if isinstance(custom_values, dict):
            data = custom_values.copy()
        model = context.get('thread_model') or self._name
        model_pool = self.pool[model]
        fields = model_pool.fields_get(cr, uid, context=context)
        if 'name' in fields and not data.get('name'):
            data['name'] = msg_dict.get('subject', '')
        res_id = model_pool.create(cr, uid, data, context=context)
        return res_id

    def message_update(self, cr, uid, ids, msg_dict, update_vals=None, context=None):
        """Called by ``message_process`` when a new message is received
           for an existing thread. The default behavior is to update the record
           with update_vals taken from the incoming email.
           Additional behavior may be implemented by overriding this
           method.
           :param dict msg_dict: a map containing the email details and
                               attachments. See ``message_process`` and
                               ``mail.message.parse()`` for details.
           :param dict update_vals: a dict containing values to update records
                              given their ids; if the dict is None or is
                              void, no write operation is performed.
        """
        if update_vals:
            self.write(cr, uid, ids, update_vals, context=context)
        return True

    def _message_extract_payload(self, message, save_original=False):
        """Extract body as HTML and attachments from the mail message"""
        attachments = []
        body = u''
        if save_original:
            attachments.append(('original_email.eml', message.as_string()))
        if not message.is_multipart() or 'text/' in message.get('content-type', ''):
            encoding = message.get_content_charset()
            body = message.get_payload(decode=True)
            body = tools.ustr(body, encoding, errors='replace')
            if message.get_content_type() == 'text/plain':
                # text/plain -> <pre/>
                body = tools.append_content_to_html(u'', body, preserve=True)
        else:
            alternative = False
            for part in message.walk():
                if part.get_content_type() == 'multipart/alternative':
                    alternative = True
                if part.get_content_maintype() == 'multipart':
                    continue  # skip container
                # part.get_filename returns decoded value if able to decode, coded otherwise.
                # original get_filename is not able to decode iso-8859-1 (for instance).
                # therefore, iso encoded attachements are not able to be decoded properly with get_filename
                # code here partially copy the original get_filename method, but handle more encoding
                filename=part.get_param('filename', None, 'content-disposition')
                if not filename:
                    filename=part.get_param('name', None)
                if filename:
                    if isinstance(filename, tuple):
                        # RFC2231
                        filename=email.utils.collapse_rfc2231_value(filename).strip()
                    else:
                        filename=decode(filename)
                encoding = part.get_content_charset()  # None if attachment
                # 1) Explicit Attachments -> attachments
                if filename or part.get('content-disposition', '').strip().startswith('attachment'):
                    attachments.append((filename or 'attachment', part.get_payload(decode=True)))
                    continue
                # 2) text/plain -> <pre/>
                if part.get_content_type() == 'text/plain' and (not alternative or not body):
                    body = tools.append_content_to_html(body, tools.ustr(part.get_payload(decode=True),
                                                                         encoding, errors='replace'), preserve=True)
                # 3) text/html -> raw
                elif part.get_content_type() == 'text/html':
                    html = tools.ustr(part.get_payload(decode=True), encoding, errors='replace')
                    if alternative:
                        body = html
                    else:
                        body = tools.append_content_to_html(body, html, plaintext=False)
                # 4) Anything else -> attachment
                else:
                    attachments.append((filename or 'attachment', part.get_payload(decode=True)))
        return body, attachments

    def message_parse(self, cr, uid, message, save_original=False, context=None):
        """Parses a string or email.message.Message representing an
           RFC-2822 email, and returns a generic dict holding the
           message details.

           :param message: the message to parse
           :type message: email.message.Message | string | unicode
           :param bool save_original: whether the returned dict
               should include an ``original`` attachment containing
               the source of the message
           :rtype: dict
           :return: A dict with the following structure, where each
                    field may not be present if missing in original
                    message::

                    { 'message_id': msg_id,
                      'subject': subject,
                      'from': from,
                      'to': to,
                      'cc': cc,
                      'body': unified_body,
                      'attachments': [('file1', 'bytes'),
                                      ('file2', 'bytes')}
                    }
        """
        msg_dict = {
            'type': 'email',
        }
        if not isinstance(message, Message):
            if isinstance(message, unicode):
                # Warning: message_from_string doesn't always work correctly on unicode,
                # we must use utf-8 strings here :-(
                message = message.encode('utf-8')
            message = email.message_from_string(message)

        message_id = message['message-id']
        if not message_id:
            # Very unusual situation, be we should be fault-tolerant here
            message_id = "<%s@localhost>" % time.time()
            _logger.debug('Parsing Message without message-id, generating a random one: %s', message_id)
        msg_dict['message_id'] = message_id

        if message.get('Subject'):
            msg_dict['subject'] = decode(message.get('Subject'))

        # Envelope fields not stored in mail.message but made available for message_new()
        msg_dict['from'] = decode(message.get('from'))
        msg_dict['to'] = decode(message.get('to'))
        msg_dict['cc'] = decode(message.get('cc'))
        msg_dict['email_from'] = decode(message.get('from'))
        partner_ids = self._message_find_partners(cr, uid, message, ['To', 'Cc'], context=context)
        msg_dict['partner_ids'] = [(4, partner_id) for partner_id in partner_ids]

        if message.get('Date'):
            try:
                date_hdr = decode(message.get('Date'))
                parsed_date = dateutil.parser.parse(date_hdr, fuzzy=True)
                if parsed_date.utcoffset() is None:
                    # naive datetime, so we arbitrarily decide to make it
                    # UTC, there's no better choice. Should not happen,
                    # as RFC2822 requires timezone offset in Date headers.
                    stored_date = parsed_date.replace(tzinfo=pytz.utc)
                else:
                    stored_date = parsed_date.astimezone(tz=pytz.utc)
            except Exception:
                _logger.warning('Failed to parse Date header %r in incoming mail '
                                'with message-id %r, assuming current date/time.',
                                message.get('Date'), message_id)
                stored_date = datetime.datetime.now()
            msg_dict['date'] = stored_date.strftime(tools.DEFAULT_SERVER_DATETIME_FORMAT)

        if message.get('In-Reply-To'):
            parent_ids = self.pool.get('mail.message').search(cr, uid, [('message_id', '=', decode(message['In-Reply-To']))])
            if parent_ids:
                msg_dict['parent_id'] = parent_ids[0]

        if message.get('References') and 'parent_id' not in msg_dict:
            parent_ids = self.pool.get('mail.message').search(cr, uid, [('message_id', 'in',
                                                                         [x.strip() for x in decode(message['References']).split()])])
            if parent_ids:
                msg_dict['parent_id'] = parent_ids[0]

        msg_dict['body'], msg_dict['attachments'] = self._message_extract_payload(message, save_original=save_original)
        return msg_dict

    #------------------------------------------------------
    # Note specific
    #------------------------------------------------------

    def log(self, cr, uid, id, message, secondary=False, context=None):
        _logger.warning("log() is deprecated. As this module inherit from "\
                        "mail.thread, the message will be managed by this "\
                        "module instead of by the res.log mechanism. Please "\
                        "use mail_thread.message_post() instead of the "\
                        "now deprecated res.log.")
        self.message_post(cr, uid, [id], message, context=context)

    def _message_add_suggested_recipient(self, cr, uid, result, obj, partner=None, email=None, reason='', context=None):
        """ Called by message_get_suggested_recipients, to add a suggested
            recipient in the result dictionary. The form is :
                partner_id, partner_name<partner_email> or partner_name, reason """
        if email and not partner:
            # get partner info from email
            partner_info = self.message_partner_info_from_emails(cr, uid, obj.id, [email], context=context)[0]
            if partner_info.get('partner_id'):
                partner = self.pool.get('res.partner').browse(cr, SUPERUSER_ID, [partner_info['partner_id']], context=context)[0]
        if email and email in [val[1] for val in result[obj.id]]:  # already existing email -> skip
            return result
        if partner and partner in obj.message_follower_ids:  # recipient already in the followers -> skip
            return result
        if partner and partner in [val[0] for val in result[obj.id]]:  # already existing partner ID -> skip
            return result
        if partner and partner.email:  # complete profile: id, name <email>
            result[obj.id].append((partner.id, '%s<%s>' % (partner.name, partner.email), reason))
        elif partner:  # incomplete profile: id, name
            result[obj.id].append((partner.id, '%s' % (partner.name), reason))
        else:  # unknown partner, we are probably managing an email address
            result[obj.id].append((False, email, reason))
        return result

    def message_get_suggested_recipients(self, cr, uid, ids, context=None):
        """ Returns suggested recipients for ids. Those are a list of
            tuple (partner_id, partner_name, reason), to be managed by Chatter. """
        result = dict.fromkeys(ids, list())
        if self._all_columns.get('user_id'):
            for obj in self.browse(cr, SUPERUSER_ID, ids, context=context):  # SUPERUSER because of a read on res.users that would crash otherwise
                if not obj.user_id or not obj.user_id.partner_id:
                    continue
                self._message_add_suggested_recipient(cr, uid, result, obj, partner=obj.user_id.partner_id, reason=self._all_columns['user_id'].column.string, context=context)
        return result

    def _find_partner_from_emails(self, cr, uid, id, emails, model=None, context=None, check_followers=True):
        """ Utility method to find partners from email addresses. The rules are :
            1 - check in document (model | self, id) followers
            2 - try to find a matching partner that is also an user
            3 - try to find a matching partner

            :param list emails: list of email addresses
            :param string model: model to fetch related record; by default self
                is used.
            :param boolean check_followers: check in document followers
        """
        partner_obj = self.pool['res.partner']
        partner_ids = []
        obj = None
        if id and (model or self._name != 'mail.thread') and check_followers:
            if model:
                obj = self.pool[model].browse(cr, uid, id, context=context)
            else:
                obj = self.browse(cr, uid, id, context=context)
        for contact in emails:
            partner_id = False
            email_address = tools.email_split(contact)
            if not email_address:
                partner_ids.append(partner_id)
                continue
            email_address = email_address[0]
            # first try: check in document's followers
            if obj:
                for follower in obj.message_follower_ids:
                    if follower.email == email_address:
                        partner_id = follower.id
            # second try: check in partners that are also users
            if not partner_id:
                ids = partner_obj.search(cr, SUPERUSER_ID, [
                                                ('email', 'ilike', email_address),
                                                ('user_ids', '!=', False)
                                            ], limit=1, context=context)
                if ids:
                    partner_id = ids[0]
            # third try: check in partners
            if not partner_id:
                ids = partner_obj.search(cr, SUPERUSER_ID, [
                                                ('email', 'ilike', email_address)
                                            ], limit=1, context=context)
                if ids:
                    partner_id = ids[0]
            partner_ids.append(partner_id)
        return partner_ids

    def message_partner_info_from_emails(self, cr, uid, id, emails, link_mail=False, context=None):
        """ Convert a list of emails into a list partner_ids and a list
            new_partner_ids. The return value is non conventional because
            it is meant to be used by the mail widget.

            :return dict: partner_ids and new_partner_ids """
        mail_message_obj = self.pool.get('mail.message')
        partner_ids = self._find_partner_from_emails(cr, uid, id, emails, context=context)
        result = list()
        for idx in range(len(emails)):
            email_address = emails[idx]
            partner_id = partner_ids[idx]
            partner_info = {'full_name': email_address, 'partner_id': partner_id}
            result.append(partner_info)

            # link mail with this from mail to the new partner id
            if link_mail and partner_info['partner_id']:
                message_ids = mail_message_obj.search(cr, SUPERUSER_ID, [
                                    '|',
                                    ('email_from', '=', email_address),
                                    ('email_from', 'ilike', '<%s>' % email_address),
                                    ('author_id', '=', False)
                                ], context=context)
                if message_ids:
                    mail_message_obj.write(cr, SUPERUSER_ID, message_ids, {'author_id': partner_info['partner_id']}, context=context)
        return result

    def _message_preprocess_attachments(self, cr, uid, attachments, attachment_ids, attach_model, attach_res_id, context=None):
        """ Preprocess attachments for mail_thread.message_post() or mail_mail.create().

        :param list attachments: list of attachment tuples in the form ``(name,content)``,
                                 where content is NOT base64 encoded
        :param list attachment_ids: a list of attachment ids, not in tomany command form
        :param str attach_model: the model of the attachments parent record
        :param integer attach_res_id: the id of the attachments parent record
        """
        Attachment = self.pool['ir.attachment']
        m2m_attachment_ids = []
        if attachment_ids:
            filtered_attachment_ids = Attachment.search(cr, SUPERUSER_ID, [
                ('res_model', '=', 'mail.compose.message'),
                ('create_uid', '=', uid),
                ('id', 'in', attachment_ids)], context=context)
            if filtered_attachment_ids:
                Attachment.write(cr, SUPERUSER_ID, filtered_attachment_ids, {'res_model': attach_model, 'res_id': attach_res_id}, context=context)
            m2m_attachment_ids += [(4, id) for id in attachment_ids]
        # Handle attachments parameter, that is a dictionary of attachments
        for name, content in attachments:
            if isinstance(content, unicode):
                content = content.encode('utf-8')
            data_attach = {
                'name': name,
                'datas': base64.b64encode(str(content)),
                'datas_fname': name,
                'description': name,
                'res_model': attach_model,
                'res_id': attach_res_id,
            }
            m2m_attachment_ids.append((0, 0, data_attach))
        return m2m_attachment_ids

    def message_post(self, cr, uid, thread_id, body='', subject=None, type='notification',
                     subtype=None, parent_id=False, attachments=None, context=None,
                     content_subtype='html', **kwargs):
        """ Post a new message in an existing thread, returning the new
            mail.message ID.

            :param int thread_id: thread ID to post into, or list with one ID;
                if False/0, mail.message model will also be set as False
            :param str body: body of the message, usually raw HTML that will
                be sanitized
            :param str type: see mail_message.type field
            :param str content_subtype:: if plaintext: convert body into html
            :param int parent_id: handle reply to a previous message by adding the
                parent partners to the message in case of private discussion
            :param tuple(str,str) attachments or list id: list of attachment tuples in the form
                ``(name,content)``, where content is NOT base64 encoded

            Extra keyword arguments will be used as default column values for the
            new mail.message record. Special cases:
                - attachment_ids: supposed not attached to any document; attach them
                    to the related document. Should only be set by Chatter.
            :return int: ID of newly created mail.message
        """
        if context is None:
            context = {}
        if attachments is None:
            attachments = {}
        mail_message = self.pool.get('mail.message')
        ir_attachment = self.pool.get('ir.attachment')

        assert (not thread_id) or \
                isinstance(thread_id, (int, long)) or \
                (isinstance(thread_id, (list, tuple)) and len(thread_id) == 1), \
                "Invalid thread_id; should be 0, False, an ID or a list with one ID"
        if isinstance(thread_id, (list, tuple)):
            thread_id = thread_id[0]

        # if we're processing a message directly coming from the gateway, the destination model was
        # set in the context.
        model = False
        if thread_id:
            model = context.get('thread_model', self._name) if self._name == 'mail.thread' else self._name
            if model != self._name and hasattr(self.pool[model], 'message_post'):
                del context['thread_model']
                return self.pool[model].message_post(cr, uid, thread_id, body=body, subject=subject, type=type, subtype=subtype, parent_id=parent_id, attachments=attachments, context=context, content_subtype=content_subtype, **kwargs)

        #0: Find the message's author, because we need it for private discussion
        author_id = kwargs.get('author_id')
        if author_id is None:  # keep False values
            author_id = self.pool.get('mail.message')._get_default_author(cr, uid, context=context)

        # 1: Handle content subtype: if plaintext, converto into HTML
        if content_subtype == 'plaintext':
            body = tools.plaintext2html(body)

        # 2: Private message: add recipients (recipients and author of parent message) - current author
        #   + legacy-code management (! we manage only 4 and 6 commands)
        partner_ids = set()
        kwargs_partner_ids = kwargs.pop('partner_ids', [])
        for partner_id in kwargs_partner_ids:
            if isinstance(partner_id, (list, tuple)) and partner_id[0] == 4 and len(partner_id) == 2:
                partner_ids.add(partner_id[1])
            if isinstance(partner_id, (list, tuple)) and partner_id[0] == 6 and len(partner_id) == 3:
                partner_ids |= set(partner_id[2])
            elif isinstance(partner_id, (int, long)):
                partner_ids.add(partner_id)
            else:
                pass  # we do not manage anything else
        if parent_id and not model:
            parent_message = mail_message.browse(cr, uid, parent_id, context=context)
            private_followers = set([partner.id for partner in parent_message.partner_ids])
            if parent_message.author_id:
                private_followers.add(parent_message.author_id.id)
            private_followers -= set([author_id])
            partner_ids |= private_followers

        # 3. Attachments
        #   - HACK TDE FIXME: Chatter: attachments linked to the document (not done JS-side), load the message
        attachment_ids = self._message_preprocess_attachments(cr, uid, attachments, kwargs.pop('attachment_ids', []), model, thread_id, context)

        # 4: mail.message.subtype
        subtype_id = False
        if subtype:
            if '.' not in subtype:
                subtype = 'mail.%s' % subtype
            ref = self.pool.get('ir.model.data').get_object_reference(cr, uid, *subtype.split('.'))
            subtype_id = ref and ref[1] or False

        # automatically subscribe recipients if asked to
        if context.get('mail_post_autofollow') and thread_id and partner_ids:
            partner_to_subscribe = partner_ids
            if context.get('mail_post_autofollow_partner_ids'):
                partner_to_subscribe = filter(lambda item: item in context.get('mail_post_autofollow_partner_ids'), partner_ids)
            self.message_subscribe(cr, uid, [thread_id], list(partner_to_subscribe), context=context)

        # _mail_flat_thread: automatically set free messages to the first posted message
        if self._mail_flat_thread and not parent_id and thread_id:
            message_ids = mail_message.search(cr, uid, ['&', ('res_id', '=', thread_id), ('model', '=', model)], context=context, order="id ASC", limit=1)
            parent_id = message_ids and message_ids[0] or False
        # we want to set a parent: force to set the parent_id to the oldest ancestor, to avoid having more than 1 level of thread
        elif parent_id:
            message_ids = mail_message.search(cr, SUPERUSER_ID, [('id', '=', parent_id), ('parent_id', '!=', False)], context=context)
            # avoid loops when finding ancestors
            processed_list = []
            if message_ids:
                message = mail_message.browse(cr, SUPERUSER_ID, message_ids[0], context=context)
                while (message.parent_id and message.parent_id.id not in processed_list):
                    processed_list.append(message.parent_id.id)
                    message = message.parent_id
                parent_id = message.id

        values = kwargs
        values.update({
            'author_id': author_id,
            'model': model,
            'res_id': thread_id or False,
            'body': body,
            'subject': subject or False,
            'type': type,
            'parent_id': parent_id,
            'attachment_ids': attachment_ids,
            'subtype_id': subtype_id,
            'partner_ids': [(4, pid) for pid in partner_ids],
        })

        # Avoid warnings about non-existing fields
        for x in ('from', 'to', 'cc'):
            values.pop(x, None)

        # Create and auto subscribe the author
        msg_id = mail_message.create(cr, uid, values, context=context)
        message = mail_message.browse(cr, uid, msg_id, context=context)
        if message.author_id and thread_id and type != 'notification' and not context.get('mail_create_nosubscribe'):
            self.message_subscribe(cr, uid, [thread_id], [message.author_id.id], context=context)
        return msg_id

    #------------------------------------------------------
    # Followers API
    #------------------------------------------------------

    def message_get_subscription_data(self, cr, uid, ids, user_pid=None, context=None):
        """ Wrapper to get subtypes data. """
        return self._get_subscription_data(cr, uid, ids, None, None, user_pid=user_pid, context=context)

    def message_subscribe_users(self, cr, uid, ids, user_ids=None, subtype_ids=None, context=None):
        """ Wrapper on message_subscribe, using users. If user_ids is not
            provided, subscribe uid instead. """
        if user_ids is None:
            user_ids = [uid]
        partner_ids = [user.partner_id.id for user in self.pool.get('res.users').browse(cr, uid, user_ids, context=context)]
        return self.message_subscribe(cr, uid, ids, partner_ids, subtype_ids=subtype_ids, context=context)

    def message_subscribe(self, cr, uid, ids, partner_ids, subtype_ids=None, context=None):
        """ Add partners to the records followers. """
        if context is None:
            context = {}

        mail_followers_obj = self.pool.get('mail.followers')
        subtype_obj = self.pool.get('mail.message.subtype')

        user_pid = self.pool.get('res.users').browse(cr, uid, uid, context=context).partner_id.id
        if set(partner_ids) == set([user_pid]):
<<<<<<< HEAD
            if context.get('operation', '') != 'create':
                try:
                    self.check_access_rights(cr, uid, 'read')
                    self.check_access_rule(cr, uid, ids, 'read')
                except (osv.except_osv, orm.except_orm):
                    return False
=======
            try:
                self.check_access_rights(cr, uid, 'read')
                if context.get('operation', '') == 'create':
                    self.check_access_rule(cr, uid, ids, 'create')
                else:
                    self.check_access_rule(cr, uid, ids, 'read')
            except (osv.except_osv, orm.except_orm):
                return False
>>>>>>> 4818a83f
        else:
            self.check_access_rights(cr, uid, 'write')
            self.check_access_rule(cr, uid, ids, 'write')

        existing_pids_dict = {}
        fol_ids = mail_followers_obj.search(cr, SUPERUSER_ID, ['&', '&', ('res_model', '=', self._name), ('res_id', 'in', ids), ('partner_id', 'in', partner_ids)])
        for fol in mail_followers_obj.browse(cr, SUPERUSER_ID, fol_ids, context=context):
            existing_pids_dict.setdefault(fol.res_id, set()).add(fol.partner_id.id)

        # subtype_ids specified: update already subscribed partners
        if subtype_ids and fol_ids:
            mail_followers_obj.write(cr, SUPERUSER_ID, fol_ids, {'subtype_ids': [(6, 0, subtype_ids)]}, context=context)
        # subtype_ids not specified: do not update already subscribed partner, fetch default subtypes for new partners
        if subtype_ids is None:
            subtype_ids = subtype_obj.search(
                cr, uid, [
                    ('default', '=', True), '|', ('res_model', '=', self._name), ('res_model', '=', False)], context=context)

        for id in ids:
            existing_pids = existing_pids_dict.get(id, set())
            new_pids = set(partner_ids) - existing_pids

            # subscribe new followers
            for new_pid in new_pids:
                mail_followers_obj.create(
                    cr, SUPERUSER_ID, {
                        'res_model': self._name,
                        'res_id': id,
                        'partner_id': new_pid,
                        'subtype_ids': [(6, 0, subtype_ids)],
                    }, context=context)

        return True

    def message_unsubscribe_users(self, cr, uid, ids, user_ids=None, context=None):
        """ Wrapper on message_subscribe, using users. If user_ids is not
            provided, unsubscribe uid instead. """
        if user_ids is None:
            user_ids = [uid]
        partner_ids = [user.partner_id.id for user in self.pool.get('res.users').browse(cr, uid, user_ids, context=context)]
        return self.message_unsubscribe(cr, uid, ids, partner_ids, context=context)

    def message_unsubscribe(self, cr, uid, ids, partner_ids, context=None):
        """ Remove partners from the records followers. """
        user_pid = self.pool.get('res.users').read(cr, uid, uid, ['partner_id'], context=context)['partner_id'][0]
        if set(partner_ids) == set([user_pid]):
            self.check_access_rights(cr, uid, 'read')
            self.check_access_rule(cr, uid, ids, 'read')
        else:
            self.check_access_rights(cr, uid, 'write')
            self.check_access_rule(cr, uid, ids, 'write')
        fol_obj = self.pool['mail.followers']
        fol_ids = fol_obj.search(
            cr, SUPERUSER_ID, [
                ('res_model', '=', self._name),
                ('res_id', 'in', ids),
                ('partner_id', 'in', partner_ids)
            ], context=context)
        return fol_obj.unlink(cr, SUPERUSER_ID, fol_ids, context=context)

    def _message_get_auto_subscribe_fields(self, cr, uid, updated_fields, auto_follow_fields=['user_id'], context=None):
        """ Returns the list of relational fields linking to res.users that should
            trigger an auto subscribe. The default list checks for the fields
            - called 'user_id'
            - linking to res.users
            - with track_visibility set
            In OpenERP V7, this is sufficent for all major addon such as opportunity,
            project, issue, recruitment, sale.
            Override this method if a custom behavior is needed about fields
            that automatically subscribe users.
        """
        user_field_lst = []
        for name, column_info in self._all_columns.items():
            if name in auto_follow_fields and name in updated_fields and getattr(column_info.column, 'track_visibility', False) and column_info.column._obj == 'res.users':
                user_field_lst.append(name)
        return user_field_lst

    def message_auto_subscribe(self, cr, uid, ids, updated_fields, context=None, values=None):
        """ Handle auto subscription. Two methods for auto subscription exist:

         - tracked res.users relational fields, such as user_id fields. Those fields
           must be relation fields toward a res.users record, and must have the
           track_visilibity attribute set.
         - using subtypes parent relationship: check if the current model being
           modified has an header record (such as a project for tasks) whose followers
           can be added as followers of the current records. Example of structure
           with project and task:

          - st_project_1.parent_id = st_task_1
          - st_project_1.res_model = 'project.project'
          - st_project_1.relation_field = 'project_id'
          - st_task_1.model = 'project.task'

        :param list updated_fields: list of updated fields to track
        :param dict values: updated values; if None, the first record will be browsed
                            to get the values. Added after releasing 7.0, therefore
                            not merged with updated_fields argumment.
        """
        subtype_obj = self.pool.get('mail.message.subtype')
        follower_obj = self.pool.get('mail.followers')
        new_followers = dict()

        # fetch auto_follow_fields: res.users relation fields whose changes are tracked for subscription
        user_field_lst = self._message_get_auto_subscribe_fields(cr, uid, updated_fields, context=context)

        # fetch header subtypes
        header_subtype_ids = subtype_obj.search(cr, uid, ['|', ('res_model', '=', False), ('parent_id.res_model', '=', self._name)], context=context)
        subtypes = subtype_obj.browse(cr, uid, header_subtype_ids, context=context)

        # if no change in tracked field or no change in tracked relational field: quit
        relation_fields = set([subtype.relation_field for subtype in subtypes if subtype.relation_field is not False])
        if not any(relation in updated_fields for relation in relation_fields) and not user_field_lst:
            return True

        # legacy behavior: if values is not given, compute the values by browsing
        # @TDENOTE: remove me in 8.0
        if values is None:
            record = self.browse(cr, uid, ids[0], context=context)
            for updated_field in updated_fields:
                field_value = getattr(record, updated_field)
                if isinstance(field_value, browse_record):
                    field_value = field_value.id
                elif isinstance(field_value, browse_null):
                    field_value = False
                values[updated_field] = field_value

        # find followers of headers, update structure for new followers
        headers = set()
        for subtype in subtypes:
            if subtype.relation_field and values.get(subtype.relation_field):
                headers.add((subtype.res_model, values.get(subtype.relation_field)))
        if headers:
            header_domain = ['|'] * (len(headers) - 1)
            for header in headers:
                header_domain += ['&', ('res_model', '=', header[0]), ('res_id', '=', header[1])]
            header_follower_ids = follower_obj.search(
                cr, SUPERUSER_ID,
                header_domain,
                context=context
            )
            for header_follower in follower_obj.browse(cr, SUPERUSER_ID, header_follower_ids, context=context):
                for subtype in header_follower.subtype_ids:
                    if subtype.parent_id and subtype.parent_id.res_model == self._name:
                        new_followers.setdefault(header_follower.partner_id.id, set()).add(subtype.parent_id.id)
                    elif subtype.res_model is False:
                        new_followers.setdefault(header_follower.partner_id.id, set()).add(subtype.id)

        # add followers coming from res.users relational fields that are tracked
        user_ids = [values[name] for name in user_field_lst if values.get(name)]
        user_pids = [user.partner_id.id for user in self.pool.get('res.users').browse(cr, SUPERUSER_ID, user_ids, context=context)]
        for partner_id in user_pids:
            new_followers.setdefault(partner_id, None)

        for pid, subtypes in new_followers.items():
            subtypes = list(subtypes) if subtypes is not None else None
            self.message_subscribe(cr, uid, ids, [pid], subtypes, context=context)

        # find first email message, set it as unread for auto_subscribe fields for them to have a notification
        if user_pids:
            for record_id in ids:
                message_obj = self.pool.get('mail.message')
                msg_ids = message_obj.search(cr, SUPERUSER_ID, [
                    ('model', '=', self._name),
                    ('res_id', '=', record_id),
                    ('type', '=', 'email')], limit=1, context=context)
                if not msg_ids:
                    msg_ids = message_obj.search(cr, SUPERUSER_ID, [
                        ('model', '=', self._name),
                        ('res_id', '=', record_id)], limit=1, context=context)
                if msg_ids:
                    self.pool.get('mail.notification')._notify(cr, uid, msg_ids[0], partners_to_notify=user_pids, context=context)

        return True

    #------------------------------------------------------
    # Thread state
    #------------------------------------------------------

    def message_mark_as_unread(self, cr, uid, ids, context=None):
        """ Set as unread. """
        partner_id = self.pool.get('res.users').browse(cr, uid, uid, context=context).partner_id.id
        cr.execute('''
            UPDATE mail_notification SET
                read=false
            WHERE
                message_id IN (SELECT id from mail_message where res_id=any(%s) and model=%s limit 1) and
                partner_id = %s
        ''', (ids, self._name, partner_id))
        return True

    def message_mark_as_read(self, cr, uid, ids, context=None):
        """ Set as read. """
        partner_id = self.pool.get('res.users').browse(cr, uid, uid, context=context).partner_id.id
        cr.execute('''
            UPDATE mail_notification SET
                read=true
            WHERE
                message_id IN (SELECT id FROM mail_message WHERE res_id=ANY(%s) AND model=%s) AND
                partner_id = %s
        ''', (ids, self._name, partner_id))
        return True

    #------------------------------------------------------
    # Thread suggestion
    #------------------------------------------------------

    def get_suggested_thread(self, cr, uid, removed_suggested_threads=None, context=None):
        """Return a list of suggested threads, sorted by the numbers of followers"""
        if context is None:
            context = {}

        # TDE HACK: originally by MAT from portal/mail_mail.py but not working until the inheritance graph bug is not solved in trunk
        # TDE FIXME: relocate in portal when it won't be necessary to reload the hr.employee model in an additional bridge module
        if self.pool['res.groups']._all_columns.get('is_portal'):
            user = self.pool.get('res.users').browse(cr, SUPERUSER_ID, uid, context=context)
            if any(group.is_portal for group in user.groups_id):
                return []

        threads = []
        if removed_suggested_threads is None:
            removed_suggested_threads = []

        thread_ids = self.search(cr, uid, [('id', 'not in', removed_suggested_threads), ('message_is_follower', '=', False)], context=context)
        for thread in self.browse(cr, uid, thread_ids, context=context):
            data = {
                'id': thread.id,
                'popularity': len(thread.message_follower_ids),
                'name': thread.name,
                'image_small': thread.image_small
            }
            threads.append(data)
        return sorted(threads, key=lambda x: (x['popularity'], x['id']), reverse=True)[:3]<|MERGE_RESOLUTION|>--- conflicted
+++ resolved
@@ -1506,23 +1506,15 @@
 
         user_pid = self.pool.get('res.users').browse(cr, uid, uid, context=context).partner_id.id
         if set(partner_ids) == set([user_pid]):
-<<<<<<< HEAD
             if context.get('operation', '') != 'create':
                 try:
                     self.check_access_rights(cr, uid, 'read')
-                    self.check_access_rule(cr, uid, ids, 'read')
-                except (osv.except_osv, orm.except_orm):
-                    return False
-=======
-            try:
-                self.check_access_rights(cr, uid, 'read')
                 if context.get('operation', '') == 'create':
                     self.check_access_rule(cr, uid, ids, 'create')
                 else:
                     self.check_access_rule(cr, uid, ids, 'read')
-            except (osv.except_osv, orm.except_orm):
-                return False
->>>>>>> 4818a83f
+                except (osv.except_osv, orm.except_orm):
+                    return False
         else:
             self.check_access_rights(cr, uid, 'write')
             self.check_access_rule(cr, uid, ids, 'write')
