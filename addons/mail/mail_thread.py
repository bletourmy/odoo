# -*- coding: utf-8 -*-
##############################################################################
#
#    OpenERP, Open Source Management Solution
#    Copyright (C) 2009-today OpenERP SA (<http://www.openerp.com>)
#
#    This program is free software: you can redistribute it and/or modify
#    it under the terms of the GNU Affero General Public License as
#    published by the Free Software Foundation, either version 3 of the
#    License, or (at your option) any later version
#
#    This program is distributed in the hope that it will be useful,
#    but WITHOUT ANY WARRANTY; without even the implied warranty of
#    MERCHANTABILITY or FITNESS FOR A PARTICULAR PURPOSE.  See the
#    GNU Affero General Public License for more details
#
#    You should have received a copy of the GNU Affero General Public License
#    along with this program.  If not, see <http://www.gnu.org/licenses/>
#
##############################################################################

import base64
import email
from email.utils import parsedate
import logging
from mail_message import decode, to_email
from operator import itemgetter
from osv import osv, fields
import re
import time
import tools
from tools.translate import _
import xmlrpclib

_logger = logging.getLogger(__name__)

class mail_thread(osv.Model):
    '''Mixin model, meant to be inherited by any model that needs to
       act as a discussion topic on which messages can be attached.
       Public methods are prefixed with ``message_`` in order to avoid
       name collisions with methods of the models that will inherit
       from this mixin.

       ``mail.thread`` is designed to work without adding any field
       to the extended models. All functionalities and expected behavior
       are managed by mail.thread, using model name and record ids.
       A widget has been designed for the 6.1 and following version of OpenERP
       web-client. However, due to technical limitations, ``mail.thread``
       adds a simulated one2many field, to display the web widget by
       overriding the default field displayed. Using this field
       is not recommanded has it will disappeear in future version
       of OpenERP, leading to a pure mixin class.

       Inheriting classes are not required to implement any method, as the
       default implementation will work for any model. However it is common
       to override at least the ``message_new`` and ``message_update``
       methods (calling ``super``) to add model-specific behavior at
       creation and update of a thread; and ``message_get_subscribers``
       to manage more precisely the social aspect of the thread through
       the followers.
    '''
    _name = 'mail.thread'
    _description = 'Email Thread'

    def _get_message_ids(self, cr, uid, ids, name, args, context = None):
        res = {}
        for id in ids:
            message_ids = self.message_search(cr, uid, [id], context = context)
            subscriber_ids = self.message_get_subscribers(cr, uid, [id], context = context)
            res[id] = {
                'message_ids': message_ids,
                'message_summary': "<span><span class='oe_e'>9</span> %d</span> <span><span class='oe_e'>+</span> %d</span>" % (len(message_ids), len(subscriber_ids)),
            }
        return res

    def _search_message_ids(self, cr, uid, obj, name, args, context = None):
        msg_obj = self.pool.get('mail.message')
        msg_ids = msg_obj.search(cr, uid, ['&', ('res_id', 'in', args[0][2]), ('model', '=', self._name)], context = context)
        return [('id', 'in', msg_ids)]

    _columns = {
<<<<<<< HEAD
        'message_ids': fields.function(_get_message_ids, method = True,
			fnct_search = _search_message_ids,
            type = 'one2many', obj = 'mail.message', _fields_id = 'res_id',
            string = 'Temp messages', multi = "_get_message_ids",
            help = "Functional field holding messages related to the current document."),
=======
        'message_ids': fields.function(_get_message_ids,
			fnct_search=_search_message_ids,
            type='one2many', obj='mail.message', _fields_id = 'res_id',
            string='Temp messages', multi="_get_message_ids",
            help="Functional field holding messages related to the current document."),
>>>>>>> 03e6f93f
        'message_state': fields.boolean('Read',
            help = "When checked, new messages require your attention."),
        'message_summary': fields.function(_get_message_ids, method = True,
            type = 'text', string = 'Summary', multi = "_get_message_ids",
            help = "Holds the Chatter summary (number of messages, ...). "\
                 "This summary is directly in html format in order to "\
                 "be inserted in kanban views."),
    }
    
    _defaults = {
        'message_state': True,
    }

    #------------------------------------------------------
    # Automatic subscription when creating/reading
    #------------------------------------------------------

    def create(self, cr, uid, vals, context = None):
        """Automatically subscribe the creator """
        thread_id = super(mail_thread, self).create(cr, uid, vals, context = context)
        if thread_id:
            self.message_subscribe(cr, uid, [thread_id], [uid], context = context)
        return thread_id

    def write(self, cr, uid, ids, vals, context = None):
        """Automatically subscribe the writer"""
        if isinstance(ids, (int, long)):
            ids = [ids]
        write_res = super(mail_thread, self).write(cr, uid, ids, vals, context = context);
        if write_res:
            self.message_subscribe(cr, uid, ids, [uid], context = context)
        return write_res;

    def unlink(self, cr, uid, ids, context = None):
        """Override unlink, to automatically delete
           - subscriptions
           - messages
           that are linked with res_model and res_id, not through
           a foreign key with a 'cascade' ondelete attribute.
           Notifications will be deleted with messages
        """
        subscr_obj = self.pool.get('mail.subscription')
        msg_obj = self.pool.get('mail.message')
        # delete subscriptions
        subscr_to_del_ids = subscr_obj.search(cr, uid, [('res_model', '=', self._name), ('res_id', 'in', ids)], context = context)
        subscr_obj.unlink(cr, uid, subscr_to_del_ids, context = context)
        # delete messages and notifications
        msg_to_del_ids = msg_obj.search(cr, uid, [('model', '=', self._name), ('res_id', 'in', ids)], context = context)
        msg_obj.unlink(cr, uid, msg_to_del_ids, context = context)

        return super(mail_thread, self).unlink(cr, uid, ids, context = context)

    #------------------------------------------------------
    # mail.message wrappers and tools
    #------------------------------------------------------

    def message_create(self, cr, uid, thread_id, vals, context = None):
        """ OpenChatter: wrapper of mail.message create method
           - creates the mail.message
           - automatically subscribe the message writer
           - push the message to subscribed users
        """
        if context is None:
            context = {}
        
        message_obj = self.pool.get('mail.message')
        notification_obj = self.pool.get('mail.notification')
        body = vals.get('body_html', '') if vals.get('content_subtype') == 'html' else vals.get('body_text', '')
        
        # automatically subscribe the writer of the message
        if vals['user_id']:
            self.message_subscribe(cr, uid, [thread_id], [vals['user_id']], context = context)
        
        # create message
        msg_id = message_obj.create(cr, uid, vals, context = context)
        
        # Set as unread if writer is not the document responsible
        self.message_create_set_unread(cr, uid, [thread_id], context = context)
        
        # special: if install mode, do not push demo data
        if context.get('install_mode', False):
            return msg_id
        
        # get users that will get a notification pushed
        user_to_push_ids = self.message_get_user_ids_to_notify(cr, uid, [thread_id], vals, context = context)
        for id in user_to_push_ids:
            notification_obj.create(cr, uid, {'user_id': id, 'message_id': msg_id}, context = context)
        
        # create the email to send
        email_id = self.message_create_notify_by_email(cr, uid, vals, user_to_push_ids, context = context)
        
        return msg_id

     #TODO :in message creation: in push method: push only if user is subscriber (current case) and if user is sucscribed to the subtype (to add)
    def message_get_user_ids_to_notify(self, cr, uid, thread_ids, new_msg_vals, context = None):
        subscription_obj = self.pool.get('mail.subscription')
        # get body
        body = new_msg_vals.get('body_html', '') if new_msg_vals.get('content_subtype') == 'html' else new_msg_vals.get('body_text', '')
        
        # get subscribers
        notif_user_ids = self.message_get_subscribers(cr, uid, thread_ids, context = context)
        
        # add users requested via parsing message (@login)
        notif_user_ids += self.message_parse_users(cr, uid, body, context = context)
        
        # add users requested to perform an action (need_action mechanism)
        if hasattr(self, 'get_needaction_user_ids'):
            user_ids_dict = self.get_needaction_user_ids(cr, uid, thread_ids, context = context)
            for id, user_ids in user_ids_dict.iteritems():
                notif_user_ids += user_ids
        
        # add users notified of the parent messages (because: if parent message contains @login, login must receive the replies)
        if new_msg_vals.get('parent_id'):
            notif_obj = self.pool.get('mail.notification')
            parent_notif_ids = notif_obj.search(cr, uid, [('message_id', '=', new_msg_vals.get('parent_id'))], context = context)
            parent_notifs = notif_obj.read(cr, uid, parent_notif_ids, context = context)
            notif_user_ids += [parent_notif['user_id'][0] for parent_notif in parent_notifs]

        # remove duplicate entries
        notif_user_ids = list(set(notif_user_ids))
        return notif_user_ids

    def message_parse_users(self, cr, uid, string, context = None):
        """Parse message content
           - if find @login -(^|\s)@((\w|@|\.)*)-: returns the related ids
             this supports login that are emails (such as @raoul@grobedon.net)
        """
        regex = re.compile('(^|\s)@((\w|@|\.)*)')
        login_lst = [item[1] for item in regex.findall(string)]
        if not login_lst: return []
        user_ids = self.pool.get('res.users').search(cr, uid, [('login', 'in', login_lst)], context = context)
        return user_ids

    #------------------------------------------------------
    # Generic message api
    #------------------------------------------------------

    def message_capable_models(self, cr, uid, context = None):
        ret_dict = {}
        for model_name in self.pool.obj_list():
            model = self.pool.get(model_name)
            if 'mail.thread' in getattr(model, '_inherit', []):
                ret_dict[model_name] = model._description
        return ret_dict

    def message_append(self, cr, uid, threads, subject, body_text = None, body_html = None,
                        type = 'email', subtype_id = False, email_date = None, parent_id = False,
                        content_subtype = 'plain', state = None,
                        partner_ids = None, email_from = False, email_to = False,
                        email_cc = None, email_bcc = None, reply_to = None,
                        headers = None, message_id = False, references = None,
                        attachments = None, original = None, context = None):
        """ Creates a new mail.message through message_create. The new message
            is attached to the current mail.thread, containing all the details 
            passed as parameters. All attachments will be attached to the 
            thread record as well as to the actual message.
           
            This method calls message_create that will handle management of
            subscription and notifications, and effectively create the message.
           
            If ``email_from`` is not set or ``type`` not set as 'email',
            a note message is created (comment or system notification), 
            without the usual envelope attributes (sender, recipients, etc.).

            :param threads: list of thread ids, or list of browse_records
                representing threads to which a new message should be attached
            :param subject: subject of the message, or description of the event;
                this is totally optional as subjects are not important except
                for specific messages (blog post, job offers) or for emails
            :param body_text: plaintext contents of the mail or log message
            :param body_html: html contents of the mail or log message
            :param type: type of message: 'email', 'comment', 'notification';
                email by default
            :param email_date: email date string if different from now, in
                server timezone
            :param parent_id: id of the parent message (threaded messaging model)
            :param content_subtype: optional content_subtype of message: 'plain'
                or 'html', corresponding to the main body contents (body_text or
                body_html).
            :param state: state of message
            :param partner_ids: destination partners of the message, in addition
                to the now fully optional email_to; this method is supposed to
                received a list of ids is not None. The specific many2many
                instruction will be generated by this method.
            :param email_from: Email From / Sender address if any
            :param email_to: Email-To / Recipient address
            :param email_cc: Comma-Separated list of Carbon Copy Emails To
                addresses if any
            :param email_bcc: Comma-Separated list of Blind Carbon Copy Emails To
                addresses if any
            :param reply_to: reply_to header
            :param headers: mail headers to store
            :param message_id: optional email identifier
            :param references: optional email references
            :param dict attachments: map of attachment filenames to binary
                contents, if any.
            :param str original: optional full source of the RFC2822 email, for
                reference
            :param dict context: if a ``thread_model`` value is present in the
                context, its value will be used to determine the model of the
                thread to update (instead of the current model).
        """
        if context is None:
            context = {}
        if attachments is None:
            attachments = {}

        if email_date:
            edate = parsedate(email_date)
            if edate is not None:
                email_date = time.strftime('%Y-%m-%d %H:%M:%S', edate)

        if all(isinstance(thread_id, (int, long)) for thread_id in threads):
            model = context.get('thread_model') or self._name
            model_pool = self.pool.get(model)
            threads = model_pool.browse(cr, uid, threads, context = context)

        ir_attachment = self.pool.get('ir.attachment')
        mail_message = self.pool.get('mail.message')

        new_msg_ids = []
        for thread in threads:
            to_attach = []
            for attachment in attachments:
                fname, fcontent = attachment
                if isinstance(fcontent, unicode):
                    fcontent = fcontent.encode('utf-8')
                data_attach = {
                    'name': fname,
                    'datas': base64.b64encode(str(fcontent)),
                    'datas_fname': fname,
                    'description': _('Mail attachment'),
                    'res_model': thread._name,
                    'res_id': thread.id,
                }
                to_attach.append(ir_attachment.create(cr, uid, data_attach, context = context))
            # find related partner: partner_id column in thread object, or self is res.partner model
            partner_id = ('partner_id' in thread._columns.keys()) and (thread.partner_id and thread.partner_id.id or False) or False
            if not partner_id and thread._name == 'res.partner':
                partner_id = thread.id
            # destination partners
            if partner_ids is None:
                partner_ids = []
            mail_partner_ids = [(6, 0, partner_ids)]
            
            data = {
                'subject': subject,
                'body_text': body_text or (hasattr(thread, 'description') and thread.description or ''),
                'body_html': body_html or '',
                'parent_id': parent_id,
                'date': email_date or fields.datetime.now(),
                'type': type,
                'content_subtype': content_subtype,
                'state': state,
                'message_id': message_id,
                'partner_ids': mail_partner_ids,
                'attachment_ids': [(6, 0, to_attach)],
                'user_id': uid,
                'model' : thread._name,
                'res_id': thread.id,
                'partner_id': partner_id,
            }

            if email_from or type == 'email':
                for param in (email_to, email_cc, email_bcc):
                    if isinstance(param, list):
                        param = ", ".join(param)
                data.update({
                    'email_to': email_to,
                    'email_from': email_from or \
                        (hasattr(thread, 'user_id') and thread.user_id and thread.user_id.user_email),
                    'email_cc': email_cc,
                    'email_bcc': email_bcc,
                    'references': references,
                    'headers': headers,
                    'reply_to': reply_to,
                    'original': original, })

            new_msg_ids.append(self.message_create(cr, uid, thread.id, data, context = context))
        return new_msg_ids

    def message_append_dict(self, cr, uid, ids, msg_dict, context = None):
        """Creates a new mail.message attached to the given threads (``ids``),
           with the contents of ``msg_dict``, by calling ``message_append``
           with the mail details. All attachments in msg_dict will be
           attached to the object record as well as to the actual
           mail message.

           :param dict msg_dict: a map containing the email details and
                                 attachments. See ``message_process()`` and
                                ``mail.message.parse()`` for details on
                                the dict structure.
           :param dict context: if a ``thread_model`` value is present
                                in the context, its value will be used
                                to determine the model of the thread to
                                update (instead of the current model).
        """
        return self.message_append(cr, uid, ids,
                            subject = msg_dict.get('subject'),
                            body_text = msg_dict.get('body_text'),
                            body_html = msg_dict.get('body_html'),
                            parent_id = msg_dict.get('parent_id', False),
                            type = msg_dict.get('type', 'email'),
                            subtype_id = msg_dict.get('subtype_id', False),
                            content_subtype = msg_dict.get('content_subtype'),
                            state = msg_dict.get('state'),
                            partner_ids = msg_dict.get('partner_ids'),
                            email_from = msg_dict.get('from', msg_dict.get('email_from')),
                            email_to = msg_dict.get('to', msg_dict.get('email_to')),
                            email_cc = msg_dict.get('cc', msg_dict.get('email_cc')),
                            email_bcc = msg_dict.get('bcc', msg_dict.get('email_bcc')),
                            reply_to = msg_dict.get('reply', msg_dict.get('reply_to')),
                            email_date = msg_dict.get('date'),
                            message_id = msg_dict.get('message-id', msg_dict.get('message_id')),
                            references = msg_dict.get('references')\
                                      or msg_dict.get('in-reply-to'),
                            attachments = msg_dict.get('attachments'),
                            headers = msg_dict.get('headers'),
                            original = msg_dict.get('original'),
                            context = context)

    #------------------------------------------------------
    # Message loading
    #------------------------------------------------------

    def _message_search_ancestor_ids(self, cr, uid, ids, child_ids, ancestor_ids, context = None):
        """ Given message child_ids ids, find their ancestors until ancestor_ids
            using their parent_id relationship.

            :param child_ids: the first nodes of the search
            :param ancestor_ids: list of ancestors. When the search reach an
                                 ancestor, it stops.
        """
        def _get_parent_ids(message_list, ancestor_ids, child_ids):
            """ Tool function: return the list of parent_ids of messages
                contained in message_list. Parents that are in ancestor_ids
                or in child_ids are not returned. """
            return [message['parent_id'][0] for message in message_list
                        if message['parent_id']
                        and message['parent_id'][0] not in ancestor_ids
                        and message['parent_id'][0] not in child_ids
                    ]

        message_obj = self.pool.get('mail.message')
        messages_temp = message_obj.read(cr, uid, child_ids, ['id', 'parent_id'], context = context)
        parent_ids = _get_parent_ids(messages_temp, ancestor_ids, child_ids)
        child_ids += parent_ids
        cur_iter = 0; max_iter = 100; # avoid infinite loop
        while (parent_ids and (cur_iter < max_iter)):
            cur_iter += 1
            messages_temp = message_obj.read(cr, uid, parent_ids, ['id', 'parent_id'], context = context)
            parent_ids = _get_parent_ids(messages_temp, ancestor_ids, child_ids)
            child_ids += parent_ids
        if (cur_iter > max_iter):
            _logger.warning("Possible infinite loop in _message_search_ancestor_ids. "\
                "Note that this algorithm is intended to check for cycle in "\
                "message graph, leading to a curious error. Have fun.")
        return child_ids

    def message_search_get_domain(self, cr, uid, ids, context = None):
        """ OpenChatter feature: get the domain to search the messages related
            to a document. mail.thread defines the default behavior as
            being messages with model = self._name, id in ids.
            This method should be overridden if a model has to implement a
            particular behavior.
        """
        return ['&', ('res_id', 'in', ids), ('model', '=', self._name)]

    def message_search(self, cr, uid, ids, fetch_ancestors = False, ancestor_ids = None,
                        limit = 100, offset = 0, domain = None, count = False, context = None):
        """ OpenChatter feature: return thread messages ids according to the
            search domain given by ``message_search_get_domain``.
            
            It is possible to add in the search the parent of messages by
            setting the fetch_ancestors flag to True. In that case, using
            the parent_id relationship, the method returns the id list according
            to the search domain, but then calls ``_message_search_ancestor_ids``
            that will add to the list the ancestors ids. The search is limited
            to parent messages having an id in ancestor_ids or having
            parent_id set to False.
            
            If ``count==True``, the number of ids is returned instead of the
            id list. The count is done by hand instead of passing it as an 
            argument to the search call because we might want to perform
            a research including parent messages until some ancestor_ids.
            
            :param fetch_ancestors: performs an ascended search; will add 
                                    to fetched msgs all their parents until
                                    ancestor_ids
            :param ancestor_ids: used when fetching ancestors
            :param domain: domain to add to the search; especially child_of
                           is interesting when dealing with threaded display.
                           Note that the added domain is anded with the 
                           default domain.
            :param limit, offset, count, context: as usual
        """
        search_domain = self.message_search_get_domain(cr, uid, ids, context = context)
        if domain:
            search_domain += domain
        message_obj = self.pool.get('mail.message')
        message_res = message_obj.search(cr, uid, search_domain, limit = limit, offset = offset, count = count, context = context)
        if not count and fetch_ancestors:
            message_res += self._message_search_ancestor_ids(cr, uid, ids, message_res, ancestor_ids, context = context) 
        return message_res

    def message_read(self, cr, uid, ids, fetch_ancestors = False, ancestor_ids = None,
                        limit = 100, offset = 0, domain = None, context = None):
        """ OpenChatter feature: read the messages related to some threads.
            This method is used mainly the Chatter widget, to directly have
            read result instead of searching then reading.

            Please see message_search for more information about the parameters.
        """
        message_ids = self.message_search(cr, uid, ids, fetch_ancestors, ancestor_ids,
            limit, offset, domain, context = context)
        messages = self.pool.get('mail.message').read(cr, uid, message_ids, context = context)

        """ Retrieve all attachments names """
        map_id_to_name = dict((attachment_id, '') for message in messages for attachment_id in message['attachment_ids'])
        map_id_to_name = {}
        for msg in messages:
            for attach_id in msg["attachment_ids"]:
                map_id_to_name[attach_id] = '' # use empty string as a placeholder

        ids = map_id_to_name.keys()
        names = self.pool.get('ir.attachment').name_get(cr, uid, ids, context = context)
        
        # convert the list of tuples into a dictionnary
        for name in names: 
            map_id_to_name[name[0]] = name[1]
        
        # give corresponding ids and names to each message
        for msg in messages:
            msg["attachments"] = []
            
            for attach_id in msg["attachment_ids"]:
                msg["attachments"].append({'id': attach_id, 'name': map_id_to_name[attach_id]})
        
        # Set the threads as read
        self.message_check_and_set_read(cr, uid, ids, context = context)
        # Sort and return the messages
        messages = sorted(messages, key = lambda d: (-d['id']))
        return messages

    def message_get_pushed_messages(self, cr, uid, ids, fetch_ancestors = False, ancestor_ids = None,
                            limit = 100, offset = 0, msg_search_domain = [], context = None):
        """ OpenChatter: wall: get the pushed notifications and used them
            to fetch messages to display on the wall.
            
            :param fetch_ancestors: performs an ascended search; will add
                                    to fetched msgs all their parents until
                                    ancestor_ids
            :param ancestor_ids: used when fetching ancestors
            :param domain: domain to add to the search; especially child_of
                           is interesting when dealing with threaded display
            :param ascent: performs an ascended search; will add to fetched msgs
                           all their parents until root_ids
            :param root_ids: for ascent search
            :return: list of mail.messages sorted by date
        """
        notification_obj = self.pool.get('mail.notification')
        msg_obj = self.pool.get('mail.message')
        # update message search
        for arg in msg_search_domain:
            if isinstance(arg, (tuple, list)):
                arg[0] = 'message_id.' + arg[0]
        # compose final domain
        domain = [('user_id', '=', uid)] + msg_search_domain
        # get notifications
        notification_ids = notification_obj.search(cr, uid, domain, limit = limit, offset = offset, context = context)
        notifications = notification_obj.browse(cr, uid, notification_ids, context = context)
        msg_ids = [notification.message_id.id for notification in notifications]
        # get messages
        msg_ids = msg_obj.search(cr, uid, [('id', 'in', msg_ids)], context = context)
        if (fetch_ancestors): msg_ids = self._message_search_ancestor_ids(cr, uid, ids, msg_ids, ancestor_ids, context = context)
        msgs = msg_obj.read(cr, uid, msg_ids, context = context)
        return msgs


    def _get_user(self, cr, uid, alias, context):
        """
            param alias: browse record of alias.
            return: int user_id.
        """

        user_obj = self.pool.get('res.user')
        user_id = 1
        if alias.alias_user_id:
            user_id = alias.alias_user_id.id
        #if user_id not defined in the alias then search related user using name of Email sender
        else:
            from_email = msg.get('from')
            user_ids = user_obj.search(cr, uid, [('name','=',from_email)], context)
            if user_ids:
                user_id = user_obj.browse(cr, uid, user_ids[0], context).id
        return user_id

    def message_catchall(self, cr, uid, message, context=None):
        """
            Process incoming mail and call messsage_process using details of the mail.alias model
            else raise Exception so that mailgate script will reject the mail and
            send notification mail sender that this mailbox does not exist so your mail have been rejected.
        """
        mail_alias = self.pool.get('mail.alias')
        mail_message = self.pool.get('mail.message')
        if isinstance(message, xmlrpclib.Binary):
            message = str(message.data)
        if isinstance(message, unicode):
            message = message.encode('utf-8')
        msg_txt = email.message_from_string(message)
        msg = mail_message.parse_message(msg_txt)
        alias_name = msg.get('to').split("@")[0] # @@@@
        alias_ids = mail_alias.search(cr, uid, [('alias_name','=',alias_name)])
        #if alias found then call message_process method. # @@@@
        if alias_ids:
            alias_id = mail_alias.browse(cr, uid, alias_ids[0], context)
            user_id = self._get_user( cr, uid, alias_id, context)
            alias_defaults = dict(eval(alias_id.alias_defaults or {}))
            self.message_process(cr, user_id, alias_id.alias_model_id.model, message, 
                                 custom_values=alias_defaults, 
                                 thread_id=alias_id.alias_force_thread_id or False,
                                 context=context)
        else:
            #if Mail box for the intended Mail Alias then give logger warning
            _logger.warning("No Mail Alias Found for the name '%s'."%(alias_name))
            raise # @@@@
        return True

    #------------------------------------------------------
    # Mail gateway
    #------------------------------------------------------
    # message_process will call either message_new or message_update.

<<<<<<< HEAD
    def message_process(self, cr, uid, model, message, custom_values = None,
                        save_original = False, strip_attachments = False,
                        context = None):
=======
    def message_process(self, cr, uid, model, message, custom_values=None,
                        save_original=False, strip_attachments=False,
                        thread_id=None, context=None):
>>>>>>> 03e6f93f
        """Process an incoming RFC2822 email message related to the
           given thread model, relying on ``mail.message.parse()``
           for the parsing operation, and then calling ``message_new``
           (if the thread record did not exist) or ``message_update``
           (if it did), then calling ``message_forward`` to automatically
           notify other people that should receive this message.

           :param string model: the thread model for which a new message
                                must be processed
           :param message: source of the RFC2822 mail
           :type message: string or xmlrpclib.Binary
           :type dict custom_values: optional dictionary of field values
                                    to pass to ``message_new`` if a new
                                    record needs to be created. Ignored
                                    if the thread record already exists.
           :param bool save_original: whether to keep a copy of the original
                email source attached to the message after it is imported.
           :param bool strip_attachments: whether to strip all attachments
                before processing the message, in order to save some space.
           :param int thread_id: optional ID of the record/thread from ``model``
               to which this mail should be attached. When provided, this
               overrides the automatic detection based on the message
               headers.
        """
        # extract message bytes - we are forced to pass the message as binary because
        # we don't know its encoding until we parse its headers and hence can't
        # convert it to utf-8 for transport between the mailgate script and here.
        if isinstance(message, xmlrpclib.Binary):
            message = str(message.data)

        if context is None: context = {}

        mail_message = self.pool.get('mail.message')
        model_pool = self.pool.get(model)
        if self._name != model:
            context.update({'thread_model': model})

        # Parse Message
        # Warning: message_from_string doesn't always work correctly on unicode,
        # we must use utf-8 strings here :-(
        if isinstance(message, unicode):
            message = message.encode('utf-8')
        msg_txt = email.message_from_string(message)
        msg = mail_message.parse_message(msg_txt, save_original = save_original, context = context)

        # update state
        msg['state'] = 'received'
        
        if strip_attachments and 'attachments' in msg:
            del msg['attachments']

        # Create New Record into particular model
        def create_record(msg):
            if hasattr(model_pool, 'message_new'):
                return model_pool.message_new(cr, uid, msg,
                                              custom_values,
<<<<<<< HEAD
                                              context = context)
        res_id = False
        if msg.get('references') or msg.get('in-reply-to'):
=======
                                              context=context)
        if not thread_id and (msg.get('references') or msg.get('in-reply-to')):
>>>>>>> 03e6f93f
            references = msg.get('references') or msg.get('in-reply-to')
            if '\r\n' in references:
                references = references.split('\r\n')
            else:
                references = references.split(' ')
            for ref in references:
                ref = ref.strip()
<<<<<<< HEAD
                res_id = tools.reference_re.search(ref)
                if res_id:
                    res_id = res_id.group(1)
                else:
                    res_id = tools.res_re.search(msg['subject'])
                    if res_id:
                        res_id = res_id.group(1)
                if res_id:
                    res_id = res_id
                    if model_pool.exists(cr, uid, res_id):
                        if hasattr(model_pool, 'message_update'):
                            model_pool.message_update(cr, uid, [res_id], msg, {}, context = context)
                    else:
                        # referenced thread was not found, we'll have to create a new one
                        res_id = False
        if not res_id:
            res_id = create_record(msg)
        # To forward the email to other followers
        self.message_forward(cr, uid, model, [res_id], msg_txt, context = context)
        # Set as Unread
        model_pool.message_mark_as_unread(cr, uid, [res_id], context = context)
        return res_id
=======
                thread_id = tools.reference_re.search(ref)
                if not thread_id:
                    thread_id = tools.res_re.search(msg['subject'])
                if thread_id:
                    thread_id = int(thread_id.group(1))
                    if not model_pool.exists(cr, uid, thread_id) or \
                        not hasattr(model_pool, 'message_update'):
                            # referenced thread not found or not updatable,
                            # -> create a new one
                            thread_id = False
        if not thread_id:
            thread_id = create_record(msg)
        else:
            model_pool.message_update(cr, uid, [thread_id], msg, {}, context=context)
        # To forward the email to other followers
        self.message_forward(cr, uid, model, [thread_id], msg_txt, context=context)
        # Set as Unread
        model_pool.message_mark_as_unread(cr, uid, [thread_id], context=context)
        return thread_id
>>>>>>> 03e6f93f

    def message_new(self, cr, uid, msg_dict, custom_values = None, context = None):
        """Called by ``message_process`` when a new message is received
           for a given thread model, if the message did not belong to
           an existing thread.
           The default behavior is to create a new record of the corresponding
           model (based on some very basic info extracted from the message),
           then attach the message to the newly created record
           (by calling ``message_append_dict``).
           Additional behavior may be implemented by overriding this method.

           :param dict msg_dict: a map containing the email details and
                                 attachments. See ``message_process`` and
                                ``mail.message.parse`` for details.
           :param dict custom_values: optional dictionary of additional
                                      field values to pass to create()
                                      when creating the new thread record.
                                      Be careful, these values may override
                                      any other values coming from the message.
           :param dict context: if a ``thread_model`` value is present
                                in the context, its value will be used
                                to determine the model of the record
                                to create (instead of the current model).
           :rtype: int
           :return: the id of the newly created thread object
        """
        if context is None:
            context = {}
        model = context.get('thread_model') or self._name
        model_pool = self.pool.get(model)
        fields = model_pool.fields_get(cr, uid, context = context)
        data = model_pool.default_get(cr, uid, fields, context = context)
        if 'name' in fields and not data.get('name'):
            data['name'] = msg_dict.get('from', '')
        if custom_values and isinstance(custom_values, dict):
            data.update(custom_values)
        res_id = model_pool.create(cr, uid, data, context = context)
        self.message_append_dict(cr, uid, [res_id], msg_dict, context = context)
        return res_id

<<<<<<< HEAD
    def message_update(self, cr, uid, ids, msg_dict, update_vals = None, context = None):
        """ Called by ``message_process`` when a new message is received
            for an existing thread. The default behavior is to create a
            new mail.message in the given thread (by calling
            ``message_append_dict``)
            Additional behavior may be implemented by overriding this
            method.

            :param dict msg_dict: a map containing the email details and
                                attachments. See ``message_process`` and
                                ``mail.message.parse()`` for details.
            :param dict vals: a dict containing values to update records
=======
    def message_update(self, cr, uid, ids, msg_dict, update_vals=None, context=None):
        """Called by ``message_process`` when a new message is received
           for an existing thread. The default behavior is to create a
           new mail.message in the given thread (by calling
           ``message_append_dict``)
           Additional behavior may be implemented by overriding this
           method.
           :param dict msg_dict: a map containing the email details and
                               attachments. See ``message_process`` and
                               ``mail.message.parse()`` for details.
           :param dict update_vals: a dict containing values to update records
>>>>>>> 03e6f93f
                              given their ids; if the dict is None or is
                              void, no write operation is performed.
        """
        if update_vals:
            self.write(cr, uid, ids, update_vals, context = context)
        return self.message_append_dict(cr, uid, ids, msg_dict, context = context)

    def message_thread_followers(self, cr, uid, ids, context = None):
        """ Returns a list of email addresses of the people following
            this thread, including the sender of each mail, and the
            people who were in CC of the messages, if any.
        """
        res = {}
        if isinstance(ids, (str, int, long)):
            ids = [long(ids)]
        for thread in self.browse(cr, uid, ids, context = context):
            l = set()
            for message in thread.message_ids:
                l.add((message.user_id and message.user_id.user_email) or '')
                l.add(message.email_from or '')
                l.add(message.email_cc or '')
            res[thread.id] = filter(None, l)
        return res

    def message_forward(self, cr, uid, model, thread_ids, msg, email_error = False, context = None):
        """Sends an email to all people following the given threads.
           The emails are forwarded immediately, not queued for sending,
           and not archived.

        :param str model: thread model
        :param list thread_ids: ids of the thread records
        :param msg: email.message.Message object to forward
        :param email_error: optional email address to notify in case
                            of any delivery error during the forward.
        :return: True
        """
        model_pool = self.pool.get(model)
        smtp_server_obj = self.pool.get('ir.mail_server')
        mail_message = self.pool.get('mail.message')
        for res in model_pool.browse(cr, uid, thread_ids, context = context):
            if hasattr(model_pool, 'message_thread_followers'):
                followers = model_pool.message_thread_followers(cr, uid, [res.id])[res.id]
            else:
                followers = self.message_thread_followers(cr, uid, [res.id])[res.id]
            message_followers_emails = to_email(','.join(filter(None, followers)))
            message_recipients = to_email(','.join(filter(None,
                                                                       [decode(msg['from']),
                                                                        decode(msg['to']),
                                                                        decode(msg['cc'])])))
            forward_to = [i for i in message_followers_emails if (i and (i not in message_recipients))]
            if forward_to:
                # TODO: we need an interface for this for all types of objects, not just leads
                if hasattr(res, 'section_id'):
                    del msg['reply-to']
                    msg['reply-to'] = res.section_id.reply_to

                smtp_from, = to_email(msg['from'])
                msg['from'] = smtp_from
                msg['to'] = ", ".join(forward_to)
                msg['message-id'] = tools.generate_tracking_message_id(res.id)
                if not smtp_server_obj.send_email(cr, uid, msg) and email_error:
                    subj = msg['subject']
                    del msg['subject'], msg['to'], msg['cc'], msg['bcc']
                    msg['subject'] = _('[OpenERP-Forward-Failed] %s') % subj
                    msg['to'] = email_error
                    smtp_server_obj.send_email(cr, uid, msg)
        return True

    def message_partner_by_email(self, cr, uid, email, context = None):
        """Attempts to return the id of a partner address matching
           the given ``email``, and the corresponding partner id.
           Can be used by classes using the ``mail.thread`` mixin
           to lookup the partner and use it in their implementation
           of ``message_new`` to link the new record with a
           corresponding partner.
           The keys used in the returned dict are meant to map
           to usual names for relationships towards a partner
           and one of its addresses.

           :param email: email address for which a partner
                         should be searched for.
           :rtype: dict
           :return: a map of the following form::

                      { 'partner_address_id': id or False,
                        'partner_id': pid or False }
        """
        partner_pool = self.pool.get('res.partner')
        res = {'partner_id': False}
        if email:
            email = to_email(email)[0]
            contact_ids = partner_pool.search(cr, uid, [('email', '=', email)])
            if contact_ids:
                contact = partner_pool.browse(cr, uid, contact_ids[0])
                res['partner_id'] = contact.id
        return res

    # for backwards-compatibility with old scripts
    process_email = message_process

    #------------------------------------------------------
    # Note specific
    #------------------------------------------------------

    def log(self, cr, uid, id, message, secondary = False, context = None):
        _logger.warning("log() is deprecated. As this module inherit from \
                        mail.thread, the message will be managed by this \
                        module instead of by the res.log mechanism. Please \
                        use the mail.thread OpenChatter API instead of the \
                        now deprecated res.log.")
        self.message_append_note(cr, uid, [id], 'res.log', message, context = context)

    def message_append_note(self, cr, uid, ids, subject = None, body = None, parent_id = False,
                            type = 'notification', subtype_id = False, content_subtype = 'html', context = None):
        if content_subtype == 'html':
            body_html = body
            body_text = body
        else:
            body_html = body
            body_text = body
        return self.message_append(cr, uid, ids, subject, body_html, body_text,
                                    type, subtype_id = subtype_id, parent_id = parent_id,
                                    content_subtype = content_subtype, context = context)

    #------------------------------------------------------
    # Subscription mechanism
    #------------------------------------------------------

    def message_get_subscribers(self, cr, uid, ids, context = None):
        """ Returns the current document followers. Basically this method
            checks in mail.subscription for entries with matching res_model,
            res_id.
            This method can be overriden to add implicit subscribers, such
            as project managers, by adding their user_id to the list of
            ids returned by this method.
        """
        subscr_obj = self.pool.get('mail.subscription')
        subscr_ids = subscr_obj.search(cr, uid, ['&', ('res_model', '=', self._name), ('res_id', 'in', ids)], context = context)
        return [sub['user_id'][0] for sub in subscr_obj.read(cr, uid, subscr_ids, ['user_id'], context = context)]

<<<<<<< HEAD
    def message_read_subscribers(self, cr, uid, ids, fields = ['id', 'name', 'avatar'], context = None):
=======
    def message_read_subscribers(self, cr, uid, ids, fields=['id', 'name', 'image_small'], context=None):
>>>>>>> 03e6f93f
        """ Returns the current document followers as a read result. Used
            mainly for Chatter having only one method to call to have
            details about users.
        """
        user_ids = self.message_get_subscribers(cr, uid, ids, context = context)
        return self.pool.get('res.users').read(cr, uid, user_ids, fields = fields, context = context)

    def message_is_subscriber(self, cr, uid, ids, user_id = None, context = None):
        """ Check if uid or user_id (if set) is a subscriber to the current
            document.
            
            :param user_id: if set, check is done on user_id; if not set
                            check is done on uid
        """
        sub_user_id = uid if user_id is None else user_id
        if sub_user_id in self.message_get_subscribers(cr, uid, ids, context = context):
            return True
        return False

    def message_subscribe(self, cr, uid, ids, user_ids = None, subtype_ids = None, context = None):
        """ Subscribe the user (or user_ids) to the current document.
            
            :param user_ids: a list of user_ids; if not set, subscribe
                             uid instead
        """

        # TODO:Update Massage Subscribe and add paramenter subtype_ids 
        # if subtype_ids is False: add default ones (res_model = self._name, default = True)
        #  in method: if user_id already subscriber, update its subscription with subtype_ids

        subscription_obj = self.pool.get('mail.subscription')
        to_subscribe_uids = [uid] if user_ids is None else user_ids
        create_ids = []
        for id in ids:
            already_subscribed_user_ids = self.message_get_subscribers(cr, uid, [id], context = context)
            for user_id in to_subscribe_uids:
                res = {'res_model': self._name, 'res_id': id, 'user_id': user_id}
                res['subtype_ids'] = [0, 0, {'res_model': self._name, 'default': True}]
                if user_id in already_subscribed_user_ids:
                    if subtype_ids:
                        res['subtype_ids'] = [(6, 0, subtype_ids)]
                    else: continue
                create_ids.append(subscription_obj.create(cr, uid, res, context = context))
        return create_ids

    #TODO : Add method : add message_subscribe_udpate_subtypes(..., user_id, subtype_ids):
   
    def message_unsubscribe(self, cr, uid, ids, user_ids = None, context = None):
        """ Unsubscribe the user (or user_ids) from the current document.
            
            :param user_ids: a list of user_ids; if not set, subscribe
                             uid instead
        """
        # Trying to unsubscribe somebody not in subscribers: returns False
        # if special management is needed; allows to know that an automatically
        # subscribed user tries to unsubscribe and allows to warn him
        to_unsubscribe_uids = [uid] if user_ids is None else user_ids
        subscription_obj = self.pool.get('mail.subscription')
        to_delete_sub_ids = subscription_obj.search(cr, uid,
                        ['&', '&', ('res_model', '=', self._name), ('res_id', 'in', ids), ('user_id', 'in', to_unsubscribe_uids)], context = context)
        if not to_delete_sub_ids:
            return False

        return subscription_obj.unlink(cr, uid, to_delete_sub_ids, context = context)
    #TODO : Add Method : add message_subscribeption_remove_subtype(..., user_id, subtype_id):    
    #TODO : Add method : add message_subscription_remove_subtype_name(.., user_id, subtype_name)

    #------------------------------------------------------
    # Notification API
    #------------------------------------------------------

    def message_create_notify_by_email(self, cr, uid, new_msg_values, user_to_notify_ids, context = None):
        """ When creating a new message and pushing notifications, emails
            must be send if users have chosen to receive notifications
            by email via the notification_email_pref field.
            
            ``notification_email_pref`` can have 3 values :
            - all: receive all notification by email (for example for shared
              users)
            - to_me: messages send directly to me (@login, messages on res.users)
            - never: never receive notifications
            Note that an user should never receive notifications for messages
            he has created.
            
            :param new_msg_values: dictionary of message values, those that
                                   are given to the create method
            :param user_to_notify_ids: list of user_ids, user that will
                                       receive a notification on their Wall
        """
        message_obj = self.pool.get('mail.message')
        res_users_obj = self.pool.get('res.users')
        body = new_msg_values.get('body_html', '') if new_msg_values.get('content_subtype') == 'html' else new_msg_values.get('body_text', '')
        
        # remove message writer
        if user_to_notify_ids.count(new_msg_values.get('user_id')) > 0:
            user_to_notify_ids.remove(new_msg_values.get('user_id'))
        
        # get user_ids directly asked
        user_to_push_from_parse_ids = self.message_parse_users(cr, uid, body, context = context)
        
        # try to find an email_to
        email_to = ''
        for user in res_users_obj.browse(cr, uid, user_to_notify_ids, context = context):
            if not user.notification_email_pref == 'all' and \
                not (user.notification_email_pref == 'to_me' and user.id in user_to_push_from_parse_ids):
                continue
            if not user.user_email:
                continue
            email_to = '%s, %s' % (email_to, user.user_email)
            email_to = email_to.lstrip(', ')
        
        # did not find any email address: not necessary to create an email
        if not email_to:
            return
        
        # try to find an email_from
        current_user = res_users_obj.browse(cr, uid, [uid], context = context)[0]
        email_from = new_msg_values.get('email_from')
        if not email_from:
            email_from = current_user.user_email
        
        # get email content, create it (with mail_message.create)
        email_values = self.message_create_notify_get_email_dict(cr, uid, new_msg_values, email_from, email_to, context)
        email_id = message_obj.create(cr, uid, email_values, context = context)
        return email_id
    
    def message_create_notify_get_email_dict(self, cr, uid, new_msg_values, email_from, email_to, context = None):
        values = dict(new_msg_values)
        
        body_html = new_msg_values.get('body_html', '')
        if body_html:
            body_html += '\n\n----------\nThis email was send automatically by OpenERP, because you have subscribed to a document.'
        body_text = new_msg_values.get('body_text', '')
        if body_text:
            body_text += '\n\n----------\nThis email was send automatically by OpenERP, because you have subscribed to a document.'
        values.update({
            'type': 'email',
            'state': 'outgoing',
            'email_from': email_from,
            'email_to': email_to,
            'subject': 'New message',
            'content_subtype': new_msg_values.get('content_subtype', 'plain'),
            'body_html': body_html,
            'body_text': body_text,
            'auto_delete': True,
            'res_model': '',
            'res_id': False,
        })
        return values

    def message_remove_pushed_notifications(self, cr, uid, ids, msg_ids, remove_childs = True, context = None):
        notif_obj = self.pool.get('mail.notification')
        msg_obj = self.pool.get('mail.message')
        if remove_childs:
            notif_msg_ids = msg_obj.search(cr, uid, [('id', 'child_of', msg_ids)], context = context)
        else:
            notif_msg_ids = msg_ids
        to_del_notif_ids = notif_obj.search(cr, uid, ['&', ('user_id', '=', uid), ('message_id', 'in', notif_msg_ids)], context = context)
        return notif_obj.unlink(cr, uid, to_del_notif_ids, context = context)

    #------------------------------------------------------
    # Thread_state
    #------------------------------------------------------

    def message_create_set_unread(self, cr, uid, ids, context = None):
        """ When creating a new message, set as unread if uid is not the
            object responsible. """
        for obj in self.browse(cr, uid, ids, context = context):
            if obj.message_state and hasattr(obj, 'user_id') and (not obj.user_id or obj.user_id.id != uid):
                self.message_mark_as_unread(cr, uid, [obj.id], context = context)

    def message_check_and_set_unread(self, cr, uid, ids, context = None):
        """ Set unread if uid is the object responsible or if the object has
            no responsible. """
        for obj in self.browse(cr, uid, ids, context = context):
            if obj.message_state and hasattr(obj, 'user_id') and (not obj.user_id or obj.user_id.id == uid):
                self.message_mark_as_unread(cr, uid, [obj.id], context = context)

    def message_mark_as_unread(self, cr, uid, ids, context = None):
        """ Set as unread. """
        return self.write(cr, uid, ids, {'message_state': False}, context = context)

    def message_check_and_set_read(self, cr, uid, ids, context = None):
        """ Set read if uid is the object responsible. """
        for obj in self.browse(cr, uid, ids, context = context):
            if not obj.message_state and hasattr(obj, 'user_id') and obj.user_id and obj.user_id.id == uid:
                self.message_mark_as_read(cr, uid, [obj.id], context = context)
    
    def message_mark_as_read(self, cr, uid, ids, context = None):
        """ Set as read. """
        return self.write(cr, uid, ids, {'message_state': True}, context = context)

    def message_subscribe_udpate_subtypes(self, cr, uid, ids, user_id, subtype_ids):
        subscription_obj = self.pool.get('mail.subscription')
        subscription_ids = subscription_obj.search(cr, uid, [('res_model', '=', self._name), ('res_id', 'in', ids)])
        return subscription_obj.write(cr, uid, subscription_ids, {'subtype_ids': [6, 0 , subtype_ids]}, context = context) #overright or add new one
        
    def message_subscription_remove_subtype(self, cr, uid, ids, user_id, subtype_id):
        subscription_obj = self.pool.get('mail.subscription')
        subscription_ids = subscription_obj.search(cr, uid, [('res_model', '=', self._name), ('res_id', 'in', ids)])
        return subscription_obj.write(cr, uid, subscription_ids, {'subtype_ids': [3, subtype_id]}, context = context) # remove link
        
    def message_subscription_remove_subtype_name(self, cr, uid, ids, user_id, subtype_name):
        subtype_obj = self.pool.get('mail.message.subtype')
        subtype_ids = subtype_obj.search(cr, uid, [('name', '=', subtype_name), ('model_ids', '=', self._name)])
        if not subtype_ids:
            return False
        self.message_subscription_remove_subtype(cr, uid, ids, user_id, subtype_ids)
# vim:expandtab:smartindent:tabstop=4:softtabstop=4:shiftwidth=4:<|MERGE_RESOLUTION|>--- conflicted
+++ resolved
@@ -79,19 +79,11 @@
         return [('id', 'in', msg_ids)]
 
     _columns = {
-<<<<<<< HEAD
-        'message_ids': fields.function(_get_message_ids, method = True,
-			fnct_search = _search_message_ids,
-            type = 'one2many', obj = 'mail.message', _fields_id = 'res_id',
-            string = 'Temp messages', multi = "_get_message_ids",
-            help = "Functional field holding messages related to the current document."),
-=======
         'message_ids': fields.function(_get_message_ids,
 			fnct_search=_search_message_ids,
             type='one2many', obj='mail.message', _fields_id = 'res_id',
             string='Temp messages', multi="_get_message_ids",
             help="Functional field holding messages related to the current document."),
->>>>>>> 03e6f93f
         'message_state': fields.boolean('Read',
             help = "When checked, new messages require your attention."),
         'message_summary': fields.function(_get_message_ids, method = True,
@@ -625,15 +617,9 @@
     #------------------------------------------------------
     # message_process will call either message_new or message_update.
 
-<<<<<<< HEAD
-    def message_process(self, cr, uid, model, message, custom_values = None,
-                        save_original = False, strip_attachments = False,
-                        context = None):
-=======
     def message_process(self, cr, uid, model, message, custom_values=None,
                         save_original=False, strip_attachments=False,
                         thread_id=None, context=None):
->>>>>>> 03e6f93f
         """Process an incoming RFC2822 email message related to the
            given thread model, relying on ``mail.message.parse()``
            for the parsing operation, and then calling ``message_new``
@@ -690,14 +676,8 @@
             if hasattr(model_pool, 'message_new'):
                 return model_pool.message_new(cr, uid, msg,
                                               custom_values,
-<<<<<<< HEAD
-                                              context = context)
-        res_id = False
-        if msg.get('references') or msg.get('in-reply-to'):
-=======
                                               context=context)
         if not thread_id and (msg.get('references') or msg.get('in-reply-to')):
->>>>>>> 03e6f93f
             references = msg.get('references') or msg.get('in-reply-to')
             if '\r\n' in references:
                 references = references.split('\r\n')
@@ -705,30 +685,6 @@
                 references = references.split(' ')
             for ref in references:
                 ref = ref.strip()
-<<<<<<< HEAD
-                res_id = tools.reference_re.search(ref)
-                if res_id:
-                    res_id = res_id.group(1)
-                else:
-                    res_id = tools.res_re.search(msg['subject'])
-                    if res_id:
-                        res_id = res_id.group(1)
-                if res_id:
-                    res_id = res_id
-                    if model_pool.exists(cr, uid, res_id):
-                        if hasattr(model_pool, 'message_update'):
-                            model_pool.message_update(cr, uid, [res_id], msg, {}, context = context)
-                    else:
-                        # referenced thread was not found, we'll have to create a new one
-                        res_id = False
-        if not res_id:
-            res_id = create_record(msg)
-        # To forward the email to other followers
-        self.message_forward(cr, uid, model, [res_id], msg_txt, context = context)
-        # Set as Unread
-        model_pool.message_mark_as_unread(cr, uid, [res_id], context = context)
-        return res_id
-=======
                 thread_id = tools.reference_re.search(ref)
                 if not thread_id:
                     thread_id = tools.res_re.search(msg['subject'])
@@ -748,7 +704,6 @@
         # Set as Unread
         model_pool.message_mark_as_unread(cr, uid, [thread_id], context=context)
         return thread_id
->>>>>>> 03e6f93f
 
     def message_new(self, cr, uid, msg_dict, custom_values = None, context = None):
         """Called by ``message_process`` when a new message is received
@@ -789,20 +744,6 @@
         self.message_append_dict(cr, uid, [res_id], msg_dict, context = context)
         return res_id
 
-<<<<<<< HEAD
-    def message_update(self, cr, uid, ids, msg_dict, update_vals = None, context = None):
-        """ Called by ``message_process`` when a new message is received
-            for an existing thread. The default behavior is to create a
-            new mail.message in the given thread (by calling
-            ``message_append_dict``)
-            Additional behavior may be implemented by overriding this
-            method.
-
-            :param dict msg_dict: a map containing the email details and
-                                attachments. See ``message_process`` and
-                                ``mail.message.parse()`` for details.
-            :param dict vals: a dict containing values to update records
-=======
     def message_update(self, cr, uid, ids, msg_dict, update_vals=None, context=None):
         """Called by ``message_process`` when a new message is received
            for an existing thread. The default behavior is to create a
@@ -814,7 +755,6 @@
                                attachments. See ``message_process`` and
                                ``mail.message.parse()`` for details.
            :param dict update_vals: a dict containing values to update records
->>>>>>> 03e6f93f
                               given their ids; if the dict is None or is
                               void, no write operation is performed.
         """
@@ -955,11 +895,7 @@
         subscr_ids = subscr_obj.search(cr, uid, ['&', ('res_model', '=', self._name), ('res_id', 'in', ids)], context = context)
         return [sub['user_id'][0] for sub in subscr_obj.read(cr, uid, subscr_ids, ['user_id'], context = context)]
 
-<<<<<<< HEAD
-    def message_read_subscribers(self, cr, uid, ids, fields = ['id', 'name', 'avatar'], context = None):
-=======
     def message_read_subscribers(self, cr, uid, ids, fields=['id', 'name', 'image_small'], context=None):
->>>>>>> 03e6f93f
         """ Returns the current document followers as a read result. Used
             mainly for Chatter having only one method to call to have
             details about users.
