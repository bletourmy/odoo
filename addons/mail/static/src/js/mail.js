--- conflicted
+++ resolved
@@ -860,26 +860,14 @@
                             msg.animated_destroy(150);
                         } else {
                             msg.renderElement();
-                            msg.start()
+                            msg.start();
+                        }
+                        if( self.options.root_thread.__parentedParent.__parentedParent.get_menu_emails ) {
+                            self.options.root_thread.__parentedParent.__parentedParent.get_menu_emails().do_reload();
                         }
                     });
 
-<<<<<<< HEAD
                 });
-=======
-            // if this message is read, all childs message display is read
-            this.ds_notification.call('set_message_read', [ [this.id].concat( this.get_child_ids() ) , this.to_read, this.context]).then(function () {
-                self.$el.removeClass(self.to_read ? 'oe_msg_unread':'oe_msg_read').addClass(self.to_read ? 'oe_msg_read':'oe_msg_unread');
-                self.to_read = !self.to_read;
-                // CHM note: put this function inside a check of display message after star/read...
-                // we can make a function for manualy set the counter (menu.needaction_counter) and don't reload all the widget menu
-                if( self.options._parents[0].__parentedParent.__parentedParent.get_menu_emails ) {
-                    self.options._parents[0].__parentedParent.__parentedParent.get_menu_emails().widget.do_reload();
-                }
-            });
-
-            return false;
->>>>>>> 3fd509b6
         },
 
         on_message_read: function (event) {
@@ -1615,7 +1603,6 @@
          *      contain default_model, default_res_id, to give it to the threads.
          */
         init: function (parent, action) {
-<<<<<<< HEAD
             this._super(parent, action);
 
             this.action = _.clone(action);
@@ -1637,15 +1624,6 @@
                 'show_compact_message': this.action.params.view_mailbox ? false : 1,
                 'view_inbox': false,
             }, this.action.params);
-=======
-            this._super(parent);
-            this.action = action;
-            this.options = action.params;
-            this.options.domain = action.params.domain || [];
-            this.options.context = action.params.context || {};
-            this.search_results = {'domain': [], 'context': {}, 'groupby': {}}
-            this.ds_msg = new session.web.DataSetSearch(this, 'mail.message');
->>>>>>> 3fd509b6
         },
 
         start: function () {
@@ -1655,7 +1633,6 @@
             if (! this.searchview.has_defaults) {
                 this.message_render();
             }
-            
         },
 
         /**
@@ -1667,15 +1644,7 @@
             if (!this.related_menu) {
                 var menu = this.__parentedParent.__parentedParent.menu;
                 var sub_menu = _.filter(menu.data.data.children, function (val) {return val.id == 100;})[0];
-
-                var menu_active = false;
-                _.find(sub_menu.children, function (sub_menu) {
-                    return _.find(sub_menu.children, function (sub_sub_menu) {
-                        menu_active = sub_sub_menu;
-                        return sub_sub_menu.id == self.action.menu_id;
-                    });
-                });
-                this.related_menu = {'widget': menu, 'menu': menu_active};
+                this.related_menu = menu;
             }
             return this.related_menu;
         },
