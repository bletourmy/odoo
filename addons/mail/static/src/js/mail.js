openerp.mail = function (session) {
    var _t = session.web._t,
       _lt = session.web._lt;

    var mail = session.mail = {};

    openerp_mail_followers(session, mail);        // import mail_followers.js

    /**
         * ------------------------------------------------------------
     * FormView
     * ------------------------------------------------------------
     * 
     * Override of formview do_action method, to catch all return action about
     * mail.compose.message. The purpose is to bind 'Send by e-mail' buttons.
     */

    session.web.FormView = session.web.FormView.extend({
        do_action: function (action) {
            console.log(action);

            if (action.res_model == 'mail.compose.message') {
                /* hack for stop context propagation of wrong value
                 * delete this hack when a global method to clean context is create
                 */
                var context_keys = ['default_template_id', 'default_composition_mode', 
                    'default_use_template', 'default_partner_ids', 'default_model',
                    'default_res_id', 'default_content_subtype', 'active_id', 'lang',
                    'bin_raw', 'tz', 'active_model', 'edi_web_url_view', 'active_ids', 'default_subject']
                for (var key in action.context) {
                    if (_.indexOf(context_keys, key) == -1) {
                        action.context[key] = null;
                    }
                }
                /* end hack */
            }
            return this._super.apply(this, arguments);
        },
    });


    /**
         * ------------------------------------------------------------
     * ChatterUtils
     * ------------------------------------------------------------
     * 
     * This class holds a few tools method for Chatter.
     * Some regular expressions not used anymore, kept because I want to
     * - (^|\s)@((\w|@|\.)*): @login@log.log
     * - (^|\s)\[(\w+).(\w+),(\d)\|*((\w|[@ .,])*)\]: [ir.attachment,3|My Label],
     *   for internal links
     */

    mail.ChatterUtils = {

        /**
         *Get an image in /web/binary/image?... */
        get_image: function (session, model, field, id) {
            return session.prefix + '/web/binary/image?session_id=' + session.session_id + '&model=' + model + '&field=' + field + '&id=' + (id || '');
        },

        /**
         *Get the url of an attachment {'id': id} */
        get_attachment_url: function (session, attachment) {
            return session.origin + '/web/binary/saveas?session_id=' + session.session_id + '&model=ir.attachment&field=datas&filename_field=datas_fname&id=' + attachment['id'];
        },

        /**
         *Replaces some expressions
         * - :name - shortcut to an image
         */
        do_replace_expressions: function (string) {
            var icon_list = ['al', 'pinky']
            /* special shortcut: :name, try to find an icon if in list */
            var regex_login = new RegExp(/(^|\s):((\w)*)/g);
            var regex_res = regex_login.exec(string);
            while (regex_res != null) {
                var icon_name = regex_res[2];
                if (_.include(icon_list, icon_name))
                    string = string.replace(regex_res[0], regex_res[1] + '<img src="/mail/static/src/img/_' + icon_name + '.png" width="22px" height="22px" alt="' + icon_name + '"/>');
                regex_res = regex_login.exec(string);
            }
            return string;
        },

        /* replace textarea text into html text
         * (add <p>, <a>)
         * TDE note : should not be here, but server-side I think ...
        */
        get_text2html: function (text) {
            return text
                .replace(/[\n\r]/g,'<br/>')
                .replace(/((?:https?|ftp):\/\/[\S]+)/g,'<a href="$1">$1</a> ')
        },

        /**
         * return the complete domain with "&"
         */
        expend_domain: function (domain) {
            var new_domain = [];
            var nb_and = -1;
            
            for ( var k = domain.length-1; k >= 0 ; k-- ) {
                if ( typeof domain[k] != 'array' && typeof domain[k] != 'object' ) {
                    nb_and -= 2;
                    continue;
                }
                nb_and += 1;
            }

            for (var k = 0; k < nb_and ; k++) {
                domain.unshift('&');
            }

            return domain;
        }
    };


    /**
         * ------------------------------------------------------------
     * ComposeMessage widget
     * ------------------------------------------------------------
     * 
     * This widget handles the display of a form to compose a new message.
     * This form is a mail.compose.message form_view.
     * On first time : display a compact textarea but is not the compose form.
     * When the user focus this box, the compose message is intantiate and 
     * with focus on the textarea.
    */
    
    mail.ThreadComposeMessage = session.web.Widget.extend({
        template: 'mail.compose_message.compact',
                    // expandable view : 'mail.compose_message'

        /**
         * @param {Object} parent parent
         * @param {Object} [options]
         *      @param {Object} [context] context passed to the
         *          mail.compose.message DataSetSearch. Please refer to this model
         *          for more details about fields and default values.
         */

        init: function (parent, datasets, options) {
            var self = this;
            this._super(parent);
            this.context = options.context || {};
            this.options = options.options;

            this.show_compact_message = this.options.show_compact_message || false;

            // data of this compose message
            this.attachment_ids = [];
            this.id = datasets.id;
            this.model = datasets.model;
            this.res_model = datasets.res_model;
            this.is_private = datasets.is_private || false;
            this.partner_ids = datasets.partner_ids || [];
            this.avatar = mail.ChatterUtils.get_image(this.session, 'res.users', 'image_small', this.session.uid);
            this.thread_level = datasets.thread_level;
            this.parent_thread= parent.messages!= undefined ? parent : false;

            this.ds_attachment = new session.web.DataSetSearch(this, 'ir.attachment');
            this.show_delete_attachment = true;

            this.fileupload_id = _.uniqueId('oe_fileupload_temp');
            $(window).on(self.fileupload_id, self.on_attachment_loaded);

            this.$render_expandable = false;
            this.$render_compact = false;
        },

        start: function () {
            this.$render_compact = this.$el;

            if ( this.options.show_compact_message ) {
                this.$render_compact.show();
            } else {
                this.$render_compact.hide();
            }
            this.bind_events();
        },

        /* upload the file on the server, add in the attachments list and reload display
         */
        display_attachments: function () {
            var self = this;
            var render = $(session.web.qweb.render('mail.thread.message.attachments', {'widget': self}));
            if (!this.list_attachment) {
                this.$render_expandable.find('.oe_msg_attachment_list').replaceWith( render );
            } else {
                this.list_attachment.replaceWith( render );
            }
            this.list_attachment = this.$render_expandable.find(".oe_msg_attachments");

            // event: delete an attachment
            this.$render_expandable.on('click', '.oe_mail_attachment_delete', self.on_attachment_delete);
        },

        /* when a user click on the upload button, send file read on_attachment_loaded
        */
        on_attachment_change: function (event) {
            event.stopPropagation();
            var self = this;
            var $target = $(event.target);
            if ($target.val() !== '') {

                var filename = $target.val().replace(/.*[\\\/]/,'');

                // if the files exits for this answer, delete the file before upload
                var attachments=[];
                for (var i in this.attachment_ids) {
                    if ((this.attachment_ids[i].filename || this.attachment_ids[i].name) == filename) {
                        if (this.attachment_ids[i].upload) {
                            return false;
                        }
                        this.ds_attachment.unlink([this.attachment_ids[i].id]);
                    } else {
                        attachments.push(this.attachment_ids[i]);
                    }
                }
                this.attachment_ids = attachments;

                // submit file
                this.$render_expandable.find('form.oe_form_binary_form').submit();

                this.$render_expandable.find(".oe_attachment_file").hide();

                this.attachment_ids.push({
                    'id': 0,
                    'name': filename,
                    'filename': filename,
                    'url': '',
                    'upload': true
                });
                this.display_attachments();
            }
        },
        
        /* when the file is uploaded 
        */
        on_attachment_loaded: function (event, result) {
            for (var i in this.attachment_ids) {
                if (this.attachment_ids[i].filename == result.filename && this.attachment_ids[i].upload) {
                    this.attachment_ids[i]={
                        'id': result.id,
                        'name': result.name,
                        'filename': result.filename,
                        'url': mail.ChatterUtils.get_attachment_url(this.session, result)
                    };
                }
            }
            this.display_attachments();

            var $input = this.$render_expandable.find('input.oe_form_binary_file');
            $input.after($input.clone(true)).remove();
            this.$render_expandable.find(".oe_attachment_file").show();
        },

        /* unlink the file on the server and reload display
         */
        on_attachment_delete: function (event) {
            event.stopPropagation();
            var attachment_id=$(event.target).data("id");
            if (attachment_id) {
                var attachments=[];
                for (var i in this.attachment_ids) {
                    if (attachment_id!=this.attachment_ids[i].id) {
                        attachments.push(this.attachment_ids[i]);
                    }
                    else {
                        this.ds_attachment.unlink([attachment_id]);
                    }
                }
                this.attachment_ids = attachments;
                this.display_attachments();
            }
        },

        bind_events: function () {
            var self = this;

            this.$render_compact.find('textarea').unbind().on('focus', self.on_compose_expandable);

            if (this.$render_expandable) {
                // set the function called when attachments are added
                this.$render_expandable.on('change', 'input.oe_form_binary_file', self.on_attachment_change );

                this.$render_expandable.on('click', '.oe_cancel', self.on_cancel );
                this.$render_expandable.on('click', '.oe_post', function () {self.on_message_post()} );
                this.$render_expandable.on('click', '.oe_full', function () {self.on_compose_fullmail('reply')} );

                // auto close
                this.$render_expandable.on('blur', 'textarea', this.on_compose_expandable);

                /* stack for don't close the compose form if the user click on a button */
                this.$render_expandable.on('focus, mouseup', 'textarea', function () { self.stay_open = false; });
                this.$render_expandable.on('mousedown', function () { self.stay_open = true; });
                this.$render_expandable.find('textarea').autosize();
            }
        },

        on_compose_fullmail: function (default_composition_mode) {
            /* TDE note: I think this is not necessary, because
             * 1/ post on a document: followers added server-side in _notify
             * 2/ reply to a message: mail.compose.message should add the previous partners
             */
            var partner_ids = [];
            for (var i in this.partner_ids) {
                partner_ids.push(this.partner_ids[i][0]);
            }

            if (default_composition_mode == 'reply') {
                var context = {
                    'default_composition_mode': 'reply',
                    'default_parent_id': this.id,
                    'default_body': mail.ChatterUtils.get_text2html(this.$render_expandable ? (this.$render_expandable.find('textarea').val() || '') : ''),
                    'default_attachment_ids': this.attachment_ids,
                    'default_partner_ids': [], //partner_ids
                };
            } else {
                var context = {
                    'default_model': this.context.default_model,
                    'default_res_model': this.context.default_model,
                    'default_res_id': this.context.default_res_id,
                    'default_content_subtype': 'html',
                    'default_composition_mode': 'comment',
                    'default_parent_id': this.id,
                    'default_body': mail.ChatterUtils.get_text2html(this.$render_expandable ? (this.$render_expandable.find('textarea').val() || '') : ''),
                    'default_attachment_ids': this.attachment_ids,
                    'default_partner_ids': [], //partner_ids
                };
            }
            var action = {
                type: 'ir.actions.act_window',
                res_model: 'mail.compose.message',
                view_mode: 'form',
                view_type: 'form',
                action_from: 'mail.ThreadComposeMessage',
                views: [[false, 'form']],
                target: 'new',
                context: context,
            };

            this.do_action(action);

            if (this.$render_expandable) {
                this.on_cancel();
            }
        },

        on_cancel: function (event) {
            if (event) event.stopPropagation();
            this.$render_expandable.find('textarea').val("");
            this.$render_expandable.find('input[data-id]').remove();

            this.attachment_ids=[];
            this.display_attachments();

            this.stay_open = false;
            this.on_compose_expandable();
        },

        /*post a message and fetch the message*/
        on_message_post: function (body) {
            var self = this;

            if (! body) {
                var comment_node =  this.$render_expandable.find('textarea');
                var body = comment_node.val();
                comment_node.val('');
            }

            var attachments=[];
            for (var i in this.attachment_ids) {
                if (this.attachment_ids[i].upload) {
                    session.web.dialog($('<div>' + session.web.qweb.render('CrashManager.warning', {message: 'Please, wait while the file is uploading.'}) + '</div>'));
                    return false;
                }
                attachments.push(this.attachment_ids[i].id);
            }

            if (body.match(/\S+/)) {
                //session.web.blockUI();
                this.parent_thread.ds_thread.call('message_post_api', [
                        this.context.default_res_id, 
                        mail.ChatterUtils.get_text2html(body), 
                        false, 
                        'comment', 
                        'mail.mt_comment',
                        this.context.default_parent_id, 
                        attachments,
                        this.parent_thread.context
                    ]).then(function (record) {
                        var thread = self.parent_thread;
                        // create object and attach to the thread object
                        var message = thread.create_message_object( record[0] );
                        // insert the message on dom
                        thread.insert_message( message, self.thread_level > self.options.display_indented_thread ? self.parent_thread.$el : self.$el );
                        // clean compose message
                        self.on_cancel();
                        //session.web.unblockUI();
                    });
                return true;
            }
        },

        /* create the compose on expandable form
        */
        instantiate_expandable: function () {
            if (!this.$render_expandable) {
                this.$render_expandable = $(session.web.qweb.render('mail.compose_message', {'widget': this}));
                this.$render_expandable.hide();

                this.$render_expandable.insertAfter( this.$render_compact );
                this.display_attachments();

                this.bind_events();
            }
        },

        /* convert the compact mode into the compose message
        */
        on_compose_expandable: function (event) {
            if (event) event.stopPropagation();

            var self = this;

            this.instantiate_expandable();

            if (this.$render_expandable.is(':hidden')) {

                this.$render_expandable.css('display', '');
                this.$render_compact.hide();
                this.$render_expandable.find('textarea').focus();

            } else if (!this.stay_open) {

                // do not close the box if there are some text
                if (!this.$render_expandable.find('textarea').val().match(/\S+/)) {
                    this.$render_expandable.hide();
                    if (this.options.show_compact_message && this.show_compact_message) {
                        this.$render_compact.css('display', '');
                    } else {
                        this.$render_compact.hide();
                    }
                }

            }
            return true;
        },

        do_hide_compact: function () {
            this.$render_compact.hide();
            this.show_compact_message = false;
        },

        do_show_compact: function () {
            if (this.options.show_compact_message && (!this.$render_expandable || this.$render_expandable.is(':hidden'))) {
                this.$render_compact.css('display', '');
            }
            this.show_compact_message = true;
        }
    });

    /**
         * ------------------------------------------------------------
     * Thread Message Expandable Widget
     * ------------------------------------------------------------
     *
     * This widget handles the display the expandable message in a thread.
     * - thread
     * - - visible message
     * - - expandable
     * - - visible message
     * - - visible message
     * - - expandable
     */
    mail.ThreadExpandable = session.web.Widget.extend({
        template: 'mail.thread.expandable',

        init: function (parent, datasets, context) {
            this._super(parent);
            this.domain = datasets.domain || [];
            this.options = datasets.options;
            this.context = _.extend({
                default_model: 'mail.thread',
                default_res_id: 0,
                default_parent_id: false }, context || {});

            // data of this expandable message
            this.id = datasets.id || -1,
            this.model = datasets.model || false,
            this.ancestor_id = datasets.ancestor_id || false,
            this.nb_messages = datasets.nb_messages || 0,
            this.thread_level = datasets.thread_level || 0,
            this.type = 'expandable',
            this.max_limit = this.id < 0 || false,
            this.flag_used = false,
            this.parent_thread= parent.messages!= undefined ? parent : this.options._parents[0];
        },

        
        start: function () {
            this._super.apply(this, arguments);
            this.bind_events();
        },

        reinit: function () {
            var $render = $(session.web.qweb.render('mail.thread.expandable', {'widget': this}));
            this.$el.replaceWith( $render );
            this.$el = $render;
            this.bind_events();
        },

        /**
         * Bind events in the widget. Each event is slightly described
         * in the function. */
        bind_events: function () {
            this.$el.on('click', 'a.oe_msg_fetch_more', this.on_expandable);
        },

        animated_destroy: function (options) {
            var self=this;
            //graphic effects
            if (options && options.fadeTime) {
                self.$el.fadeOut(options.fadeTime, function () {
                    self.destroy();
                });
            } else {
                self.destroy();
            }
        },

        /*The selected thread and all childs (messages/thread) became read
        * @param {object} mouse envent
        */
        on_expandable: function (event) {
            if (event)event.stopPropagation();
            if (this.flag_used) {
                return false
            }
            this.flag_used = true;

            this.animated_destroy({'fadeTime':300});
            this.parent_thread.message_fetch(this.domain, this.context);
            return false;
        },

        /**
         * call on_message_delete on his parent thread
        */
        destroy: function () {

            this._super();
            this.parent_thread.on_message_detroy(this);

        }
    });

    /**
         * ------------------------------------------------------------
     * Thread Message Widget
     * ------------------------------------------------------------
     * This widget handles the display of a messages in a thread. 
     * Displays a record and performs some formatting on the record :
     * - record.date: formatting according to the user timezone
     * - record.timerelative: relative time givein by timeago lib
     * - record.avatar: image url
     * - record.attachment_ids[].url: url of each attachmentThe
     * thread view :
     * - root thread
     * - - sub message (ancestor_id = root message)
     * - - - sub thread
     * - - - - sub sub message (parent id = sub thread)
     * - - sub message (ancestor_id = root message)
     * - - - sub thread
     */
    mail.ThreadMessage = session.web.Widget.extend({
        template: 'mail.thread.message',

        /**
         * @param {Object} parent parent
         * @param {Array} [domain]
         * @param {Object} [context] context of the thread. It should
            contain at least default_model, default_res_id. Please refer to
            the ComposeMessage widget for more information about it.
         * @param {Object} [options]
         *      @param {Object} [thread] read obout mail.Thread object
         *      @param {Object} [message]
         *          @param {Number} [truncate_limit=250] number of character to
         *              display before having a "show more" link; note that the text
         *              will not be truncated if it does not have 110% of the parameter
         *          @param {Boolean} [show_record_name]
         *...  @param {int} [show_reply_button] number thread level to display the reply button
         *...  @param {int} [show_read_unread_button] number thread level to display the read/unread button
         */
        init: function (parent, datasets, context) {
            this._super(parent);

            // record domain and context
            this.domain = datasets.domain || [];
            this.context = _.extend({
                default_model: 'mail.thread',
                default_res_id: 0,
                default_parent_id: false }, context || {});

            // record options
            this.options = datasets.options;

            // data of this message
            this.id = datasets.id ||  -1,
            this.model = datasets.model ||  false,
            this.ancestor_id = datasets.ancestor_id ||  false,
            this.res_id = datasets.res_id ||  false,
            this.type = datasets.type ||  false,
            this.is_author = datasets.is_author ||  false,
            this.is_private = datasets.is_private ||  false,
            this.subject = datasets.subject ||  false,
            this.name = datasets.name ||  false,
            this.record_name = datasets.record_name ||  false,
            this.body = datasets.body ||  false,
            this.vote_nb = datasets.vote_nb || 0,
            this.has_voted = datasets.has_voted ||  false,
            this.is_favorite = datasets.is_favorite ||  false,
            this.thread_level = datasets.thread_level ||  0,
            this.to_read = datasets.to_read || false,
            this.author_id = datasets.author_id ||  [],
            this.attachment_ids = datasets.attachment_ids ||  [],
            this._date = datasets.date;


            this.show_reply_button = this.options.show_compose_message && this.options.show_reply_button > this.thread_level;
            this.show_read_unread_button = this.options.show_read_unread_button > this.thread_level;

            // record options and data
            this.parent_thread= parent.messages!= undefined ? parent : this.options._parents[0];
            this.thread = false;

            if ( this.id > 0 ) {
                this.formating_data();
            }

            this.ds_notification = new session.web.DataSetSearch(this, 'mail.notification');
            this.ds_message = new session.web.DataSetSearch(this, 'mail.message');
            this.ds_follow = new session.web.DataSetSearch(this, 'mail.followers');
        },

        /**
         *Convert date, timerelative and avatar in displayable data.
        */
        formating_data: function () {

            //formating and add some fields for render
            this.date = session.web.format_value(this._date, {type:"datetime"});
            this.timerelative = $.timeago(this.date);
            if (this.type == 'email') {
                this.avatar = ('/mail/static/src/img/email_icon.png');
            } else {
                this.avatar = mail.ChatterUtils.get_image(this.session, 'res.partner', 'image_small', this.author_id[0]);
            }
            for (var l in this.attachment_ids) {
                var attach = this.attachment_ids[l];
                attach['url'] = mail.ChatterUtils.get_attachment_url(this.session, attach);

                if ((attach.filename || attach.name).match(/[.](jpg|jpg|gif|png|tif|svg)$/i)) {
                    attach.is_image = true;
                    attach['url'] = mail.ChatterUtils.get_image(this.session, 'ir.attachment', 'datas', attach.id); 
                }
            }
        },
        
        start: function () {
            this._super.apply(this, arguments);
            this.expender();
            this.$el.hide().fadeIn(750, function () {$(this).css('display', '');});
            this.resize_img();
            this.bind_events();
            this.create_thread();
            this.$('.oe_msg_attachments, .oe_msg_images').addClass("oe_hidden");
        },

        resize_img: function () {
            var resize = function () {
                var h = $(this).height();
                var w = $(this).width();
                if ( h > 100 || w >100 ) {
                    var ratio = 100 / (h > w ? h : w);
                    $(this).attr("width", parseInt( w*ratio )).attr("height", parseInt( h*ratio ));
                }
            };
            this.$("img").load(resize).each(resize);
        },

        /**
         * Bind events in the widget. Each event is slightly described
         * in the function. */
        bind_events: function () {
            var self = this;

            // event: click on 'Attachment(s)' in msg
            this.$('.oe_mail_msg_view_attachments').on('click', function (event) {
                var attach = self.$('.oe_msg_attachments:first, .oe_msg_images:first');
                if ( self.$('.oe_msg_attachments:first').hasClass("oe_hidden") ) {
                    attach.removeClass("oe_hidden");
                } else {
                    attach.addClass("oe_hidden");
                }
                self.resize_img();
            });
            // event: click on icone 'Read' in header
            this.$el.on('click', '.oe_read', this.on_message_read_unread);
            // event: click on icone 'UnRead' in header
            this.$el.on('click', '.oe_unread', this.on_message_read_unread);
            // event: click on 'Delete' in msg side menu
            this.$el.on('click', '.oe_msg_delete', this.on_message_delete);

            // event: click on 'Reply' in msg
            this.$el.on('click', '.oe_reply', this.on_message_reply);
            // event: click on 'Vote' button
            this.$el.on('click', '.oe_msg_vote', this.on_vote);
            // event: click on 'starred/favorite' button
            this.$el.on('click', '.oe_star', this.on_star);
        },

        /**
         * call the on_compose_message on the thread of this message.
         */
        on_message_reply:function (event) {
            event.stopPropagation();
            this.thread.on_compose_message();
            return false;
        },

        expender: function () {
            this.$('.oe_msg_body:first').expander({
                slicePoint: this.options.truncate_limit,
                expandText: 'read more',
                userCollapseText: '[^]',
                detailClass: 'oe_msg_tail',
                moreClass: 'oe_mail_expand',
                lessClass: 'oe_mail_reduce',
                });
        },

        /**
         * instantiate the thread object of this message.
         * Each message have only one thread.
         */
        create_thread: function () {
            if (this.thread) {
                return false;
            }
            /*create thread*/
            this.thread = new mail.Thread(this, this, {
                    'domain': this.domain,
                    'context':{
                        'default_model': this.model,
                        'default_res_id': this.res_id,
                        'default_parent_id': this.id
                    },
                    'options': this.options
                }
            );
            /*insert thread in parent message*/
            this.thread.insertAfter(this.$el);
        },
        
        /**
         * Fade out the message and his child thread.
         * Then this object is destroyed.
         */
        animated_destroy: function (options) {
            var self=this;
            //graphic effects  
            if (options && options.fadeTime) {
                self.$el.fadeOut(options.fadeTime, function () {
                    self.parent_thread.message_to_expandable(self);
                });
                self.thread.$el.fadeOut(options.fadeTime);
            } else {
                self.parent_thread.message_to_expandable(self);
            }
        },

        /**
         * Wait a confirmation for delete the message on the DB.
         * Make an animate destroy
         */
        on_message_delete: function (event) {
            event.stopPropagation();
            if (! confirm(_t("Do you really want to delete this message?"))) { return false; }
            
            this.animated_destroy({fadeTime:250});
            // delete this message and his childs
            var ids = [this.id].concat( this.get_child_ids() );
            this.ds_message.unlink(ids);
            return false;
        },

        /*The selected thread and all childs (messages/thread) became read
        * @param {object} mouse envent
        */
        on_message_read_unread: function (event) {
            event.stopPropagation();
            var self=this;

            if ( (this.to_read && this.options.typeof_thread == 'inbox') ||
                (!this.to_read && this.options.typeof_thread == 'archives')) {
                this.animated_destroy({fadeTime:250});
            }

            // if this message is read, all childs message display is read
            this.ds_notification.call('set_message_read', [ [this.id].concat( this.get_child_ids() ) , this.to_read, this.context]).pipe(function () {
                self.$el.removeClass(self.to_read ? 'oe_msg_unread':'oe_msg_read').addClass(self.to_read ? 'oe_msg_read':'oe_msg_unread');
                self.to_read = !self.to_read;
            });
            return false;
        },

        /**
         * search a message in all thread and child thread.
         * This method return an object message.
         * @param {object}{int} option.id
         * @param {object}{string} option.model
         * @param {object}{boolean} option._go_thread_wall
         *      private for check the top thread
         * @return thread object
         */
        browse_message: function (options) {
            // goto the wall thread for launch browse
            if (!options._go_thread_wall) {
                options._go_thread_wall = true;
                for (var i in this.options._parents[0].messages) {
                    var res=this.options._parents[0].messages[i].browse_message(options);
                    if (res) return res;
                }
            }

            if (this.id==options.id)
                return this;

            for (var i in this.thread.messages) {
                if (this.thread.messages[i].thread) {
                    var res=this.thread.messages[i].browse_message(options);
                    if (res) return res;
                }
            }

            return false;
        },

        /* get all child message id linked.
         * @return array of id
        */
        get_child_ids: function () {
            var res=[]
            if (arguments[0]) res.push(this.id);
            if (this.thread) {
                res = res.concat( this.thread.get_child_ids(true) );
            }
            return res;
        },

        /**
         * add or remove a vote for a message and display the result
        */
        on_vote: function (event) {
            event.stopPropagation();
            var self=this;
            return this.ds_message.call('vote_toggle', [[self.id]]).pipe(function (vote) {
                self.has_voted = vote;
                self.vote_nb += self.has_voted ? 1 : -1;
                self.display_vote();
            });
            return false;
        },

        /**
         * Display the render of this message's vote
        */
        display_vote: function () {
            var self = this;
            var vote_element = session.web.qweb.render('mail.thread.message.vote', {'widget': self});
            self.$(".oe_msg_vote:first").remove();
            self.$(".oe_mail_vote_count:first").replaceWith(vote_element);
        },

        /**
         * add or remove a favorite (or starred) for a message and change class on the DOM
        */
        on_star: function (event) {
            event.stopPropagation();
            var self=this;
            var button = self.$('.oe_star:first');
            return this.ds_message.call('favorite_toggle', [[self.id]]).pipe(function (star) {
                self.is_favorite=star;
                if (self.is_favorite) {
                    button.addClass('oe_starred');
                } else {
                    button.removeClass('oe_starred');
                    if ( self.options.typeof_thread == 'stared' ) {
                        self.animated_destroy({fadeTime:250});
                    }
                }
            });
            return false;
        },

        /**
         * call on_message_delete on his parent thread
        */
        destroy: function () {

            this._super();
            this.parent_thread.on_message_detroy(this);

        }

    });

    /**
         * ------------------------------------------------------------
     * Thread Widget
     * ------------------------------------------------------------
     *
     * This widget handles the display of a thread of messages. The
     * thread view:
     * - root thread
     * - - sub message (ancestor_id = root message)
     * - - - sub thread
     * - - - - sub sub message (parent id = sub thread)
     * - - sub message (ancestor_id = root message)
     * - - - sub thread
     */
    mail.Thread = session.web.Widget.extend({
        template: 'mail.thread',

        /**
         * @param {Object} parent parent
         * @param {Array} [domain]
         * @param {Object} [context] context of the thread. It should
            contain at least default_model, default_res_id. Please refer to
            the ComposeMessage widget for more information about it.
         * @param {Object} [options]
         *      @param {Object} [message] read about mail.ThreadMessage object
         *      @param {Object} [thread]
         *          @param {int} [display_indented_thread] number thread level to indented threads.
         *              other are on flat mode
         *          @param {Select} [typeof_thread] inbox/archives/stared/sent
         *              type of thread and option for user application like animate
         *              destroy for read/unread
         *          @param {Array} [parents] liked with the parents thread
         *              use with browse, fetch... [O]= top parent
         */
        init: function (parent, datasets, options) {
            this._super(parent);
            this.domain = options.domain || [];
            this.context = _.extend({
                default_model: 'mail.thread',
                default_res_id: 0,
                default_parent_id: false }, options.context || {});

            this.options = options.options;
            this.options._parents = (options.options._parents != undefined ? options.options._parents : []).concat( [this] );

            // record options and data
            this.parent_message= parent.thread!= undefined ? parent : false ;

            // data of this thread
            this.id =  datasets.id || false,
            this.model =  datasets.model || false,
            this.ancestor_id =  datasets.ancestor_id || false,
            this.is_private =  datasets.is_private || false,
            this.author_id =  datasets.author_id || false,
            this.thread_level =  (datasets.thread_level+1) || 0,
            this.partner_ids =  _.filter(datasets.partner_ids, function (partner) { return partner[0]!=datasets.author_id[0]; } ) 
            this.messages = [];
            this.show_compose_message = this.options.show_compose_message && (this.options.show_reply_button > this.thread_level || !this.thread_level);

            // object compose message
            this.ComposeMessage = false;

            this.ds_thread = new session.web.DataSetSearch(this, this.context.default_model || 'mail.thread');
            this.ds_message = new session.web.DataSetSearch(this, 'mail.message');
        },
        
        start: function () {
            this._super.apply(this, arguments);
            if (this.show_compose_message) {
                this.instantiate_ComposeMessage();
            }
            this.bind_events();
        },

        /* instantiate the compose message object and insert this on the DOM.
        * The compose message is display in compact form.
        */
        instantiate_ComposeMessage: function () {
            // add message composition form view
            this.ComposeMessage = new mail.ThreadComposeMessage(this, this, {
                'context': this.context,
                'options': this.options,
            });

            if (this.thread_level) {
                this.ComposeMessage.appendTo(this.$el);
            } else {
                // root view
                this.ComposeMessage.prependTo(this.$el);
            }
            this.ComposeMessage.do_hide_compact();
        },

        /* When the expandable object is visible on screen (with scrolling)
         * then the on_expandable function is launch
        */
        on_scroll: function (event) {
            if (event)event.stopPropagation();
            this.$('.oe_msg_expandable:last');

            var message = this.messages[this.messages.length-1];
            if (message && message.type=="expandable" && message.max_limit) {
                var pos = message.$el.position();
                if (pos.top) {
                    /* bottom of the screen */
                    var bottom = $(window).scrollTop()+$(window).height()+200;
                    if (bottom > pos.top) {
                        message.on_expandable();
                    }
                }
            }
        },

        /**
         * Bind events in the widget. Each event is slightly described
         * in the function. */
        bind_events: function () {
            var self = this;
            self.$el.on('click', '.oe_mail_list_recipients .oe_more', self.on_show_recipients);
            self.$el.on('click', '.oe_mail_compose_textarea .oe_more_hidden', self.on_hide_recipients);
        },

        /**
         *show all the partner list of this parent message
        */
        on_show_recipients: function () {
            var p=$(this).parent(); 
            p.find('.oe_more_hidden, .oe_hidden').show(); 
            p.find('.oe_more').hide(); 
        },

        /**
         *hide a part of the partner list of this parent message
        */
        on_hide_recipients: function () {
            var p=$(this).parent(); 
            p.find('.oe_more_hidden, .oe_hidden').hide(); 
            p.find('.oe_more').show(); 
        },

        /* get all child message/thread id linked.
         * @return array of id
        */
        get_child_ids: function () {
            var res=[];
            _(this.get_childs()).each(function (val, key) { res.push(val.id); });
            return res;
        },

        /* get all child message/thread linked.
         * @param {int} nb_thread_level, number of traversed thread level for this search
         * @return array of thread object
        */
        get_childs: function (nb_thread_level) {
            var res=[];
            if (arguments[1]) res.push(this);
            if (isNaN(nb_thread_level) || nb_thread_level>0) {
                _(this.messages).each(function (val, key) {
                    if (val.thread) {
                        res = res.concat( val.thread.get_childs((isNaN(nb_thread_level) ? undefined : nb_thread_level-1), true) );
                    }
                });
            }
            return res;
        },

        /**
         *search a thread in all thread and child thread.
         * This method return an object thread.
         * @param {object}{int} option.id
         * @param {object}{string} option.model
         * @param {object}{boolean} option._go_thread_wall
         *      private for check the top thread
         * @param {object}{boolean} option.default_return_top_thread
         *      return the top thread (wall) if no thread found
         * @return thread object
         */
        browse_thread: function (options) {
            // goto the wall thread for launch browse
            if (!options._go_thread_wall) {
                options._go_thread_wall = true;
                return this.options._parents[0].browse_thread(options);
            }

            if (this.id==options.id) {
                return this;
            }

            if (options.id) {
                for (var i in this.messages) {
                    if (this.messages[i].thread) {
                        var res=this.messages[i].thread.browse_thread({'id':options.id, '_go_thread_wall':true});
                        if (res) return res;
                    }
                }
            }

            //if option default_return_top_thread, return the top if no found thread
            if (options.default_return_top_thread) {
                return this;
            }

            return false;
        },

        /**
         *search a message in all thread and child thread.
         * This method return an object message.
         * @param {object}{int} option.id
         * @param {object}{string} option.model
         * @param {object}{boolean} option._go_thread_wall
         *      private for check the top thread
         * @return message object
         */
        browse_message: function (options) {
            if (this.options._parents[0].messages[0])
                return this.options._parents[0].messages[0].browse_message(options);
        },

        /**
         *If ComposeMessage doesn't exist, instantiate the compose message.
        * Call the on_compose_expandable method to allow the user to write his message.
        * (Is call when a user click on "Reply" button)
        */
        on_compose_message: function () {
            if (!this.ComposeMessage) {
                this.instantiate_ComposeMessage();
                this.ComposeMessage.do_hide_compact();
            }

            this.ComposeMessage.on_compose_expandable();
        },

        /**
         *display the message "there are no message" on the thread
        */
        no_message: function () {
            $(session.web.qweb.render('mail.wall_no_message', {})).appendTo(this.$el);
        },

        /**
         *make a request to read the message (calling RPC to "message_read").
         * The result of this method is send to the switch message for sending ach message to
         * his parented object thread.
         * @param {Array} replace_domain: added to this.domain
         * @param {Object} replace_context: added to this.context
         * @param {Array} ids read (if the are some ids, the method don't use the domain)
         */
        message_fetch: function (replace_domain, replace_context, ids) {
            var self = this;

            // domain and context: options + additional
            fetch_domain = replace_domain ? replace_domain : this.domain;
            fetch_context = replace_context ? replace_context : this.context;
            var message_loaded_ids = this.id ? [this.id].concat( self.get_child_ids() ) : self.get_child_ids();

            // CHM note : option for sending in flat mode by server
            var nb_indented_thread = this.options.display_indented_thread > this.thread_level ? this.options.display_indented_thread - this.thread_level : 0;

            return this.ds_message.call('message_read', [ids, fetch_domain, message_loaded_ids, nb_indented_thread, fetch_context, this.context.default_parent_id || undefined]
                ).then(this.proxy('switch_new_message'));
        },

        /**
         *create the message object and attached on this thread.
         * When the message object is create, this method call insert_message for,
         * displaying this message on the DOM.
         * @param : {object} data from calling RPC to "message_read"
         */
        create_message_object: function (data) {
            var self = this;

            var data = _.extend(data, {'thread_level': data.thread_level ? data.thread_level : self.thread_level});
            data.options = _.extend(self.options, data.options);

            if (data.type=='expandable') {
                var message = new mail.ThreadExpandable(self, data, {
                    'default_model': data.model || self.context.default_model,
                    'default_res_id': data.res_id || self.context.default_res_id,
                    'default_parent_id': self.id,
                });
            } else {
                var message = new mail.ThreadMessage(self, data, {
                    'default_model': data.model,
                    'default_res_id': data.res_id,
                    'default_parent_id': data.id,
                });
            }

            // check if the message is already create
            for (var i in self.messages) {
                if (self.messages[i] && self.messages[i].id == message.id) {
                    self.messages[i].destroy();
                }
            }
            self.messages.push( message );

            return message;
        },

        /**
         *insert the message on the DOM.
         * All message (and expandable message) are sorted. The method get the
         * older and newer message to insert the message (before, after).
         * If there are no older or newer, the message is prepend or append to
         * the thread (parent object or on root thread for flat view).
         * The sort is define by the thread_level (O for newer on top).
         * @param : {object} ThreadMessage object
         */
        insert_message: function (message, dom_insert_after) {
            var self=this;

            if (this.show_compose_message) {
                this.ComposeMessage.do_show_compact();
            }

            this.$('.oe_wall_no_message').remove();


            if (dom_insert_after) {
                message.insertAfter(dom_insert_after);
                return message
            } 

            // check older and newer message for insertion
            var parent_newer = false;
            var parent_older = false;
            if (message.id > 0) {
                for (var i in self.messages) {
                    if (self.messages[i].id > message.id) {
                        if (!parent_newer || parent_newer.id > self.messages[i].id) {
                            parent_newer = self.messages[i];
                        }
                    } else if (self.messages[i].id > 0 && self.messages[i].id < message.id) {
                        if (!parent_older || parent_older.id < self.messages[i].id) {
                            parent_older = self.messages[i];
                        }
                    }
                }
            }

            var sort = (!!self.thread_level || message.id<0);


            if (sort) {
                if (parent_older) {

                    //warning : insert after the thread of the message !
                    message.insertAfter(parent_older.thread ? parent_older.thread.$el : parent_older.$el);

                } else if (parent_newer) {

                    message.insertBefore(parent_newer.$el);

                } else if (message.id < 0) {

                    message.appendTo(self.$el);

                } else {

                    message.prependTo(self.$el);
                }
            } else {
                if (parent_older) {

                    message.insertBefore(parent_older.$el);

                } else if (parent_newer) {

                    //warning : insert after the thread of the message !
                    message.insertAfter(parent_newer.thread ? parent_newer.thread.$el : parent_newer.$el);

                } else if (message.id < 0) {

                    message.prependTo(self.$el);

                } else {

                    message.appendTo(self.$el);

                }
            }

            return message
        },
        
        /**
         *get the parent thread of the messages.
         * Each message is send to his parent object (or parent thread flat mode) for creating the object message.
         * @param : {Array} datas from calling RPC to "message_read"
         */
        switch_new_message: function (records) {
            var self=this;
            _(records).each(function (record) {
                var thread = self.browse_thread({
                    'id': record.ancestor_id, 
                    'default_return_top_thread':true
                });
                // create object and attach to the thread object
                var message = thread.create_message_object( record );
                // insert the message on dom
                thread.insert_message( message );
            });
        },

        /**
         * this method is call when the widget of a message or an expandable message is destroy
         * in this thread. The this.messages array is filter to remove this message
         */
        on_message_detroy: function (message) {

            this.messages = _.filter(this.messages, function (val) { return !val.isDestroyed(); });

        },

        /**
         * Convert a destroyed message into a expandable message
         */
        message_to_expandable: function (message) {

            if (!this.thread_level || message.isDestroyed()) {
                message.destroy();
                return false;
            }

            var messages = _.sortBy( this.messages, function (val) { return val.id; });
            var it = _.indexOf( messages, message );

            var msg_up = messages[it-1];
            var msg_down = messages[it+1];

            var message_dom = [ ["id", "=", message.id] ];

            if ( msg_up && msg_up.type == "expandable" && msg_down && msg_down.type == "expandable") {
                // concat two expandable message and add this message to this dom
                msg_up.domain = mail.ChatterUtils.expend_domain( msg_up.domain );
                msg_down.domain = mail.ChatterUtils.expend_domain( msg_down.domain );

                msg_down.domain = ['|','|'].concat( msg_up.domain ).concat( message_dom ).concat( msg_down.domain );

                if ( !msg_down.max_limit ) {
                    msg_down.nb_messages += 1 + msg_up.nb_messages;
                }

                msg_up.$el.remove();
                msg_up.destroy();

                msg_down.reinit();

            } else if ( msg_up && msg_up.type == "expandable") {
                // concat preview expandable message and this message to this dom
                msg_up.domain = mail.ChatterUtils.expend_domain( msg_up.domain );
                msg_up.domain = ['|'].concat( msg_up.domain ).concat( message_dom );
                
                msg_up.nb_messages++;

                msg_up.reinit();

            } else if ( msg_down && msg_down.type == "expandable") {
                // concat next expandable message and this message to this dom
                msg_down.domain = mail.ChatterUtils.expend_domain( msg_down.domain );
                msg_down.domain = ['|'].concat( msg_down.domain ).concat( message_dom );
                
                // it's maybe a message expandable for the max limit read message
                if ( !msg_down.max_limit ) {
                    msg_down.nb_messages++;
                }
                
                msg_down.reinit();

            } else {
                // create a expandable message
                var expandable = new mail.ThreadExpandable(this, {
                    'id': message.id,
                    'model': message.model,
                    'ancestor_id': message.ancestor_id,
                    'nb_messages': 1,
                    'thread_level': message.thread_level,
                    'ancestor_id': message.ancestor_id,
                    'domain': message_dom,
                    'options': message.options,
                    }, {
                    'default_model': message.model || this.context.default_model,
                    'default_res_id': message.res_id || this.context.default_res_id,
                    'default_parent_id': this.id,
                });

                // add object on array and DOM
                this.messages.push(expandable);
                expandable.insertAfter(message.$el);
            }

            // destroy message
            message.destroy();

            return true;
        },
    });

    /**
         * ------------------------------------------------------------
     * mail : root Widget
     * ------------------------------------------------------------
     *
     * This widget handles the display of messages with thread options. Its main
     * use is to receive a context and a domain, and to delegate the message
     * fetching and displaying to the Thread widget.
     */
    session.web.client_actions.add('mail.Widget', 'session.mail.Widget');
    mail.Widget = session.web.Widget.extend({
        template: 'mail.Widget',

        /**
         * @param {Object} parent parent
         * @param {Array} [domain]
         * @param {Object} [context] context of the thread. It should
         *   contain at least default_model, default_res_id. Please refer to
         *   the ComposeMessage widget for more information about it.
         * ... @param {Select} [typeof_thread=(mail|stared|archives|send|other)]
         *       options for destroy message when the user click on a button
         * @param {Object} [options]
         *...  @param {Number} [truncate_limit=250] number of character to
         *      display before having a "show more" link; note that the text
         *      will not be truncated if it does not have 110% of the parameter
         *...  @param {Boolean} [show_record_name] display the name and link for do action
         *...  @param {int} [show_reply_button] number thread level to display the reply button
         *...  @param {int} [show_read_unread_button] number thread level to display the read/unread button
         *...  @param {int} [display_indented_thread] number thread level to indented threads.
         *      other are on flat mode
         *...  @param {Boolean} [show_compose_message] allow to display the composer
         *...  @param {Boolean} [show_compact_message] display the compact message on the thread
         *      when the user clic on this compact mode, the composer is open
         *...  @param {Array} [message_ids] List of ids to fetch by the root thread.
         *      When you use this option, the domain is not used for the fetch root.
         */
        init: function (parent, options) {
            this._super(parent);
            this.domain = options.domain || [];
            this.context = options.context || {};
            this.search_results = {'domain': [], 'context': {}, 'groupby': {}};

            this.options = _.extend({
                'typeof_thread' : 'inbox',
                'display_indented_thread' : -1,
                'show_reply_button' : -1,
                'show_read_unread_button' : -1,
                'truncate_limit' : 250,
                'show_record_name' : false,
                'show_compose_message' : false,
                'show_compact_message' : false,
                'message_ids': []
            }, options);

            if (this.display_indented_thread === false) {
                this.display_indented_thread = -1;
            }
            if (this.show_reply_button === false) {
                this.show_reply_button = -1;
            }
            if (this.show_read_unread_button === false) {
                this.show_read_unread_button = -1;
            }
            
        },

        start: function (options) {
            this._super.apply(this, arguments);
            this.message_render();
            this.bind_events();
        },

        
        /**
         *Create the root thread and display this object in the DOM.
         * Call the no_message method then c all the message_fetch method 
         * of this root thread to display the messages.
         */
        message_render: function (search) {

            this.thread = new mail.Thread(this, {}, {
                'domain' : this.domain,
                'context' : this.context,
                'options': this.options,
            });

            this.thread.appendTo( this.$el );
            this.thread.no_message();
            this.thread.message_fetch(null, null, this.options.message_ids);

            if (this.options.show_compose_message) {
                if (this.options.show_compact_message) {
                    this.thread.ComposeMessage.do_show_compact();
                } else {
                    this.thread.ComposeMessage.do_hide_compact();
                }
            }
        },

        bind_events: function () {
            if (this.context['typeof_thread']!='other') {
                $(document).scroll( this.thread.on_scroll );
                $(window).resize( this.thread.on_scroll );
                window.setTimeout( this.thread.on_scroll, 500 );
            }
        }
    });


    /**
         * ------------------------------------------------------------
     * mail_thread Widget
     * ------------------------------------------------------------
     *
     * This widget handles the display of messages on a document. Its main
     * use is to receive a context and a domain, and to delegate the message
     * fetching and displaying to the Thread widget.
     */
    session.web.form.widgets.add('mail_thread', 'openerp.mail.RecordThread');
    mail.RecordThread = session.web.form.AbstractField.extend({
        template: 'mail.record_thread',

        init: function () {
            this._super.apply(this, arguments);
            this.options.domain = this.options.domain || [];
            this.options.context = {'default_model': 'mail.thread', 'default_res_id': false};
        },

        start: function () {
            this._super.apply(this, arguments);
            // NB: check the actual_mode property on view to know if the view is in create mode anymore
            this.view.on("change:actual_mode", this, this._check_visibility);
            this._check_visibility();
        },

        _check_visibility: function () {
            this.$el.toggle(this.view.get("actual_mode") !== "create");
        },
        render_value: function () {
            var self = this;
            if (! this.view.datarecord.id || session.web.BufferedDataSet.virtual_id_regex.test(this.view.datarecord.id)) {
                this.$('oe_mail_thread').hide();
                return;
            }
            // update context
            _.extend(this.options.context, {
                default_res_id: this.view.datarecord.id,
                default_model: this.view.model,
                default_is_private: false });
            // update domain
            var domain = this.options.domain.concat([['model', '=', this.view.model], ['res_id', '=', this.view.datarecord.id]]);

            var show_compose_message = this.view.is_action_enabled('edit') ||
                (this.getParent().fields.message_is_follower && this.getParent().fields.message_is_follower.get_value());

            var message_ids = this.getParent().fields.message_ids && this.getParent().fields.message_ids.get_value();

            if (this.root) {
                this.root.destroy();
            }
            // create and render Thread widget
            this.root = new mail.Widget(this, {
                'domain' : domain,
                'context' : this.options.context,
                'typeof_thread': this.options.context['typeof_thread'] || 'other',
                'display_indented_thread': -1,
                'show_reply_button': 0,
                'show_read_unread_button': -1,
                'show_compose_message': show_compose_message,
                'message_ids': message_ids,
                'show_compact_message': true,
                }
            );

            return this.root.replace(this.$('.oe_mail-placeholder'));
        },
    });


    /**
         * ------------------------------------------------------------
     * Wall Widget
     * ------------------------------------------------------------
     *
     * This widget handles the display of messages on a Wall. Its main
     * use is to receive a context and a domain, and to delegate the message
     * fetching and displaying to the Thread widget.
     */
    session.web.client_actions.add('mail.wall', 'session.mail.Wall');
    mail.Wall = session.web.Widget.extend({
        template: 'mail.wall',

        /**
         * @param {Object} parent parent
         * @param {Object} [options]
         * @param {Array} [options.domain] domain on the Wall
         * @param {Object} [options.context] context, is an object. It should
         *      contain default_model, default_res_id, to give it to the threads.
         */
        init: function (parent, options) {
            this._super(parent);
            this.options = options || {};
            this.options.domain = options.domain || [];
            this.options.context = options.context || {};
            this.search_results = {'domain': [], 'context': {}, 'groupby': {}}
            this.ds_msg = new session.web.DataSetSearch(this, 'mail.message');
        },

        start: function () {
            this._super.apply(this, arguments);
            var searchview_ready = this.load_searchview({}, false);
            var thread_displayed = this.message_render();
            this.options.domain = this.options.domain.concat(this.search_results['domain']);
            this.bind_events();
            return $.when(searchview_ready, thread_displayed);
        },

        /**
         * Load the mail.message search view
         * @param {Object} defaults ??
         * @param {Boolean} hidden some kind of trick we do not care here
         */
        load_searchview: function (defaults, hidden) {
            var self = this;
            this.searchview = new session.web.SearchView(this, this.ds_msg, false, defaults || {}, hidden || false);
            return this.searchview.appendTo(this.$('.oe_view_manager_view_search')).then(function () {
                self.searchview.on('search_data', self, self.do_searchview_search);
            });
        },

        /**
         * Get the domains, contexts and groupbys in parameter from search
         * view, then render the filtered threads.
         * @param {Array} domains
         * @param {Array} contexts
         * @param {Array} groupbys
         */
        do_searchview_search: function (domains, contexts, groupbys) {
            var self = this;
            this.rpc('/web/session/eval_domain_and_context', {
                domains: domains || [],
                contexts: contexts || [],
                group_by_seq: groupbys || []
            }).then(function (results) {
                self.search_results['context'] = results.context;
                self.search_results['domain'] = results.domain;
                self.root.destroy();
                return self.message_render();
            });
        },


        /**
         *Create the root thread widget and display this object in the DOM
          */
        message_render: function (search) {
            var domain = this.options.domain.concat(this.search_results['domain']);
            var context = _.extend(this.options.context, search&&search.search_results['context'] ? search.search_results['context'] : {});
            this.root = new mail.Widget(this, {
                'domain' : domain,
                'context' : context,
                'typeof_thread': context['typeof_thread'] || 'other',
                'display_indented_thread': 1,
                'show_reply_button': 10,
                'show_read_unread_button': 11,
                'show_compose_message': true,
                'show_compact_message': false,
                }
            );

            return this.root.replace(this.$('.oe_mail-placeholder'));
        },

        bind_events: function () {
            var self=this;
<<<<<<< HEAD
            this.$(".oe_write_full").click(function(){ self.root.thread.ComposeMessage.on_compose_fullmail(); });
            this.$(".oe_write_onwall").click(function(){ self.root.thread.on_compose_message(); });
=======
            this.$("button.oe_write_full:first").click(function () { self.root.thread.ComposeMessage.on_compose_fullmail(); });
            this.$("button.oe_write_onwall:first").click(function () { self.root.thread.on_compose_message(); });
>>>>>>> 31965cf9
        }
    });


    /**
         * ------------------------------------------------------------
     * UserMenu
     * ------------------------------------------------------------
     * 
     * Add a link on the top user bar for write a full mail
     */
    session.web.ComposeMessageTopButton = session.web.Widget.extend({
        template:'mail.compose_message.button_top_bar',

        init: function (parent, options) {
            this._super.apply(this, options);
            this.options = this.options || {};
            this.options.domain = this.options.domain || [];
            this.options.context = {
                'default_model': false,
                'default_res_id': 0,
                'default_content_subtype': 'html',
            };
        },

        start: function (parent, params) {
            var self = this;
            this.$el.on('click', 'button', self.on_compose_message );
            this._super(parent, params);
        },

        on_compose_message: function (event) {
            event.stopPropagation();
            var action = {
                type: 'ir.actions.act_window',
                res_model: 'mail.compose.message',
                view_mode: 'form',
                view_type: 'form',
                action_from: 'mail.ThreadComposeMessage',
                views: [[false, 'form']],
                target: 'new',
                context: _.extend(this.options.context, {
                    'default_model': this.context.default_model,
                    'default_res_id': this.context.default_res_id,
                    'default_content_subtype': 'html',
                }),
            };
            session.client.action_manager.do_action(action);
        },

    });

    session.web.UserMenu = session.web.UserMenu.extend({
        start: function (parent, params) {
            var render = new session.web.ComposeMessageTopButton();
            render.insertAfter(this.$el);
            this._super(parent, params);
        }
    });

};<|MERGE_RESOLUTION|>--- conflicted
+++ resolved
@@ -1693,13 +1693,8 @@
 
         bind_events: function () {
             var self=this;
-<<<<<<< HEAD
             this.$(".oe_write_full").click(function(){ self.root.thread.ComposeMessage.on_compose_fullmail(); });
             this.$(".oe_write_onwall").click(function(){ self.root.thread.on_compose_message(); });
-=======
-            this.$("button.oe_write_full:first").click(function () { self.root.thread.ComposeMessage.on_compose_fullmail(); });
-            this.$("button.oe_write_onwall:first").click(function () { self.root.thread.on_compose_message(); });
->>>>>>> 31965cf9
         }
     });
 
