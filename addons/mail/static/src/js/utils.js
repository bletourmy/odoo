--- conflicted
+++ resolved
@@ -1,7 +1,6 @@
 odoo.define('mail.utils', function (require) {
 "use strict";
 
-<<<<<<< HEAD
 var core = require('web.core');
 
 var _t = core._t;
@@ -9,22 +8,14 @@
 function parseAndTransform(htmlString, transformFunction) {
     var openToken = "OPEN" + Date.now();
     var string = htmlString.replace(/&lt;/g, openToken);
-    var children = $('<div>').html(string).contents();
-    return _parseAndTransform(children, transformFunction)
-                .replace(new RegExp(openToken, "g"), "&lt;");
-=======
-function parse_and_transform(html_string, transform_function) {
-    var open_token = "OPEN" + Date.now();
-    var string = html_string.replace(/&lt;/g, open_token);
     var children;
     try {
         children = $('<div>').html(string).contents();
     } catch (e) {
         children = $('<div>').html('<pre>' + string + '</pre>').contents();
     }
-    return _parse_and_transform(children, transform_function)
-                .replace(new RegExp(open_token, "g"), "&lt;");
->>>>>>> ede253f1
+    return _parseAndTransform(children, transformFunction)
+                .replace(new RegExp(openToken, "g"), "&lt;");
 }
 function _parseAndTransform(nodes, transformFunction) {
     return _.map(nodes, function (node) {
