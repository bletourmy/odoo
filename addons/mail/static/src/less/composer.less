--- conflicted
+++ resolved
@@ -411,7 +411,6 @@
 }
 
 .o_modal_fullscreen {
-<<<<<<< HEAD
     z-index:  @o-chat-window-zindex + 1;
     .o-viewer-black-btn () {
         background-color: fade(black, 40%);
@@ -428,9 +427,6 @@
         }
     }
 
-=======
-    z-index: @o-chat-window-zindex + 1; // To overlap chat window
->>>>>>> aae54ecc
     .o_viewer_content {
         .square(100%);
         position: relative;
