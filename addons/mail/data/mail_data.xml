<?xml version="1.0" encoding="utf-8"?>
<openerp>
    <data noupdate="1">
        <record forcecreate="True" id="ir_cron_mail_scheduler_action" model="ir.cron">
            <field name="name">Email Queue Manager</field>
            <field name="user_id" ref="base.user_root"/>
            <field name="interval_number">1</field>
            <field name="interval_type">hours</field>
            <field name="numbercall">-1</field>
            <field eval="False" name="doall"/>
            <field eval="'mail.mail'" name="model"/>
            <field eval="'process_email_queue'" name="function"/>
            <field eval="'()'" name="args"/>
        </record>

        <record id="ir_cron_module_update_notification" model="ir.cron">
            <field name="name">Update Notification</field>
            <field eval="True" name="active" />
            <field name="user_id" ref="base.user_root" />
            <field name="interval_number">1</field>
            <field name="interval_type">weeks</field>
            <field name="numbercall">-1</field>
            <field name="nextcall" eval="(DateTime.now() + timedelta(days=7)).strftime('%Y-%m-%d %H:%M:%S')" />
            <field eval="False" name="doall" />
            <field eval="'publisher_warranty.contract'" name="model" />
            <field eval="'update_notification'" name="function" />
            <field eval="'(None,)'" name="args" />
            <field name="priority">1000</field>
        </record>

        <!-- Admin should not receivve emails at creation -->
        <record id="base.partner_root" model="res.partner">
            <field name="notify_email">none</field>
        </record>

        <!-- Catchall Email Alias -->
        <record id="icp_mail_catchall_alias" model="ir.config_parameter">
            <field name="key">mail.catchall.alias</field>
            <field name="value">catchall</field>
        </record>

        <!-- Discussion subtype for messaging / Chatter -->
        <record id="mt_comment" model="mail.message.subtype">
            <field name="name">Discussions</field>
            <field name="sequence" eval="0"/>
        </record>
        <record id="mt_note" model="mail.message.subtype">
            <field name="name">Note</field>
            <field name="default" eval="False"/>
            <field name="internal" eval="True"/>
            <field name="sequence" eval="100"/>
        </record>

    </data>
    <data>
        <!--Default Notification Email template -->
        <record id="mail_template_data_notification_email_default" model="mail.template">
            <field name="name">Notification Email</field>
            <field name="subject">${object.subject or (object.record_name and 'Re: %s' % object.record_name) or (object.parent_id and object.parent_id.subject and 'Re: %s' % object.parent_id.subject) or (object.parent_id and object.parent_id.record_name and 'Re: %s' % object.parent_id.record_name)}</field>
            <field name="model_id" ref="mail.model_mail_message"/>
            <field name="auto_delete" eval="True"/>
            <field name="body_html"><![CDATA[
<div itemscope itemtype="http://schema.org/EmailMessage">
    <div itemprop="potentialAction" itemscope itemtype="http://schema.org/ViewAction">
        <link itemprop="target" href="${ctx['button_access']['url']}"/>
        <link itemprop="url" href="${ctx['button_access']['url']}"/>
        <meta itemprop="name" content="View ${ctx['model_name']}"/>
    </div>
</div>
<<<<<<< HEAD
<div summary="o_mail_notification" style="padding:0px; width:600px; margin:0 auto; background: #FFFFFF repeat top /100%;color:#777777">
    <table cellspacing="0" cellpadding="0" style="width:600px; border-collapse:collapse; background:inherit; color:inherit">
        <tbody><tr>
            <td valign="center" width="200" style="padding:0px 10px 5px 5px; font-size: 12px">
                <img src="/logo.png" style="padding: 0px; margin: 0px; height: auto; width: 80px;" alt="${user.company_id.name}">
            </td>
            <td valign="center" align="right" width="340" style="padding:0px 10px 5px 5px; font-size: 12px;">
                <p>
                % if ctx.get('actions'):
                % for action in ctx['actions']:
                <a href="${action['url']}" style="padding: 5px 10px; font-size: 12px; line-height: 18px; color: #FFFFFF; border-color:#a24689; text-decoration: none; display: inline-block; margin-bottom: 0px; font-weight: 400; text-align: center; vertical-align: middle; cursor: pointer; white-space: nowrap; background-image: none; background-color: #a24689; border: 1px solid #a24689; border-radius:3px">${action['title']}</a>
                % endfor
=======
<div summary="o_mail_notification" style="padding:0px; width:600px; margin:0 auto; background: #FFFFFF repeat top /100%; color:#777777">
    <table cellspacing="0" cellpadding="0" style="width:600px; border-collapse:collapse; background:inherit; color:inherit">
        <tbody><tr>
            <td valign="center" width="270" style="padding:5px 10px 5px 5px;font-size: 30px">
                % if ctx.get('button_access'):
                <a href="${ctx['button_access']['url']}" style="-webkit-user-select: none; padding: 5px 10px; font-size: 12px; line-height: 18px; color: #FFFFFF; border-color:#a24689; text-decoration: none; display: inline-block; margin-bottom: 0px; font-weight: 400; text-align: center; vertical-align: middle; cursor: pointer; white-space: nowrap; background-image: none; background-color: #a24689; border: 1px solid #a24689; border-radius:3px" class="o_default_snippet_text">${ctx['button_access']['title']}</a>
>>>>>>> 87a88966
                % endif

                % if ctx.get('button_follow'):
                % if ctx.get('actions'):
                   |
                % endif
<<<<<<< HEAD
                <a href="${ctx['button_follow']['url']}" style="text-decoration:none; color: #a24689;"><strong>${ctx['button_follow']['title']}</strong></a>
                % elif ctx.get('button_unfollow'):
=======
            </td>
            <td valign="center" align="right" width="270" style="padding:5px 15px 5px 10px; font-size: 12px;">
                <p>
>>>>>>> 87a88966
                % if ctx.get('actions'):
                   |
                % endif
                <a href="${ctx['button_unfollow']['url']}" style="text-decoration:none; color: #a24689;"><strong>${ctx['button_unfollow']['title']}</strong></a>
                % endif

                % if ctx.get('button_access') or ctx.get('button_follow') or ctx.get('button_unfollow'):
                % if ctx.get('actions'):
                   |
                % endif
                <a href="${ctx['button_access']['url']}" style="text-decoration:none; color: #a24689;"><strong>${ctx['button_access']['title']}</strong></a>
                % endif
                </p>
            </td>
        </tr>
    </tbody></table>
</div>
<<<<<<< HEAD
<div summary="o_mail_notification" style="padding:0px; width:600px; margin:0 auto; background: #FFFFFF repeat top /100%;color:#777777">
    <table cellspacing="0" cellpadding="0" style="vertical-align:top; padding:0px; border-collapse:collapse; background:inherit; color:inherit">
        <tbody><tr>
            <td valign="top" style="width:600px; padding:0px 10px 5px 5px;">
                <div>
                    <hr width="100%" style="background-color:rgb(204,204,204);border:medium none;clear:both;display:block;font-size:0px;min-height:1px;line-height:0;margin:0px auto;padding:0">
=======
<div style="padding:0px; width:600px; margin:0 auto; background: #FFFFFF repeat top /100%; color:#777777">
    <table cellspacing="0" cellpadding="0" style="vertical-align:top; padding:0px; border-collapse:collapse; background:inherit; color:inherit">
        <tbody><tr>
            <td valign="top" style="width:600px; padding:5px 10px 5px 5px;">
                <div>
                    <hr width="100%" style="background-color:rgb(204,204,204);border:medium none;clear:both;display:block;font-size:0px;min-height:1px;line-height:0;margin:15px auto;padding:0">
>>>>>>> 87a88966
                </div>
            </td>
        </tr></tbody>
    </table>
</div>
<<<<<<< HEAD
<div style="padding:0px; width:600px; max-width:600px; margin:0 auto; background: #FFFFFF repeat top /100%; color:#777777">
    <table cellspacing="0" cellpadding="0" style="width:600px ;text-align:justify; margin:0 auto; border-collapse:collapse; background:inherit; color:inherit">
        <tbody><tr>
            <td style="padding:0px 10px 5px 5px;font-size: 14px;">
=======
<div style="padding:0px; width:600px; margin:0 auto; background: #FFFFFF repeat top /100%;color:#777777">
    <table cellspacing="0" cellpadding="0" border="0" style="margin: 0 auto; width:600px; border-collapse:collapse; background:inherit; color:inherit">
        <tbody><tr>
            <td style="padding:5px 10px 5px 5px;font-size: 14px;">
>>>>>>> 87a88966
                ${object.body | safe}
                % if ctx.get('tracking'):
                    <ul>
                    % for tracking in ctx['tracking']
                        <li>${tracking[0]} : ${tracking[1]} -> ${tracking[2]}</li>
                    % endfor
                    </ul>
                % endif
            </td>
        </tr></tbody>
    </table>
</div>
<<<<<<< HEAD
<div style="padding:0px; width:600px; max-width:600px; margin:0 auto; background: #FFFFFF repeat top /100%;color:#777777">
    <table cellspacing="0" cellpadding="0" style="width:600px ;text-align:justify; margin:0 auto; border-collapse:collapse; background:inherit; color:inherit">
        <tbody>
            % if ctx.get('signature'):
            <tr>
                <td style="padding:0px 10px 5px 5px;font-size: 14px; text-align: left;">
                    ${ctx['signature'] | safe}
                </td>
            </tr>
            % endif
            <tr>
                <td style="padding:0px 10px 5px 5px;font-size: 11px; text-align: left;">
                    <strong>Sent by</strong>
                    % if ctx.get('website_url'):
                    <a href="${ctx['website_url']}" style="text-decoration:none; color: #a24689;">
                    % endif
                    <strong>${ctx.get('company_name')}</strong>
                    % if ctx.get('website_url'):
                    </a>
                    % endif
                    <strong>using</strong>
                    <a href="www.odoo.com" style="text-decoration:none; color: #a24689;"><strong>Odoo</strong></a>
                </td>
            </tr>
        </tbody>
    </table>
</div>]]></field>
=======
% if ctx.get('signature'):
<div style="padding:0px; width:600px;margin:0 auto; background: #FFFFFF repeat top /100%;color:#777777">
    <table cellspacing="0" cellpadding="0" border="0" style="margin: 0 auto; width:600px; border-collapse:collapse; background:inherit; color:inherit">
        <tbody><tr>
            <td style="padding:5px 10px 5px 5px;font-size: 14px; text-align: left;">
                ${ctx['signature'] | safe}
            </td>
        </tr></tbody>
    </table>
</div>
% endif]]></field>
>>>>>>> 87a88966
        </record>

    </data>
</openerp><|MERGE_RESOLUTION|>--- conflicted
+++ resolved
@@ -67,7 +67,6 @@
         <meta itemprop="name" content="View ${ctx['model_name']}"/>
     </div>
 </div>
-<<<<<<< HEAD
 <div summary="o_mail_notification" style="padding:0px; width:600px; margin:0 auto; background: #FFFFFF repeat top /100%;color:#777777">
     <table cellspacing="0" cellpadding="0" style="width:600px; border-collapse:collapse; background:inherit; color:inherit">
         <tbody><tr>
@@ -80,28 +79,14 @@
                 % for action in ctx['actions']:
                 <a href="${action['url']}" style="padding: 5px 10px; font-size: 12px; line-height: 18px; color: #FFFFFF; border-color:#a24689; text-decoration: none; display: inline-block; margin-bottom: 0px; font-weight: 400; text-align: center; vertical-align: middle; cursor: pointer; white-space: nowrap; background-image: none; background-color: #a24689; border: 1px solid #a24689; border-radius:3px">${action['title']}</a>
                 % endfor
-=======
-<div summary="o_mail_notification" style="padding:0px; width:600px; margin:0 auto; background: #FFFFFF repeat top /100%; color:#777777">
-    <table cellspacing="0" cellpadding="0" style="width:600px; border-collapse:collapse; background:inherit; color:inherit">
-        <tbody><tr>
-            <td valign="center" width="270" style="padding:5px 10px 5px 5px;font-size: 30px">
-                % if ctx.get('button_access'):
-                <a href="${ctx['button_access']['url']}" style="-webkit-user-select: none; padding: 5px 10px; font-size: 12px; line-height: 18px; color: #FFFFFF; border-color:#a24689; text-decoration: none; display: inline-block; margin-bottom: 0px; font-weight: 400; text-align: center; vertical-align: middle; cursor: pointer; white-space: nowrap; background-image: none; background-color: #a24689; border: 1px solid #a24689; border-radius:3px" class="o_default_snippet_text">${ctx['button_access']['title']}</a>
->>>>>>> 87a88966
                 % endif
 
                 % if ctx.get('button_follow'):
                 % if ctx.get('actions'):
                    |
                 % endif
-<<<<<<< HEAD
                 <a href="${ctx['button_follow']['url']}" style="text-decoration:none; color: #a24689;"><strong>${ctx['button_follow']['title']}</strong></a>
                 % elif ctx.get('button_unfollow'):
-=======
-            </td>
-            <td valign="center" align="right" width="270" style="padding:5px 15px 5px 10px; font-size: 12px;">
-                <p>
->>>>>>> 87a88966
                 % if ctx.get('actions'):
                    |
                 % endif
@@ -119,37 +104,21 @@
         </tr>
     </tbody></table>
 </div>
-<<<<<<< HEAD
 <div summary="o_mail_notification" style="padding:0px; width:600px; margin:0 auto; background: #FFFFFF repeat top /100%;color:#777777">
     <table cellspacing="0" cellpadding="0" style="vertical-align:top; padding:0px; border-collapse:collapse; background:inherit; color:inherit">
         <tbody><tr>
             <td valign="top" style="width:600px; padding:0px 10px 5px 5px;">
                 <div>
                     <hr width="100%" style="background-color:rgb(204,204,204);border:medium none;clear:both;display:block;font-size:0px;min-height:1px;line-height:0;margin:0px auto;padding:0">
-=======
-<div style="padding:0px; width:600px; margin:0 auto; background: #FFFFFF repeat top /100%; color:#777777">
-    <table cellspacing="0" cellpadding="0" style="vertical-align:top; padding:0px; border-collapse:collapse; background:inherit; color:inherit">
-        <tbody><tr>
-            <td valign="top" style="width:600px; padding:5px 10px 5px 5px;">
-                <div>
-                    <hr width="100%" style="background-color:rgb(204,204,204);border:medium none;clear:both;display:block;font-size:0px;min-height:1px;line-height:0;margin:15px auto;padding:0">
->>>>>>> 87a88966
                 </div>
             </td>
         </tr></tbody>
     </table>
 </div>
-<<<<<<< HEAD
 <div style="padding:0px; width:600px; max-width:600px; margin:0 auto; background: #FFFFFF repeat top /100%; color:#777777">
     <table cellspacing="0" cellpadding="0" style="width:600px ;text-align:justify; margin:0 auto; border-collapse:collapse; background:inherit; color:inherit">
         <tbody><tr>
             <td style="padding:0px 10px 5px 5px;font-size: 14px;">
-=======
-<div style="padding:0px; width:600px; margin:0 auto; background: #FFFFFF repeat top /100%;color:#777777">
-    <table cellspacing="0" cellpadding="0" border="0" style="margin: 0 auto; width:600px; border-collapse:collapse; background:inherit; color:inherit">
-        <tbody><tr>
-            <td style="padding:5px 10px 5px 5px;font-size: 14px;">
->>>>>>> 87a88966
                 ${object.body | safe}
                 % if ctx.get('tracking'):
                     <ul>
@@ -162,7 +131,6 @@
         </tr></tbody>
     </table>
 </div>
-<<<<<<< HEAD
 <div style="padding:0px; width:600px; max-width:600px; margin:0 auto; background: #FFFFFF repeat top /100%;color:#777777">
     <table cellspacing="0" cellpadding="0" style="width:600px ;text-align:justify; margin:0 auto; border-collapse:collapse; background:inherit; color:inherit">
         <tbody>
@@ -190,19 +158,6 @@
         </tbody>
     </table>
 </div>]]></field>
-=======
-% if ctx.get('signature'):
-<div style="padding:0px; width:600px;margin:0 auto; background: #FFFFFF repeat top /100%;color:#777777">
-    <table cellspacing="0" cellpadding="0" border="0" style="margin: 0 auto; width:600px; border-collapse:collapse; background:inherit; color:inherit">
-        <tbody><tr>
-            <td style="padding:5px 10px 5px 5px;font-size: 14px; text-align: left;">
-                ${ctx['signature'] | safe}
-            </td>
-        </tr></tbody>
-    </table>
-</div>
-% endif]]></field>
->>>>>>> 87a88966
         </record>
 
     </data>
