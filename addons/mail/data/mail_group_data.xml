<?xml version="1.0" encoding="utf-8"?>
<openerp>
    <!-- <data noupdate="1"> -->
    <data>

        <record model="mail.group" id="group_all_employees">
            <field name="name">Whole Company</field>
            <field name="group_ids" eval="[(4, ref('base.group_user'))]"/>
<<<<<<< HEAD
            <field name="description">Discussion about the company.</field>
=======
            <field name="description">General announces for all employees.</field>
>>>>>>> 7113965a
        </record>

        <!-- notify all employees of module installation -->
        <record model="mail.message" id="module_install_notification">
            <field name="model">mail.group</field>
            <field name="res_id" ref="mail.group_all_employees"/>
            <field name="type">notification</field>
            <field name="subject">Welcome to OpenERP!</field>
            <field name="body"><![CDATA[<p>Your homepage is a summary of messages you received and key information about documents you follow.</p>
<p>The top menu bar contains all applications you installed. You can use this &lt;i&gt;Settings&lt;/i&gt; menu to install more applications, activate others features or give access to new users.</p>
<p>To setup your preferences (name, email signature, avatar), click on the top right corner.</p>]]></field>
        </record>
    </data>
</openerp><|MERGE_RESOLUTION|>--- conflicted
+++ resolved
@@ -6,11 +6,7 @@
         <record model="mail.group" id="group_all_employees">
             <field name="name">Whole Company</field>
             <field name="group_ids" eval="[(4, ref('base.group_user'))]"/>
-<<<<<<< HEAD
-            <field name="description">Discussion about the company.</field>
-=======
             <field name="description">General announces for all employees.</field>
->>>>>>> 7113965a
         </record>
 
         <!-- notify all employees of module installation -->
