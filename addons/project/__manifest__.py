# -*- coding: utf-8 -*-
# Part of Odoo. See LICENSE file for full copyright and licensing details.

{
    'name': 'Project',
    'version': '1.1',
    'website': 'https://www.odoo.com/page/project-management',
    'category': 'Project',
    'sequence': 10,
    'summary': 'Organize and schedule your projects ',
    'depends': [
        'base_setup',
        'mail',
        'portal',
        'rating',
        'resource',
        'web',
        'web_tour',
        'digest',
    ],
    'description': "",
    'data': [
        'security/project_security.xml',
        'security/ir.model.access.csv',
        'report/project_report_views.xml',
        'views/digest_views.xml',
        'views/rating_views.xml',
        'views/project_views.xml',
        'views/res_partner_views.xml',
        'views/res_config_settings_views.xml',
        'views/mail_activity_views.xml',
        'views/project_assets.xml',
        'views/project_portal_templates.xml',
        'views/project_rating_templates.xml',
<<<<<<< HEAD
        'views/res_users_views.xml',
        'data/digest_data.xml',
=======
>>>>>>> 11994516
        'data/project_mail_template_data.xml',
        'data/project_data.xml',
    ],
    'qweb': ['static/src/xml/project.xml'],
    'demo': ['data/project_demo.xml'],
    'test': [
    ],
    'installable': True,
    'auto_install': False,
    'application': True,
}<|MERGE_RESOLUTION|>--- conflicted
+++ resolved
@@ -32,11 +32,7 @@
         'views/project_assets.xml',
         'views/project_portal_templates.xml',
         'views/project_rating_templates.xml',
-<<<<<<< HEAD
-        'views/res_users_views.xml',
         'data/digest_data.xml',
-=======
->>>>>>> 11994516
         'data/project_mail_template_data.xml',
         'data/project_data.xml',
     ],
