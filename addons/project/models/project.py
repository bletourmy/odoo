--- conflicted
+++ resolved
@@ -868,11 +868,7 @@
             groups = [new_group] + groups
 
         for group_name, group_method, group_data in groups:
-<<<<<<< HEAD
-            if group_name in ('customer'):
-=======
             if group_name == 'customer':
->>>>>>> b170a753
                 continue
             group_data['has_button_access'] = True
 
