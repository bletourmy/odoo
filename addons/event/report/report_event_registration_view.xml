<?xml version="1.0"?>
<openerp>
    <data>

<<<<<<< HEAD
        <!-- Report, event on registration -->
        <record model="ir.ui.view" id="report_event_registration_tree">
            <field name="name">report.event.registration.tree</field>
            <field name="model">report.event.registration</field>
            <field name="arch" type="xml">
                <tree colors="blue:event_state == 'draft';black:event_state == 'confirm';gray:event_state in('done','cancel')" create="false" string="Events Analysis">
                    <field name="event_date" invisible="1"/>
                    <field name="user_id" invisible="1"/>
                    <field name="speaker_id" invisible="1"/>
                    <field name="year" invisible="1"/>
                    <field name="month" invisible="1"/>
                    <field name="event_id" invisible="1"/>
                    <field name="event_state" invisible="1"/>
                    <field name="event_type" invisible="1"/>
                    <field name="nbevent"/>
                    <field name="draft_state" invisible="context.get('no_of_draft_invisible', False)"/>
                    <field name="confirm_state"/>
                    <field name="registration_state" invisible="1"/>
                    <field name="name_registration" invisible="1"/>
                    <field name="user_id_registration" invisible="1"/>
                    <field name="seats_max" invisible="context.get('max_reg_event_visible', True)"/>
                    <field name="company_id" invisible="1"/>
                </tree>
            </field>
        </record>

=======
>>>>>>> 103d2371
        <record model ="ir.ui.view" id="report_event_registration_graph">
            <field name="name">report.event.registration.graph</field>
            <field name="model">report.event.registration</field>
            <field name="arch" type="xml">
<<<<<<< HEAD
                <graph orientation="horizontal" string="Event on Registration"  type="bar" >
                    <field name="event_id"/>
                    <field name="draft_state" operator="+"/>
                    <field name="confirm_state" operator="+"/>
                    <field name="seats_max" operator="+"/>
=======
                <graph string="Event on Registration"  type="pivot" >
                    <field name="event_type" type="row"/>
                    <field name="event_date" interval="month" type="col"/>
                    <field name="nbevent" type="measure"/>
                    <field name="confirm_state" type="measure"/>
>>>>>>> 103d2371
                </graph>
            </field>
        </record>

        <!-- Event on Registration search view -->
        <record model="ir.ui.view" id="view_report_event_registration_search">
            <field name="name">report.event.registration.search</field>
            <field name="model">report.event.registration</field>
            <field name="arch" type="xml">
                <search string="Event on Registration">
                    <filter icon="terp-document-new" string="New" domain="[('event_state','=','draft')]" help="Events which are in New state"/>
                    <filter icon="terp-check" string="Confirm" domain="[('event_state','=','confirm')]" help="Events which are in confirm state"/>
                    <separator/>
                    <filter icon="terp-personal" string="My Events" help="My Events" domain="[('user_id','=',uid)]"/>
                    <field name="event_id" string="Event"/>
                    <field name="user_id"/>
                    <group expand="0" string="Extended Filters...">
                        <field name="event_type" widget="selection"/>
                        <field name="event_date"/>
                    </group>
                    <newline/>
                    <group expand="1" string="Group By...">
                        <filter string="Participant / Contact" icon="terp-personal" context="{'group_by':'name_registration'}" help="Registration contact"/>
                        <filter string="Register" icon="terp-personal" context="{'group_by':'user_id_registration'}" help="Registration contact" groups="base.group_no_one"/>
                        <filter string="Speaker" name="speaker" icon="terp-personal+" context="{'group_by': 'speaker_id'}" groups="base.group_no_one"/>
                        <filter string="Event Responsible" name="user_id" icon="terp-personal" context="{'group_by': 'user_id'}"/>
                        <filter string="Event" name="event" icon="terp-crm" context="{'group_by':'event_id', 'max_reg_event_visible':0}"/>
                        <filter string="Event Type" icon="terp-crm"  context="{'group_by':'event_type'}"/>
                        <filter string="Event State" icon="terp-stock_effects-object-colorize" context="{'group_by':'event_state'}"/>
                        <filter string="Registration State" icon="terp-stock_effects-object-colorize" context="{'group_by':'registration_state'}"/>
                        <filter string="Company" icon="terp-go-home" domain="[]" context="{'group_by':'company_id'}" groups="base.group_multi_company"/>
                        <filter string="Event Date (day)" domain="[]" context="{'group_by':'event_date:day'}" help="Event Beginning Date"/>
                        <filter string="Event Date (month)" domain="[]" context="{'group_by':'event_date:month'}" help="Event Beginning Date"/>
                        <filter string="Event Date (year)" domain="[]" context="{'group_by':'event_date:year'}" help="Event Beginning Date"/>
                    </group>
                    <group expand="0" string="Display">
                        <filter icon="terp-camera_test" string="Show Confirmed Registrations"
                              help="Registrations in confirmed or done state" context="{'no_of_draft_invisible':1}"/>
                    </group>
                </search>
            </field>
        </record>

        <record model="ir.actions.act_window" id="action_report_event_registration">
            <field name="name">Events Analysis</field>
            <field name="res_model">report.event.registration</field>
            <field name="view_type">form</field>
            <field name="view_mode">graph</field>
            <field name="search_view_id" ref="view_report_event_registration_search"/>
            <field name="context">{"group_by_no_leaf":1, "group_by":[]}</field>
        </record>

        <record model="ir.actions.act_window.view" id="action_report_event_registration_graph">
            <field name="sequence" eval="2"/>
            <field name="view_mode">graph</field>
            <field name="view_id" ref="report_event_registration_graph"/>
            <field name="act_window_id" ref="action_report_event_registration"/>
        </record>

        <menuitem parent="base.menu_reporting" id="menu_reporting_events" sequence="30" groups="event.group_event_manager" name="Events"/>
        <menuitem parent="menu_reporting_events" action="action_report_event_registration" id="menu_report_event_registration" sequence="3" groups="event.group_event_manager"/>

    </data>
</openerp><|MERGE_RESOLUTION|>--- conflicted
+++ resolved
@@ -2,52 +2,15 @@
 <openerp>
     <data>
 
-<<<<<<< HEAD
-        <!-- Report, event on registration -->
-        <record model="ir.ui.view" id="report_event_registration_tree">
-            <field name="name">report.event.registration.tree</field>
-            <field name="model">report.event.registration</field>
-            <field name="arch" type="xml">
-                <tree colors="blue:event_state == 'draft';black:event_state == 'confirm';gray:event_state in('done','cancel')" create="false" string="Events Analysis">
-                    <field name="event_date" invisible="1"/>
-                    <field name="user_id" invisible="1"/>
-                    <field name="speaker_id" invisible="1"/>
-                    <field name="year" invisible="1"/>
-                    <field name="month" invisible="1"/>
-                    <field name="event_id" invisible="1"/>
-                    <field name="event_state" invisible="1"/>
-                    <field name="event_type" invisible="1"/>
-                    <field name="nbevent"/>
-                    <field name="draft_state" invisible="context.get('no_of_draft_invisible', False)"/>
-                    <field name="confirm_state"/>
-                    <field name="registration_state" invisible="1"/>
-                    <field name="name_registration" invisible="1"/>
-                    <field name="user_id_registration" invisible="1"/>
-                    <field name="seats_max" invisible="context.get('max_reg_event_visible', True)"/>
-                    <field name="company_id" invisible="1"/>
-                </tree>
-            </field>
-        </record>
-
-=======
->>>>>>> 103d2371
         <record model ="ir.ui.view" id="report_event_registration_graph">
             <field name="name">report.event.registration.graph</field>
             <field name="model">report.event.registration</field>
             <field name="arch" type="xml">
-<<<<<<< HEAD
-                <graph orientation="horizontal" string="Event on Registration"  type="bar" >
-                    <field name="event_id"/>
-                    <field name="draft_state" operator="+"/>
-                    <field name="confirm_state" operator="+"/>
-                    <field name="seats_max" operator="+"/>
-=======
                 <graph string="Event on Registration"  type="pivot" >
                     <field name="event_type" type="row"/>
                     <field name="event_date" interval="month" type="col"/>
                     <field name="nbevent" type="measure"/>
                     <field name="confirm_state" type="measure"/>
->>>>>>> 103d2371
                 </graph>
             </field>
         </record>
