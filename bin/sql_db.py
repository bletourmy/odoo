--- conflicted
+++ resolved
@@ -197,17 +197,12 @@
         # part because browse records keep a reference to the cursor.
         del self._obj
         self.__closed = True
-<<<<<<< HEAD
-        keep_in_pool = self.dbname not in ('template1', 'template0', 'postgres')
-        self._pool.give_back(self._cnx, keep_in_pool=keep_in_pool)
-=======
 
         if leak:
             self._cnx.leaked = True
         else:
             keep_in_pool = self.dbname not in ('template1', 'template0', 'postgres')
             self._pool.give_back(self._cnx, keep_in_pool=keep_in_pool)
->>>>>>> c146c020
 
     @check
     def autocommit(self, on):
@@ -297,23 +292,15 @@
 
     @locked
     def give_back(self, connection, keep_in_pool=True):
-<<<<<<< HEAD
-        self._debug('Give back connection to %s' % (connection.dsn,))
-=======
         self._debug('Give back connection to %r', connection.dsn)
->>>>>>> c146c020
         for i, (cnx, used) in enumerate(self._connections):
             if cnx is connection:
                 self._connections.pop(i)
                 if keep_in_pool:
                     self._connections.append((cnx, False))
-<<<<<<< HEAD
-                    self._debug('Put connection to %s in pool' % (cnx.dsn,))
-=======
                     self._debug('Put connection to %r in pool', cnx.dsn)
                 else:
                     self._debug('Forgot connection to %r', cnx.dsn)
->>>>>>> c146c020
                 break
         else:
             raise PoolError('This connection does not below to the pool')
