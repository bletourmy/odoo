--- conflicted
+++ resolved
@@ -68,33 +68,11 @@
             if not re.match('^[a-z_A-Z0-9]+$',model.model):
                 return False
         return True
-<<<<<<< HEAD
     
     #FIXME: Will be back soon 
     #_constraints = [
     #    (_check_model_name, 'The model name must start with x_ and not contain any special character !', ['model']),
     #]
-=======
-
-    _constraints = [
-        (_check_model_name, 'The Object name must start with x_ and not contain any special character !', ['model']),
-    ]
-    def unlink(self, cr, user, ids, context=None):
-        for model in self.browse(cr, user, ids, context):
-            if model.state <> 'manual':
-                raise except_orm(_('Error'), _("You can not remove the model '%s' !") %(field.name,))
-        res = super(ir_model, self).unlink(cr, user, ids, context)
-        pooler.restart_pool(cr.dbname)
-        return res
-
-    def create(self, cr, user, vals, context=None):
-        if context and context.get('manual',False):
-            vals['state']='manual'
-        res = super(ir_model,self).create(cr, user, vals, context)
-        if vals.get('state','base')=='manual':
-            pooler.restart_pool(cr.dbname)
-        return res
->>>>>>> 4f935d09
 
     def instanciate(self, cr, user, model, context={}):
         class x_custom_model(osv.osv):
@@ -104,9 +82,7 @@
         x_custom_model.createInstance(self.pool, '', cr)
         if 'x_name' in x_custom_model._columns:
             x_custom_model._rec_name = 'x_name'
-        else:
-            x_custom_model._rec_name = x_custom_model._columns.keys()[0]
-    
+
     def unlink(self, cr, user, ids, context=None):
         for model in self.browse(cr, user, ids, context):
             if model.state <> 'manual':
@@ -247,6 +223,7 @@
         'domain': fields.char('Domain', size=256),
 
         'groups': fields.many2many('res.groups', 'ir_model_fields_group_rel', 'field_id', 'group_id', 'Groups'),
+        'group_name': fields.char('Group Name', size=128),
         'view_load': fields.boolean('View Auto-Load'),
     }
     _defaults = {
@@ -591,4 +568,6 @@
             'type': 'ir.actions.act_window',
             'target':'new',
         }
-ir_model_config()+ir_model_config()
+
+# vim:expandtab:smartindent:tabstop=4:softtabstop=4:shiftwidth=4: