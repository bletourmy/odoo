# Translation of OpenERP Server.
# This file contains the translation of the following modules:
# 	* base
#
msgid ""
msgstr ""
"Project-Id-Version: OpenERP Server 5.0.0\n"
"Report-Msgid-Bugs-To: support@openerp.com\n"
"POT-Creation-Date: 2009-12-18 08:39+0000\n"
<<<<<<< HEAD
"PO-Revision-Date: 2009-12-24 06:52+0000\n"
"Last-Translator: mra (Open ERP) <mra@tinyerp.com>\n"
=======
"PO-Revision-Date: 2010-02-19 05:34+0000\n"
"Last-Translator: OpenERP Administrators <Unknown>\n"
>>>>>>> a3dd2ec1
"Language-Team: \n"
"MIME-Version: 1.0\n"
"Content-Type: text/plain; charset=UTF-8\n"
"Content-Transfer-Encoding: 8bit\n"
<<<<<<< HEAD
"X-Launchpad-Export-Date: 2010-01-14 04:45+0000\n"
=======
"X-Launchpad-Export-Date: 2010-02-20 04:42+0000\n"
>>>>>>> a3dd2ec1
"X-Generator: Launchpad (build Unknown)\n"

#. module: base
#: model:res.country,name:base.sh
msgid "Saint Helena"
msgstr "Sint-Helena"

#. module: base
#: wizard_view:res.partner.sms_send,init:0
msgid "SMS - Gateway: clickatell"
msgstr "SMS - Service : clickatell"

#. module: base
#: view:res.lang:0
msgid "%j - Day of the year as a decimal number [001,366]."
msgstr "%j - Dag van het jaar als een decimaal getal [001,366]."

#. module: base
#: field:ir.values,meta_unpickle:0
msgid "Metadata"
msgstr "Metagegevens"

#. module: base
#: field:ir.ui.view,arch:0
#: field:ir.ui.view.custom,arch:0
msgid "View Architecture"
msgstr "Opbouw weergave"

#. module: base
#: code:addons/base/ir/ir_model.py:0
#, python-format
msgid "You can not create this kind of document! (%s)"
msgstr "U kunt dit soort documenten niet maken! (%s)"

#. module: base
#: wizard_field:module.lang.import,init,code:0
msgid "Code (eg:en__US)"
msgstr "Code (bijv: nl__NL)"

#. module: base
#: view:workflow:0
#: field:workflow.activity,wkf_id:0
#: field:workflow.instance,wkf_id:0
msgid "Workflow"
msgstr "Werkschema"

#. module: base
#: view:wizard.module.lang.export:0
msgid "To browse official translations, you can visit this link: "
msgstr ""
"Om de officiële vertalingen te bekijken kunt u deze verwijzing volgen: "

#. module: base
#: selection:module.lang.install,init,lang:0
msgid "Hungarian / Magyar"
msgstr "Hongaars / Magyar"

#. module: base
#: field:ir.actions.server,wkf_model_id:0
msgid "Workflow On"
msgstr "Werkschema op"

#. module: base
#: view:ir.module.module:0
msgid "Created Views"
msgstr "Aangemaakte weergaves"

#. module: base
#: view:workflow.activity:0
msgid "Outgoing transitions"
msgstr "Uitgaande overgangen"

#. module: base
#: selection:ir.report.custom,frequency:0
msgid "Yearly"
msgstr "Jaarlijks"

#. module: base
#: field:ir.actions.act_window,target:0
msgid "Target Window"
msgstr "Doelvenster"

#. module: base
#: model:ir.actions.todo,note:base.config_wizard_simple_view
msgid ""
"Choose between the \"Simplified Interface\" or the extended one.\n"
"If you are testing or using OpenERP for the first time, we suggest you to "
"use\n"
"the simplified interface, which has less options and fields but is easier "
"to\n"
"understand. You will be able to switch to the extended view later.\n"
"            "
msgstr ""
"Kies tussen de \"Eenvoudige interface\" of de \"Uitgebreide interface\".\n"
"Indien u Open ERP wilt testen of voor de eerste keer gebruikt, raden wij\n"
"u aan om de eenvoudige interface te kiezen, die minder opties en velden \n"
"toont, maar makkelijker te begrijpen is. U kunt later wisselen naar de \n"
"uitgebreide interface.\n"
"            "

#. module: base
#: field:ir.rule,operand:0
msgid "Operand"
msgstr "Invoerwaarde"

#. module: base
#: model:res.country,name:base.kr
msgid "South Korea"
msgstr "Zuid-Korea"

#. module: base
#: model:ir.actions.act_window,name:base.action_workflow_transition_form
#: model:ir.ui.menu,name:base.menu_workflow_transition
#: view:workflow.activity:0
msgid "Transitions"
msgstr "Overgangen"

#. module: base
#: model:ir.model,name:base.model_ir_ui_view_custom
msgid "ir.ui.view.custom"
msgstr "ir.ui.view.custom"

#. module: base
#: model:res.country,name:base.sz
msgid "Swaziland"
msgstr "Swaziland"

#. module: base
#: model:ir.model,name:base.model_ir_actions_report_custom
#: selection:ir.ui.menu,action:0
msgid "ir.actions.report.custom"
msgstr "ir.actions.report.custom"

#. module: base
#: selection:ir.ui.menu,icon:0
msgid "STOCK_CANCEL"
msgstr "STOCK_CANCEL"

#. module: base
#: field:ir.report.custom,sortby:0
msgid "Sorted By"
msgstr "Gesorteerd op"

#. module: base
#: field:ir.sequence,number_increment:0
msgid "Increment Number"
msgstr "Ophogingsgetal"

#. module: base
#: model:ir.actions.act_window,name:base.action_res_company_tree
#: model:ir.ui.menu,name:base.menu_action_res_company_tree
msgid "Company's Structure"
msgstr "Bedrijfsstructuur"

#. module: base
#: model:ir.model,name:base.model_ir_report_custom_fields
msgid "ir.report.custom.fields"
msgstr "ir.report.custom.fields"

#. module: base
#: view:res.partner:0
msgid "Search Partner"
msgstr "Zoek relatie"

#. module: base
#: code:addons/base/module/wizard/wizard_export_lang.py:0
#, python-format
msgid "new"
msgstr "nieuw"

#. module: base
#: selection:ir.ui.menu,icon:0
msgid "STOCK_GOTO_TOP"
msgstr "STOCK_GOTO_TOP"

#. module: base
#: field:ir.actions.report.custom,multi:0
#: field:ir.actions.report.xml,multi:0
msgid "On multiple doc."
msgstr "Op meerdere doc."

#. module: base
#: field:ir.module.category,module_nr:0
msgid "Number of Modules"
msgstr "Aantal modules"

#. module: base
#: field:res.partner.bank.type.field,size:0
msgid "Max. Size"
msgstr "Max. lengte"

#. module: base
#: field:res.partner.address,name:0
msgid "Contact Name"
msgstr "Naam contactpersoon"

#. module: base
#: code:addons/base/module/wizard/wizard_export_lang.py:0
#, python-format
msgid ""
"Save this document to a %s file and edit it with a specific software or a "
"text editor. The file encoding is UTF-8."
msgstr ""
"Sla dit document op als een %s-bestand en bewerk het met daarvoor bedoelde "
"software of een tekstverwerker. De tekstcodering is UTF-8."

#. module: base
#: selection:ir.ui.menu,icon:0
msgid "STOCK_DELETE"
msgstr "STOCK_DELETE"

#. module: base
#: code:addons/base/ir/ir_model.py:0
#, python-format
msgid "Password mismatch !"
msgstr "Wachtwoord komt niet overeen !"

#. module: base
#: code:addons/base/module/module.py:0
#, python-format
msgid "This url '%s' must provide an html file with links to zip modules"
msgstr ""
"Deze url '%s' dient een HTML-bestand te leveren met daarin verwijzingen naar "
"ZIP-modules"

#. module: base
#: selection:res.request,state:0
msgid "active"
msgstr "actief"

#. module: base
#: field:ir.actions.wizard,wiz_name:0
msgid "Wizard Name"
msgstr "Naam assistent"

#. module: base
#: view:res.lang:0
msgid "%y - Year without century as a decimal number [00,99]."
msgstr "%y - Jaar zonder eeuw als decimaal getal [00,99]."

#. module: base
#: selection:ir.ui.menu,icon:0
msgid "STOCK_GOTO_FIRST"
msgstr "STOCK_GOTO_FIRST"

#. module: base
#: help:ir.rule.group,rules:0
msgid "The rule is satisfied if at least one test is True"
msgstr "Aan deze regel is voldaan als er tenminste één test 'waar' is."

#. module: base
#: selection:ir.report.custom.fields,operation:0
msgid "Get Max"
msgstr "Haal max. op"

#. module: base
#: help:ir.actions.act_window,limit:0
msgid "Default limit for the list view"
msgstr "Standaard aantal items in lijst-weergave"

#. module: base
#: field:ir.model.data,date_update:0
msgid "Update Date"
msgstr "Wijzigingsdatum"

#. module: base
#: field:ir.actions.act_window,src_model:0
msgid "Source Object"
msgstr "Bronobject"

#. module: base
#: model:ir.actions.act_window,name:base.act_ir_actions_todo_form
#: view:ir.actions.todo:0
#: model:ir.ui.menu,name:base.menu_ir_actions_todo_form
msgid "Config Wizard Steps"
msgstr "Stappen configuratie-assistent"

#. module: base
#: model:ir.model,name:base.model_ir_ui_view_sc
msgid "ir.ui.view_sc"
msgstr "ir.ui.view_sc"

#. module: base
#: field:ir.model.access,group_id:0
#: field:ir.rule,rule_group:0
msgid "Group"
msgstr "Groep"

#. module: base
#: field:ir.exports.line,name:0
#: field:ir.translation,name:0
#: field:res.partner.bank.type.field,name:0
msgid "Field Name"
msgstr "Veldnaam"

#. module: base
#: model:ir.actions.act_window,name:base.open_module_tree_uninstall
#: model:ir.ui.menu,name:base.menu_module_tree_uninstall
msgid "Uninstalled modules"
msgstr "Beschikbare modules"

#. module: base
#: selection:ir.actions.report.xml,report_type:0
msgid "txt"
msgstr "txt"

#. module: base
#: wizard_view:server.action.create,init:0
#: wizard_field:server.action.create,init,type:0
msgid "Select Action Type"
msgstr "Kies soort actie"

#. module: base
#: selection:ir.actions.todo,type:0
msgid "Configure"
msgstr "Instellen"

#. module: base
#: model:res.country,name:base.tv
msgid "Tuvalu"
msgstr "Tuvalu"

#. module: base
#: selection:ir.model,state:0
#: selection:ir.model.grid,state:0
msgid "Custom Object"
msgstr "Aangepast object"

#. module: base
#: field:res.lang,date_format:0
msgid "Date Format"
msgstr "Datumopmaak"

#. module: base
#: field:res.bank,email:0
#: field:res.partner.address,email:0
msgid "E-Mail"
msgstr "E-mail"

#. module: base
#: model:res.country,name:base.an
msgid "Netherlands Antilles"
msgstr "Nederlandse Antillen"

#. module: base
#: code:addons/base/res/res_user.py:0
#, python-format
msgid ""
"You can not remove the admin user as it is used internally for resources "
"created by OpenERP (updates, module installation, ...)"
msgstr ""
"U kunt het beheerder-account niet verwijderen, aangezien deze intern wordt "
"gebruikt voor objecten die door OpenERP zijn aangemaakt (updates, module-"
"installatie, ...)."

#. module: base
#: model:res.country,name:base.gf
msgid "French Guyana"
msgstr "Frans Guyana"

#. module: base
#: field:ir.ui.view.custom,ref_id:0
msgid "Original View"
msgstr "Origineel beeld"

#. module: base
#: selection:module.lang.install,init,lang:0
msgid "Bosnian / bosanski jezik"
msgstr "Bosnisch / bosanski jezik"

#. module: base
#: help:ir.actions.report.xml,attachment_use:0
msgid ""
"If you check this, then the second time the user prints with same attachment "
"name, it returns the previous report."
msgstr ""
"Als u dit aanvinkt, dan wordt de tweede keer dat de gebruiker het rapport "
"met dezelfde bijlagenaam afdrukt, het vorige rapport gebruikt."

#. module: base
#: help:res.lang,iso_code:0
msgid "This ISO code is the name of po files to use for translations"
msgstr ""
"Deze ISO-code is de naam van de po-bestanden die gebruikt worden voor "
"vertalingen."

#. module: base
#: selection:ir.ui.menu,icon:0
msgid "STOCK_MEDIA_REWIND"
msgstr "STOCK_MEDIA_REWIND"

#. module: base
#: field:ir.actions.todo,note:0
msgid "Text"
msgstr "Tekst"

#. module: base
#: field:res.country,name:0
msgid "Country Name"
msgstr "Naam land"

#. module: base
#: model:res.country,name:base.coreturn
msgid "Colombia"
msgstr "Colombia"

#. module: base
#: view:ir.module.module:0
msgid "Schedule Upgrade"
msgstr "Upgrade inplannen"

#. module: base
#: field:ir.actions.report.custom,report_id:0
msgid "Report Ref."
msgstr "Ref. overzicht"

#. module: base
#: help:res.country,code:0
msgid ""
"The ISO country code in two chars.\n"
"You can use this field for quick search."
msgstr ""
"De ISO-landcode in twee letters.\n"
"U kunt dit veld gebruiken voor snelzoeken."

#. module: base
#: selection:workflow.activity,join_mode:0
#: selection:workflow.activity,split_mode:0
msgid "Xor"
msgstr "Xor"

#. module: base
#: view:res.partner:0
msgid "Sales & Purchases"
msgstr "Verkopen & inkopen"

#. module: base
#: view:ir.actions.wizard:0
#: field:wizard.ir.model.menu.create.line,wizard_id:0
msgid "Wizard"
msgstr "Assistent"

#. module: base
#: selection:ir.ui.menu,icon:0
msgid "STOCK_CUT"
msgstr "STOCK_CUT"

#. module: base
#: model:ir.actions.act_window,name:base.ir_action_wizard
#: view:ir.actions.wizard:0
#: model:ir.ui.menu,name:base.menu_ir_action_wizard
msgid "Wizards"
msgstr "Assistenten"

#. module: base
#: selection:res.config.view,view:0
msgid "Extended Interface"
msgstr "Uitgebreide interface"

#. module: base
#: code:addons/base/ir/ir_model.py:0
#, python-format
msgid "Custom fields must have a name that starts with 'x_' !"
msgstr "Eigen velden dienen een naam te hebben die begint met 'x_' !"

#. module: base
#: help:ir.actions.server,action_id:0
msgid "Select the Action Window, Report, Wizard to be executed."
msgstr "Kies het actievenster, overzicht of assistent die u wilt uitvoeren."

#. module: base
#: view:wizard.module.lang.export:0
msgid "Export done"
msgstr "Export voltooid"

#. module: base
#: view:ir.model:0
msgid "Model Description"
msgstr "Omschrijving model"

#. module: base
#: field:workflow.transition,trigger_expr_id:0
msgid "Trigger Expression"
msgstr "Trigger-expressie"

#. module: base
#: model:res.country,name:base.jo
msgid "Jordan"
msgstr "Jordanië"

#. module: base
#: code:addons/base/ir/ir_model.py:0
#, python-format
msgid "You can not remove the model '%s' !"
msgstr "U kunt het model '%s' niet verwijderen !"

#. module: base
#: model:res.country,name:base.er
msgid "Eritrea"
msgstr "Eritrea"

#. module: base
#: view:res.config.view:0
msgid "Configure simple view"
msgstr "Eenvoudige weergave instellen"

#. module: base
#: selection:module.lang.install,init,lang:0
msgid "Bulgarian / български"
msgstr "Bulgaars / български"

#. module: base
#: model:ir.model,name:base.model_ir_actions_actions
msgid "ir.actions.actions"
msgstr "ir.actions.actions"

#. module: base
#: model:ir.actions.act_window,name:base.action_report_custom
#: view:ir.report.custom:0
msgid "Custom Report"
msgstr "Aangepast overzicht"

#. module: base
#: selection:ir.report.custom,type:0
msgid "Bar Chart"
msgstr "Staafdiagram"

#. module: base
#: selection:ir.ui.menu,icon:0
msgid "STOCK_DIALOG_ERROR"
msgstr "STOCK_DIALOG_ERROR"

#. module: base
#: selection:ir.ui.menu,icon:0
msgid "STOCK_INDEX"
msgstr "STOCK_INDEX"

#. module: base
#: model:res.country,name:base.rs
msgid "Serbia"
msgstr "Servië"

#. module: base
#: selection:ir.translation,type:0
msgid "Wizard View"
msgstr "Assistent-weergave"

#. module: base
#: model:res.country,name:base.kh
msgid "Cambodia, Kingdom of"
msgstr "Cambodja"

#. module: base
#: model:ir.actions.act_window,name:base.ir_sequence_form
#: view:ir.sequence:0
#: model:ir.ui.menu,name:base.menu_ir_sequence_form
#: model:ir.ui.menu,name:base.next_id_5
msgid "Sequences"
msgstr "Reeksen"

#. module: base
#: selection:ir.ui.menu,icon:0
msgid "STOCK_DIALOG_QUESTION"
msgstr "STOCK_DIALOG_QUESTION"

#. module: base
#: model:res.country,name:base.pg
msgid "Papua New Guinea"
msgstr "Papua Nieuw-Guinea"

#. module: base
#: model:res.partner.category,name:base.res_partner_category_4
msgid "Basic Partner"
msgstr "Basisrelatie"

#. module: base
#: rml:ir.module.reference:0
msgid ","
msgstr ","

#. module: base
#: view:res.partner:0
msgid "My Partners"
msgstr "Mijn relaties"

#. module: base
#: model:res.country,name:base.es
msgid "Spain"
msgstr "Spanje"

#. module: base
#: wizard_view:module.upgrade,end:0
#: wizard_view:module.upgrade,start:0
msgid "You may have to reinstall some language pack."
msgstr "Het kan nodig zijn om sommige vertalingen opnieuw te installeren."

#. module: base
#: field:res.partner.address,mobile:0
msgid "Mobile"
msgstr "Mobiel"

#. module: base
#: model:res.country,name:base.om
msgid "Oman"
msgstr "Oman"

#. module: base
#: model:ir.actions.act_window,name:base.action_payterm_form
#: model:ir.model,name:base.model_res_payterm
msgid "Payment term"
msgstr "Betalingstermijn"

#. module: base
#: model:res.country,name:base.nu
msgid "Niue"
msgstr "Niue"

#. module: base
#: selection:ir.cron,interval_type:0
msgid "Work Days"
msgstr "Werkdagen"

#. module: base
#: help:ir.values,action_id:0
msgid "This field is not used, it only helps you to select the right action."
msgstr ""
"Dit veld wordt niet gebruikt, het helpt u alleen de juiste actie te kiezen."

#. module: base
#: model:ir.actions.act_window,name:base.act_menu_create
#: view:wizard.ir.model.menu.create:0
msgid "Create Menu"
msgstr "Maak menu"

#. module: base
#: model:res.country,name:base.in
msgid "India"
msgstr "India"

#. module: base
#: model:ir.model,name:base.model_maintenance_contract_module
msgid "maintenance contract modules"
msgstr "onderhoudscontract modules"

#. module: base
#: view:ir.values:0
msgid "client_action_multi, client_action_relate"
msgstr "client_action_multi, client_action_relate"

#. module: base
#: model:res.country,name:base.ad
msgid "Andorra, Principality of"
msgstr "Andorra"

#. module: base
#: field:ir.module.category,child_ids:0
#: field:res.partner.category,child_ids:0
msgid "Child Categories"
msgstr "Subcategorieën"

#. module: base
#: selection:wizard.module.lang.export,format:0
msgid "TGZ Archive"
msgstr "TGZ-archiefbestand"

#. module: base
#: field:res.partner.som,factor:0
msgid "Factor"
msgstr "Factor"

#. module: base
#: view:res.lang:0
msgid "%B - Full month name."
msgstr "%B - Volledige naam van de maand."

#. module: base
#: field:ir.actions.report.xml,report_type:0
#: field:ir.actions.todo,type:0
#: field:ir.server.object.lines,type:0
#: field:ir.translation,type:0
#: field:ir.values,key:0
#: view:res.partner:0
msgid "Type"
msgstr "Soort"

#. module: base
#: selection:ir.ui.menu,icon:0
msgid "STOCK_FILE"
msgstr "STOCK_FILE"

#. module: base
#: model:res.country,name:base.gu
msgid "Guam (USA)"
msgstr "Guam (VS)"

#. module: base
#: model:ir.model,name:base.model_ir_model_grid
msgid "Objects Security Grid"
msgstr "Veiligheidstabel object"

#. module: base
#: selection:ir.ui.menu,icon:0
msgid "STOCK_GO_DOWN"
msgstr "STOCK_GO_DOWN"

#. module: base
#: selection:ir.ui.menu,icon:0
msgid "STOCK_OK"
msgstr "STOCK_OK"

#. module: base
#: selection:ir.actions.server,state:0
#: selection:workflow.activity,kind:0
msgid "Dummy"
msgstr "Dummie"

#. module: base
#: constraint:ir.ui.view:0
msgid "Invalid XML for View Architecture!"
msgstr "Ongeldige XML voor weergave!"

#. module: base
#: model:res.country,name:base.ky
msgid "Cayman Islands"
msgstr "Kaaimaneilanden"

#. module: base
#: model:res.country,name:base.ir
msgid "Iran"
msgstr "Iran"

#. module: base
#: model:ir.actions.act_window,name:base.res_request-act
#: model:ir.ui.menu,name:base.menu_res_request_act
msgid "My Requests"
msgstr ""

#. module: base
#: field:ir.sequence,name:0
#: field:ir.sequence.type,name:0
msgid "Sequence Name"
msgstr "Naam reeks"

#. module: base
#: model:res.country,name:base.td
msgid "Chad"
msgstr "Tsjaad"

#. module: base
#: selection:module.lang.install,init,lang:0
msgid "Spanish (AR) / Español (AR)"
msgstr "Spaans (AR) / Español (AR)"

#. module: base
#: model:res.country,name:base.ug
msgid "Uganda"
msgstr "Oeganda"

#. module: base
#: model:res.country,name:base.ne
msgid "Niger"
msgstr "Nigeria"

#. module: base
#: model:res.country,name:base.ba
msgid "Bosnia-Herzegovina"
msgstr "Bosnië-Herzegovina"

#. module: base
#: field:ir.report.custom.fields,alignment:0
msgid "Alignment"
msgstr "Uitlijning"

#. module: base
#: selection:ir.rule,operator:0
msgid ">="
msgstr ">="

#. module: base
#: view:res.lang:0
msgid ""
"%W - Week number of the year (Monday as the first day of the week) as a "
"decimal number [00,53]. All days in a new year preceding the first Monday "
"are considered to be in week 0."
msgstr ""
"%W - Weeknummer van het jaar (Maandag als eerste dag van de maand) als "
"decimaal getal [00,53]. Alle dagen in het nieuwe jaar voorafgaande aan de "
"eerste maandag vallen in week 0."

#. module: base
#: field:res.partner.event,planned_cost:0
msgid "Planned Cost"
msgstr "Geraamde kosten"

#. module: base
#: model:ir.model,name:base.model_ir_model_config
msgid "ir.model.config"
msgstr "ir.model.config"

#. module: base
#: field:ir.module.module,website:0
#: field:res.partner,website:0
msgid "Website"
msgstr "Website"

#. module: base
#: field:ir.rule.group,rules:0
msgid "Tests"
msgstr "Testen"

#. module: base
#: view:ir.module.repository:0
msgid "Repository"
msgstr "Repository"

#. module: base
#: model:res.country,name:base.gs
msgid "S. Georgia & S. Sandwich Isls."
msgstr "St. Georgia & St. Sandwich-eilanden"

#. module: base
#: field:ir.actions.url,url:0
msgid "Action URL"
msgstr "URL actie"

#. module: base
#: selection:ir.ui.menu,icon:0
msgid "STOCK_JUSTIFY_FILL"
msgstr "STOCK_JUSTIFY_FILL"

#. module: base
#: model:res.country,name:base.mh
msgid "Marshall Islands"
msgstr "Marshall-eilanden"

#. module: base
#: model:res.country,name:base.ht
msgid "Haiti"
msgstr "Haïti"

#. module: base
#: selection:ir.translation,type:0
msgid "RML"
msgstr "RML"

#. module: base
#: selection:ir.ui.view,type:0
msgid "Search"
msgstr "Zoek"

#. module: base
#: code:addons/base/ir/ir_report_custom.py:0
#, python-format
msgid "Pie charts need exactly two fields"
msgstr "Taartdiagrammen hebben precies twee velden nodig"

#. module: base
#: help:wizard.module.lang.export,lang:0
msgid "To export a new language, do not select a language."
msgstr "Om een taal te exporteren, geen taal kiezen."

#. module: base
#: model:res.country,name:base.md
msgid "Moldavia"
msgstr "Moldavië"

#. module: base
#: view:ir.module.module:0
msgid "Features"
msgstr "Mogelijkheden"

#. module: base
#: field:ir.report.custom,frequency:0
msgid "Frequency"
msgstr "Frequentie"

#. module: base
#: field:ir.report.custom.fields,fc0_op:0
#: field:ir.report.custom.fields,fc1_op:0
#: field:ir.report.custom.fields,fc2_op:0
#: field:ir.report.custom.fields,fc3_op:0
msgid "Relation"
msgstr "Gerelateerd aan"

#. module: base
#: field:ir.model.access,perm_read:0
msgid "Read Access"
msgstr "Lezen"

#. module: base
#: model:ir.model,name:base.model_ir_exports
msgid "ir.exports"
msgstr "ir.exports"

#. module: base
#: selection:ir.ui.menu,icon:0
msgid "STOCK_MISSING_IMAGE"
msgstr "STOCK_MISSING_IMAGE"

#. module: base
#: view:res.users:0
msgid "Define New Users"
msgstr "Maak nieuwe gebruikers aan"

#. module: base
#: selection:ir.ui.menu,icon:0
msgid "STOCK_REMOVE"
msgstr "STOCK_REMOVE"

#. module: base
#: selection:ir.actions.report.xml,report_type:0
msgid "raw"
msgstr "onbewerkt"

#. module: base
#: help:ir.actions.server,email:0
msgid ""
"Provides the fields that will be used to fetch the email address, e.g. when "
"you select the invoice, then `object.invoice_address_id.email` is the field "
"which gives the correct address"
msgstr ""
"Verzorgt de velden die worden gebruikt om een email adres op te halen. Bij "
"bijv. een factuur bevat het veld `object.invoice_address_id.email` het "
"juiste e-mail adres."

#. module: base
#: field:res.roles,name:0
msgid "Role Name"
msgstr "Naam rol"

#. module: base
#: field:res.partner,user_id:0
msgid "Dedicated Salesman"
msgstr "Verantwoordelijke verkoper"

#. module: base
#: rml:ir.module.reference:0
msgid "-"
msgstr "-"

#. module: base
#: field:res.payterm,name:0
msgid "Payment Term (short name)"
msgstr "Betalingstermijn (korte naam)"

#. module: base
#: model:ir.model,name:base.model_res_bank
#: view:res.bank:0
#: field:res.partner.bank,bank:0
msgid "Bank"
msgstr "Bank"

#. module: base
#: view:res.lang:0
msgid "Examples"
msgstr "Voorbeelden"

#. module: base
#: field:ir.module.module,reports_by_module:0
msgid "Reports"
msgstr "Overzichten"

#. module: base
#: field:workflow,on_create:0
msgid "On Create"
msgstr "Bij aanmaken"

#. module: base
#: wizard_view:base.module.import,init:0
msgid "Please give your module .ZIP file to import."
msgstr "Kies het ZIP-bestand van de te importeren module"

#. module: base
#: field:ir.default,value:0
msgid "Default Value"
msgstr "Standaardwaarde"

#. module: base
#: wizard_field:res.partner.sms_send,init,user:0
#: field:res.users,login:0
msgid "Login"
msgstr "Gebruiker"

#. module: base
#: view:maintenance.contract:0
#: field:maintenance.contract,module_ids:0
msgid "Covered Modules"
msgstr "Afgedekte modules"

#. module: base
#: selection:ir.ui.menu,icon:0
msgid "STOCK_COPY"
msgstr "STOCK_COPY"

#. module: base
#: code:addons/base/ir/ir_model.py:0
#, python-format
msgid "Model %s Does not Exist !"
msgstr "Model %s bestaat niet !"

#. module: base
#: code:addons/base/module/module.py:0
#, python-format
msgid ""
"You try to install the module '%s' that depends on the module:'%s'.\n"
"But this module is not available in your system."
msgstr ""
"U probeert de module '%s' te installeren die afhankelijk is van module %s,\n"
"maar deze module is niet beschikbaar op uw systeem."

#. module: base
#: model:ir.model,name:base.model_res_request_link
msgid "res.request.link"
msgstr "res.request.link"

#. module: base
#: wizard_button:module.module.update,init,update:0
msgid "Check new modules"
msgstr "Zoek naar nieuwe modules"

#. module: base
#: model:res.country,name:base.km
msgid "Comoros"
msgstr "Komoren"

#. module: base
#: model:ir.actions.act_window,name:base.action_server_action
#: view:ir.actions.server:0
#: model:ir.ui.menu,name:base.menu_server_action
msgid "Server Actions"
msgstr "Server-acties"

#. module: base
#: model:res.country,name:base.tp
msgid "East Timor"
msgstr "Oost-Timor"

#. module: base
#: view:ir.rule:0
msgid "Simple domain setup"
msgstr "Eenvoudige opzet domein"

#. module: base
#: field:res.currency,accuracy:0
msgid "Computational Accuracy"
msgstr "Rekennauwkeurigheid"

#. module: base
#: model:res.country,name:base.kg
msgid "Kyrgyz Republic (Kyrgyzstan)"
msgstr "Kyrgyzstan"

#. module: base
#: model:ir.model,name:base.model_wizard_ir_model_menu_create_line
msgid "wizard.ir.model.menu.create.line"
msgstr "wizard.ir.model.menu.create.line"

#. module: base
#: view:ir.sequence:0
msgid "Day: %(day)s"
msgstr "Dag: %(day)s"

#. module: base
#: code:addons/base/ir/ir_model.py:0
#, python-format
msgid "You can not read this document! (%s)"
msgstr "U kunt dit document niet lezen! (%s)"

#. module: base
#: selection:ir.ui.menu,icon:0
msgid "STOCK_FIND_AND_REPLACE"
msgstr "STOCK_FIND_AND_REPLACE"

#. module: base
#: model:res.country,name:base.mv
msgid "Maldives"
msgstr "Malediven"

#. module: base
#: help:ir.values,res_id:0
msgid "Keep 0 if the action must appear on all resources."
msgstr "Laat 0 als de actie op alle bronnen moet voorkomen."

#. module: base
#: model:ir.model,name:base.model_ir_rule
msgid "ir.rule"
msgstr "ir.rule"

#. module: base
#: selection:ir.cron,interval_type:0
msgid "Days"
msgstr "Dagen"

#. module: base
#: field:ir.report.custom.fields,width:0
msgid "Fixed Width"
msgstr "Vaste breedte"

#. module: base
#: model:res.company,overdue_msg:base.main_company
msgid ""
"Would your payment have been carried out after this mail was sent, please "
"consider the present one as void. Do not hesitate to contact our accounting "
"department at (+32).81.81.37.00."
msgstr ""

#. module: base
#: selection:ir.ui.menu,icon:0
msgid "terp-calendar"
msgstr "terp-calendar"

#. module: base
#: selection:ir.ui.menu,icon:0
msgid "STOCK_YES"
msgstr "STOCK_YES"

#. module: base
#: model:ir.actions.act_window,name:base.ir_action_report_custom
#: model:ir.ui.menu,name:base.menu_ir_action_report_custom
msgid "Report Custom"
msgstr "Eigen overzicht"

#. module: base
#: code:addons/base/res/partner/partner.py:0
#: code:addons/base/res/res_company.py:0
#: code:addons/base/res/res_user.py:0
#, python-format
msgid " (copy)"
msgstr " (kopie)"

#. module: base
#: view:ir.sequence:0
msgid "Year without century: %(y)s"
msgstr "Jaar zonder eeuw: %(y)s"

#. module: base
#: view:res.lang:0
msgid "7.  %H:%M:%S      ==> 18:25:20"
msgstr "7. %H:%M:%S       ==> 18:25:20"

#. module: base
#: help:res.users,company_id:0
msgid "The company this user is currently working on."
msgstr ""

#. module: base
#: help:ir.actions.server,message:0
msgid ""
"Specify the message. You can use the fields from the object. e.g. `Dear [[ "
"object.partner_id.name ]]`"
msgstr ""
"Geef het bericht. U kunt velden van het object gebruiken, bijv. `Beste [[ "
"object.partner_id.name ]]`"

#. module: base
#: field:ir.actions.server,trigger_name:0
msgid "Trigger Name"
msgstr "Naam trigger"

#. module: base
#: model:ir.model,name:base.model_ir_model_access
msgid "ir.model.access"
msgstr "ir.model.access"

#. module: base
#: field:ir.cron,priority:0
#: field:ir.ui.view,priority:0
#: field:res.request,priority:0
#: field:res.request.link,priority:0
msgid "Priority"
msgstr "Prioriteit"

#. module: base
#: field:workflow.transition,act_from:0
msgid "Source Activity"
msgstr "Bronactiviteit"

#. module: base
#: view:ir.sequence:0
msgid "Legend (for prefix, suffix)"
msgstr "Legenda (voor voorvoegsel, achtervoegsel)"

#. module: base
#: selection:ir.server.object.lines,type:0
msgid "Formula"
msgstr "Formule"

#. module: base
#: code:addons/base/res/res_user.py:0
#, python-format
msgid "Can not remove root user!"
msgstr "U kunt de hoofdgebruiker niet verwijderen!"

#. module: base
#: selection:ir.ui.menu,icon:0
msgid "STOCK_JUSTIFY_LEFT"
msgstr "STOCK_JUSTIFY_LEFT"

#. module: base
#: model:res.country,name:base.mw
msgid "Malawi"
msgstr "Malawi"

#. module: base
#: field:res.partner.address,type:0
msgid "Address Type"
msgstr "Soort adres"

#. module: base
#: selection:ir.actions.todo,start_on:0
msgid "Auto"
msgstr "Automatisch"

#. module: base
#: view:res.request:0
msgid "End of Request"
msgstr "Einde verzoek"

#. module: base
#: view:res.request:0
msgid "References"
msgstr "Referenties"

#. module: base
#: view:res.lang:0
msgid ""
"%U - Week number of the year (Sunday as the first day of the week) as a "
"decimal number [00,53]. All days in a new year preceding the first Sunday "
"are considered to be in week 0."
msgstr ""
"%U - Weeknummer (zondag als eerste dag van week) als een decimaal getal "
"[00,53]. Alle dagen in het nieuwe jaar voorafgaande aan de eerste zondag, "
"vallen in week 0."

#. module: base
#: wizard_view:module.lang.install,init:0
msgid "Note that this operation may take a few minutes."
msgstr "Deze bewerking kan enige minuten duren."

#. module: base
#: help:ir.sequence,condition:0
msgid ""
"If set, sequence will only be used in case this python expression matches, "
"and will precede other sequences."
msgstr ""
"Indien ingesteld, zal deze alleen gebruikt worden indien deze python-"
"expressie match't en zal voorafgaan aan alle andere reeksen."

#. module: base
#: selection:ir.actions.act_window,view_type:0
#: selection:ir.actions.act_window.view,view_mode:0
#: selection:ir.ui.view,type:0
#: selection:wizard.ir.model.menu.create.line,view_type:0
msgid "Tree"
msgstr "Boomstructuur"

#. module: base
#: view:maintenance.contract.wizard:0
msgid "Could you check your contract information ?"
msgstr "Wilt u uw contractinformatie controleren ?"

#. module: base
#: selection:ir.ui.menu,icon:0
msgid "STOCK_CLEAR"
msgstr "STOCK_CLEAR"

#. module: base
#: help:res.users,password:0
msgid ""
"Keep empty if you don't want the user to be able to connect on the system."
msgstr ""
"Laat leeg als u niet wilt dat de gebruiker op het systeem kan inloggen."

#. module: base
#: field:ir.actions.act_window,view_mode:0
#: field:res.config.view,view:0
msgid "View Mode"
msgstr "Weergavemodus"

#. module: base
#: selection:module.lang.install,init,lang:0
msgid "Spanish / Español"
msgstr "Spaans / Español"

#. module: base
#: field:res.company,logo:0
msgid "Logo"
msgstr "Logo"

#. module: base
#: selection:ir.ui.menu,icon:0
msgid "STOCK_PROPERTIES"
msgstr "STOCK_PROPERTIES"

#. module: base
#: view:res.partner.address:0
msgid "Search Contact"
msgstr "Zoek contactpersoon"

#. module: base
#: view:ir.module.module:0
msgid "Uninstall (beta)"
msgstr "Verwijder (beta)"

#. module: base
#: selection:ir.actions.act_window,target:0
#: selection:ir.actions.url,target:0
msgid "New Window"
msgstr "Nieuw venster"

#. module: base
#: model:res.country,name:base.bs
msgid "Bahamas"
msgstr "Bahama's"

#. module: base
#: selection:res.partner.event,partner_type:0
msgid "Commercial Prospect"
msgstr "Commercieel prospect"

#. module: base
#: code:addons/base/res/partner/partner.py:0
#, python-format
msgid ""
"Couldn't generate the next id because some partners have an alphabetic id !"
msgstr ""
"Kon geen volgend ID genereren omdat sommige relaties een alfabetisch ID "
"hebben !"

#. module: base
#: view:ir.attachment:0
msgid "Attachment"
msgstr "Bijlage"

#. module: base
#: model:res.country,name:base.ie
msgid "Ireland"
msgstr "Ierland"

#. module: base
#: wizard_field:module.module.update,update,update:0
msgid "Number of modules updated"
msgstr "Aantal bijgewerkte modules"

#. module: base
#: field:ir.actions.act_window,groups_id:0
#: model:ir.actions.act_window,name:base.action_res_groups
#: field:ir.actions.report.xml,groups_id:0
#: field:ir.actions.todo,groups_id:0
#: field:ir.actions.wizard,groups_id:0
#: field:ir.model.fields,groups:0
#: field:ir.rule.group,groups:0
#: field:ir.ui.menu,groups_id:0
#: model:ir.ui.menu,name:base.menu_action_res_groups
#: view:res.groups:0
#: view:res.users:0
#: field:res.users,groups_id:0
msgid "Groups"
msgstr "Groepen"

#. module: base
#: constraint:res.users:0
msgid "This user can not connect using this company !"
msgstr ""

#. module: base
#: model:res.country,name:base.bz
msgid "Belize"
msgstr "Belize"

#. module: base
#: model:res.country,name:base.ge
msgid "Georgia"
msgstr "Georgië"

#. module: base
#: model:res.country,name:base.pl
msgid "Poland"
msgstr "Polen"

#. module: base
#: selection:ir.module.module,state:0
#: selection:ir.module.module.dependency,state:0
msgid "To be removed"
msgstr "Te verwijderen"

#. module: base
#: field:ir.values,meta:0
msgid "Meta Datas"
msgstr "Metagegevens"

#. module: base
#: view:wizard.module.update_translations:0
msgid ""
"This wizard will detect new terms in the application so that you can update "
"them manually."
msgstr ""
"Deze assistent zal nieuwe programma termen in de toepassing opsporen zodat "
"deze handmatig kunnen worden bijgewerkt"

#. module: base
#: help:ir.actions.server,expression:0
msgid ""
"Enter the field/expression that will return the list. E.g. select the sale "
"order in Object, and you can have loop on the sales order line. Expression = "
"`object.order_line`."
msgstr ""
"Voer het veld/expressie in die de lijst teruggeeft. Bijv. kies verkooporder "
"in object, en u kunt een lus hebben op verkoopopdrachtregel. Expressie = "
"`object.order_line`."

#. module: base
#: selection:ir.translation,type:0
msgid "Wizard Field"
msgstr "Veld assistent"

#. module: base
#: selection:ir.ui.menu,icon:0
msgid "STOCK_SELECT_COLOR"
msgstr "STOCK_SELECT_COLOR"

#. module: base
#: selection:ir.ui.menu,icon:0
msgid "STOCK_NO"
msgstr "STOCK_NO"

#. module: base
#: model:res.country,name:base.st
msgid "Saint Tome (Sao Tome) and Principe"
msgstr "St. Tome (Sao Tome) en Principe"

#. module: base
#: selection:res.partner.address,type:0
msgid "Invoice"
msgstr "Factuur"

#. module: base
#: selection:ir.ui.menu,icon:0
msgid "STOCK_REDO"
msgstr "STOCK_REDO"

#. module: base
#: model:res.country,name:base.bb
msgid "Barbados"
msgstr "Barbados"

#. module: base
#: model:res.country,name:base.mg
msgid "Madagascar"
msgstr "Madagascar"

#. module: base
#: constraint:ir.model:0
msgid ""
"The Object name must start with x_ and not contain any special character !"
msgstr ""
"De objectnaam moet beginnen met x_ en mag geen speciale karakters bevatten !"

#. module: base
#: help:ir.rule.group,global:0
msgid "Make the rule global, otherwise it needs to be put on a group"
msgstr ""
"Maak de regel globaal, anders dient deze in een groep te worden geplaatst"

#. module: base
#: model:ir.actions.act_window,name:base.action_menu_admin
#: field:ir.report.custom,menu_id:0
#: view:ir.ui.menu:0
#: field:ir.ui.menu,name:0
msgid "Menu"
msgstr "Menu"

#. module: base
#: field:res.currency,rate:0
msgid "Current Rate"
msgstr "Huidige koers"

#. module: base
#: selection:module.lang.install,init,lang:0
msgid "Greek / Ελληνικά"
msgstr "Grieks / Ελληνικά"

#. module: base
#: view:ir.values:0
msgid "Action To Launch"
msgstr "Uit te voeren actie"

#. module: base
#: selection:ir.report.custom.fields,fc0_op:0
#: selection:ir.report.custom.fields,fc1_op:0
#: selection:ir.report.custom.fields,fc2_op:0
#: selection:ir.report.custom.fields,fc3_op:0
#: selection:ir.rule,operator:0
msgid "in"
msgstr "in"

#. module: base
#: field:ir.actions.url,target:0
msgid "Action Target"
msgstr "Doel actie"

#. module: base
#: model:res.country,name:base.ai
msgid "Anguilla"
msgstr "Anguilla"

#. module: base
#: field:ir.model.config,password_check:0
msgid "Confirmation"
msgstr "Bevestiging"

#. module: base
#: code:addons/base/ir/ir_report_custom.py:0
#, python-format
msgid "Enter at least one field !"
msgstr "Geef tenminste één veld op !"

#. module: base
#: field:ir.ui.view_sc,name:0
msgid "Shortcut Name"
msgstr "Naam snelkoppeling"

#. module: base
#: field:res.partner,credit_limit:0
msgid "Credit Limit"
msgstr "Credit-limiet"

#. module: base
#: help:ir.actions.server,write_id:0
msgid ""
"Provide the field name that the record id refers to for the write operation. "
"If it is empty it will refer to the active id of the object."
msgstr ""
"Geef de veldnaam waaraan het record-id refereert voor schrijf-operaties. Als "
"het leeg is wordt het actieve id van het object gebruikt"

#. module: base
#: model:res.country,name:base.zw
msgid "Zimbabwe"
msgstr "Zimbabwe"

#. module: base
#: model:ir.ui.menu,name:base.menu_translation_export
msgid "Import / Export"
msgstr "Import / Export"

#. module: base
#: model:ir.actions.act_window,name:base.action_config_user_form
#: view:res.users:0
msgid "Configure User"
msgstr "Gebruiker instellen"

#. module: base
#: field:ir.actions.server,email:0
msgid "Email Address"
msgstr "E-mailadres"

#. module: base
#: selection:module.lang.install,init,lang:0
msgid "French (BE) / Français (BE)"
msgstr "Frans (BE) / Français (BE)"

#. module: base
#: code:addons/base/ir/ir_model.py:0
#, python-format
msgid "You can not write in this document! (%s)"
msgstr "U kunt niet schrijven in dit document! (%s)"

#. module: base
#: view:ir.actions.server:0
#: field:workflow.activity,action_id:0
msgid "Server Action"
msgstr "Server-actie"

#. module: base
#: model:res.country,name:base.tt
msgid "Trinidad and Tobago"
msgstr "Trinidad en Tobago"

#. module: base
#: model:res.country,name:base.lv
msgid "Latvia"
msgstr "Letland"

#. module: base
#: view:ir.values:0
msgid "Values"
msgstr "Waarden"

#. module: base
#: view:ir.actions.server:0
msgid "Field Mappings"
msgstr "Veldverwijzingen"

#. module: base
#: model:ir.actions.act_window,name:base.res_request-closed
#: model:ir.ui.menu,name:base.next_id_12_close
msgid "My Closed Requests"
msgstr ""

#. module: base
#: model:ir.ui.menu,name:base.menu_custom
msgid "Customization"
msgstr "Aanpassingen"

#. module: base
#: model:res.country,name:base.py
msgid "Paraguay"
msgstr "Paraguay"

#. module: base
#: selection:ir.report.custom.fields,alignment:0
msgid "left"
msgstr "links"

#. module: base
#: model:ir.model,name:base.model_ir_actions_act_window_close
msgid "ir.actions.act_window_close"
msgstr "ir.actions.act_window_close"

#. module: base
#: field:ir.server.object.lines,col1:0
msgid "Destination"
msgstr "Bestemming"

#. module: base
#: model:res.country,name:base.lt
msgid "Lithuania"
msgstr "Litouwen"

#. module: base
#: selection:ir.ui.menu,icon:0
msgid "STOCK_PRINT_PREVIEW"
msgstr "STOCK_PRINT_PREVIEW"

#. module: base
#: model:res.country,name:base.si
msgid "Slovenia"
msgstr "Slovenië"

#. module: base
#: view:res.partner.canal:0
#: field:res.partner.event,canal_id:0
msgid "Channel"
msgstr "Kanaal"

#. module: base
#: view:res.lang:0
msgid "%p - Equivalent of either AM or PM."
msgstr "%p - Equivalent van AM of PM"

#. module: base
#: view:ir.actions.server:0
msgid "Iteration Actions"
msgstr "Repeterende acties"

#. module: base
#: field:maintenance.contract,date_stop:0
msgid "Ending Date"
msgstr "Einddatum"

#. module: base
#: model:res.country,name:base.nz
msgid "New Zealand"
msgstr "Nieuw-Zeeland"

#. module: base
#: model:res.partner.category,name:base.res_partner_category_7
msgid "Openstuff.net"
msgstr "Openstuff.net"

#. module: base
#: model:res.country,name:base.nf
msgid "Norfolk Island"
msgstr "Norfolkeiland"

#. module: base
#: selection:ir.ui.menu,icon:0
msgid "STOCK_MEDIA_PLAY"
msgstr "STOCK_MEDIA_PLAY"

#. module: base
#: field:ir.rule,operator:0
msgid "Operator"
msgstr "Operator"

#. module: base
#: wizard_view:module.lang.install,start:0
msgid "Installation Done"
msgstr "Installatie gereed"

#. module: base
#: selection:ir.ui.menu,icon:0
msgid "STOCK_OPEN"
msgstr "STOCK_OPEN"

#. module: base
#: field:ir.actions.server,action_id:0
#: selection:ir.actions.server,state:0
msgid "Client Action"
msgstr "Client-actie"

#. module: base
#: selection:ir.report.custom.fields,alignment:0
msgid "right"
msgstr "rechts"

#. module: base
#: model:res.country,name:base.bd
msgid "Bangladesh"
msgstr "Bangladesh"

#. module: base
#: constraint:res.company:0
msgid "Error! You can not create recursive companies."
msgstr "Fout! U kunt geen recursieve bedrijven aanmaken."

#. module: base
#: selection:maintenance.contract,state:0
msgid "Valid"
msgstr "Geldig"

#. module: base
#: code:addons/base/ir/ir_model.py:0
#, python-format
msgid "You can not delete this document! (%s)"
msgstr "U kunt dit document niet verwijderen! (%s)"

#. module: base
#: selection:ir.translation,type:0
msgid "XSL"
msgstr "XSL"

#. module: base
#: code:addons/base/module/module.py:0
#, python-format
msgid "Can not upgrade module '%s'. It is not installed."
msgstr "Kan module '%s' niet opwaarderen. Deze is niet geïnstalleerd."

#. module: base
#: model:res.country,name:base.cu
msgid "Cuba"
msgstr "Cuba"

#. module: base
#: view:res.lang:0
msgid "%S - Second as a decimal number [00,61]."
msgstr "%S - Seconden als een decimaal getal [00,61]."

#. module: base
#: model:res.country,name:base.am
msgid "Armenia"
msgstr "Armenië"

#. module: base
#: view:ir.sequence:0
msgid "Year with century: %(year)s"
msgstr "Jaar met eeuw: %(year)s"

#. module: base
#: selection:ir.report.custom,frequency:0
msgid "Daily"
msgstr "Dagelijks"

#. module: base
#: model:res.country,name:base.se
msgid "Sweden"
msgstr "Zweden"

#. module: base
#: selection:ir.actions.act_window.view,view_mode:0
#: selection:ir.ui.view,type:0
#: selection:wizard.ir.model.menu.create.line,view_type:0
msgid "Gantt"
msgstr "Gantt"

#. module: base
#: view:ir.property:0
msgid "Property"
msgstr "Eigenschap"

#. module: base
#: model:ir.model,name:base.model_res_partner_bank_type
#: view:res.partner.bank.type:0
msgid "Bank Account Type"
msgstr "Soort bankrekening"

#. module: base
#: selection:ir.ui.menu,icon:0
msgid "terp-project"
msgstr "terp-project"

#. module: base
#: view:ir.actions.server:0
msgid "Iteration Action Configuration"
msgstr "Repeterende actie instelling"

#. module: base
#: model:res.country,name:base.at
msgid "Austria"
msgstr "Oostenrijk"

#. module: base
#: selection:ir.actions.act_window.view,view_mode:0
#: selection:ir.ui.view,type:0
#: selection:wizard.ir.model.menu.create.line,view_type:0
msgid "Calendar"
msgstr "Agenda"

#. module: base
#: field:workflow.activity,signal_send:0
msgid "Signal (subflow.*)"
msgstr "Signaal (subflow.*)"

#. module: base
#: model:ir.model,name:base.model_ir_module_module_dependency
msgid "Module dependency"
msgstr "Afhankelijkheden module"

#. module: base
#: selection:maintenance.contract.wizard,state:0
msgid "Draft"
msgstr "Concept"

#. module: base
#: selection:ir.ui.menu,icon:0
msgid "STOCK_JUSTIFY_CENTER"
msgstr "STOCK_JUSTIFY_CENTER"

#. module: base
#: view:res.config.view:0
msgid "Choose Your Mode"
msgstr "Kies uw modus"

#. module: base
#: field:res.company,rml_footer1:0
msgid "Report Footer 1"
msgstr "Overzicht voetregels 1"

#. module: base
#: field:res.company,rml_footer2:0
msgid "Report Footer 2"
msgstr "Overzicht voetregels 2"

#. module: base
#: view:ir.model.access:0
#: model:ir.ui.menu,name:base.menu_security_access
#: view:res.groups:0
#: field:res.groups,model_access:0
msgid "Access Controls"
msgstr "Toegangsrechten"

#. module: base
#: view:ir.module.module:0
#: field:ir.module.module,dependencies_id:0
msgid "Dependencies"
msgstr "Afhankelijkheden"

#. module: base
#: field:ir.report.custom.fields,bgcolor:0
msgid "Background Color"
msgstr "Achtergrondkleur"

#. module: base
#: view:ir.actions.server:0
msgid ""
"If you use a formula type, use a python expression using the variable "
"'object'."
msgstr ""
"Wanneer u een formule gebruikt, gebruik dan een python expressie die de "
"variabele 'object' gebruikt."

#. module: base
#: field:res.partner.address,birthdate:0
msgid "Birthdate"
msgstr "Geboortedatum"

#. module: base
#: model:ir.actions.act_window,name:base.action_partner_title_contact
#: model:ir.ui.menu,name:base.menu_partner_title_contact
msgid "Contact Titles"
msgstr "Titels contactpersoon"

#. module: base
#: model:ir.model,name:base.model_res_partner_som
msgid "res.partner.som"
msgstr "res.partner.som"

#. module: base
#: model:ir.model,name:base.model_workflow_activity
msgid "workflow.activity"
msgstr "workflow.activity"

#. module: base
#: field:ir.model.fields,select_level:0
msgid "Searchable"
msgstr "Zoekbaar"

#. module: base
#: model:res.country,name:base.uy
msgid "Uruguay"
msgstr "Uruguay"

#. module: base
#: view:res.partner.event:0
msgid "Document Link"
msgstr "Koppeling document"

#. module: base
#: model:ir.model,name:base.model_res_partner_title
msgid "res.partner.title"
msgstr "res.partner.title"

#. module: base
#: field:ir.sequence,prefix:0
msgid "Prefix"
msgstr "Voorvoegsel"

#. module: base
#: field:ir.actions.server,loop_action:0
msgid "Loop Action"
msgstr "Lus-actie"

#. module: base
#: selection:module.lang.install,init,lang:0
msgid "German / Deutsch"
msgstr "Duits / Deutsch"

#. module: base
#: help:ir.actions.server,trigger_name:0
msgid "Select the Signal name that is to be used as the trigger."
msgstr "Kies de signaalnaam die wordt gebruikt als trigger."

#. module: base
#: view:ir.actions.server:0
msgid "Fields Mapping"
msgstr "Velden koppeling"

#. module: base
#: model:res.partner.title,name:base.res_partner_title_sir
msgid "Sir"
msgstr "De heer"

#. module: base
#: wizard_button:module.upgrade,next,start:0
msgid "Start Upgrade"
msgstr "Begin upgrade"

#. module: base
#: field:ir.default,ref_id:0
msgid "ID Ref."
msgstr "ID ref."

#. module: base
#: selection:module.lang.install,init,lang:0
msgid "French / Français"
msgstr "Frans / Français"

#. module: base
#: model:res.country,name:base.mt
msgid "Malta"
msgstr "Malta"

#. module: base
#: field:ir.actions.server,fields_lines:0
msgid "Field Mappings."
msgstr "Veldkoppelingen"

#. module: base
#: model:ir.model,name:base.model_ir_module_module
#: field:ir.model.data,module:0
#: view:ir.module.module:0
#: field:ir.module.module.dependency,module_id:0
#: rml:ir.module.reference:0
msgid "Module"
msgstr "Module"

#. module: base
#: model:ir.actions.act_window,name:base.action_res_bank_form
#: model:ir.ui.menu,name:base.menu_action_res_bank_form
msgid "Bank List"
msgstr ""

#. module: base
#: field:ir.attachment,description:0
#: field:ir.module.module,description:0
#: view:res.partner:0
#: field:res.partner.bank,name:0
#: view:res.partner.event:0
#: field:res.partner.event,description:0
#: view:res.request:0
msgid "Description"
msgstr "Omschrijving"

#. module: base
#: model:ir.actions.act_window,name:base.action_workflow_instance_form
#: model:ir.ui.menu,name:base.menu_workflow_instance
msgid "Instances"
msgstr "Exemplaren"

#. module: base
#: model:ir.model,name:base.model_ir_attachment
msgid "ir.attachment"
msgstr "ir.attachment"

#. module: base
#: field:res.users,action_id:0
msgid "Home Action"
msgstr "Actie beginscherm"

#. module: base
#: field:res.lang,grouping:0
msgid "Separator Format"
msgstr "Formaat scheidingsteken"

#. module: base
#: view:wizard.module.lang.export:0
msgid "Export language"
msgstr "Exporteer taal"

#. module: base
#: selection:maintenance.contract.wizard,state:0
msgid "Unvalidated"
msgstr "Ongevalideerd"

#. module: base
#: model:ir.ui.menu,name:base.next_id_9
msgid "Database Structure"
msgstr "Databasestructuur"

#. module: base
#: model:ir.actions.wizard,name:base.res_partner_mass_mailing_wizard
#: wizard_view:res.partner.spam_send,init:0
msgid "Mass Mailing"
msgstr "Bulk-mailing"

#. module: base
#: model:res.country,name:base.yt
msgid "Mayotte"
msgstr "Mayotte"

#. module: base
#: wizard_view:module.lang.import,init:0
msgid "You can also import .po files."
msgstr "U kunt ook .po bestanden importeren"

#. module: base
#: code:addons/base/maintenance/maintenance.py:0
#, python-format
msgid "Unable to find a valid contract"
msgstr "Kan geen geldig contract vinden"

#. module: base
#: code:addons/base/ir/ir_actions.py:0
#, python-format
msgid "Please specify an action to launch !"
msgstr "Geef alstublieft een actie om uit te voeren !"

#. module: base
#: selection:ir.ui.menu,icon:0
msgid "STOCK_JUSTIFY_RIGHT"
msgstr "STOCK_JUSTIFY_RIGHT"

#. module: base
#: model:ir.model,name:base.model_res_partner_function
msgid "Function of the contact"
msgstr "Functie contactpersoon"

#. module: base
#: model:ir.actions.act_window,name:base.open_module_tree_upgrade
#: model:ir.ui.menu,name:base.menu_module_tree_upgrade
msgid "Modules to be installed, upgraded or removed"
msgstr "Modules die worden geïnstalleerd, bijgewerkt of verwijderd"

#. module: base
#: view:res.payterm:0
msgid "Payment Term"
msgstr "Betalingsvoorwaarde"

#. module: base
#: field:ir.report.custom,footer:0
msgid "Report Footer"
msgstr "Voetregels overzicht"

#. module: base
#: selection:res.lang,direction:0
msgid "Right-to-Left"
msgstr "Rechts-naar-links"

#. module: base
#: wizard_view:module.lang.import,init:0
msgid "Import language"
msgstr "Importeer vertaling"

#. module: base
#: model:ir.actions.act_window,name:base.ir_cron_act
#: view:ir.cron:0
#: model:ir.ui.menu,name:base.menu_ir_cron_act
msgid "Scheduled Actions"
msgstr "Geplande acties"

#. module: base
#: field:res.partner,title:0
#: field:res.partner.address,title:0
#: field:res.partner.title,name:0
msgid "Title"
msgstr "Titel"

#. module: base
#: selection:ir.ui.menu,icon:0
msgid "STOCK_SAVE"
msgstr "STOCK_SAVE"

#. module: base
#: selection:ir.ui.menu,icon:0
msgid "terp-account"
msgstr "terp-account"

#. module: base
#: code:addons/base/module/module.py:0
#, python-format
msgid "Recursion error in modules dependencies !"
msgstr "Recursiefout in module-afhankelijkheden !"

#. module: base
#: view:ir.model:0
msgid "Create a Menu"
msgstr "Maak een menu"

#. module: base
#: help:res.partner,vat:0
msgid ""
"Value Added Tax number. Check the box if the partner is subjected to the "
"VAT. Used by the VAT legal statement."
msgstr ""
"BTW-nummer. Kies dit vakje als de relatie BTW-plichtig is. Wordt gebruikt "
"bij de BTW-aangifte."

#. module: base
#: model:ir.actions.act_window,name:base.action_module_category_tree
#: model:ir.ui.menu,name:base.menu_action_module_category_tree
msgid "Categories of Modules"
msgstr "Modulecategorieën"

#. module: base
#: selection:module.lang.install,init,lang:0
msgid "Ukrainian / украї́нська мо́ва"
msgstr "Oekraïens / украї́нська мо́ва"

#. module: base
#: selection:ir.actions.todo,state:0
msgid "Not Started"
msgstr "Niet gestart"

#. module: base
#: model:res.country,name:base.ru
msgid "Russian Federation"
msgstr "Russische Federatie"

#. module: base
#: field:res.company,name:0
msgid "Company Name"
msgstr "Bedrijfsnaam"

#. module: base
#: model:ir.actions.act_window,name:base.action_res_roles_form
#: model:ir.ui.menu,name:base.menu_action_res_roles_form
#: view:res.roles:0
#: view:res.users:0
#: field:res.users,roles_id:0
msgid "Roles"
msgstr "Rollen"

#. module: base
#: model:ir.actions.act_window,name:base.action_country
#: model:ir.ui.menu,name:base.menu_country_partner
msgid "Countries"
msgstr "Landen"

#. module: base
#: view:ir.rule.group:0
msgid "Record rules"
msgstr "Recordregels"

#. module: base
#: field:res.partner,vat:0
msgid "VAT"
msgstr "BTW"

#. module: base
#: view:res.lang:0
msgid "12. %w              ==> 5 ( Friday is the 6th day)"
msgstr "12. %w              ==> 5 (vrijdag is de 6de dag)"

#. module: base
#: constraint:res.partner.category:0
msgid "Error ! You can not create recursive categories."
msgstr "Fout ! U kunt geen recursieve categorieën aanmaken."

#. module: base
#: view:res.lang:0
msgid "%x - Appropriate date representation."
msgstr "%x - Passende datum weergave"

#. module: base
#: help:ir.module.repository,filter:0
msgid ""
"Regexp to search module on the repository webpage:\n"
"- The first parenthesis must match the name of the module.\n"
"- The second parenthesis must match the whole version number.\n"
"- The last parenthesis must match the extension of the module."
msgstr ""
"Regexp om te zoeken naar een module op de repository webpagina:\n"
"- De eerste term moet overeenkomen met de naam van de module.\n"
"- De tweede term moet overeenkomen met het volledige versienummer.\n"
"- De laatste term moet overeenmomen met de extensie van de module."

#. module: base
#: view:res.lang:0
msgid "%M - Minute as a decimal number [00,59]."
msgstr "%M - Minuut als decimaal getal [00,59]"

#. module: base
#: model:res.country,name:base.tj
msgid "Tajikistan"
msgstr "Tadjikistan"

#. module: base
#: model:ir.actions.act_window,name:base.act_values_form_action
#: model:ir.ui.menu,name:base.menu_values_form_action
msgid "Connect Actions To Client Events"
msgstr "Koppel acties aan client gebeurtenissen"

#. module: base
#: selection:ir.module.module,license:0
msgid "GPL-2 or later version"
msgstr "GPL-2 of latere versie"

#. module: base
#: selection:res.partner.event,type:0
msgid "Prospect Contact"
msgstr "Contactpersoon prospect"

#. module: base
#: model:ir.model,name:base.model_ir_actions_wizard
#: selection:ir.ui.menu,action:0
msgid "ir.actions.wizard"
msgstr "ir.actions.wizard"

#. module: base
#: model:res.country,name:base.nr
msgid "Nauru"
msgstr "Nauru"

#. module: base
#: model:ir.model,name:base.model_ir_property
msgid "ir.property"
msgstr "ir.property"

#. module: base
#: selection:ir.actions.act_window,view_type:0
#: selection:ir.actions.act_window.view,view_mode:0
#: selection:ir.ui.view,type:0
#: selection:wizard.ir.model.menu.create.line,view_type:0
msgid "Form"
msgstr "Formulier"

#. module: base
#: model:res.country,name:base.me
msgid "Montenegro"
msgstr "Montenegro"

#. module: base
#: selection:ir.ui.menu,icon:0
msgid "STOCK_QUIT"
msgstr "STOCK_QUIT"

#. module: base
#: view:ir.cron:0
msgid "Technical Data"
msgstr "Technische gegevens"

#. module: base
#: view:res.partner:0
#: field:res.partner,category_id:0
msgid "Categories"
msgstr "Categorieën"

#. module: base
#: model:ir.actions.wizard,name:base.res_partner_send_sms_wizard
#: wizard_button:res.partner.sms_send,init,send:0
msgid "Send SMS"
msgstr "SMS verzenden"

#. module: base
#: selection:ir.module.module,state:0
#: selection:ir.module.module.dependency,state:0
msgid "To be upgraded"
msgstr "Bij te werken"

#. module: base
#: model:res.country,name:base.ly
msgid "Libya"
msgstr "Libië"

#. module: base
#: selection:ir.ui.menu,icon:0
msgid "terp-purchase"
msgstr "terp-purchase"

#. module: base
#: wizard_field:module.module.update,init,repositories:0
msgid "Repositories"
msgstr "Pakketbronnen"

#. module: base
#: model:res.country,name:base.cf
msgid "Central African Republic"
msgstr "Centraal-Afrikaanse Republiek"

#. module: base
#: model:res.country,name:base.li
msgid "Liechtenstein"
msgstr "Liechtenstein"

#. module: base
#: model:res.partner.title,name:base.res_partner_title_ltd
msgid "Ltd"
msgstr "Ltd"

#. module: base
#: field:res.partner,ean13:0
msgid "EAN13"
msgstr "EAN13"

#. module: base
#: model:res.country,name:base.pt
msgid "Portugal"
msgstr "Portugal"

#. module: base
#: selection:maintenance.contract,state:0
msgid "Unvalid"
msgstr "Ongeldig"

#. module: base
#: field:ir.module.module,certificate:0
msgid "Quality Certificate"
msgstr "Kwaliteitscertificaat"

#. module: base
#: view:res.lang:0
msgid "6.  %d, %m         ==> 05, 12"
msgstr "6. %d. %m          ==> 05. 12"

#. module: base
#: help:res.partner,customer:0
msgid "Check this box if the partner is a customer."
msgstr "Vink dit aan als de relatie een klant is"

#. module: base
#: model:ir.actions.act_window,name:base.res_lang_act_window
#: model:ir.model,name:base.model_res_lang
#: model:ir.ui.menu,name:base.menu_res_lang_act_window
#: view:res.lang:0
msgid "Languages"
msgstr "Talen"

#. module: base
#: model:res.country,name:base.pw
msgid "Palau"
msgstr "Palau"

#. module: base
#: model:res.country,name:base.ec
msgid "Ecuador"
msgstr "Ecuador"

#. module: base
#: code:addons/base/module/wizard/wizard_export_lang.py:0
#, python-format
msgid ""
"Save this document to a .CSV file and open it with your favourite "
"spreadsheet software. The file encoding is UTF-8. You have to translate the "
"latest column before reimporting it."
msgstr ""
"Bewaard dit document als een .CSV-bestand en open het met uw favoriete "
"spreadsheetprogramma. De bestandscodering is UTF-8. U dient de laatste kolom "
"te vertalen alvorens deze opnieuw te importeren."

#. module: base
#: model:ir.actions.act_window,name:base.action_partner_customer_form
#: view:res.partner:0
msgid "Customers"
msgstr "Klanten"

#. module: base
#: model:res.country,name:base.au
msgid "Australia"
msgstr "Australië"

#. module: base
#: help:res.partner,lang:0
msgid ""
"If the selected language is loaded in the system, all documents related to "
"this partner will be printed in this language. If not, it will be english."
msgstr ""
"Als de gekozen vertaling in het systeem is geladen, zullen alle aan deze "
"relatie gerelateerde documenten worden afgedrukt in deze taal. Indien niet, "
"dan zal dit in het Engels zijn."

#. module: base
#: rml:ir.module.reference:0
msgid "Menu :"
msgstr "Menu :"

#. module: base
#: selection:ir.model.fields,state:0
msgid "Base Field"
msgstr "Basisveld"

#. module: base
#: wizard_view:module.module.update,update:0
msgid "New modules"
msgstr "Nieuwe modules"

#. module: base
#: field:ir.actions.report.xml,report_sxw_content:0
#: field:ir.actions.report.xml,report_sxw_content_data:0
msgid "SXW content"
msgstr "SXW-inhoud"

#. module: base
#: view:ir.cron:0
msgid "Action to Trigger"
msgstr "Te starten actie"

#. module: base
#: field:ir.report.custom.fields,fc0_operande:0
#: field:ir.report.custom.fields,fc1_operande:0
#: field:ir.report.custom.fields,fc2_operande:0
#: field:ir.report.custom.fields,fc3_operande:0
#: selection:ir.translation,type:0
msgid "Constraint"
msgstr "Begrenzing"

#. module: base
#: selection:ir.values,key:0
#: selection:res.partner.address,type:0
msgid "Default"
msgstr "Standaard"

#. module: base
#: field:ir.model.fields,required:0
#: field:res.partner.bank.type.field,required:0
msgid "Required"
msgstr "Verplicht"

#. module: base
#: field:ir.model.fields,domain:0
#: field:ir.rule,domain:0
#: field:res.partner.title,domain:0
msgid "Domain"
msgstr "Domein"

#. module: base
#: field:res.request.history,name:0
msgid "Summary"
msgstr "Samenvatting"

#. module: base
#: help:ir.actions.server,subject:0
msgid ""
"Specify the subject. You can use fields from the object, e.g. `Hello [[ "
"object.partner_id.name ]]`"
msgstr ""
"Geef het onderwerp. U kunt velden van het object gebruiken, bijv. `Beste [[ "
"object.partner_id.name ]]`"

#. module: base
#: view:res.company:0
msgid "Header/Footer"
msgstr "Kop-/voetregels"

#. module: base
#: model:res.country,name:base.lb
msgid "Lebanon"
msgstr "Libanon"

#. module: base
#: wizard_field:module.lang.import,init,name:0
msgid "Language name"
msgstr "Naam taal"

#. module: base
#: model:res.country,name:base.va
msgid "Holy See (Vatican City State)"
msgstr "Vaticaanstad"

#. module: base
#: help:ir.actions.server,condition:0
msgid ""
"Condition that is to be tested before action is executed, e.g. "
"object.list_price > object.cost_price"
msgstr ""
"Voorwaarde die moet worden getest voordat de actie wordt uitgevoerd, bijv. "
"object.list_price > object.cost_price"

#. module: base
#: wizard_field:base.module.import,init,module_file:0
msgid "Module .ZIP file"
msgstr "ZIP-bestand module"

#. module: base
#: field:res.roles,child_id:0
msgid "Children"
msgstr "Dochters"

#. module: base
#: field:workflow.transition,trigger_model:0
msgid "Trigger Object"
msgstr "Trigger-object"

#. module: base
#: selection:ir.report.custom,state:0
msgid "Subscribed"
msgstr "Geabonneerd"

#. module: base
#: wizard_view:module.lang.install,init:0
#: wizard_view:module.upgrade,next:0
msgid "System Upgrade"
msgstr "Opwaardering systeem"

#. module: base
#: field:workflow.activity,in_transitions:0
msgid "Incoming Transitions"
msgstr "Binnenkomende overgangen"

#. module: base
#: model:res.country,name:base.sr
msgid "Suriname"
msgstr "Suriname"

#. module: base
#: field:ir.values,key2:0
#: view:res.partner.event.type:0
#: field:res.partner.event.type,name:0
msgid "Event Type"
msgstr "Soort gebeurtenis"

#. module: base
#: view:res.partner.bank:0
#: model:res.partner.bank.type,name:base.bank_normal
msgid "Bank account"
msgstr "Bankrekening"

#. module: base
#: view:ir.sequence.type:0
msgid "Sequence Type"
msgstr "Soort reeks"

#. module: base
#: code:addons/base/module/module.py:0
#, python-format
msgid ""
"You try to upgrade a module that depends on the module: %s.\n"
"But this module is not available in your system."
msgstr ""
"U probeert een module op te waarderen die afhankelijk is van module '%s',\n"
"maar deze module is niet beschikbaar op uw systeem."

#. module: base
#: view:res.partner.address:0
msgid "Partner Address"
msgstr "Adres relatie"

#. module: base
#: field:ir.module.module,license:0
msgid "License"
msgstr "Licentie"

#. module: base
#: code:addons/base/ir/ir_report_custom.py:0
#, python-format
msgid "Invalid operation"
msgstr "Ongeldige bewerking"

#. module: base
#: selection:ir.ui.menu,icon:0
msgid "STOCK_SAVE_AS"
msgstr "STOCK_SAVE_AS"

#. module: base
#: selection:ir.translation,type:0
msgid "SQL Constraint"
msgstr "SQL-beperking"

#. module: base
#: field:ir.actions.server,srcmodel_id:0
msgid "Model"
msgstr "Model"

#. module: base
#: field:ir.actions.act_window.view,view_id:0
#: field:ir.default,page:0
#: selection:ir.translation,type:0
#: field:wizard.ir.model.menu.create.line,view_id:0
msgid "View"
msgstr "Weergave"

#. module: base
#: view:ir.actions.act_window:0
msgid "Open a Window"
msgstr "Open een venster"

#. module: base
#: model:res.country,name:base.gq
msgid "Equatorial Guinea"
msgstr "Equatoriaal Guinea"

#. module: base
#: wizard_view:base.module.import,init:0
msgid "Module Import"
msgstr "Importeer module"

#. module: base
#: code:addons/base/ir/ir_model.py:0
#, python-format
msgid "You can not remove the field '%s' !"
msgstr "U kunt het veld '%s' niet verwijderen !"

#. module: base
#: field:res.bank,zip:0
#: field:res.partner.address,zip:0
#: field:res.partner.bank,zip:0
msgid "Zip"
msgstr "Postcode"

#. module: base
#: field:ir.module.module,author:0
msgid "Author"
msgstr "Auteur"

#. module: base
#: model:res.country,name:base.mk
msgid "FYROM"
msgstr "FYROM"

#. module: base
#: selection:ir.ui.menu,icon:0
msgid "STOCK_UNDELETE"
msgstr "STOCK_UNDELETE"

#. module: base
#: view:res.lang:0
msgid "%c - Appropriate date and time representation."
msgstr "%c - Passende weergave datum en tijd"

#. module: base
#: selection:module.lang.install,init,lang:0
msgid "Finland / Suomi"
msgstr "Finland / Suomi"

#. module: base
#: model:res.country,name:base.bo
msgid "Bolivia"
msgstr "Bolivia"

#. module: base
#: model:res.country,name:base.gh
msgid "Ghana"
msgstr "Ghana"

#. module: base
#: field:res.lang,direction:0
msgid "Direction"
msgstr "Richting"

#. module: base
#: model:ir.model,name:base.model_wizard_module_update_translations
msgid "wizard.module.update_translations"
msgstr "wizard.module.update_translations"

#. module: base
#: view:ir.actions.act_window:0
#: model:ir.actions.act_window,name:base.action_ui_view
#: field:ir.actions.act_window,view_ids:0
#: field:ir.actions.act_window,views:0
#: field:ir.module.module,views_by_module:0
#: model:ir.ui.menu,name:base.menu_action_ui_view
#: view:ir.ui.view:0
#: view:wizard.ir.model.menu.create:0
#: field:wizard.ir.model.menu.create,view_ids:0
msgid "Views"
msgstr "Weergaven"

#. module: base
#: view:res.groups:0
#: field:res.groups,rule_groups:0
#: field:res.users,rules_id:0
msgid "Rules"
msgstr "Rechten"

#. module: base
#: code:addons/base/module/module.py:0
#, python-format
msgid "You try to remove a module that is installed or will be installed"
msgstr ""
"U probeert een module te verwijderen die geïnstalleerd is of nog moet worden "
"geïnstalleerd."

#. module: base
#: help:ir.values,key2:0
msgid ""
"The kind of action or button in the client side that will trigger the action."
msgstr "De soort actie of knop in de client die deze actie zal starten."

#. module: base
#: selection:ir.ui.menu,icon:0
msgid "STOCK_PASTE"
msgstr "STOCK_PASTE"

#. module: base
#: model:res.country,name:base.gt
msgid "Guatemala"
msgstr "Guatemala"

#. module: base
#: model:ir.actions.act_window,name:base.action_workflow_form
#: model:ir.ui.menu,name:base.menu_workflow
msgid "Workflows"
msgstr "Werkschema's"

#. module: base
#: model:ir.actions.act_window,name:base.action_config_wizard_form
#: model:ir.ui.menu,name:base.menu_config_module
msgid "Configuration Wizard"
msgstr "Configuratie-assistent"

#. module: base
#: model:ir.model,name:base.model_res_roles
msgid "res.roles"
msgstr "res.roles"

#. module: base
#: help:ir.cron,priority:0
msgid ""
"0=Very Urgent\n"
"10=Not urgent"
msgstr ""
"0=Zeer Urgent\n"
"10=Niet Urgent"

#. module: base
#: view:res.users:0
msgid "Skip"
msgstr "Overslaan"

#. module: base
#: model:ir.actions.act_window,name:base.res_request_link-act
#: model:ir.ui.menu,name:base.menu_res_request_link_act
msgid "Accepted Links in Requests"
msgstr "Geaccepteerde verwijzingen in verzoeken"

#. module: base
#: model:res.country,name:base.ls
msgid "Lesotho"
msgstr "Lesotho"

#. module: base
#: model:res.country,name:base.ke
msgid "Kenya"
msgstr "Kenia"

#. module: base
#: view:res.config.view:0
msgid ""
"Choose the simplified interface if you are testing OpenERP for the first "
"time. Less used options or fields are automatically hidden. You will be able "
"to change this, later, through the Administration menu."
msgstr ""
"Kies de eenvoudige interface als u OpenERP voor de eerste keer test. Minder "
"gebruikte opties of velden worden automatisch verborgen. U kunt dit later "
"wijzigen in het Beheer-menu."

#. module: base
#: model:res.country,name:base.sm
msgid "San Marino"
msgstr "San Marino"

#. module: base
#: model:res.country,name:base.bm
msgid "Bermuda"
msgstr "Bermuda"

#. module: base
#: model:res.country,name:base.pe
msgid "Peru"
msgstr "Peru"

#. module: base
#: selection:ir.model.fields,on_delete:0
msgid "Set NULL"
msgstr "Stel in op NULL"

#. module: base
#: field:res.partner.event,som:0
#: field:res.partner.som,name:0
msgid "State of Mind"
msgstr "Loyaliteit"

#. module: base
#: model:res.country,name:base.bj
msgid "Benin"
msgstr "Benin"

#. module: base
#: view:ir.rule.group:0
msgid "The rule is satisfied if all test are True (AND)"
msgstr "De regel is voldaan als alle testen Waar (AND) zijn."

#. module: base
#: selection:ir.ui.menu,icon:0
msgid "STOCK_CONNECT"
msgstr "STOCK_CONNECT"

#. module: base
#: selection:ir.model.fields,select_level:0
msgid "Not Searchable"
msgstr "Niet zoekbaar"

#. module: base
#: field:res.partner.event.type,key:0
msgid "Key"
msgstr "Sleutel"

#. module: base
#: field:ir.cron,nextcall:0
msgid "Next Call Date"
msgstr "Volgende uitvoeringsdatum"

#. module: base
#: field:res.company,rml_header:0
msgid "RML Header"
msgstr "RML Header"

#. module: base
#: wizard_field:res.partner.sms_send,init,app_id:0
msgid "API ID"
msgstr "API ID"

#. module: base
#: model:res.country,name:base.mu
msgid "Mauritius"
msgstr "Mauritius"

#. module: base
#: wizard_view:module.module.update,init:0
msgid "Scan for new modules"
msgstr "Zoek naar nieuwe modules"

#. module: base
#: model:ir.model,name:base.model_ir_module_repository
msgid "Module Repository"
msgstr "Module-repository"

#. module: base
#: view:ir.actions.act_window:0
#: model:ir.ui.menu,name:base.menu_security
msgid "Security"
msgstr "Beveiliging"

#. module: base
#: code:addons/base/ir/ir_report_custom.py:0
#, python-format
msgid "Using a relation field which uses an unknown object"
msgstr "Maak gebruik van een relatieveld dat een onbekend object gebruikt"

#. module: base
#: model:res.country,name:base.za
msgid "South Africa"
msgstr "Zuid-Afrika"

#. module: base
#: model:ir.model,name:base.model_wizard_module_lang_export
msgid "wizard.module.lang.export"
msgstr "wizard.module.lang.export"

#. module: base
#: selection:ir.module.module,state:0
#: selection:ir.module.module.dependency,state:0
msgid "Installed"
msgstr "Geïnstalleerd"

#. module: base
#: model:res.country,name:base.sn
msgid "Senegal"
msgstr "Senegal"

#. module: base
#: model:res.country,name:base.hu
msgid "Hungary"
msgstr "Hongarije"

#. module: base
#: model:ir.model,name:base.model_res_groups
msgid "res.groups"
msgstr "res.groups"

#. module: base
#: model:res.country,name:base.br
msgid "Brazil"
msgstr "Brazilië"

#. module: base
#: field:ir.sequence,number_next:0
msgid "Next Number"
msgstr "Volgende nummer"

#. module: base
#: view:res.currency:0
#: field:res.currency,rate_ids:0
msgid "Rates"
msgstr "Wisselkoersen"

#. module: base
#: selection:module.lang.install,init,lang:0
msgid "Albanian / Shqipëri"
msgstr "Albaans / Shqipëri"

#. module: base
#: model:res.country,name:base.sy
msgid "Syria"
msgstr "Syrië"

#. module: base
#: view:res.lang:0
msgid "======================================================"
msgstr "======================================================"

#. module: base
#: field:ir.report.custom.fields,field_child2:0
msgid "Field child2"
msgstr "Onderliggend veld2"

#. module: base
#: field:ir.report.custom.fields,field_child3:0
msgid "Field child3"
msgstr "Onderliggend veld3"

#. module: base
#: field:ir.report.custom.fields,field_child0:0
msgid "Field child0"
msgstr "Onderliggend veld0"

#. module: base
#: field:ir.report.custom.fields,field_child1:0
msgid "Field child1"
msgstr "Onderliggend veld1"

#. module: base
#: field:ir.model.fields,selection:0
msgid "Field Selection"
msgstr "Veldkeuze"

#. module: base
#: selection:res.request,state:0
msgid "draft"
msgstr "concept"

#. module: base
#: field:res.currency,date:0
#: field:res.currency.rate,name:0
#: field:res.partner,date:0
#: field:res.partner.event,date:0
#: field:res.request,date_sent:0
msgid "Date"
msgstr "Datum"

#. module: base
#: field:ir.actions.report.xml,report_sxw:0
msgid "SXW path"
msgstr "SXW-pad"

#. module: base
#: view:ir.attachment:0
#: field:ir.attachment,datas:0
msgid "Data"
msgstr "Gegevens"

#. module: base
#: view:res.users:0
msgid "Groups are used to defined access rights on each screen and menu."
msgstr ""
"Groepen worden gebruikt om toegang tot schermen en menu's te verlenen."

#. module: base
#: field:ir.ui.menu,parent_id:0
#: field:wizard.ir.model.menu.create,menu_id:0
msgid "Parent Menu"
msgstr "Hoofdmenu"

#. module: base
#: help:ir.actions.act_window.view,multi:0
#: help:ir.actions.report.custom,multi:0
#: help:ir.actions.report.xml,multi:0
msgid ""
"If set to true, the action will not be displayed on the right toolbar of a "
"form view."
msgstr ""
"Als op WAAR gezet, dan wordt de actie niet getoond op de rechter werkbalk "
"van een formulier"

#. module: base
#: model:ir.ui.menu,name:base.menu_custom_multicompany
msgid "Multi company"
msgstr "Meerdere bedrijven"

#. module: base
#: view:ir.attachment:0
msgid "Attached To"
msgstr "Gekoppeld aan"

#. module: base
#: field:res.lang,decimal_point:0
msgid "Decimal Separator"
msgstr "Decimaal scheidingsteken"

#. module: base
#: view:res.partner:0
#: view:res.request:0
#: field:res.request,history:0
msgid "History"
msgstr "Historie"

#. module: base
#: field:ir.attachment,create_uid:0
msgid "Creator"
msgstr "Maker"

#. module: base
#: model:res.country,name:base.mx
msgid "Mexico"
msgstr "Mexico"

#. module: base
#: selection:module.lang.install,init,lang:0
msgid "Swedish / svenska"
msgstr "Zweeds / svenska"

#. module: base
#: field:res.company,child_ids:0
msgid "Child Companies"
msgstr "Dochterbedrijven"

#. module: base
#: model:ir.model,name:base.model_res_users
msgid "res.users"
msgstr "res.users"

#. module: base
#: model:res.country,name:base.ni
msgid "Nicaragua"
msgstr "Nicaragua"

#. module: base
#: view:res.partner.event:0
msgid "General Description"
msgstr "Algemene omschrijving"

#. module: base
#: selection:res.partner.event,type:0
msgid "Sale Opportunity"
msgstr "Verkoopkans"

#. module: base
#: view:maintenance.contract.wizard:0
msgid "Maintenance contract added !"
msgstr "Onderhoudscontract toegevoegd !"

#. module: base
#: field:ir.rule,field_id:0
#: selection:ir.translation,type:0
#: field:multi_company.default,field_id:0
msgid "Field"
msgstr "Veld"

#. module: base
#: model:res.country,name:base.ve
msgid "Venezuela"
msgstr "Venezuela"

#. module: base
#: view:res.lang:0
msgid "9.  %j              ==> 340"
msgstr "9.  %j              ==> 340"

#. module: base
#: model:res.country,name:base.zm
msgid "Zambia"
msgstr "Zambia"

#. module: base
#: model:ir.actions.act_window,name:base.ir_action_report_xml
#: model:ir.ui.menu,name:base.menu_ir_action_report_xml
msgid "Report Xml"
msgstr "XML overzicht"

#. module: base
#: help:res.partner,user_id:0
msgid ""
"The internal user that is in charge of communicating with this partner if "
"any."
msgstr ""
"De interne gebruiker die verantwoordelijk is voor de communicatie met deze "
"relatie, als die er is."

#. module: base
#: field:res.partner,parent_id:0
msgid "Parent Partner"
msgstr "Hoofdrelatie"

#. module: base
#: view:ir.module.module:0
msgid "Cancel Upgrade"
msgstr "Onderbreek opwaarderen"

#. module: base
#: model:res.country,name:base.ci
msgid "Ivory Coast (Cote D'Ivoire)"
msgstr "Ivoorkust"

#. module: base
#: model:res.country,name:base.kz
msgid "Kazakhstan"
msgstr "Kazachstan"

#. module: base
#: field:ir.actions.report.xml,name:0
#: field:ir.actions.todo,name:0
#: field:ir.cron,name:0
#: field:ir.model.access,name:0
#: field:ir.model.fields,name:0
#: field:ir.module.category,name:0
#: field:ir.module.module,name:0
#: field:ir.module.module.dependency,name:0
#: rml:ir.module.reference:0
#: field:ir.module.repository,name:0
#: field:ir.property,name:0
#: field:ir.report.custom.fields,name:0
#: field:ir.rule.group,name:0
#: field:ir.values,name:0
#: field:maintenance.contract.module,name:0
#: field:res.bank,name:0
#: field:res.config.view,name:0
#: field:res.lang,name:0
#: field:res.partner,name:0
#: field:res.partner.bank.type,name:0
#: field:res.request.link,name:0
#: field:res.users,name:0
#: field:workflow,name:0
#: field:workflow.activity,name:0
msgid "Name"
msgstr "Naam"

#. module: base
#: model:res.country,name:base.ms
msgid "Montserrat"
msgstr "Montserrat"

#. module: base
#: model:ir.ui.menu,name:base.menu_translation_app
msgid "Application Terms"
msgstr "Applicatie-termen"

#. module: base
#: selection:ir.report.custom.fields,operation:0
msgid "Calculate Average"
msgstr "Bereken gemiddelde"

#. module: base
#: field:ir.module.module,demo:0
msgid "Demo data"
msgstr "Demonstratiegegevens"

#. module: base
#: selection:module.lang.install,init,lang:0
msgid "English (UK)"
msgstr "Engels (GB)"

#. module: base
#: model:res.country,name:base.aq
msgid "Antarctica"
msgstr "Antarctica"

#. module: base
#: model:res.partner.category,name:base.res_partner_category_3
msgid "Starter Partner"
msgstr "Startende partner"

#. module: base
#: model:ir.model,name:base.model_ir_actions_act_window_view
msgid "ir.actions.act_window.view"
msgstr "ir.actions.act_window.view"

#. module: base
#: rml:ir.module.reference:0
msgid "Web"
msgstr "Web"

#. module: base
#: selection:module.lang.install,init,lang:0
msgid "English (CA)"
msgstr "Engels (CA)"

#. module: base
#: field:res.partner.event,planned_revenue:0
msgid "Planned Revenue"
msgstr "Geraamde omzet"

#. module: base
#: wizard_view:module.lang.import,init:0
msgid ""
"You have to import a .CSV file wich is encoded in UTF-8.  Please check that "
"the first line of your file is one of the following:"
msgstr ""
"U kunt een .CSV-bestand importeren die is gecodeerd in UTF-8. Controleer of "
"de eerste regel van het bestand er één is van de volgende:"

#. module: base
#: model:res.country,name:base.et
msgid "Ethiopia"
msgstr "Ethiopië"

#. module: base
#: view:res.lang:0
msgid "%H - Hour (24-hour clock) as a decimal number [00,23]."
msgstr "%H - Uur (24-uurs aanduiding) als een decimaal getal [00,23]."

#. module: base
#: view:res.roles:0
msgid "Role"
msgstr "Rol"

#. module: base
#: help:res.country.state,code:0
msgid "The state code in three chars.\n"
msgstr "De provinciecode in drie karakters.\n"

#. module: base
#: model:res.country,name:base.sj
msgid "Svalbard and Jan Mayen Islands"
msgstr "Svalbard en Jan Mayen eilanden"

#. module: base
#: view:ir.rule:0
msgid "Test"
msgstr "Test"

#. module: base
#: field:ir.report.custom.fields,groupby:0
msgid "Group By"
msgstr "Groeperen op"

#. module: base
#: code:addons/base/ir/ir_model.py:0
#, python-format
msgid ""
"\"%s\" contains too many dots. XML ids should not contain dots ! These are "
"used to refer to other modules data, as in module.reference_id"
msgstr ""
"\"%s\" bevat teveel punten. XML-ids behoren geen punten te bevatten ! Punten "
"worden gebruikt om te verwijzen naar gegevens in andere modules, zoals in "
"module.reference_id"

#. module: base
#: selection:ir.ui.menu,icon:0
msgid "STOCK_DIALOG_WARNING"
msgstr "STOCK_DIALOG_WARNING"

#. module: base
#: selection:ir.ui.menu,icon:0
msgid "STOCK_ZOOM_IN"
msgstr "STOCK_ZOOM_IN"

#. module: base
#: selection:res.request,state:0
msgid "closed"
msgstr "gesloten"

#. module: base
#: selection:wizard.module.lang.export,state:0
msgid "get"
msgstr "ophalen"

#. module: base
#: help:ir.model.fields,on_delete:0
msgid "On delete property for many2one fields"
msgstr "'On delete' eigenschap voor many2one velden"

#. module: base
#: field:ir.actions.server,write_id:0
msgid "Write Id"
msgstr "Schrijf ID"

#. module: base
#: field:ir.actions.act_window,domain:0
msgid "Domain Value"
msgstr "Domeinwaarde"

#. module: base
#: selection:ir.ui.menu,icon:0
msgid "STOCK_ITALIC"
msgstr "STOCK_ITALIC"

#. module: base
#: view:ir.actions.server:0
msgid "SMS Configuration"
msgstr "SMS-instellingen"

#. module: base
#: model:ir.actions.act_window,name:base.ir_access_act
#: model:ir.ui.menu,name:base.menu_ir_access_act
msgid "Access Controls List"
msgstr "Overzicht toegangscontrole"

#. module: base
#: model:res.country,name:base.um
msgid "USA Minor Outlying Islands"
msgstr "VS Kleine Buitengaatse Eilanden"

#. module: base
#: field:res.partner.bank,state:0
#: field:res.partner.bank.type.field,bank_type_id:0
msgid "Bank Type"
msgstr "Soort bank"

#. module: base
#: code:addons/base/res/res_user.py:0
#, python-format
msgid "The name of the group can not start with \"-\""
msgstr "De naam van de groep kan niet beginnen met \"-\""

#. module: base
#: wizard_view:module.upgrade,end:0
#: wizard_view:module.upgrade,start:0
msgid "We suggest you to reload the menu tab (Ctrl+t Ctrl+r)."
msgstr "U kunt het menu opnieuw laden met (Ctrl+t Ctrl+r)."

#. module: base
#: view:ir.ui.view_sc:0
#: field:res.partner.title,shortcut:0
msgid "Shortcut"
msgstr "Sneltoets"

#. module: base
#: field:ir.model.data,date_init:0
msgid "Init Date"
msgstr "Initiële datum"

#. module: base
#: field:workflow.activity,flow_start:0
msgid "Flow Start"
msgstr "Begin werkschema"

#. module: base
#: view:ir.model:0
#: view:ir.model.fields:0
msgid "Security on Groups"
msgstr "Groepsbeveiliging"

#. module: base
#: view:res.partner.bank:0
msgid "Bank Account Owner"
msgstr "Rekeninghouder"

#. module: base
#: model:ir.actions.act_window,name:base.act_values_form
#: model:ir.ui.menu,name:base.menu_values_form
msgid "Client Actions Connections"
msgstr "Client-actie verbindingen"

#. module: base
#: field:ir.ui.view_sc,resource:0
msgid "Resource Name"
msgstr "Naam bron"

#. module: base
#: selection:ir.cron,interval_type:0
msgid "Hours"
msgstr "Uren"

#. module: base
#: model:res.country,name:base.gp
msgid "Guadeloupe (French)"
msgstr "Guadeloupe (Frans)"

#. module: base
#: field:ir.report.custom.fields,cumulate:0
msgid "Accumulate"
msgstr "Verzamelen"

#. module: base
#: code:addons/base/ir/ir_report_custom.py:0
#, python-format
msgid "Tree can only be used in tabular reports"
msgstr ""
"Boomstructuur kan alleen in tabellarische overzichten worden gebruikt"

#. module: base
#: rml:ir.module.reference:0
msgid "Directory"
msgstr "Map"

#. module: base
#: field:wizard.ir.model.menu.create,name:0
msgid "Menu Name"
msgstr "Naam menu"

#. module: base
#: field:ir.report.custom,title:0
msgid "Report Title"
msgstr "Titel overzicht"

#. module: base
#: field:ir.report.custom.fields,fontcolor:0
msgid "Font color"
msgstr "Tekstkleur"

#. module: base
#: selection:ir.ui.menu,icon:0
msgid "STOCK_SORT_DESCENDING"
msgstr "STOCK_SORT_DESCENDING"

#. module: base
#: model:res.country,name:base.my
msgid "Malaysia"
msgstr "Maleisië"

#. module: base
#: model:ir.model,name:base.model_res_request_history
msgid "res.request.history"
msgstr "res.request.history"

#. module: base
#: view:ir.actions.server:0
msgid "Client Action Configuration"
msgstr "Instellingen client-actie"

#. module: base
#: model:ir.actions.act_window,name:base.action_partner_address_form
#: model:ir.model,name:base.model_res_partner_address
#: model:ir.ui.menu,name:base.menu_partner_address_form
#: view:res.partner.address:0
msgid "Partner Addresses"
msgstr "Adressen relatie"

#. module: base
#: selection:module.lang.install,init,lang:0
msgid "Indonesian / Bahasa Indonesia"
msgstr "Indonesisch / Bahasa Indonesia"

#. module: base
#: model:res.country,name:base.cv
msgid "Cape Verde"
msgstr "Kaapverdische Eilanden"

#. module: base
#: code:addons/base/module/module.py:0
#, python-format
msgid ""
"Some installed modules depend on the module you plan to Uninstall :\n"
" %s"
msgstr ""
"Sommige geïnstalleerde modules zijn afhankelijk van de module die u wilt "
"verwijderen: \n"
" %s"

#. module: base
#: model:ir.actions.act_window,name:base.act_res_partner_event
#: field:res.partner,events:0
#: field:res.partner.event,name:0
msgid "Events"
msgstr "Gebeurtenissen"

#. module: base
#: model:ir.actions.act_window,name:base.action_res_roles
#: model:ir.ui.menu,name:base.menu_action_res_roles
msgid "Roles Structure"
msgstr "Rollenstructuur"

#. module: base
#: model:ir.model,name:base.model_ir_actions_url
#: selection:ir.ui.menu,action:0
msgid "ir.actions.url"
msgstr "ir.actions.url"

#. module: base
#: selection:ir.ui.menu,icon:0
msgid "STOCK_MEDIA_STOP"
msgstr "STOCK_MEDIA_STOP"

#. module: base
#: selection:ir.ui.menu,icon:0
msgid "STOCK_DND_MULTIPLE"
msgstr "STOCK_DND_MULTIPLE"

#. module: base
#: model:ir.actions.act_window,name:base.action_partner_addess_tree
#: view:res.partner:0
msgid "Partner Contacts"
msgstr "Contactpersonen relatie"

#. module: base
#: wizard_field:module.module.update,update,add:0
msgid "Number of modules added"
msgstr "Aantal toegevoegde modules"

#. module: base
#: field:workflow.transition,role_id:0
msgid "Role Required"
msgstr "Rol vereist"

#. module: base
#: view:ir.module.module:0
msgid "Created Menus"
msgstr "Aangemaakte menu's"

#. module: base
#: field:workflow.triggers,workitem_id:0
msgid "Workitem"
msgstr "Taak"

#. module: base
#: selection:ir.ui.menu,icon:0
msgid "STOCK_DIALOG_AUTHENTICATION"
msgstr "STOCK_DIALOG_AUTHENTICATION"

#. module: base
#: selection:ir.ui.menu,icon:0
msgid "STOCK_ZOOM_OUT"
msgstr "STOCK_ZOOM_OUT"

#. module: base
#: field:ir.actions.act_window.view,act_window_id:0
#: view:ir.actions.actions:0
#: field:ir.actions.todo,action_id:0
#: field:ir.ui.menu,action:0
#: field:ir.values,action_id:0
#: selection:ir.values,key:0
msgid "Action"
msgstr "Actie"

#. module: base
#: view:ir.actions.server:0
msgid "Email Configuration"
msgstr "Instellingen email"

#. module: base
#: model:ir.model,name:base.model_ir_cron
msgid "ir.cron"
msgstr "ir.cron"

#. module: base
#: selection:ir.ui.menu,icon:0
msgid "terp-mrp"
msgstr "terp-mrp"

#. module: base
#: field:ir.actions.server,trigger_obj_id:0
msgid "Trigger On"
msgstr "Trigger op"

#. module: base
#: model:res.country,name:base.fj
msgid "Fiji"
msgstr "Fiji"

#. module: base
#: field:ir.model.fields,size:0
msgid "Size"
msgstr "Grootte"

#. module: base
#: model:res.country,name:base.sd
msgid "Sudan"
msgstr "Soedan"

#. module: base
#: view:res.lang:0
msgid "%m - Month as a decimal number [01,12]."
msgstr "%m - Maand als een decimaal getal [01,12]."

#. module: base
#: view:wizard.module.lang.export:0
msgid "Export Data"
msgstr "Exporteer gegevens"

#. module: base
#: model:res.country,name:base.fm
msgid "Micronesia"
msgstr "Micronesië"

#. module: base
#: view:res.request.history:0
msgid "Request History"
msgstr "Verzoekenhistorie"

#. module: base
#: field:ir.actions.act_window,menus:0
#: field:ir.module.module,menus_by_module:0
#: view:res.groups:0
msgid "Menus"
msgstr "Menu's"

#. module: base
#: model:res.country,name:base.il
msgid "Israel"
msgstr "Israël"

#. module: base
#: model:ir.actions.wizard,name:base.wizard_server_action_create
msgid "Create Action"
msgstr "Nieuwe actie"

#. module: base
#: selection:ir.actions.report.xml,report_type:0
msgid "HTML from HTML"
msgstr "HTML van HTML"

#. module: base
#: selection:ir.actions.report.xml,report_type:0
msgid "html"
msgstr "html"

#. module: base
#: field:res.lang,time_format:0
msgid "Time Format"
msgstr "Tijdnotatie"

#. module: base
#: wizard_view:module.upgrade,next:0
msgid "Your system will be upgraded."
msgstr "Uw syteem wordt opgewaardeerd."

#. module: base
#: view:ir.module.module:0
msgid "Defined Reports"
msgstr "Gedefinieerde overzichten"

#. module: base
#: selection:ir.ui.menu,icon:0
msgid "terp-tools"
msgstr "terp-tools"

#. module: base
#: view:ir.actions.report.xml:0
msgid "Report xml"
msgstr "XML overzicht"

#. module: base
#: model:ir.actions.act_window,name:base.action_module_open_categ
#: model:ir.actions.act_window,name:base.open_module_tree
#: view:ir.module.module:0
#: model:ir.ui.menu,name:base.menu_module_tree
#: field:wizard.module.lang.export,modules:0
msgid "Modules"
msgstr "Modules"

#. module: base
#: selection:workflow.activity,kind:0
#: field:workflow.activity,subflow_id:0
#: field:workflow.workitem,subflow_id:0
msgid "Subflow"
msgstr "Subschema"

#. module: base
#: selection:ir.ui.menu,icon:0
msgid "STOCK_UNDO"
msgstr "STOCK_UNDO"

#. module: base
#: field:workflow.transition,signal:0
msgid "Signal (button Name)"
msgstr "Signaal (naam knop)"

#. module: base
#: view:res.bank:0
#: field:res.partner,bank_ids:0
msgid "Banks"
msgstr "Banken"

#. module: base
#: selection:ir.ui.menu,icon:0
msgid "terp-sale"
msgstr "terp-sale"

#. module: base
#: view:res.lang:0
msgid "%d - Day of the month as a decimal number [01,31]."
msgstr "%d - Dag van de maand als decimaal getal [01,31]."

#. module: base
#: view:res.lang:0
msgid "%I - Hour (12-hour clock) as a decimal number [01,12]."
msgstr "%I - Uur (12-uurs klok) als decimaal getal [01,12]."

#. module: base
#: selection:module.lang.install,init,lang:0
msgid "Romanian / limba română"
msgstr "Roemeens / limba română"

#. module: base
#: selection:ir.ui.menu,icon:0
msgid "STOCK_ADD"
msgstr "STOCK_ADD"

#. module: base
#: field:ir.cron,doall:0
msgid "Repeat Missed"
msgstr "Herhaal gemiste"

#. module: base
#: help:ir.actions.server,state:0
msgid "Type of the Action that is to be executed"
msgstr "Soort uit te voeren actie"

#. module: base
#: field:ir.server.object.lines,server_id:0
msgid "Object Mapping"
msgstr "Object-koppelingen"

#. module: base
#: help:res.currency,rate:0
#: help:res.currency.rate,rate:0
msgid "The rate of the currency to the currency of rate 1"
msgstr "De wisselkoers van munteenheid naar munteenheid is 1"

#. module: base
#: model:res.country,name:base.uk
msgid "United Kingdom"
msgstr "Groot-Brittanië"

#. module: base
#: view:ir.actions.server:0
msgid "Create / Write"
msgstr "Maken / Schrijven"

#. module: base
#: help:res.partner.category,active:0
msgid "The active field allows you to hide the category without removing it."
msgstr ""
"Het veld actief staat toe categorieën te verbergen zonder deze te "
"verwijderen."

#. module: base
#: rml:ir.module.reference:0
msgid "Object:"
msgstr "Object:"

#. module: base
#: model:res.country,name:base.bw
msgid "Botswana"
msgstr "Botswana"

#. module: base
#: model:ir.actions.act_window,name:base.action_partner_title_partner
#: model:ir.ui.menu,name:base.menu_partner_title_partner
#: view:res.partner.title:0
msgid "Partner Titles"
msgstr "Titels relatie"

#. module: base
#: selection:ir.actions.todo,type:0
msgid "Service"
msgstr "Dienst"

#. module: base
#: help:ir.actions.act_window,auto_refresh:0
msgid "Add an auto-refresh on the view"
msgstr "Automatisch herladen aan weergave toevoegen"

#. module: base
#: wizard_view:module.upgrade,next:0
#: wizard_field:module.upgrade,next,module_download:0
msgid "Modules to download"
msgstr "Modules te downloaden"

#. module: base
#: model:ir.actions.act_window,name:base.action_workflow_workitem_form
#: model:ir.ui.menu,name:base.menu_workflow_workitem
msgid "Workitems"
msgstr "Taken"

#. module: base
#: field:wizard.module.lang.export,advice:0
msgid "Advice"
msgstr "Advies"

#. module: base
#: selection:module.lang.install,init,lang:0
msgid "Lithuanian / Lietuvių kalba"
msgstr "Litouws / Lietuvių kalba"

#. module: base
#: help:ir.actions.server,record_id:0
msgid ""
"Provide the field name where the record id is stored after the create "
"operations. If it is empty, you can not track the new record."
msgstr ""
"Geef de veldnaam waar het record id is opgeslagen na de aanmaak operatie. "
"Als het leeg is kunt u het nieuwe record niet volgen."

#. module: base
#: field:ir.ui.view,inherit_id:0
msgid "Inherited View"
msgstr "Afgeleide weergave"

#. module: base
#: model:ir.model,name:base.model_ir_translation
msgid "ir.translation"
msgstr "ir.translation"

#. module: base
#: model:ir.model,name:base.model_ir_rule_group
msgid "ir.rule.group"
msgstr "ir.rule.group"

#. module: base
#: model:ir.actions.act_window,name:base.open_module_tree_install
#: model:ir.ui.menu,name:base.menu_module_tree_install
msgid "Installed modules"
msgstr "Geïnstalleerde modules"

#. module: base
#: model:res.country,name:base.lc
msgid "Saint Lucia"
msgstr "Santa Lucia"

#. module: base
#: model:ir.model,name:base.model_maintenance_contract
#: view:maintenance.contract:0
msgid "Maintenance Contract"
msgstr "Onderhoudscontract"

#. module: base
#: help:ir.actions.server,trigger_obj_id:0
msgid "Select the object from the model on which the workflow will executed."
msgstr ""
"Kies het object van het model waarop het werkschema wordt uitgevoerd."

#. module: base
#: field:ir.model,state:0
#: field:ir.model.fields,state:0
#: field:ir.model.grid,state:0
msgid "Manually Created"
msgstr "Handmatig aangemaakt"

#. module: base
#: selection:ir.report.custom.fields,operation:0
msgid "Calculate Count"
msgstr "Bereken aantal"

#. module: base
#: field:ir.model.access,perm_create:0
msgid "Create Access"
msgstr "Aanmaken"

#. module: base
#: field:res.partner.address,state_id:0
msgid "Fed. State"
msgstr "Staat/Provincie"

#. module: base
#: model:res.country,name:base.io
msgid "British Indian Ocean Territory"
msgstr "Brits Territorium in de Indische Oceaan"

#. module: base
#: view:ir.actions.server:0
msgid "Field Mapping"
msgstr "Veld-koppelingen"

#. module: base
#: field:maintenance.contract,date_start:0
msgid "Starting Date"
msgstr "Begindatum"

#. module: base
#: view:ir.model:0
#: field:ir.model.fields,ttype:0
msgid "Field Type"
msgstr "Soort veld"

#. module: base
#: field:res.country.state,code:0
msgid "State Code"
msgstr "Code staat/provincie"

#. module: base
#: field:ir.model.fields,on_delete:0
msgid "On delete"
msgstr "Bij verwijderen"

#. module: base
#: selection:res.lang,direction:0
msgid "Left-to-Right"
msgstr "Links-naar-rechts"

#. module: base
#: field:res.lang,translatable:0
msgid "Translatable"
msgstr "Vertaalbaar"

#. module: base
#: model:res.country,name:base.vn
msgid "Vietnam"
msgstr "Viëtnam"

#. module: base
#: field:res.users,signature:0
msgid "Signature"
msgstr "Ondertekening"

#. module: base
#: field:res.partner.category,complete_name:0
msgid "Full Name"
msgstr "Volledige naam"

#. module: base
#: model:res.country,name:base.mz
msgid "Mozambique"
msgstr "Mozambique"

#. module: base
#: model:ir.actions.act_window,name:base.grant_menu_access
#: model:ir.ui.menu,name:base.menu_grant_menu_access
msgid "Manage Menus"
msgstr "Beheer menu's"

#. module: base
#: field:ir.actions.server,message:0
#: wizard_field:res.partner.spam_send,init,text:0
msgid "Message"
msgstr "Bericht"

#. module: base
#: field:ir.actions.act_window.view,multi:0
msgid "On Multiple Doc."
msgstr "Op meerdere doc."

#. module: base
#: model:ir.ui.menu,name:base.menu_base_config_contact
#: field:res.partner,address:0
#: view:res.partner.address:0
msgid "Contacts"
msgstr "Contactpersonen"

#. module: base
#: model:res.country,name:base.fo
msgid "Faroe Islands"
msgstr "Faeröereilanden"

#. module: base
#: model:ir.actions.wizard,name:base.wizard_upgrade
#: model:ir.ui.menu,name:base.menu_wizard_upgrade
msgid "Apply Scheduled Upgrades"
msgstr "Geplande acties uitvoeren"

#. module: base
#: model:ir.ui.menu,name:base.maintenance
msgid "Maintenance"
msgstr "Onderhoud"

#. module: base
#: model:res.country,name:base.mp
msgid "Northern Mariana Islands"
msgstr "Noordelijke Marianaeilanden"

#. module: base
#: wizard_view:module.lang.import,init:0
msgid "module,type,name,res_id,src,value"
msgstr "module,type,name,res_id,src,value"

#. module: base
#: model:ir.ui.menu,name:base.menu_management
msgid "Modules Management"
msgstr "Modulebeheer"

#. module: base
#: rml:ir.module.reference:0
#: field:maintenance.contract.module,version:0
msgid "Version"
msgstr "Versie"

#. module: base
#: model:ir.model,name:base.model_wizard_ir_model_menu_create
msgid "wizard.ir.model.menu.create"
msgstr "wizard.ir.model.menu.create"

#. module: base
#: view:workflow.transition:0
msgid "Transition"
msgstr "Overgang"

#. module: base
#: field:ir.actions.todo,active:0
#: field:ir.cron,active:0
#: field:ir.module.repository,active:0
#: field:ir.sequence,active:0
#: field:res.bank,active:0
#: field:res.currency,active:0
#: field:res.lang,active:0
#: field:res.partner,active:0
#: field:res.partner.address,active:0
#: field:res.partner.canal,active:0
#: field:res.partner.category,active:0
#: field:res.partner.event.type,active:0
#: field:res.request,active:0
#: field:res.users,active:0
msgid "Active"
msgstr "Actief"

#. module: base
#: model:res.country,name:base.na
msgid "Namibia"
msgstr "Namibië"

#. module: base
#: model:res.country,name:base.mn
msgid "Mongolia"
msgstr "Mongolië"

#. module: base
#: code:addons/base/ir/ir_actions.py:0
#: code:addons/base/ir/ir_model.py:0
#: code:addons/base/maintenance/maintenance.py:0
#: code:addons/base/module/module.py:0
#: code:addons/base/res/res_currency.py:0
#: code:addons/base/res/res_user.py:0
#, python-format
msgid "Error"
msgstr "Fout"

#. module: base
#: view:res.partner.som:0
msgid "Partner State of Mind"
msgstr "Loyaliteit relatie"

#. module: base
#: selection:ir.ui.view,type:0
msgid "mdx"
msgstr "mdx"

#. module: base
#: model:res.country,name:base.bi
msgid "Burundi"
msgstr "Burundi"

#. module: base
#: wizard_button:base.module.import,import,open_window:0
#: wizard_button:module.upgrade,end,end:0
#: wizard_button:module.upgrade,start,end:0
#: wizard_button:server.action.create,init,end:0
#: wizard_button:server.action.create,step_1,end:0
#: view:wizard.module.lang.export:0
msgid "Close"
msgstr "Afsluiten"

#. module: base
#: model:res.country,name:base.bt
msgid "Bhutan"
msgstr "Bhutan"

#. module: base
#: model:res.partner.category,name:base.res_partner_category_11
msgid "Textile Suppliers"
msgstr "Textiel leveranciers"

#. module: base
#: selection:ir.actions.url,target:0
msgid "This Window"
msgstr "Dit venster"

#. module: base
#: field:wizard.module.lang.export,format:0
msgid "File Format"
msgstr "Bestandsformaat"

#. module: base
#: field:res.lang,iso_code:0
msgid "ISO code"
msgstr "ISO-code"

#. module: base
#: model:ir.model,name:base.model_res_config_view
msgid "res.config.view"
msgstr "res.config.view"

#. module: base
#: selection:ir.ui.menu,icon:0
msgid "STOCK_INDENT"
msgstr "STOCK_INDENT"

#. module: base
#: view:workflow.workitem:0
msgid "Workflow Workitems"
msgstr "Werkschema taken"

#. module: base
#: model:res.country,name:base.vc
msgid "Saint Vincent & Grenadines"
msgstr "St. Vincent en Grenadines"

#. module: base
#: field:ir.model.config,password:0
#: field:maintenance.contract,password:0
#: field:maintenance.contract.wizard,password:0
#: wizard_field:res.partner.sms_send,init,password:0
#: field:res.users,password:0
msgid "Password"
msgstr "Wachtwoord"

#. module: base
#: model:ir.actions.act_window,name:base.action_model_fields
#: view:ir.model:0
#: field:ir.model,field_id:0
#: model:ir.model,name:base.model_ir_model_fields
#: view:ir.model.fields:0
#: field:ir.model.grid,field_id:0
#: field:ir.property,fields_id:0
#: field:ir.report.custom,fields_child0:0
#: model:ir.ui.menu,name:base.ir_model_model_fields
msgid "Fields"
msgstr "Velden"

#. module: base
#: wizard_view:base.module.import,import:0
msgid "Module successfully imported !"
msgstr "Module succesvol geïmporteerd !"

#. module: base
#: field:res.company,rml_header2:0
msgid "RML Internal Header"
msgstr "RML interne kopregels"

#. module: base
#: selection:ir.report.custom,print_format:0
msgid "a4"
msgstr "A4"

#. module: base
#: field:ir.actions.act_window,search_view_id:0
msgid "Search View Ref."
msgstr "Zoek weergave ref."

#. module: base
#: view:ir.rule.group:0
msgid "Multiple rules on same objects are joined using operator OR"
msgstr ""
"Meerdere regels voor dezelfde objecten worden samengevoegd met behulp van de "
"operator OR"

#. module: base
#: model:res.partner.bank.type.field,name:base.bank_normal_field
msgid "acc_number"
msgstr "rekeningnummer"

#. module: base
#: model:res.country,name:base.mm
msgid "Myanmar"
msgstr "Myanmar (Birma)"

#. module: base
#: selection:module.lang.install,init,lang:0
msgid "Chinese (CN) / 简体中文"
msgstr "Chinees (CN) / 简体中文"

#. module: base
#: selection:ir.ui.menu,icon:0
msgid "STOCK_MEDIA_NEXT"
msgstr "STOCK_MEDIA_NEXT"

#. module: base
#: field:res.bank,street:0
#: field:res.partner.address,street:0
#: field:res.partner.bank,street:0
msgid "Street"
msgstr "Straat"

#. module: base
#: model:res.country,name:base.yu
msgid "Yugoslavia"
msgstr "Joegoslavië"

#. module: base
#: wizard_view:module.upgrade,next:0
msgid "Note that this operation my take a few minutes."
msgstr "Deze vewerking kan een paar minuten duren."

#. module: base
#: field:ir.model.data,name:0
msgid "XML Identifier"
msgstr "XML-herkenningsteken"

#. module: base
#: model:res.country,name:base.ca
msgid "Canada"
msgstr "Canada"

#. module: base
#: field:ir.actions.report.xml,report_name:0
msgid "Internal Name"
msgstr "Interne naam"

#. module: base
#: selection:ir.module.module.dependency,state:0
msgid "Unknown"
msgstr "Onbekend"

#. module: base
#: model:ir.actions.act_window,name:base.action_res_users_my
msgid "Change My Preferences"
msgstr "Wijzig mijn voorkeuren"

#. module: base
#: constraint:ir.actions.act_window:0
msgid "Invalid model name in the action definition."
msgstr "Ongeldige modelnaam in de definitie van de actie."

#. module: base
#: wizard_field:res.partner.sms_send,init,text:0
msgid "SMS Message"
msgstr "SMS-bericht"

#. module: base
#: selection:ir.ui.menu,icon:0
msgid "STOCK_EDIT"
msgstr "STOCK_EDIT"

#. module: base
#: model:res.country,name:base.cm
msgid "Cameroon"
msgstr "Kameroen"

#. module: base
#: model:res.country,name:base.bf
msgid "Burkina Faso"
msgstr "Burkina Faso"

#. module: base
#: selection:ir.ui.menu,icon:0
msgid "STOCK_MEDIA_FORWARD"
msgstr "STOCK_MEDIA_FORWARD"

#. module: base
#: selection:ir.actions.todo,state:0
msgid "Skipped"
msgstr "Overgeslagen"

#. module: base
#: selection:ir.model.fields,state:0
msgid "Custom Field"
msgstr "Eigen veld"

#. module: base
#: model:res.country,name:base.cc
msgid "Cocos (Keeling) Islands"
msgstr "Kokoseilanden (Keeling)"

#. module: base
#: field:workflow.instance,uid:0
msgid "User ID"
msgstr "Gebruikers-ID"

#. module: base
#: view:ir.actions.server:0
msgid ""
"Access all the fields related to the current object using expression in "
"double brackets, i.e.[[ object.partner_id.name ]]"
msgstr ""
"Toegang tot alle velden gerelateerd aan het huidige object door gebruik te "
"maken van de expressie binnen dubbele blokhaken. Bijv. [[ "
"object.partner_id.name ]]"

#. module: base
#: view:res.lang:0
msgid "11. %U or %W       ==> 48 (49th week)"
msgstr "11. %U or %W       ==> 48 (49e week)"

#. module: base
#: model:ir.model,name:base.model_res_partner_bank_type_field
msgid "Bank type fields"
msgstr "Soort bank-velden"

#. module: base
#: wizard_view:module.lang.import,init:0
msgid "type,name,res_id,src,value"
msgstr "type,name,res_id,src,value"

#. module: base
#: selection:module.lang.install,init,lang:0
msgid "Dutch / Nederlands"
msgstr "Dutch / Nederlands"

#. module: base
#: wizard_view:server.action.create,step_1:0
#: wizard_field:server.action.create,step_1,report:0
msgid "Select Report"
msgstr "Kies overzicht"

#. module: base
#: field:ir.report.custom.fields,fc1_condition:0
#: field:ir.report.custom.fields,fc2_condition:0
#: field:ir.report.custom.fields,fc3_condition:0
msgid "condition"
msgstr "voorwaarde"

#. module: base
#: rml:ir.module.reference:0
msgid "1cm 28cm 20cm 28cm"
msgstr "1cm 28cm 20cm 28cm"

#. module: base
#: field:ir.sequence,suffix:0
msgid "Suffix"
msgstr "Achtervoegsel"

#. module: base
#: model:res.country,name:base.mo
msgid "Macau"
msgstr "Macau"

#. module: base
#: model:ir.actions.report.xml,name:base.res_partner_address_report
msgid "Labels"
msgstr "Etiketten"

#. module: base
#: wizard_field:res.partner.spam_send,init,from:0
msgid "Sender's email"
msgstr "E-mailadres afzender"

#. module: base
#: field:ir.default,field_name:0
msgid "Object Field"
msgstr "Objectveld"

#. module: base
#: selection:module.lang.install,init,lang:0
msgid "French (CH) / Français (CH)"
msgstr "Frans (CH) / Français (CH)"

#. module: base
#: selection:ir.ui.menu,icon:0
msgid "STOCK_NEW"
msgstr "STOCK_NEW"

#. module: base
#: selection:ir.report.custom.fields,operation:0
msgid "None"
msgstr "Geen"

#. module: base
#: view:ir.report.custom.fields:0
msgid "Report Fields"
msgstr "Velden overzicht"

#. module: base
#: view:res.partner:0
msgid "General"
msgstr "Algemeen"

#. module: base
#: field:workflow.transition,act_to:0
msgid "Destination Activity"
msgstr "Doel activiteit"

#. module: base
#: view:ir.values:0
msgid "Connect Events to Actions"
msgstr "Verbind gebeurtenissen met acties"

#. module: base
#: selection:ir.ui.menu,icon:0
msgid "STOCK_SORT_ASCENDING"
msgstr "STOCK_SORT_ASCENDING"

#. module: base
#: selection:ir.ui.menu,icon:0
msgid "STOCK_ABOUT"
msgstr "STOCK_ABOUT"

#. module: base
#: field:ir.module.category,parent_id:0
#: field:res.partner.category,parent_id:0
msgid "Parent Category"
msgstr "Hoofdcategorie"

#. module: base
#: model:res.country,name:base.fi
msgid "Finland"
msgstr "Finland"

#. module: base
#: selection:res.partner.address,type:0
#: selection:res.partner.title,domain:0
msgid "Contact"
msgstr "Contactpersoon"

#. module: base
#: model:ir.model,name:base.model_ir_ui_menu
msgid "ir.ui.menu"
msgstr "ir.ui.menu"

#. module: base
#: view:ir.module.module:0
msgid "Cancel Uninstall"
msgstr "Annuleer verwijderen"

#. module: base
#: view:res.bank:0
#: view:res.partner:0
#: view:res.partner.address:0
msgid "Communication"
msgstr "Kenmerk"

#. module: base
#: model:ir.model,name:base.model_ir_server_object_lines
msgid "ir.server.object.lines"
msgstr "ir.server.object.lines"

#. module: base
#: code:addons/base/module/module.py:0
#, python-format
msgid "Module %s: Invalid Quality Certificate"
msgstr "Module %s: Ongeldig kwaliteitscertificaat"

#. module: base
#: model:res.country,name:base.kw
msgid "Kuwait"
msgstr "Koeweit"

#. module: base
#: field:workflow.workitem,inst_id:0
msgid "Instance"
msgstr "Instantie"

#. module: base
#: help:ir.actions.report.xml,attachment:0
msgid ""
"This is the filename of the attachment used to store the printing result. "
"Keep empty to not save the printed reports. You can use a python expression "
"with the object and time variables."
msgstr ""
"Dit is de bestandsnaam van de bijlage die gebruikt wordt voor opslag van het "
"afdrukresultaat. Laat leeg om het afgedrukte overzicht niet op te slaan. U "
"kunt een python-expressie gebruiken met het object en tijd-variabelen"

#. module: base
#: model:res.country,name:base.ng
msgid "Nigeria"
msgstr "Nigeria"

#. module: base
#: model:ir.model,name:base.model_res_partner_event
msgid "res.partner.event"
msgstr "res.partner.event"

#. module: base
#: field:res.company,user_ids:0
msgid "Accepted Users"
msgstr ""

#. module: base
#: selection:ir.ui.menu,icon:0
msgid "STOCK_UNDERLINE"
msgstr "STOCK_UNDERLINE"

#. module: base
#: view:ir.values:0
msgid "Values for Event Type"
msgstr "Waarde voor soort gebeurtenis"

#. module: base
#: selection:ir.model.fields,select_level:0
msgid "Always Searchable"
msgstr "Altijd doorzoekbaar"

#. module: base
#: selection:ir.ui.menu,icon:0
msgid "STOCK_CLOSE"
msgstr "STOCK_CLOSE"

#. module: base
#: model:res.country,name:base.hk
msgid "Hong Kong"
msgstr "Hong Kong"

#. module: base
#: help:ir.actions.server,name:0
msgid "Easy to Refer action by name e.g. One Sales Order -> Many Invoices"
msgstr ""
"Gemakkelijk te onthouden actie op naam. Bijv. Eén verkoopopdracht -> Veel "
"facturen"

#. module: base
#: model:ir.ui.menu,name:base.next_id_10
msgid "Scheduler"
msgstr "Planner"

#. module: base
#: selection:ir.ui.menu,icon:0
msgid "STOCK_BOLD"
msgstr "STOCK_BOLD"

#. module: base
#: model:res.country,name:base.ph
msgid "Philippines"
msgstr "Filippijnen"

#. module: base
#: model:res.country,name:base.ma
msgid "Morocco"
msgstr "Marokko"

#. module: base
#: selection:ir.ui.menu,icon:0
msgid "terp-graph"
msgstr "terp-graph"

#. module: base
#: view:res.lang:0
msgid "2.  %a ,%A         ==> Fri, Friday"
msgstr "2.  %a ,%A         ==> Vr, Vrijdag"

#. module: base
#: wizard_view:module.lang.install,start:0
msgid ""
"The selected language has been successfully installed. You must change the "
"preferences of the user and open a new menu to view changes."
msgstr ""
"De geselecteerde taal is succesvol geïnstalleerd. Wijzig de voorkeur van de "
"betreffende gebruiker en open een nieuw menu om de wijzigingen te zien."

#. module: base
#: model:ir.model,name:base.model_ir_sequence
msgid "ir.sequence"
msgstr "ir.sequence"

#. module: base
#: model:ir.model,name:base.model_res_partner_event_type
#: model:ir.ui.menu,name:base.next_id_14
#: view:res.partner.event:0
msgid "Partner Events"
msgstr "Gebeurtenissen relatie"

#. module: base
#: model:ir.model,name:base.model_workflow_transition
msgid "workflow.transition"
msgstr "workflow.transition"

#. module: base
#: view:res.lang:0
msgid "%a - Abbreviated weekday name."
msgstr "%a - Afkorting naam weekdag"

#. module: base
#: rml:ir.module.reference:0
msgid "Introspection report on objects"
msgstr "Zelfcontrole op rapporten en objecten"

#. module: base
#: model:res.country,name:base.pf
msgid "Polynesia (French)"
msgstr "Frans Polynesië"

#. module: base
#: model:res.country,name:base.dm
msgid "Dominica"
msgstr "Dominica"

#. module: base
#: model:ir.model,name:base.model_res_currency_rate
msgid "Currency Rate"
msgstr "Wisselkoers"

#. module: base
#: model:res.country,name:base.np
msgid "Nepal"
msgstr "Nepal"

#. module: base
#: field:res.partner.event,event_ical_id:0
msgid "iCal id"
msgstr "iCal id"

#. module: base
#: wizard_view:res.partner.sms_send,init:0
msgid "Bulk SMS send"
msgstr "Bulk-SMS verzenden"

#. module: base
#: view:res.lang:0
msgid "%Y - Year with century as a decimal number."
msgstr "%Y - Jaar met eeuw als decimaal getal."

#. module: base
#: selection:ir.report.custom,type:0
msgid "Pie Chart"
msgstr "Cirkeldiagram"

#. module: base
#: view:ir.sequence:0
msgid "Seconde: %(sec)s"
msgstr "Seconden: %(sec)s"

#. module: base
#: selection:ir.translation,type:0
#: field:res.bank,code:0
#: field:res.currency,code:0
#: field:res.partner,ref:0
#: field:res.partner.bank.type,code:0
#: field:res.partner.function,code:0
msgid "Code"
msgstr "Code"

#. module: base
#: code:addons/base/module/module.py:0
#, python-format
msgid ""
"Can not create the module file:\n"
" %s"
msgstr ""
"Kan het module-bestand niet maken:\n"
" %s"

#. module: base
#: model:ir.actions.wizard,name:base.wizard_update
#: model:ir.ui.menu,name:base.menu_module_update
msgid "Update Modules List"
msgstr "Werk modulelijst bij"

#. module: base
#: view:ir.actions.configuration.wizard:0
msgid "Continue"
msgstr "Doorgaan"

#. module: base
#: selection:module.lang.install,init,lang:0
msgid "Thai / ภาษาไทย"
msgstr "Thais / ภาษาไทย"

#. module: base
#: model:ir.actions.act_window,name:base.ir_property_form
#: model:ir.ui.menu,name:base.menu_ir_property_form
msgid "Default Properties"
msgstr "Standaard eigenschappen"

#. module: base
#: selection:module.lang.install,init,lang:0
msgid "Slovenian / slovenščina"
msgstr "Sloveens / slovenščina"

#. module: base
#: field:ir.actions.report.xml,attachment_use:0
msgid "Reload from Attachment"
msgstr "Opnieuw laden van bijlage"

#. module: base
#: model:res.country,name:base.bv
msgid "Bouvet Island"
msgstr "Bouvet-eiland"

#. module: base
#: field:ir.report.custom,print_orientation:0
msgid "Print orientation"
msgstr "Afdruk-oriëntatie"

#. module: base
#: model:ir.actions.act_window,name:base.action_wizard_lang_export
#: model:ir.ui.menu,name:base.menu_wizard_lang_export
msgid "Export a Translation File"
msgstr "Exporteer een taalbestand"

#. module: base
#: field:ir.attachment,name:0
msgid "Attachment Name"
msgstr "Naam bijlage"

#. module: base
#: wizard_field:module.lang.import,init,data:0
#: field:wizard.module.lang.export,data:0
msgid "File"
msgstr "Bestand"

#. module: base
#: view:res.users:0
msgid "Add User"
msgstr "Nieuwe gebruiker"

#. module: base
#: model:ir.model,name:base.model_ir_actions_configuration_wizard
msgid "ir.actions.configuration.wizard"
msgstr "ir.actions.configuration.wizard"

#. module: base
#: view:res.lang:0
msgid "%b - Abbreviated month name."
msgstr "%b - Afkorting naam maand."

#. module: base
#: field:res.partner,supplier:0
#: model:res.partner.category,name:base.res_partner_category_8
msgid "Supplier"
msgstr "Leverancier"

#. module: base
#: view:ir.actions.server:0
#: selection:ir.actions.server,state:0
msgid "Multi Actions"
msgstr "Multi-acties"

#. module: base
#: view:maintenance.contract.wizard:0
msgid "_Close"
msgstr "_Sluiten"

#. module: base
#: selection:maintenance.contract,kind:0
msgid "Full"
msgstr "Volledig"

#. module: base
#: model:res.country,name:base.as
msgid "American Samoa"
msgstr "Amerikaans Samoa"

#. module: base
#: model:ir.actions.act_window,name:base.action_model_model
#: model:ir.model,name:base.model_ir_model
#: model:ir.ui.menu,name:base.ir_model_model_menu
msgid "Objects"
msgstr "Objecten"

#. module: base
#: field:ir.model.fields,selectable:0
msgid "Selectable"
msgstr "Kiesbaar"

#. module: base
#: view:res.request.link:0
msgid "Request Link"
msgstr "Verwijzing verzoek"

#. module: base
#: field:ir.module.module,url:0
#: field:ir.module.repository,url:0
msgid "URL"
msgstr "URL"

#. module: base
#: help:res.country,name:0
msgid "The full name of the country."
msgstr "Volledige naam van het land"

#. module: base
#: selection:ir.actions.server,state:0
msgid "Iteration"
msgstr "Herhaling"

#. module: base
#: selection:ir.ui.menu,icon:0
msgid "terp-stock"
msgstr "terp-stock"

#. module: base
#: model:res.country,name:base.ae
msgid "United Arab Emirates"
msgstr "Verenigde Arabische Emiraten"

#. module: base
#: selection:ir.ui.menu,icon:0
msgid "STOCK_MEDIA_RECORD"
msgstr "STOCK_MEDIA_RECORD"

#. module: base
#: model:res.country,name:base.re
msgid "Reunion (French)"
msgstr "Reunion (Frans)"

#. module: base
#: field:ir.rule.group,global:0
msgid "Global"
msgstr "Algemeen"

#. module: base
#: model:res.country,name:base.cz
msgid "Czech Republic"
msgstr "Tsjechië"

#. module: base
#: model:res.country,name:base.sb
msgid "Solomon Islands"
msgstr "Salomoneilanden"

#. module: base
#: code:addons/base/ir/ir_model.py:0
#, python-format
msgid "AccessError"
msgstr "AccessError"

#. module: base
#: view:res.lang:0
msgid "8.  %I:%M:%S %p  ==> 06:25:20 PM"
msgstr "8.  %I:%M:%S %p  ==> 06:25:20 PM"

#. module: base
#: view:ir.translation:0
#: model:ir.ui.menu,name:base.menu_translation
msgid "Translations"
msgstr "Vertalingen"

#. module: base
#: field:ir.sequence,padding:0
msgid "Number padding"
msgstr "Nummer verspringing"

#. module: base
#: model:res.country,name:base.ua
msgid "Ukraine"
msgstr "Oekraïne"

#. module: base
#: model:res.country,name:base.to
msgid "Tonga"
msgstr "Tonga"

#. module: base
#: model:ir.model,name:base.model_ir_module_category
#: view:ir.module.category:0
msgid "Module Category"
msgstr "Categorie module"

#. module: base
#: model:res.country,name:base.us
msgid "United States"
msgstr "Verenigde Staten"

#. module: base
#: rml:ir.module.reference:0
msgid "Reference Guide"
msgstr "Referentiegids"

#. module: base
#: model:res.country,name:base.ml
msgid "Mali"
msgstr "Mali"

#. module: base
#: selection:ir.ui.menu,icon:0
msgid "STOCK_UNINDENT"
msgstr "STOCK_UNINDENT"

#. module: base
#: field:ir.cron,interval_number:0
msgid "Interval Number"
msgstr "Interval"

#. module: base
#: selection:maintenance.contract,kind:0
msgid "Partial"
msgstr "Gedeeltelijk"

#. module: base
#: model:res.country,name:base.tk
msgid "Tokelau"
msgstr "Tokelau"

#. module: base
#: field:ir.actions.report.xml,report_xsl:0
msgid "XSL path"
msgstr "XSL-pad"

#. module: base
#: model:res.country,name:base.bn
msgid "Brunei Darussalam"
msgstr "Brunei Darussalam"

#. module: base
#: field:ir.actions.act_window,view_type:0
#: field:ir.actions.act_window.view,view_mode:0
#: field:ir.ui.view,type:0
#: field:wizard.ir.model.menu.create.line,view_type:0
msgid "View Type"
msgstr "Soort weergave"

#. module: base
#: model:ir.ui.menu,name:base.next_id_2
msgid "User Interface"
msgstr "Gebruikersinterface"

#. module: base
#: selection:ir.ui.menu,icon:0
msgid "STOCK_DIALOG_INFO"
msgstr "STOCK_DIALOG_INFO"

#. module: base
#: field:ir.attachment,create_date:0
msgid "Date Created"
msgstr "Aanmaakdatum"

#. module: base
#: model:ir.model,name:base.model_ir_actions_todo
msgid "ir.actions.todo"
msgstr "ir.actions.todo"

#. module: base
#: view:wizard.module.lang.export:0
msgid "Get file"
msgstr "Bestand ophalen"

#. module: base
#: wizard_view:module.module.update,init:0
msgid ""
"This function will check for new modules in the 'addons' path and on module "
"repositories:"
msgstr ""
"Deze functie controleert voor nieuwe modules in 'addons' en de module-"
"opslagplaats"

#. module: base
#: selection:ir.ui.menu,icon:0
msgid "STOCK_GO_BACK"
msgstr "STOCK_GO_BACK"

#. module: base
#: view:ir.actions.act_window:0
msgid "General Settings"
msgstr "Algemene instellingen"

#. module: base
#: model:ir.ui.menu,name:base.custom_shortcuts
msgid "Custom Shortcuts"
msgstr "Eigen sneltoetsen"

#. module: base
#: model:res.country,name:base.dz
msgid "Algeria"
msgstr "Algerije"

#. module: base
#: model:res.country,name:base.be
msgid "Belgium"
msgstr "België"

#. module: base
#: field:ir.translation,lang:0
#: wizard_field:module.lang.install,init,lang:0
#: field:res.partner,lang:0
#: field:res.users,context_lang:0
#: field:wizard.module.lang.export,lang:0
#: field:wizard.module.update_translations,lang:0
msgid "Language"
msgstr "Taal"

#. module: base
#: model:res.country,name:base.gm
msgid "Gambia"
msgstr "Gambia"

#. module: base
#: model:ir.actions.act_window,name:base.action_res_company_form
#: model:ir.ui.menu,name:base.menu_action_res_company_form
#: model:ir.ui.menu,name:base.menu_res_company_global
#: view:res.company:0
msgid "Companies"
msgstr "Bedrijven"

#. module: base
#: view:ir.actions.server:0
#: field:ir.actions.server,code:0
#: selection:ir.actions.server,state:0
msgid "Python Code"
msgstr "Python code"

#. module: base
#: code:addons/base/module/wizard/wizard_module_import.py:0
#, python-format
msgid "Can not create the module file: %s !"
msgstr "Kan het modulebestand niet maken: %s !"

#. module: base
#: model:ir.module.module,description:base.module_meta_information
msgid "The kernel of OpenERP, needed for all installation."
msgstr "De basis van OpenERP, noodzakelijk in alle installaties."

#. module: base
#: wizard_button:base.module.import,init,end:0
#: selection:ir.actions.todo,state:0
#: wizard_button:module.lang.import,init,end:0
#: wizard_button:module.lang.install,init,end:0
#: wizard_button:module.module.update,init,end:0
#: wizard_button:module.upgrade,next,end:0
#: wizard_button:res.partner.sms_send,init,end:0
#: wizard_button:res.partner.spam_send,init,end:0
#: view:wizard.ir.model.menu.create:0
#: view:wizard.module.lang.export:0
#: view:wizard.module.update_translations:0
msgid "Cancel"
msgstr "Annuleren"

#. module: base
#: code:addons/base/ir/ir_actions.py:0
#, python-format
msgid "Please specify server option --smtp-from !"
msgstr "Geef alstublieft de server optie --smtp-from op !"

#. module: base
#: selection:wizard.module.lang.export,format:0
msgid "PO File"
msgstr "PO-bestand"

#. module: base
#: selection:ir.ui.menu,icon:0
msgid "STOCK_SPELL_CHECK"
msgstr "STOCK_SPELL_CHECK"

#. module: base
#: model:ir.actions.act_window,name:base.action_partner_category
#: model:ir.ui.menu,name:base.menu_partner_category_main
msgid "Partners by Categories"
msgstr "Relaties per categorie"

#. module: base
#: model:res.partner.category,name:base.res_partner_category_9
msgid "Components Supplier"
msgstr "Componenten leverancier"

#. module: base
#: field:ir.actions.act_window,default_user_ids:0
#: model:ir.actions.act_window,name:base.action_res_users
#: field:ir.actions.todo,users_id:0
#: field:ir.default,uid:0
#: field:ir.rule.group,users:0
#: model:ir.ui.menu,name:base.menu_action_res_users
#: model:ir.ui.menu,name:base.menu_users
#: view:res.groups:0
#: field:res.groups,users:0
#: field:res.roles,users:0
#: view:res.users:0
msgid "Users"
msgstr "Gebruikers"

#. module: base
#: field:ir.module.module,published_version:0
msgid "Published Version"
msgstr "Gepubliceerde versie"

#. module: base
#: model:res.country,name:base.is
msgid "Iceland"
msgstr "IJsland"

#. module: base
#: view:res.users:0
msgid "Roles are used to defined available actions, provided by workflows."
msgstr ""
"Rollen worden gebruikt om beschikbare acties in werkschema's te definieren"

#. module: base
#: model:res.country,name:base.de
msgid "Germany"
msgstr "Duitsland"

#. module: base
#: view:ir.sequence:0
msgid "Week of the year: %(woy)s"
msgstr "Week van het jaar: %(woy)s"

#. module: base
#: model:res.partner.category,name:base.res_partner_category_14
msgid "Bad customers"
msgstr "Slechte klanten"

#. module: base
#: selection:ir.ui.menu,icon:0
msgid "STOCK_HARDDISK"
msgstr "STOCK_HARDDISK"

#. module: base
#: rml:ir.module.reference:0
msgid "Reports :"
msgstr "Overzichten :"

#. module: base
#: selection:ir.ui.menu,icon:0
msgid "STOCK_APPLY"
msgstr "STOCK_APPLY"

#. module: base
#: model:ir.actions.act_window,name:base.action_maintenance_contract_form
#: model:ir.ui.menu,name:base.menu_maintenance_contract
msgid "Your Maintenance Contracts"
msgstr "Uw onderhoudscontracten"

#. module: base
#: view:res.users:0
msgid ""
"Please note that you will have to logout and relog if you change your "
"password."
msgstr "U dient uit- en weer in te loggen wanneer u uw wachtwoord wijzigt."

#. module: base
#: model:res.country,name:base.gy
msgid "Guyana"
msgstr "Guyana"

#. module: base
#: selection:ir.module.module,license:0
msgid "GPL-3"
msgstr "GPL-3"

#. module: base
#: selection:ir.module.module,license:0
msgid "GPL-2"
msgstr "GPL-2"

#. module: base
#: selection:module.lang.install,init,lang:0
msgid "Portugese (BR) / português (BR)"
msgstr "Portugees (BR) / português (BR)"

#. module: base
#: field:ir.actions.server,record_id:0
msgid "Create Id"
msgstr "Aanmaak ID"

#. module: base
#: model:res.country,name:base.hn
msgid "Honduras"
msgstr "Honduras"

#. module: base
#: model:res.country,name:base.eg
msgid "Egypt"
msgstr "Egypte"

#. module: base
#: help:ir.actions.server,model_id:0
msgid ""
"Select the object on which the action will work (read, write, create)."
msgstr ""
"Kies het object waarop de actie wordt uitgevoerd (lezen, schrijven, aanmaken)"

#. module: base
#: view:ir.model:0
msgid "Fields Description"
msgstr "Omschrijving velden"

#. module: base
#: selection:ir.ui.menu,icon:0
msgid "STOCK_CDROM"
msgstr "STOCK_CDROM"

#. module: base
#: field:ir.model.fields,readonly:0
#: field:res.partner.bank.type.field,readonly:0
msgid "Readonly"
msgstr "Alleen lezen"

#. module: base
#: field:res.partner.event,type:0
msgid "Type of Event"
msgstr "Soort gebeurtenis"

#. module: base
#: model:ir.actions.act_window,name:base.ir_sequence_type
#: model:ir.ui.menu,name:base.menu_ir_sequence_type
msgid "Sequence Types"
msgstr "Soorten reeksen"

#. module: base
#: selection:ir.module.module,state:0
#: selection:ir.module.module.dependency,state:0
msgid "To be installed"
msgstr "Te installeren"

#. module: base
#: model:ir.module.module,shortdesc:base.module_meta_information
#: field:res.currency,base:0
msgid "Base"
msgstr "Basis"

#. module: base
#: model:res.country,name:base.lr
msgid "Liberia"
msgstr "Liberië"

#. module: base
#: view:ir.attachment:0
#: view:ir.model:0
#: view:res.groups:0
#: view:res.partner:0
#: field:res.partner,comment:0
#: field:res.partner.function,ref:0
msgid "Notes"
msgstr "Notities"

#. module: base
#: field:ir.property,value:0
#: selection:ir.server.object.lines,type:0
#: field:ir.server.object.lines,value:0
#: field:ir.values,value:0
#: field:ir.values,value_unpickle:0
msgid "Value"
msgstr "Waarde"

#. module: base
#: view:wizard.module.update_translations:0
msgid "Update Translations"
msgstr "Vertalingen bijwerken"

#. module: base
#: view:res.config.view:0
msgid "Set"
msgstr "Toepassen"

#. module: base
#: model:res.country,name:base.mc
msgid "Monaco"
msgstr "Monaco"

#. module: base
#: selection:ir.cron,interval_type:0
msgid "Minutes"
msgstr "Minuten"

#. module: base
#: wizard_view:module.upgrade,end:0
#: wizard_view:module.upgrade,start:0
msgid "The modules have been upgraded / installed !"
msgstr "De modules zijn opgewaardeerd / geïnstalleerd"

#. module: base
#: selection:ir.translation,type:0
#: view:wizard.module.lang.export:0
msgid "Help"
msgstr "Help"

#. module: base
#: model:ir.model,name:base.model_ir_ui_view
msgid "ir.ui.view"
msgstr "ir.ui.view"

#. module: base
#: wizard_button:server.action.create,step_1,create:0
msgid "Create"
msgstr "Aanmaken"

#. module: base
#: field:ir.exports,export_fields:0
msgid "Export ID"
msgstr "Export ID"

#. module: base
#: model:res.country,name:base.fr
msgid "France"
msgstr "Frankrijk"

#. module: base
#: field:workflow.activity,flow_stop:0
msgid "Flow Stop"
msgstr "Einde werkschema"

#. module: base
#: model:res.country,name:base.ar
msgid "Argentina"
msgstr "Argentinië"

#. module: base
#: model:res.country,name:base.af
msgid "Afghanistan, Islamic State of"
msgstr "Afghanistan"

#. module: base
#: code:addons/base/module/wizard/wizard_module_import.py:0
#, python-format
msgid "Error !"
msgstr "Fout !"

#. module: base
#: model:res.partner.bank.type.field,name:base.bank_normal_field_contry
msgid "country_id"
msgstr "Landcode"

#. module: base
#: field:ir.cron,interval_type:0
msgid "Interval Unit"
msgstr "Eenheid interval"

#. module: base
#: field:maintenance.contract,kind:0
#: field:workflow.activity,kind:0
msgid "Kind"
msgstr "Soort"

#. module: base
#: selection:ir.actions.todo,start_on:0
msgid "Manual"
msgstr "Handmatig"

#. module: base
#: field:res.bank,fax:0
#: field:res.partner.address,fax:0
msgid "Fax"
msgstr "Fax"

#. module: base
#: field:res.lang,thousands_sep:0
msgid "Thousands Separator"
msgstr "Scheidingsteken voor duizendtallen"

#. module: base
#: field:res.request,create_date:0
msgid "Created Date"
msgstr "Aanmaakdatum"

#. module: base
#: selection:ir.report.custom,type:0
msgid "Line Plot"
msgstr "Lijndiagram"

#. module: base
#: help:ir.actions.server,loop_action:0
msgid ""
"Select the action that will be executed. Loop action will not be avaliable "
"inside loop."
msgstr ""
"Kies de actie die zal worden uitgevoerd. Repeterende acties zijn niet "
"beschikbaar binnen een lus."

#. module: base
#: selection:module.lang.install,init,lang:0
msgid "Chinese (TW) / 正體字"
msgstr "Chinees (TW) / 正體字"

#. module: base
#: selection:ir.ui.menu,icon:0
msgid "STOCK_GO_UP"
msgstr "STOCK_GO_UP"

#. module: base
#: model:ir.model,name:base.model_res_request
msgid "res.request"
msgstr "res.request"

#. module: base
#: selection:ir.actions.report.xml,report_type:0
msgid "pdf"
msgstr "pdf"

#. module: base
#: field:ir.default,company_id:0
#: field:ir.property,company_id:0
#: field:ir.sequence,company_id:0
#: field:ir.values,company_id:0
#: view:res.company:0
#: field:res.currency,company_id:0
#: field:res.partner,company_id:0
#: field:res.partner.address,company_id:0
#: view:res.users:0
#: field:res.users,company:0
#: field:res.users,company_id:0
msgid "Company"
msgstr "Bedrijf"

#. module: base
#: model:res.country,name:base.pa
msgid "Panama"
msgstr "Panama"

#. module: base
#: selection:ir.report.custom,state:0
msgid "Unsubscribed"
msgstr "Afgemeld"

#. module: base
#: view:ir.attachment:0
msgid "Preview"
msgstr "Voorbeeldweergave"

#. module: base
#: view:ir.actions.configuration.wizard:0
msgid "Skip Step"
msgstr "Stap overslaan"

#. module: base
#: model:res.country,name:base.pn
msgid "Pitcairn Island"
msgstr "Pitcairn eiland"

#. module: base
#: model:ir.actions.act_window,name:base.res_partner_event_type-act
#: model:ir.ui.menu,name:base.menu_res_partner_event_type-act
msgid "Active Partner Events"
msgstr "Actieve gebeurtenissen relatie"

#. module: base
#: model:ir.actions.act_window,name:base.action_partner_function_form
#: model:ir.ui.menu,name:base.menu_partner_function_form
#: view:res.partner.function:0
msgid "Contact Functions"
msgstr ""

#. module: base
#: view:multi_company.default:0
msgid "Multi Company"
msgstr "Meerdere bedrijven"

#. module: base
#: view:ir.sequence:0
msgid "Day of the year: %(doy)s"
msgstr "Dag van het jaar: %(doy)s"

#. module: base
#: model:res.country,name:base.nt
msgid "Neutral Zone"
msgstr "Neutrale Zone"

#. module: base
#: view:ir.model:0
#: view:ir.model.fields:0
#: view:ir.property:0
#: model:ir.ui.menu,name:base.next_id_15
msgid "Properties"
msgstr "Eigenschappen"

#. module: base
#: view:res.lang:0
msgid "%A - Full weekday name."
msgstr "%A - Volledige naam van de dag."

#. module: base
#: selection:ir.cron,interval_type:0
msgid "Months"
msgstr "Maanden"

#. module: base
#: selection:ir.translation,type:0
msgid "Selection"
msgstr "Selectie"

#. module: base
#: field:ir.actions.act_window,search_view:0
msgid "Search View"
msgstr "Zoek weergave"

#. module: base
#: field:ir.rule,domain_force:0
msgid "Force Domain"
msgstr "Domein forceren"

#. module: base
#: help:ir.sequence,weight:0
msgid "If two sequences match, the highest weight will be used."
msgstr "Als twee reeksen overeenkomen, wordt het hoogste gewicht gebruikt."

#. module: base
#: model:ir.actions.act_window,name:base.action_attachment
#: view:ir.attachment:0
#: model:ir.ui.menu,name:base.menu_action_attachment
msgid "Attachments"
msgstr "Bijlagen"

#. module: base
#: view:maintenance.contract.wizard:0
msgid "_Validate"
msgstr "_Valideren"

#. module: base
#: model:ir.model,name:base.model_maintenance_contract_wizard
msgid "maintenance.contract.wizard"
msgstr "maintenance.contract.wizard"

#. module: base
#: field:ir.actions.server,child_ids:0
msgid "Other Actions"
msgstr "Andere acties"

#. module: base
#: selection:ir.actions.todo,state:0
msgid "Done"
msgstr "Voltooid"

#. module: base
#: selection:maintenance.contract.wizard,state:0
msgid "Validated"
msgstr "Gevalideerd"

#. module: base
#: model:res.partner.title,name:base.res_partner_title_miss
msgid "Miss"
msgstr "Mej."

#. module: base
#: field:ir.model.access,perm_write:0
msgid "Write Access"
msgstr "Schrijven"

#. module: base
#: field:res.bank,city:0
#: field:res.partner,city:0
#: field:res.partner.address,city:0
#: field:res.partner.bank,city:0
msgid "City"
msgstr "Plaats"

#. module: base
#: model:res.country,name:base.qa
msgid "Qatar"
msgstr "Qatar"

#. module: base
#: model:res.country,name:base.it
msgid "Italy"
msgstr "Italië"

#. module: base
#: selection:ir.rule,operator:0
msgid "<>"
msgstr "<>"

#. module: base
#: selection:ir.rule,operator:0
msgid "<="
msgstr "<="

#. module: base
#: selection:module.lang.install,init,lang:0
msgid "Estonian / Eesti keel"
msgstr "Estlands / Eesti keel"

#. module: base
#: selection:module.lang.install,init,lang:0
msgid "Portugese / português"
msgstr "Portugees / português"

#. module: base
#: selection:ir.module.module,license:0
msgid "GPL-3 or later version"
msgstr "GPL-3 of latere versie"

#. module: base
#: selection:ir.actions.report.xml,report_type:0
msgid "HTML from HTML(Mako)"
msgstr "HTML van HTML(Mako)"

#. module: base
#: field:workflow.activity,action:0
msgid "Python Action"
msgstr "Python actie"

#. module: base
#: selection:module.lang.install,init,lang:0
msgid "English (US)"
msgstr "Engels (US)"

#. module: base
#: field:res.partner.event,probability:0
msgid "Probability (0.50)"
msgstr "Slagingskans (0.50)"

#. module: base
#: field:ir.report.custom,repeat_header:0
msgid "Repeat Header"
msgstr "Herhaal kopregels"

#. module: base
#: view:res.bank:0
#: field:res.users,address_id:0
msgid "Address"
msgstr "Adres"

#. module: base
#: field:ir.module.module,latest_version:0
msgid "Installed version"
msgstr "Geïnstalleerde versie"

#. module: base
#: model:ir.ui.menu,name:base.menu_workflow_root
msgid "Workflow Definitions"
msgstr "Werkschema definities"

#. module: base
#: model:res.country,name:base.mr
msgid "Mauritania"
msgstr "Mauretanië"

#. module: base
#: view:workflow.activity:0
#: field:workflow.workitem,act_id:0
msgid "Activity"
msgstr "Activiteit"

#. module: base
#: view:res.partner:0
#: view:res.partner.address:0
msgid "Postal Address"
msgstr "Postadres"

#. module: base
#: field:res.company,parent_id:0
msgid "Parent Company"
msgstr "Moederbedrijf"

#. module: base
#: field:res.currency.rate,rate:0
msgid "Rate"
msgstr "Wisselkoers"

#. module: base
#: model:res.country,name:base.cg
msgid "Congo"
msgstr "Congo"

#. module: base
#: model:ir.model,name:base.model_ir_exports_line
msgid "ir.exports.line"
msgstr "ir.exports.line"

#. module: base
#: selection:ir.ui.menu,icon:0
msgid "STOCK_MEDIA_PAUSE"
msgstr "STOCK_MEDIA_PAUSE"

#. module: base
#: model:ir.model,name:base.model_res_country_state
msgid "Country state"
msgstr "Staat/Provincie"

#. module: base
#: model:ir.actions.act_window,name:base.ir_property_form_all
#: model:ir.ui.menu,name:base.menu_ir_property_form_all
msgid "All Properties"
msgstr "Alle eigenschappen"

#. module: base
#: model:ir.actions.act_window,name:base.ir_action_window
#: model:ir.ui.menu,name:base.menu_ir_action_window
msgid "Window Actions"
msgstr "Venster-acties"

#. module: base
#: model:res.country,name:base.kn
msgid "Saint Kitts & Nevis Anguilla"
msgstr "St. Kitts & Nevis Anguilla"

#. module: base
#: selection:ir.ui.menu,icon:0
msgid "STOCK_HOME"
msgstr "STOCK_HOME"

#. module: base
#: field:ir.model,name:0
#: field:ir.model.fields,model:0
#: field:ir.model.grid,name:0
#: field:ir.values,model:0
msgid "Object Name"
msgstr "Naam van het object"

#. module: base
#: help:ir.actions.server,srcmodel_id:0
msgid ""
"Object in which you want to create / write the object. If it is empty then "
"refer to the Object field."
msgstr ""
"Object waarbinnen u het object wilt aanmaken/schrijven. Als het leeg is dan "
"wordt het objectveld gebruikt."

#. module: base
#: selection:ir.module.module,state:0
#: selection:ir.module.module.dependency,state:0
msgid "Not Installed"
msgstr "Niet geïnstalleerd"

#. module: base
#: field:workflow.activity,out_transitions:0
msgid "Outgoing Transitions"
msgstr "Uitgaande overgangen"

#. module: base
#: field:ir.ui.menu,icon:0
msgid "Icon"
msgstr "Icoon"

#. module: base
#: wizard_button:module.lang.import,init,finish:0
#: wizard_button:module.lang.install,start,end:0
#: wizard_button:module.module.update,update,open_window:0
msgid "Ok"
msgstr "Ok"

#. module: base
#: model:res.country,name:base.mq
msgid "Martinique (French)"
msgstr "Martinique"

#. module: base
#: model:ir.ui.menu,name:base.next_id_12
#: view:res.request:0
msgid "Requests"
msgstr "Verzoeken"

#. module: base
#: model:res.country,name:base.ye
msgid "Yemen"
msgstr "Jemen"

#. module: base
#: selection:workflow.activity,split_mode:0
msgid "Or"
msgstr "Of"

#. module: base
#: model:res.country,name:base.pk
msgid "Pakistan"
msgstr "Pakistan"

#. module: base
#: model:res.country,name:base.al
msgid "Albania"
msgstr "Albanië"

#. module: base
#: model:res.country,name:base.ws
msgid "Samoa"
msgstr "Samoa"

#. module: base
#: field:ir.ui.menu,child_id:0
msgid "Child IDs"
msgstr "Onderliggende ID's"

#. module: base
#: code:addons/base/ir/ir_actions.py:0
#, python-format
msgid "Problem in configuration `Record Id` in Server Action!"
msgstr "Probleem in instellingen `Record id` in server-actie!"

#. module: base
#: code:addons/base/maintenance/maintenance.py:0
#, python-format
msgid "This error occurs on database %s"
msgstr "Deze fout komt voor in database %s"

#. module: base
#: wizard_button:base.module.import,init,import:0
#: model:ir.actions.wizard,name:base.wizard_base_module_import
#: model:ir.ui.menu,name:base.menu_wizard_module_import
msgid "Import module"
msgstr "Importeer module"

#. module: base
#: selection:ir.ui.menu,icon:0
msgid "STOCK_DISCONNECT"
msgstr "STOCK_DISCONNECT"

#. module: base
#: model:res.country,name:base.la
msgid "Laos"
msgstr "Laos"

#. module: base
#: selection:ir.actions.server,state:0
msgid "Email"
msgstr "Email"

#. module: base
#: model:ir.actions.act_window,name:base.action_wizard_update_translations
#: model:ir.ui.menu,name:base.menu_wizard_update_translations
msgid "Resynchronise Terms"
msgstr "Hersynchroniseer termen"

#. module: base
#: model:res.country,name:base.tg
msgid "Togo"
msgstr "Togo"

#. module: base
#: selection:workflow.activity,kind:0
msgid "Stop All"
msgstr "Alles stoppen"

#. module: base
#: view:res.lang:0
msgid "3.  %x ,%X         ==> 12/05/08, 18:25:20"
msgstr "3.  %x ,%X         ==> 12/05/08, 18:25:20"

#. module: base
#: selection:ir.model.fields,on_delete:0
msgid "Cascade"
msgstr "Trapsgewijs"

#. module: base
#: code:addons/base/ir/ir_report_custom.py:0
#, python-format
msgid "Field %d should be a figure"
msgstr "Veld %d hoort een figuur te zijn"

#. module: base
#: model:ir.actions.act_window,name:base.action_inventory_form
#: model:ir.ui.menu,name:base.menu_action_inventory_form
msgid "Default Company per Object"
msgstr "Standaard bedrijf per object"

#. module: base
#: view:ir.actions.configuration.wizard:0
msgid "Next Configuration Step"
msgstr "Volgende configuratiestap"

#. module: base
#: field:res.groups,comment:0
msgid "Comment"
msgstr "Opmerking"

#. module: base
#: model:res.country,name:base.ro
msgid "Romania"
msgstr "Roemenië"

#. module: base
#: selection:ir.ui.menu,icon:0
msgid "STOCK_PREFERENCES"
msgstr "STOCK_PREFERENCES"

#. module: base
#: field:res.country.state,name:0
msgid "State Name"
msgstr "Naam staat/provincie"

#. module: base
#: field:workflow.activity,join_mode:0
msgid "Join Mode"
msgstr "Methode samenvoeging"

#. module: base
#: field:res.users,context_tz:0
msgid "Timezone"
msgstr "Tijdszone"

#. module: base
#: selection:ir.ui.menu,icon:0
msgid "STOCK_GOTO_LAST"
msgstr "STOCK_GOTO_LAST"

#. module: base
#: model:ir.model,name:base.model_ir_actions_report_xml
#: selection:ir.ui.menu,action:0
msgid "ir.actions.report.xml"
msgstr "ir.actions.report.xml"

#. module: base
#: view:wizard.module.lang.export:0
msgid ""
"To improve some terms of the official translations of OpenERP, you should "
"modify the terms directly on the launchpad interface. If you made lots of "
"translations for your own module, you can also publish all your translation "
"at once."
msgstr ""
"Als u enkele termen van de officiële vertalingen van OpenERP wilt verbeteren "
"kunt u dit het beste direct op de launchpad pagina doen. Wanneer u veel "
"vertalingen heeft voor uw eigen module kunt u de vertaling ook ineens "
"publiceren."

#. module: base
#: wizard_button:module.lang.install,init,start:0
msgid "Start installation"
msgstr "Start installatie"

#. module: base
#: help:res.lang,code:0
msgid "This field is used to set/get locales for user"
msgstr ""
"Dit veld wordt gebruikt om de landvoorkeuren van de gebruiker in te stellen"

#. module: base
#: model:res.partner.category,name:base.res_partner_category_2
msgid "OpenERP Partners"
msgstr "OpenERP-partners"

#. module: base
#: model:res.country,name:base.by
msgid "Belarus"
msgstr "Wit-Rusland"

#. module: base
#: field:ir.actions.act_window,name:0
#: field:ir.actions.act_window_close,name:0
#: field:ir.actions.actions,name:0
#: field:ir.actions.server,name:0
#: field:ir.actions.url,name:0
msgid "Action Name"
msgstr "Naam actie"

#. module: base
#: selection:res.request,priority:0
msgid "Normal"
msgstr "Normaal"

#. module: base
#: field:res.bank,street2:0
#: field:res.partner.address,street2:0
msgid "Street2"
msgstr "Adres 2"

#. module: base
#: field:ir.cron,user_id:0
#: field:ir.ui.view.custom,user_id:0
#: field:ir.values,user_id:0
#: field:res.partner.event,user_id:0
#: view:res.users:0
msgid "User"
msgstr "Gebruiker"

#. module: base
#: model:res.country,name:base.pr
msgid "Puerto Rico"
msgstr "Puerto Rico"

#. module: base
#: code:addons/base/res/res_currency.py:0
#, python-format
msgid ""
"No rate found \n"
"' \\n                    'for the currency: %s \n"
"' \\n                    'at the date: %s"
msgstr ""
"Geen wisselkoers gevonden \n"
"'\\n 'voor de muntsoort: %s \n"
"'\\n 'op peildatum: %s"

#. module: base
#: view:ir.actions.act_window:0
msgid "Open Window"
msgstr "Open venster"

#. module: base
#: field:ir.actions.act_window,filter:0
#: field:ir.module.repository,filter:0
msgid "Filter"
msgstr "Filter"

#. module: base
#: model:res.country,name:base.ch
msgid "Switzerland"
msgstr "Zwitserland"

#. module: base
#: model:res.country,name:base.gd
msgid "Grenada"
msgstr "Grenada"

#. module: base
#: view:ir.actions.server:0
msgid "Trigger Configuration"
msgstr "Trigger-instellingen"

#. module: base
#: selection:server.action.create,init,type:0
msgid "Open Report"
msgstr "Open overzicht"

#. module: base
#: field:res.currency,rounding:0
msgid "Rounding factor"
msgstr "Afrondingsfactor"

#. module: base
#: model:ir.model,name:base.model_res_company
msgid "res.company"
msgstr "res.company"

#. module: base
#: wizard_view:module.upgrade,end:0
#: wizard_view:module.upgrade,start:0
msgid "System upgrade done"
msgstr "Opwaardering systeem voltooid"

#. module: base
#: model:res.country,name:base.so
msgid "Somalia"
msgstr "Somalië"

#. module: base
#: model:ir.actions.act_window,name:base.action_config_simple_view_form
msgid "Configure Simple View"
msgstr "Eenvoudige weergave instellen"

#. module: base
#: model:res.partner.category,name:base.res_partner_category_13
msgid "Important customers"
msgstr "Belangrijke klanten"

#. module: base
#: field:res.request,act_to:0
#: field:res.request.history,act_to:0
msgid "To"
msgstr "Aan"

#. module: base
#: field:ir.cron,args:0
msgid "Arguments"
msgstr "Argumenten"

#. module: base
#: selection:ir.actions.report.xml,report_type:0
msgid "sxw"
msgstr "sxw"

#. module: base
#: field:ir.actions.report.xml,auto:0
msgid "Automatic XSL:RML"
msgstr "Automatische XSL:RML"

#. module: base
#: view:ir.rule:0
msgid "Manual domain setup"
msgstr "Handmatige domein opzet"

#. module: base
#: field:res.partner,customer:0
#: model:res.partner.category,name:base.res_partner_category_0
#: selection:res.partner.event,partner_type:0
msgid "Customer"
msgstr "Klant"

#. module: base
#: field:ir.actions.report.custom,name:0
#: field:ir.report.custom,name:0
msgid "Report Name"
msgstr "Naam overzicht"

#. module: base
#: field:ir.module.module,shortdesc:0
msgid "Short Description"
msgstr "Korte omschrijving"

#. module: base
#: field:res.partner.event,partner_type:0
msgid "Partner Relation"
msgstr "Soort relatie"

#. module: base
#: field:ir.actions.act_window,context:0
msgid "Context Value"
msgstr "Contextwaarde"

#. module: base
#: view:ir.sequence:0
msgid "Hour 00->24: %(h24)s"
msgstr "Uur 00->24: %(h24)s"

#. module: base
#: help:multi_company.default,field_id:0
msgid "Select field property"
msgstr ""

#. module: base
#: field:res.request.history,date_sent:0
msgid "Date sent"
msgstr "Datum verzonden"

#. module: base
#: view:ir.sequence:0
msgid "Month: %(month)s"
msgstr "Maand %(maand)en"

#. module: base
#: field:ir.actions.act_window.view,sequence:0
#: field:ir.actions.server,sequence:0
#: field:ir.actions.todo,sequence:0
#: field:ir.module.repository,sequence:0
#: field:ir.report.custom.fields,sequence:0
#: view:ir.sequence:0
#: field:ir.ui.menu,sequence:0
#: field:ir.ui.view_sc,sequence:0
#: field:res.partner.bank,sequence:0
#: field:wizard.ir.model.menu.create.line,sequence:0
msgid "Sequence"
msgstr "Reeks"

#. module: base
#: model:res.country,name:base.tn
msgid "Tunisia"
msgstr "Tunesië"

#. module: base
#: field:ir.actions.wizard,name:0
msgid "Wizard Info"
msgstr "Informatie assistent"

#. module: base
#: help:ir.cron,numbercall:0
msgid ""
"Number of time the function is called,\n"
"a negative number indicates that the function will always be called"
msgstr ""
"Aantal keer dat de functie wordt aangeroepen.\n"
"Een negatief getal geeft aan dat de functie altijd wordt aangeroepen"

#. module: base
#: view:ir.module.module:0
msgid "Cancel Install"
msgstr "Installatie afbreken"

#. module: base
#: view:res.lang:0
msgid "Legends for Date and Time Formats"
msgstr "Legenda voor opmaak datum en tijd"

#. module: base
#: selection:ir.report.custom,frequency:0
msgid "Monthly"
msgstr "Maandelijks"

#. module: base
#: model:ir.actions.act_window,name:base.res_partner_som-act
#: model:ir.ui.menu,name:base.menu_res_partner_som-act
msgid "States of mind"
msgstr "Loyaliteit"

#. module: base
#: model:ir.actions.act_window,name:base.action_country_state
#: model:ir.ui.menu,name:base.menu_country_state_partner
msgid "Fed. States"
msgstr "Fed. staten/Provincies"

#. module: base
#: view:ir.model:0
#: view:res.groups:0
msgid "Access Rules"
msgstr "Toegangsrechten"

#. module: base
#: field:ir.default,ref_table:0
msgid "Table Ref."
msgstr "Tabelref."

#. module: base
#: field:res.roles,parent_id:0
msgid "Parent"
msgstr "Bovenliggend"

#. module: base
#: view:multi_company.default:0
msgid "Returning"
msgstr ""

#. module: base
#: field:ir.actions.act_window,res_model:0
#: field:ir.actions.report.custom,model:0
#: field:ir.actions.report.xml,model:0
#: field:ir.actions.server,model_id:0
#: field:ir.actions.wizard,model:0
#: field:ir.cron,model:0
#: field:ir.default,field_tbl:0
#: view:ir.model:0
#: field:ir.model,model:0
#: field:ir.model.access,model_id:0
#: field:ir.model.data,model:0
#: field:ir.model.grid,model:0
#: field:ir.report.custom,model_id:0
#: field:ir.rule.group,model_id:0
#: selection:ir.translation,type:0
#: field:ir.ui.view,model:0
#: field:ir.values,model_id:0
#: field:res.request.link,object:0
#: field:wizard.ir.model.menu.create,model_id:0
#: field:workflow.triggers,model:0
msgid "Object"
msgstr "Object"

#. module: base
#: model:ir.model,name:base.model_ir_default
msgid "ir.default"
msgstr "ir.default"

#. module: base
#: view:ir.sequence:0
msgid "Minute: %(min)s"
msgstr "Minuut: %(min)s"

#. module: base
#: selection:ir.ui.menu,icon:0
msgid "STOCK_ZOOM_100"
msgstr "STOCK_ZOOM_100"

#. module: base
#: view:res.lang:0
msgid "%w - Weekday as a decimal number [0(Sunday),6]."
msgstr "%w - Weekdag als decimal getal [0(Zondag),6]."

#. module: base
#: view:wizard.module.lang.export:0
msgid "Export translation file"
msgstr "Taalbestand exporteren"

#. module: base
#: field:ir.ui.view_sc,user_id:0
msgid "User Ref."
msgstr "Ref. gebruiker"

#. module: base
#: model:ir.ui.menu,name:base.menu_base_config
#: model:ir.ui.menu,name:base.menu_config
#: view:res.company:0
msgid "Configuration"
msgstr "Instellingen"

#. module: base
#: field:ir.actions.server,expression:0
msgid "Loop Expression"
msgstr "Lus-expressie"

#. module: base
#: selection:res.partner.event,partner_type:0
msgid "Retailer"
msgstr "Detailhandelaar"

#. module: base
#: selection:ir.report.custom,type:0
msgid "Tabular"
msgstr "In tabelvorm"

#. module: base
#: field:ir.actions.todo,start_on:0
msgid "Start On"
msgstr "Start op"

#. module: base
#: model:res.partner.category,name:base.res_partner_category_5
msgid "Gold Partner"
msgstr "Gold Partner"

#. module: base
#: model:ir.model,name:base.model_res_partner
#: field:res.company,partner_id:0
#: field:res.partner.address,partner_id:0
#: field:res.partner.bank,partner_id:0
#: field:res.partner.event,partner_id:0
#: selection:res.partner.title,domain:0
#: view:res.users:0
msgid "Partner"
msgstr "Relatie"

#. module: base
#: model:res.country,name:base.tr
msgid "Turkey"
msgstr "Turkije"

#. module: base
#: model:res.country,name:base.fk
msgid "Falkland Islands"
msgstr "Falkland-eilanden"

#. module: base
#: selection:ir.actions.report.xml,report_type:0
msgid "odt"
msgstr "odt"

#. module: base
#: field:ir.actions.report.custom,type:0
#: field:ir.actions.report.xml,type:0
#: field:ir.report.custom,type:0
msgid "Report Type"
msgstr "Soort overzicht"

#. module: base
#: field:ir.actions.todo,state:0
#: field:ir.module.module,state:0
#: field:ir.module.module.dependency,state:0
#: field:ir.report.custom,state:0
#: field:maintenance.contract,state:0
#: field:res.bank,state:0
#: view:res.country.state:0
#: field:res.partner.bank,state_id:0
#: field:res.request,state:0
#: field:workflow.instance,state:0
#: field:workflow.workitem,state:0
msgid "State"
msgstr "Status"

#. module: base
#: selection:ir.module.module,license:0
msgid "Other proprietary"
msgstr "Andere gesloten"

#. module: base
#: selection:ir.ui.menu,icon:0
msgid "terp-administration"
msgstr "terp-administratie"

#. module: base
#: model:ir.actions.act_window,name:base.action_translation
#: model:ir.ui.menu,name:base.menu_action_translation
msgid "All terms"
msgstr "Alle termen"

#. module: base
#: model:res.country,name:base.no
msgid "Norway"
msgstr "Noorwegen"

#. module: base
#: view:res.lang:0
msgid "4.  %b, %B         ==> Dec, December"
msgstr "4.  %b, %B         ==> Dec, December"

#. module: base
#: model:ir.actions.wizard,name:base.wizard_lang_install
#: model:ir.ui.menu,name:base.menu_wizard_lang_install
msgid "Load an Official Translation"
msgstr "Laad een officiële vertaling"

#. module: base
#: model:res.partner.category,name:base.res_partner_category_10
msgid "Open Source Service Company"
msgstr "Open Source-dienstverlener"

#. module: base
#: selection:res.request,state:0
msgid "waiting"
msgstr "wachtend"

#. module: base
#: field:ir.attachment,link:0
msgid "Link"
msgstr "Koppeling"

#. module: base
#: model:ir.model,name:base.model_workflow_triggers
msgid "workflow.triggers"
msgstr "workflow.triggers"

#. module: base
#: field:ir.report.custom.fields,report_id:0
msgid "Report Ref"
msgstr "Overzicht ref."

#. module: base
#: selection:ir.ui.menu,icon:0
msgid "terp-hr"
msgstr "terp-hr"

#. module: base
#: help:ir.actions.wizard,multi:0
msgid ""
"If set to true, the wizard will not be displayed on the right toolbar of a "
"form view."
msgstr ""
"Als op WAAR gezet, wordt de assistant niet getoond in de rechter werkbalk "
"van een formulier"

#. module: base
#: selection:ir.ui.menu,icon:0
msgid "STOCK_DND"
msgstr "STOCK_DND"

#. module: base
#: model:res.country,name:base.hm
msgid "Heard and McDonald Islands"
msgstr "Heard- en McDonald-eilanden"

#. module: base
#: field:ir.actions.act_window,view_id:0
msgid "View Ref."
msgstr "Weergave ref."

#. module: base
#: selection:module.lang.install,init,lang:0
msgid "Dutch (Belgium) / Nederlands (Belgïe)"
msgstr "Nederlands (België)"

#. module: base
#: model:ir.actions.act_window,name:base.open_repository_tree
#: view:ir.module.repository:0
#: model:ir.ui.menu,name:base.menu_module_repository_tree
msgid "Repository list"
msgstr "Repository-lijst"

#. module: base
#: field:res.company,rml_header1:0
msgid "Report Header"
msgstr "Kopregels overzicht"

#. module: base
#: field:ir.actions.act_window,type:0
#: field:ir.actions.act_window_close,type:0
#: field:ir.actions.actions,type:0
#: field:ir.actions.server,state:0
#: field:ir.actions.server,type:0
#: field:ir.actions.url,type:0
#: field:ir.actions.wizard,type:0
msgid "Action Type"
msgstr "Soort actie"

#. module: base
#: field:res.partner.bank.type,field_ids:0
msgid "Type fields"
msgstr "Soort velden"

#. module: base
#: field:ir.module.module,category_id:0
msgid "Category"
msgstr "Categorie"

#. module: base
#: selection:ir.ui.menu,icon:0
msgid "STOCK_FLOPPY"
msgstr "STOCK_FLOPPY"

#. module: base
#: field:ir.actions.server,sms:0
#: selection:ir.actions.server,state:0
msgid "SMS"
msgstr "SMS"

#. module: base
#: model:res.country,name:base.cr
msgid "Costa Rica"
msgstr "Costa Rica"

#. module: base
#: code:addons/base/maintenance/maintenance.py:0
#, python-format
msgid "Your can't submit bug reports due to uncovered modules: %s"
msgstr ""
"U kunt geen foutrapport insturen door de volgende ongedekte modules: %s"

#. module: base
#: model:ir.actions.act_window,name:base.action_partner_other_form
msgid "Other Partners"
msgstr "Andere relaties"

#. module: base
#: view:ir.model:0
#: view:res.request:0
msgid "Status"
msgstr "Status"

#. module: base
#: model:ir.actions.act_window,name:base.action_currency_form
#: model:ir.ui.menu,name:base.menu_action_currency_form
#: view:res.currency:0
msgid "Currencies"
msgstr "Valuta"

#. module: base
#: view:ir.sequence:0
msgid "Hour 00->12: %(h12)s"
msgstr "Uur 00->12: %(h12)s"

#. module: base
#: help:res.partner.address,active:0
msgid "Uncheck the active field to hide the contact."
msgstr "Deselecteer het actieve veld op de contactpersoon te verbergen."

#. module: base
#: model:res.country,name:base.dk
msgid "Denmark"
msgstr "Denemarken"

#. module: base
#: field:res.country,code:0
msgid "Country Code"
msgstr "Landcode"

#. module: base
#: model:ir.model,name:base.model_workflow_instance
msgid "workflow.instance"
msgstr "workflow.instance"

#. module: base
#: view:res.lang:0
msgid "10. %S              ==> 20"
msgstr "10. %S              ==> 20"

#. module: base
#: model:res.partner.title,name:base.res_partner_title_madam
msgid "Madam"
msgstr "Mevrouw"

#. module: base
#: model:res.country,name:base.ee
msgid "Estonia"
msgstr "Estland"

#. module: base
#: model:res.country,name:base.nl
msgid "Netherlands"
msgstr "Nederland"

#. module: base
#: model:ir.ui.menu,name:base.next_id_4
msgid "Low Level Objects"
msgstr "Low Level-objecten"

#. module: base
#: model:ir.model,name:base.model_ir_report_custom
msgid "ir.report.custom"
msgstr "ir.report.custom"

#. module: base
#: selection:res.partner.event,type:0
msgid "Purchase Offer"
msgstr "Inkoopofferte"

#. module: base
#: model:ir.model,name:base.model_ir_values
msgid "ir.values"
msgstr "ir.values"

#. module: base
#: selection:ir.ui.menu,icon:0
msgid "STOCK_ZOOM_FIT"
msgstr "STOCK_ZOOM_FIT"

#. module: base
#: model:res.country,name:base.cd
msgid "Congo, The Democratic Republic of the"
msgstr "Congo, Democratische Republiek"

#. module: base
#: view:res.request:0
#: field:res.request,body:0
#: field:res.request.history,req_id:0
msgid "Request"
msgstr "Verzoek"

#. module: base
#: model:res.country,name:base.jp
msgid "Japan"
msgstr "Japan"

#. module: base
#: field:ir.cron,numbercall:0
msgid "Number of Calls"
msgstr "Aantal oproepen"

#. module: base
#: wizard_view:module.lang.install,start:0
msgid "Language file loaded."
msgstr "Taalbestand geladen"

#. module: base
#: wizard_view:module.upgrade,next:0
#: wizard_field:module.upgrade,next,module_info:0
msgid "Modules to update"
msgstr "Bij te werken modules"

#. module: base
#: model:ir.actions.act_window,name:base.action2
msgid "Company Architecture"
msgstr "Bedrijfsstructuur"

#. module: base
#: selection:ir.ui.menu,icon:0
msgid "STOCK_GOTO_BOTTOM"
msgstr "STOCK_GOTO_BOTTOM"

#. module: base
#: help:ir.actions.server,sequence:0
msgid ""
"Important when you deal with multiple actions, the execution order will be "
"decided based on this, low number is higher priority."
msgstr ""
"Belangrijk wanneer u met meerdere acties te maken hebt. De volgorde van "
"uitvoer wordt hierop gebaseerd. Laag nummer is hogere prioriteit."

#. module: base
#: field:ir.actions.report.xml,header:0
msgid "Add RML header"
msgstr "Voeg RML-kopregels toe"

#. module: base
#: model:res.country,name:base.gr
msgid "Greece"
msgstr "Griekenland"

#. module: base
#: field:res.request,trigger_date:0
msgid "Trigger Date"
msgstr "Activeringsdatum"

#. module: base
#: selection:module.lang.install,init,lang:0
msgid "Croatian / hrvatski jezik"
msgstr "Croatisch / hrvatski jezik"

#. module: base
#: selection:ir.ui.menu,icon:0
msgid "STOCK_GO_FORWARD"
msgstr "STOCK_GO_FORWARD"

#. module: base
#: help:ir.actions.server,code:0
msgid "Python code to be executed"
msgstr "Python code die moet worden uitgevoerd"

#. module: base
#: selection:ir.module.module.dependency,state:0
msgid "Uninstallable"
msgstr "Niet installeerbaar"

#. module: base
#: view:res.partner.category:0
msgid "Partner Category"
msgstr "Relatiecategorie"

#. module: base
#: view:ir.actions.server:0
#: selection:ir.actions.server,state:0
msgid "Trigger"
msgstr "Trigger"

#. module: base
#: field:ir.model.fields,translate:0
msgid "Translate"
msgstr "Vertalen"

#. module: base
#: view:ir.actions.server:0
msgid ""
"Access all the fields related to the current object using expression in "
"double brackets, i.e. [[ object.partner_id.name ]]"
msgstr ""
"Gebruik alle velden gerelateerd aan het huidige object door een expressie in "
"dubbele blokhaken, bijv. [[ object.partner_id.name ]]"

#. module: base
#: field:res.request.history,body:0
msgid "Body"
msgstr "Inhoud"

#. module: base
#: wizard_button:res.partner.spam_send,init,send:0
msgid "Send Email"
msgstr "E-mail verzenden"

#. module: base
#: selection:ir.ui.menu,icon:0
msgid "STOCK_SELECT_FONT"
msgstr "STOCK_SELECT_FONT"

#. module: base
#: field:res.users,menu_id:0
msgid "Menu Action"
msgstr "Menu-actie"

#. module: base
#: selection:wizard.module.lang.export,state:0
msgid "choose"
msgstr "kies"

#. module: base
#: selection:ir.actions.act_window.view,view_mode:0
#: selection:ir.ui.view,type:0
#: selection:wizard.ir.model.menu.create.line,view_type:0
msgid "Graph"
msgstr "Diagram"

#. module: base
#: field:res.partner,child_ids:0
#: field:res.request,ref_partner_id:0
msgid "Partner Ref."
msgstr "Ref. relatie"

#. module: base
#: field:ir.report.custom,print_format:0
msgid "Print format"
msgstr "Afdrukformaat"

#. module: base
#: model:ir.ui.menu,name:base.menu_low_workflow
msgid "Workflow Items"
msgstr "Onderdelen werkschema"

#. module: base
#: field:res.request,ref_doc2:0
msgid "Document Ref 2"
msgstr "Document ref 2"

#. module: base
#: field:res.request,ref_doc1:0
msgid "Document Ref 1"
msgstr "Document ref 1"

#. module: base
#: model:res.country,name:base.ga
msgid "Gabon"
msgstr "Gabon"

#. module: base
#: model:ir.model,name:base.model_ir_model_data
msgid "ir.model.data"
msgstr "ir.model.data"

#. module: base
#: view:ir.model:0
#: view:res.groups:0
msgid "Access Rights"
msgstr "Toegangsrechten"

#. module: base
#: model:res.country,name:base.gl
msgid "Greenland"
msgstr "Groenland"

#. module: base
#: help:ir.actions.report.xml,report_rml:0
msgid ""
"The .rml path of the file or NULL if the content is in report_rml_content"
msgstr ""
"Het .rml pad van het bestand of NULL als de inhoud zich bevind in "
"report_rml_content"

#. module: base
#: field:res.partner.bank,acc_number:0
msgid "Account Number"
msgstr "Rekeningnummer"

#. module: base
#: view:res.lang:0
msgid "1.  %c              ==> Fri Dec  5 18:25:20 2008"
msgstr "1.  %c              ==> Vrij Dec  5 18:25:20 2008"

#. module: base
#: help:ir.ui.menu,groups_id:0
msgid ""
"If you have groups, the visibility of this menu will be based on these "
"groups. If this field is empty, Open ERP will compute visibility based on "
"the related object's read access."
msgstr ""
"Als u groepen gebruikt wordt de weergave van dit menu gebaseerd op deze "
"groepen. Is het veld leeg, dan zal OpenERP de weergave berekenen op basis "
"van de leesrechten op het gerelateerde object."

#. module: base
#: model:res.country,name:base.nc
msgid "New Caledonia (French)"
msgstr "Nieuw Caledonië (Frans)"

#. module: base
#: field:res.partner.function,name:0
msgid "Function Name"
msgstr "Naam functie"

#. module: base
#: view:maintenance.contract.wizard:0
msgid "_Cancel"
msgstr "_Annuleer"

#. module: base
#: model:res.country,name:base.cy
msgid "Cyprus"
msgstr "Cyprus"

#. module: base
#: field:ir.actions.server,subject:0
#: wizard_field:res.partner.spam_send,init,subject:0
#: field:res.request,name:0
msgid "Subject"
msgstr "Onderwerp"

#. module: base
#: field:res.request,act_from:0
#: field:res.request.history,act_from:0
msgid "From"
msgstr "Van"

#. module: base
#: wizard_button:server.action.create,init,step_1:0
msgid "Next"
msgstr "Volgende"

#. module: base
#: selection:ir.ui.menu,icon:0
msgid "terp-report"
msgstr "terp-report"

#. module: base
#: field:ir.actions.report.xml,report_rml_content:0
#: field:ir.actions.report.xml,report_rml_content_data:0
msgid "RML content"
msgstr "RML-inhoud"

#. module: base
#: view:workflow.activity:0
msgid "Incoming transitions"
msgstr "Inkomende overgangen"

#. module: base
#: model:res.country,name:base.cn
msgid "China"
msgstr "China"

#. module: base
#: code:addons/base/ir/ir_model.py:0
#, python-format
msgid "Password empty !"
msgstr "Geen wachtwoord!"

#. module: base
#: model:res.country,name:base.eh
msgid "Western Sahara"
msgstr "West Sahara"

#. module: base
#: model:ir.model,name:base.model_workflow
msgid "workflow"
msgstr "Werkschema"

#. module: base
#: model:res.country,name:base.id
msgid "Indonesia"
msgstr "Indonesië"

#. module: base
#: selection:ir.actions.todo,start_on:0
msgid "At Once"
msgstr "Ineens"

#. module: base
#: selection:ir.actions.server,state:0
msgid "Write Object"
msgstr "Object schrijven"

#. module: base
#: model:res.country,name:base.bg
msgid "Bulgaria"
msgstr "Bulgarije"

#. module: base
#: model:res.country,name:base.ao
msgid "Angola"
msgstr "Angola"

#. module: base
#: model:res.country,name:base.tf
msgid "French Southern Territories"
msgstr "Franse Zuidelijke- en Antarctische Gebieden"

#. module: base
#: view:ir.actions.server:0
msgid ""
"Only one client action will be execute, last                                 "
"clinent action will be consider in case of multiples clients actions"
msgstr ""
"Slechts één client actie wordt uitgevoerd. De laatste client actie wordt "
"overwogen wanneer er meerdere client acties zijn."

#. module: base
#: selection:ir.ui.menu,icon:0
msgid "STOCK_HELP"
msgstr "STOCK_HELP"

#. module: base
#: model:ir.model,name:base.model_res_currency
#: view:res.company:0
#: field:res.company,currency_id:0
#: field:res.company,currency_ids:0
#: view:res.currency:0
#: field:res.currency,name:0
#: field:res.currency.rate,currency_id:0
msgid "Currency"
msgstr "Valuta"

#. module: base
#: field:res.partner.canal,name:0
msgid "Channel Name"
msgstr "Kanaalnaam"

#. module: base
#: view:res.lang:0
msgid "5.  %y, %Y         ==> 08, 2008"
msgstr "5.  %y, %Y ==> 08, 2008"

#. module: base
#: field:ir.model.fields,model_id:0
#: field:ir.values,res_id:0
msgid "Object ID"
msgstr "Object ID"

#. module: base
#: selection:ir.report.custom,print_orientation:0
msgid "Landscape"
msgstr "Liggend"

#. module: base
#: model:ir.actions.act_window,name:base.action_partner_form
#: model:ir.ui.menu,name:base.menu_base_config_partner
#: model:ir.ui.menu,name:base.menu_base_partner
#: model:ir.ui.menu,name:base.menu_partner_form
#: view:res.partner:0
#: view:res.partner.category:0
#: field:res.partner.category,partner_ids:0
msgid "Partners"
msgstr "Relaties"

#. module: base
#: model:ir.ui.menu,name:base.menu_administration
msgid "Administration"
msgstr "Beheer"

#. module: base
#: selection:ir.rule,operator:0
msgid "child_of"
msgstr "child_of"

#. module: base
#: view:res.users:0
#: field:res.users,company_ids:0
msgid "Accepted Companies"
msgstr "Geaccepteerde bedrijven"

#. module: base
#: field:ir.report.custom.fields,operation:0
#: field:ir.ui.menu,icon_pict:0
#: field:wizard.module.lang.export,state:0
msgid "unknown"
msgstr "onbekend"

#. module: base
#: field:ir.ui.view_sc,res_id:0
msgid "Resource Ref."
msgstr "Bron ref."

#. module: base
#: model:res.country,name:base.ki
msgid "Kiribati"
msgstr "Kiribati"

#. module: base
#: model:res.country,name:base.iq
msgid "Iraq"
msgstr "Irak"

#. module: base
#: view:ir.actions.server:0
msgid "Action to Launch"
msgstr "Uit te voeren actie"

#. module: base
#: wizard_view:base.module.import,import:0
#: wizard_view:base.module.import,init:0
msgid "Module import"
msgstr "Module import"

#. module: base
#: model:ir.model,name:base.model_ir_sequence_type
msgid "ir.sequence.type"
msgstr "ir.sequence.type"

#. module: base
#: selection:wizard.module.lang.export,format:0
msgid "CSV File"
msgstr "CSV-bestand"

#. module: base
#: selection:ir.model,state:0
#: selection:ir.model.grid,state:0
msgid "Base Object"
msgstr "Basisobject"

#. module: base
#: selection:ir.ui.menu,icon:0
msgid "terp-crm"
msgstr "terp-crm"

#. module: base
#: selection:ir.ui.menu,icon:0
msgid "STOCK_STRIKETHROUGH"
msgstr "STOCK_STRIKETHROUGH"

#. module: base
#: selection:ir.report.custom.fields,fc0_op:0
#: selection:ir.report.custom.fields,fc1_op:0
#: selection:ir.report.custom.fields,fc2_op:0
#: selection:ir.report.custom.fields,fc3_op:0
msgid "(year)="
msgstr "(jaar)="

#. module: base
#: rml:ir.module.reference:0
msgid "Dependencies :"
msgstr "Afhankelijkheden :"

#. module: base
#: selection:ir.ui.menu,icon:0
msgid "terp-partner"
msgstr "terp-partner"

#. module: base
#: field:ir.model.fields,field_description:0
msgid "Field Label"
msgstr "Etiket veld"

#. module: base
#: model:res.country,name:base.dj
msgid "Djibouti"
msgstr "Djibouti"

#. module: base
#: field:ir.translation,value:0
msgid "Translation Value"
msgstr "Vertaling"

#. module: base
#: model:res.country,name:base.ag
msgid "Antigua and Barbuda"
msgstr "Antigua en Barbuda"

#. module: base
#: field:ir.actions.server,condition:0
#: field:ir.report.custom.fields,fc0_condition:0
#: field:ir.sequence,condition:0
#: view:multi_company.default:0
#: field:workflow.transition,condition:0
msgid "Condition"
msgstr "Voorwaarde"

#. module: base
#: model:res.country,name:base.zr
msgid "Zaire"
msgstr "Zaïre"

#. module: base
#: field:ir.attachment,res_id:0
#: field:ir.model.data,res_id:0
#: field:ir.translation,res_id:0
#: field:workflow.instance,res_id:0
#: field:workflow.triggers,res_id:0
msgid "Resource ID"
msgstr "Bron ID"

#. module: base
#: view:ir.cron:0
#: field:ir.model,info:0
#: field:ir.model.grid,info:0
#: view:maintenance.contract:0
msgid "Information"
msgstr "Informatie"

#. module: base
#: view:wizard.module.lang.export:0
msgid ""
"The official translations pack of all OpenERP/OpenObjects module are managed "
"through launchpad. We use their online interface to synchronize all "
"translations efforts."
msgstr ""
"De officiele vertalingen van alle OpenERP/OpenObjects modules worden beheerd "
"via launchpad. We gebruiken hun online interface om vertalingen te "
"synchroniseren."

#. module: base
#: field:ir.actions.report.xml,report_rml:0
msgid "RML path"
msgstr "RML-pad"

#. module: base
#: field:ir.actions.configuration.wizard,item_id:0
msgid "Next Configuration Wizard"
msgstr "Volgende configuratie-assistent"

#. module: base
#: selection:ir.actions.todo,type:0
#: selection:res.partner.address,type:0
msgid "Other"
msgstr "Overige"

#. module: base
#: view:res.request:0
msgid "Reply"
msgstr "Antwoorden"

#. module: base
#: selection:module.lang.install,init,lang:0
msgid "Turkish / Türkçe"
msgstr "Turks / Türkçe"

#. module: base
#: model:ir.actions.act_window,name:base.action_translation_untrans
#: model:ir.ui.menu,name:base.menu_action_translation_untrans
msgid "Untranslated terms"
msgstr "Niet-vertaalde termen"

#. module: base
#: wizard_view:module.lang.import,init:0
msgid "Import New Language"
msgstr "Importeer nieuwe taal"

#. module: base
#: model:ir.actions.act_window,name:base.action_workflow_activity_form
#: model:ir.ui.menu,name:base.menu_workflow_activity
#: view:workflow:0
#: field:workflow,activities:0
msgid "Activities"
msgstr "Activiteiten"

#. module: base
#: field:ir.actions.act_window,auto_refresh:0
msgid "Auto-Refresh"
msgstr "Vanzelf verversen"

#. module: base
#: selection:ir.report.custom.fields,fc0_op:0
#: selection:ir.report.custom.fields,fc1_op:0
#: selection:ir.report.custom.fields,fc2_op:0
#: selection:ir.report.custom.fields,fc3_op:0
#: selection:ir.rule,operator:0
msgid "="
msgstr "="

#. module: base
#: code:addons/base/ir/ir_report_custom.py:0
#, python-format
msgid "Second field should be figures"
msgstr "Tweede veld zouden figuren moeten zijn"

#. module: base
#: model:ir.actions.act_window,name:base.action_model_grid_security
#: model:ir.ui.menu,name:base.menu_ir_access_grid
msgid "Access Controls Grid"
msgstr "TAbel toegangsbeperking"

#. module: base
#: model:ir.actions.act_window,name:base.ir_sequence_actions
#: model:ir.ui.menu,name:base.menu_custom_action
#: model:ir.ui.menu,name:base.menu_ir_sequence_actions
#: model:ir.ui.menu,name:base.next_id_6
msgid "Actions"
msgstr "Acties"

#. module: base
#: selection:res.request,priority:0
msgid "High"
msgstr "Hoog"

#. module: base
#: field:ir.exports.line,export_id:0
msgid "Export"
msgstr "Exporteren"

#. module: base
#: help:res.bank,bic:0
msgid "Bank Identifier Code"
msgstr "Bank ID code"

#. module: base
#: model:res.country,name:base.tm
msgid "Turkmenistan"
msgstr "Turkmenistan"

#. module: base
#: model:res.country,name:base.pm
msgid "Saint Pierre and Miquelon"
msgstr "St. Pierre en Miquelon"

#. module: base
#: help:ir.actions.report.xml,header:0
msgid "Add or not the coporate RML header"
msgstr "Wel of niet RML-bedrijfskopregels toevoegen"

#. module: base
#: field:res.partner.event,document:0
msgid "Document"
msgstr "Document"

#. module: base
#: selection:ir.ui.menu,icon:0
msgid "STOCK_REFRESH"
msgstr "STOCK_REFRESH"

#. module: base
#: selection:ir.ui.menu,icon:0
msgid "STOCK_STOP"
msgstr "STOCK_STOP"

#. module: base
#: view:wizard.module.update_translations:0
msgid "Update"
msgstr "Bijwerken"

#. module: base
#: model:ir.actions.report.xml,name:base.ir_module_reference_print
msgid "Technical guide"
msgstr "Technische gids"

#. module: base
#: selection:ir.ui.menu,icon:0
msgid "STOCK_CONVERT"
msgstr "STOCK_CONVERT"

#. module: base
#: model:res.country,name:base.tz
msgid "Tanzania"
msgstr "Tanzania"

#. module: base
#: selection:module.lang.install,init,lang:0
msgid "Danish / Dansk"
msgstr "Deens / Dansk"

#. module: base
#: model:res.country,name:base.cx
msgid "Christmas Island"
msgstr "Christmaseiland"

#. module: base
#: view:ir.actions.server:0
msgid "Other Actions Configuration"
msgstr "Instellingen andere handelingen"

#. module: base
#: selection:ir.ui.menu,icon:0
msgid "STOCK_EXECUTE"
msgstr "STOCK_EXECUTE"

#. module: base
#: model:ir.actions.act_window,name:base.res_partner_canal-act
#: model:ir.model,name:base.model_res_partner_canal
#: model:ir.ui.menu,name:base.menu_res_partner_canal-act
msgid "Channels"
msgstr "Kanalen"

#. module: base
#: view:ir.module.module:0
msgid "Schedule for Installation"
msgstr "Inplannen voor installatie"

#. module: base
#: selection:ir.model.fields,select_level:0
msgid "Advanced Search"
msgstr "Uitgebreid zoeken"

#. module: base
#: model:ir.model,name:base.model_res_partner_bank
#: view:res.partner.bank:0
msgid "Bank Accounts"
msgstr "Bankrekeningen"

#. module: base
#: view:res.request:0
msgid "Send"
msgstr "Verzenden"

#. module: base
#: field:ir.translation,src:0
msgid "Source"
msgstr "Bron"

#. module: base
#: help:res.partner.address,partner_id:0
msgid "Keep empty for a private address, not related to partner."
msgstr "Laat leeg voor een privé-adres, niet gerelateerd aan de relatie."

#. module: base
#: model:res.country,name:base.vu
msgid "Vanuatu"
msgstr "Vanuatu"

#. module: base
#: view:res.company:0
msgid "Internal Header/Footer"
msgstr "Interne kop-/voetregels"

#. module: base
#: code:addons/base/module/wizard/wizard_export_lang.py:0
#, python-format
msgid ""
"Save this document to a .tgz file. This archive containt UTF-8 %s files and "
"may be uploaded to launchpad."
msgstr ""
"Bewaar dit document als een .tgz-bestand. Dit archief bevat UTF-8 %s "
"bestanden en kan geladen worden in launchpad."

#. module: base
#: wizard_button:module.upgrade,end,config:0
#: wizard_button:module.upgrade,start,config:0
msgid "Start configuration"
msgstr "Start configuratie"

#. module: base
#: selection:module.lang.install,init,lang:0
msgid "Catalan / Català"
msgstr "Catalaans / Català"

#. module: base
#: model:res.country,name:base.do
msgid "Dominican Republic"
msgstr "Dominicaanse Republiek"

#. module: base
#: selection:ir.ui.menu,icon:0
msgid "STOCK_COLOR_PICKER"
msgstr "STOCK_COLOR_PICKER"

#. module: base
#: model:res.country,name:base.sa
msgid "Saudi Arabia"
msgstr "Saoedie Arabië"

#. module: base
#: code:addons/base/ir/ir_report_custom.py:0
#, python-format
msgid "Bar charts need at least two fields"
msgstr "Staafdiagrammen hebben tenminste twee velden nodig"

#. module: base
#: help:res.partner,supplier:0
msgid ""
"Check this box if the partner is a supplier. If it's not checked, purchase "
"people will not see it when encoding a purchase order."
msgstr ""
"Vink dit vakje aan als de relatie een leverancier is. Als het niet is "
"aangevinkt zien inkopers de relatie niet bij het invoeren van een "
"inkooporder."

#. module: base
#: field:ir.model.fields,relation_field:0
msgid "Relation Field"
msgstr "Relatieveld"

#. module: base
#: field:workflow.triggers,instance_id:0
msgid "Destination Instance"
msgstr "Bestemming exemplaar"

#. module: base
#: field:ir.actions.wizard,multi:0
msgid "Action on Multiple Doc."
msgstr "Actie op meerdere doc."

#. module: base
#: view:wizard.module.lang.export:0
msgid "https://translations.launchpad.net/openobject"
msgstr "https://translations.launchpad.net/openobject"

#. module: base
#: field:ir.actions.todo,start_date:0
msgid "Start Date"
msgstr "Begindatum"

#. module: base
#: field:ir.actions.report.xml,report_xml:0
msgid "XML path"
msgstr "XML-pad"

#. module: base
#: model:res.country,name:base.gn
msgid "Guinea"
msgstr "Guinea"

#. module: base
#: model:res.country,name:base.lu
msgid "Luxembourg"
msgstr "Luxemburg"

#. module: base
#: model:ir.actions.todo,note:base.config_wizard_step_user
msgid ""
"Create your users.\n"
"You will be able to assign groups to users. Groups define the access rights "
"of each users on the different objects of the system.\n"
"            "
msgstr ""
"Maak uw gebruikers aan.\n"
"U kunt gebruikers aan groepen koppelen. Groepen bepalen de toegangsrechten "
"van gebruikers op de verschillende objecten van het systeem.\n"
"            "

#. module: base
#: selection:res.request,priority:0
msgid "Low"
msgstr "Laag"

#. module: base
#: view:ir.values:0
msgid "tree_but_action, client_print_multi"
msgstr "tree_but_action, client_print_multi"

#. module: base
#: model:res.country,name:base.sv
msgid "El Salvador"
msgstr "El Salvador"

#. module: base
#: field:res.bank,phone:0
#: field:res.partner.address,phone:0
msgid "Phone"
msgstr "Telefoon"

#. module: base
#: field:res.groups,menu_access:0
msgid "Access Menu"
msgstr "Toegangsmenu"

#. module: base
#: model:res.country,name:base.th
msgid "Thailand"
msgstr "Thailand"

#. module: base
#: selection:ir.report.custom.fields,fc0_op:0
#: selection:ir.report.custom.fields,fc1_op:0
#: selection:ir.report.custom.fields,fc2_op:0
#: selection:ir.report.custom.fields,fc3_op:0
msgid ">"
msgstr ">"

#. module: base
#: field:ir.model.access,perm_unlink:0
msgid "Delete Permission"
msgstr "Toestemming verwijderen"

#. module: base
#: model:ir.model,name:base.model_multi_company_default
msgid "multi_company.default"
msgstr ""

#. module: base
#: selection:workflow.activity,join_mode:0
#: selection:workflow.activity,split_mode:0
msgid "And"
msgstr "En"

#. module: base
#: field:ir.model.fields,relation:0
msgid "Object Relation"
msgstr "Object relatie"

#. module: base
#: selection:ir.ui.menu,icon:0
msgid "STOCK_PRINT"
msgstr "STOCK_PRINT"

#. module: base
#: selection:ir.report.custom.fields,fc0_op:0
#: selection:ir.report.custom.fields,fc1_op:0
#: selection:ir.report.custom.fields,fc2_op:0
#: selection:ir.report.custom.fields,fc3_op:0
msgid "<"
msgstr "<"

#. module: base
#: model:res.country,name:base.uz
msgid "Uzbekistan"
msgstr "Oezbekistan"

#. module: base
#: model:ir.model,name:base.model_ir_actions_act_window
#: selection:ir.ui.menu,action:0
msgid "ir.actions.act_window"
msgstr "ir.actions.act_window"

#. module: base
#: model:res.country,name:base.vi
msgid "Virgin Islands (USA)"
msgstr "Maagdeneilanden"

#. module: base
#: model:res.country,name:base.tw
msgid "Taiwan"
msgstr "Taiwan"

#. module: base
#: view:ir.rule:0
msgid "If you don't force the domain, it will use the simple domain setup"
msgstr ""
"Wanneer u geen ander domein heeft opgegeven, zal de eenvoudige opzet worden "
"gebruikt"

#. module: base
#: field:ir.report.custom,field_parent:0
#: field:ir.ui.view,field_parent:0
msgid "Child Field"
msgstr "Onderliggend veld"

#. module: base
#: field:ir.actions.act_window,usage:0
#: field:ir.actions.act_window_close,usage:0
#: field:ir.actions.actions,usage:0
#: field:ir.actions.report.custom,usage:0
#: field:ir.actions.report.xml,usage:0
#: field:ir.actions.server,usage:0
#: field:ir.actions.wizard,usage:0
msgid "Action Usage"
msgstr "Actie-gebruik"

#. module: base
#: model:ir.model,name:base.model_workflow_workitem
msgid "workflow.workitem"
msgstr "workflow.workitem"

#. module: base
#: selection:ir.module.module,state:0
msgid "Not Installable"
msgstr "Niet installeerbaar"

#. module: base
#: rml:ir.module.reference:0
msgid "View :"
msgstr "View :"

#. module: base
#: field:ir.model.fields,view_load:0
msgid "View Auto-Load"
msgstr "Weergave vanzelf verversen"

#. module: base
#: model:ir.actions.act_window,name:base.action_partner_supplier_form
#: view:res.partner:0
msgid "Suppliers"
msgstr "Leveranciers"

#. module: base
#: selection:ir.ui.menu,icon:0
msgid "STOCK_JUMP_TO"
msgstr "STOCK_JUMP_TO"

#. module: base
#: field:ir.actions.todo,end_date:0
msgid "End Date"
msgstr "Einddatum"

#. module: base
#: field:ir.exports,resource:0
#: field:ir.property,res_id:0
msgid "Resource"
msgstr "Bron"

#. module: base
#: field:maintenance.contract,name:0
#: field:maintenance.contract.wizard,name:0
msgid "Contract ID"
msgstr "Contract ID"

#. module: base
#: selection:ir.report.custom.fields,alignment:0
msgid "center"
msgstr "midden"

#. module: base
#: field:maintenance.contract.wizard,state:0
msgid "States"
msgstr "Staten/provincies"

#. module: base
#: view:multi_company.default:0
msgid "Matching"
msgstr "Overeenkomend"

#. module: base
#: field:ir.actions.configuration.wizard,name:0
msgid "Next Wizard"
msgstr "Volgende assistent"

#. module: base
#: field:ir.attachment,datas_fname:0
#: field:wizard.module.lang.export,name:0
msgid "Filename"
msgstr "Bestandsnaam"

#. module: base
#: field:ir.model,access_ids:0
#: field:ir.model.grid,access_ids:0
msgid "Access"
msgstr "Toegang"

#. module: base
#: model:res.country,name:base.sk
msgid "Slovak Republic"
msgstr "Slowakije"

#. module: base
#: model:res.country,name:base.aw
msgid "Aruba"
msgstr "Aruba"

#. module: base
#: selection:ir.cron,interval_type:0
msgid "Weeks"
msgstr "Weken"

#. module: base
#: field:res.groups,name:0
msgid "Group Name"
msgstr "Groepsnaam"

#. module: base
#: model:res.country,name:base.bh
msgid "Bahrain"
msgstr "Bahrein"

#. module: base
#: model:res.partner.category,name:base.res_partner_category_12
msgid "Segmentation"
msgstr "Verdeling"

#. module: base
#: selection:ir.ui.menu,icon:0
msgid "STOCK_FIND"
msgstr "STOCK_FIND"

#. module: base
#: model:ir.actions.act_window,name:base.action_maintenance_contract_add_wizard
#: model:ir.ui.menu,name:base.menu_maintenance_contract_add
#: view:maintenance.contract.wizard:0
msgid "Add Maintenance Contract"
msgstr "Voeg onderhoudscontract toe"

#. module: base
#: selection:module.lang.install,init,lang:0
msgid "Vietnam / Cộng hòa xã hội chủ nghĩa Việt Nam"
msgstr "Viëtnamees / Cộng hòa xã hội chủ nghĩa Việt Nam"

#. module: base
#: field:ir.actions.act_window,limit:0
#: field:ir.report.custom,limitt:0
msgid "Limit"
msgstr "Limiet"

#. module: base
#: help:ir.actions.server,wkf_model_id:0
msgid "Workflow to be executed on this model."
msgstr "Uit te voeren werkschema op dit model."

#. module: base
#: model:res.country,name:base.jm
msgid "Jamaica"
msgstr "Jamaica"

#. module: base
#: model:res.country,name:base.az
msgid "Azerbaijan"
msgstr "Azerbeidzjan"

#. module: base
#: code:addons/base/res/partner/partner.py:0
#, python-format
msgid "Warning"
msgstr "Waarschuwing"

#. module: base
#: selection:module.lang.install,init,lang:0
msgid "Arabic / الْعَرَبيّة"
msgstr "Arabisch / الْعَرَبيّة"

#. module: base
#: model:res.country,name:base.gi
msgid "Gibraltar"
msgstr "Gibraltar"

#. module: base
#: model:res.country,name:base.vg
msgid "Virgin Islands (British)"
msgstr "Maagdeneilanden (Brits)"

#. module: base
#: selection:ir.ui.menu,icon:0
msgid "STOCK_MEDIA_PREVIOUS"
msgstr "STOCK_MEDIA_PREVIOUS"

#. module: base
#: selection:module.lang.install,init,lang:0
msgid "Czech / Čeština"
msgstr "Tsjechisch / Čeština"

#. module: base
#: model:res.country,name:base.wf
msgid "Wallis and Futuna Islands"
msgstr "Wallis en Futuna-eilanden"

#. module: base
#: model:res.country,name:base.rw
msgid "Rwanda"
msgstr "Rwanda"

#. module: base
#: constraint:res.partner:0
msgid "The VAT doesn't seem to be correct."
msgstr "De BTW lijkt niet correct te zijn."

#. module: base
#: selection:ir.report.custom.fields,operation:0
msgid "Calculate Sum"
msgstr "Bereken som"

#. module: base
#: view:ir.sequence:0
msgid "Day of the week (0:Monday): %(weekday)s"
msgstr "Dag van de week (0:Maandag): %(weekday)s"

#. module: base
#: model:res.country,name:base.ck
msgid "Cook Islands"
msgstr "Cook Eilanden"

#. module: base
#: help:ir.actions.server,mobile:0
msgid ""
"Provides fields that be used to fetch the mobile number, e.g. you select the "
"invoice, then `object.invoice_address_id.mobile` is the field which gives "
"the correct mobile number"
msgstr ""
"Velden die gebruikt worden voor het ophalen van het mobiele nummer, bijv. U "
"kiest een factuur, dan is `object.invoice_address_id.mobile` het veld voor "
"het correcte mobiele nummer"

#. module: base
#: field:ir.model.data,noupdate:0
msgid "Non Updatable"
msgstr "Niet bij te werken"

#. module: base
#: selection:module.lang.install,init,lang:0
msgid "Klingon"
msgstr "Klingon"

#. module: base
#: model:res.country,name:base.sg
msgid "Singapore"
msgstr "Singapore"

#. module: base
#: selection:ir.actions.act_window,target:0
msgid "Current Window"
msgstr "Huidige venster"

#. module: base
#: view:ir.values:0
msgid "Action Source"
msgstr "Actiebron"

#. module: base
#: selection:ir.ui.menu,icon:0
msgid "STOCK_NETWORK"
msgstr "STOCK_NETWORK"

#. module: base
#: model:ir.model,name:base.model_res_country
#: field:res.bank,country:0
#: view:res.country:0
#: field:res.country.state,country_id:0
#: field:res.partner,country:0
#: field:res.partner.address,country_id:0
#: field:res.partner.bank,country_id:0
msgid "Country"
msgstr "Land"

#. module: base
#: field:ir.model.fields,complete_name:0
#: field:ir.ui.menu,complete_name:0
msgid "Complete Name"
msgstr "Volledige naam"

#. module: base
#: view:ir.report.custom:0
msgid "Subscribe Report"
msgstr "Abonneren overzicht"

#. module: base
#: field:ir.values,object:0
msgid "Is Object"
msgstr "Is object"

#. module: base
#: field:res.partner.category,name:0
msgid "Category Name"
msgstr "Naam categorie"

#. module: base
#: view:ir.actions.act_window:0
msgid "Select Groups"
msgstr "Kies groepen"

#. module: base
#: field:ir.sequence,weight:0
msgid "Weight"
msgstr "Massa"

#. module: base
#: view:res.lang:0
msgid "%X - Appropriate time representation."
msgstr "%X - Passende tijdweergave"

#. module: base
#: view:res.company:0
msgid "Your Logo - Use a size of about 450x150 pixels."
msgstr "Uw logo - gebruik een afmeting van ongeveer 450x150 pixels."

#. module: base
#: help:res.lang,grouping:0
msgid ""
"The Separator Format should be like [,n] where 0 < n :starting from Unit "
"digit.-1 will end the separation. e.g. [3,2,-1] will represent 106500 to be "
"1,06,500;[1,2,-1] will represent it to be 106,50,0;[3] will represent it as "
"106,500. Provided ',' as the thousand separator in each case."
msgstr ""
"Het scheidingsformaat moet zoals [,n] zijn waarin 0 < n: -1 eindigt de "
"scheiding. Bijv. [3,2,-1] geeft op 106500 het volgende resultaat: 1,06,500. "
"[1,2,-1] geeft 106,50,0; [3] geeft 106,500. Er is in deze voorbeelden "
"uitgegaan van ',' als scheidingsteken."

#. module: base
#: model:ir.actions.act_window,name:base.action_partner_customer_form_new
msgid "New Partner"
msgstr "Nieuwe relatie"

#. module: base
#: selection:ir.report.custom,print_orientation:0
msgid "Portrait"
msgstr "Staand"

#. module: base
#: selection:ir.translation,type:0
msgid "Wizard Button"
msgstr "Assistent-knop"

#. module: base
#: selection:ir.ui.menu,icon:0
msgid "STOCK_DIRECTORY"
msgstr "STOCK_DIRECTORY"

#. module: base
#: field:ir.module.module,installed_version:0
msgid "Latest version"
msgstr "Laatste versie"

#. module: base
#: model:ir.model,name:base.model_ir_actions_server
msgid "ir.actions.server"
msgstr "ir.actions.server"

#. module: base
#: model:ir.actions.act_window,name:base.action_rule
#: model:ir.ui.menu,name:base.menu_action_rule
msgid "Record Rules"
msgstr "Record-regels"

#. module: base
#: view:ir.actions.report.custom:0
msgid "Report custom"
msgstr "Eigen overzicht"

#. module: base
#: field:ir.actions.configuration.wizard,progress:0
msgid "Configuration Progress"
msgstr "Voortgang configuratie"

#. module: base
#: model:ir.ui.menu,name:base.next_id_11
msgid "Configuration Wizards"
msgstr "Configuratie-assistenten"

#. module: base
#: field:res.lang,code:0
msgid "Locale Code"
msgstr "Code localisatie"

#. module: base
#: field:workflow.activity,split_mode:0
msgid "Split Mode"
msgstr "Splitsmodus"

#. module: base
#: model:ir.ui.menu,name:base.menu_localisation
msgid "Localisation"
msgstr "Lokalisatie"

#. module: base
#: selection:res.config.view,view:0
msgid "Simplified Interface"
msgstr "Eenvoudige interface"

#. module: base
#: model:res.country,name:base.cl
msgid "Chile"
msgstr "Chili"

#. module: base
#: selection:ir.ui.menu,icon:0
msgid "STOCK_REVERT_TO_SAVED"
msgstr "STOCK_REVERT_TO_SAVED"

#. module: base
#: model:ir.actions.wizard,name:base.wizard_lang_import
#: model:ir.ui.menu,name:base.menu_wizard_lang_import
msgid "Import a Translation File"
msgstr "Taalbestand importeren"

#. module: base
#: help:ir.values,model_id:0
msgid "This field is not used, it only helps you to select a good model."
msgstr ""
"Dit veld wordt niet gebruikt, het helpt u alleen om een goed model te kiezen."

#. module: base
#: field:ir.ui.view,name:0
msgid "View Name"
msgstr "Naam weergave"

#. module: base
#: selection:module.lang.install,init,lang:0
msgid "Italian / Italiano"
msgstr "Italiaans / Italiano"

#. module: base
#: field:ir.actions.report.xml,attachment:0
msgid "Save As Attachment Prefix"
msgstr "Opslaan als bijlage voorvoegsel"

#. module: base
#: model:res.country,name:base.hr
msgid "Croatia"
msgstr "Kroatië"

#. module: base
#: field:ir.actions.server,mobile:0
msgid "Mobile No"
msgstr "Mobiel nr"

#. module: base
#: model:ir.actions.act_window,name:base.action_partner_by_category
#: model:ir.actions.act_window,name:base.action_partner_category_form
#: model:ir.model,name:base.model_res_partner_category
#: model:ir.ui.menu,name:base.menu_partner_category_form
#: view:res.partner.category:0
msgid "Partner Categories"
msgstr "Categorieën relaties"

#. module: base
#: field:ir.sequence,code:0
#: field:ir.sequence.type,code:0
msgid "Sequence Code"
msgstr "Code reeks"

#. module: base
#: selection:ir.report.custom,print_format:0
msgid "a5"
msgstr "A5"

#. module: base
#: model:res.country,name:base.sc
msgid "Seychelles"
msgstr "Seychellen"

#. module: base
#: code:addons/base/res/res_user.py:0
#, python-format
msgid "You can not have two users with the same login !"
msgstr "U kunt niet twee gebruikers hebben met dezelfde gebruikersnaam !"

#. module: base
#: model:res.country,name:base.sl
msgid "Sierra Leone"
msgstr "Sierra Leone"

#. module: base
#: view:res.company:0
#: view:res.partner:0
msgid "General Information"
msgstr "Algemene informatie"

#. module: base
#: selection:ir.ui.menu,icon:0
msgid "terp-product"
msgstr "terp-product"

#. module: base
#: model:res.country,name:base.tc
msgid "Turks and Caicos Islands"
msgstr "Turkse- en Caicoseilanden"

#. module: base
#: field:res.partner.bank,owner_name:0
msgid "Account Owner"
msgstr "Rekeninghouder"

#. module: base
#: field:ir.attachment,res_model:0
#: field:workflow,osv:0
#: field:workflow.instance,res_type:0
msgid "Resource Object"
msgstr "Bronobject"

#. module: base
#: field:ir.cron,function:0
#: field:res.partner.address,function:0
#: selection:workflow.activity,kind:0
msgid "Function"
msgstr "Functie"

#. module: base
#: selection:res.partner.address,type:0
msgid "Delivery"
msgstr "Levering"

#. module: base
#: field:ir.attachment,preview:0
msgid "Image Preview"
msgstr "Voorbeeld afbeelding"

#. module: base
#: model:res.partner.title,name:base.res_partner_title_pvt_ltd
msgid "Corp."
msgstr "Bedrijf"

#. module: base
#: model:res.country,name:base.gw
msgid "Guinea Bissau"
msgstr "Guinea Bissau"

#. module: base
#: view:workflow.instance:0
msgid "Workflow Instances"
msgstr "Exemplaren werkschema"

#. module: base
#: code:addons/base/res/partner/partner.py:0
#, python-format
msgid "Partners: "
msgstr "Relaties: "

#. module: base
#: model:res.country,name:base.kp
msgid "North Korea"
msgstr "Noord-Korea"

#. module: base
#: view:ir.report.custom:0
msgid "Unsubscribe Report"
msgstr "Afmelden overzicht"

#. module: base
#: selection:ir.actions.server,state:0
msgid "Create Object"
msgstr "Maak object"

#. module: base
#: field:res.bank,bic:0
msgid "BIC/Swift code"
msgstr "BIC/Swift-code"

#. module: base
#: model:res.partner.category,name:base.res_partner_category_1
msgid "Prospect"
msgstr "Prospect"

#. module: base
#: selection:module.lang.install,init,lang:0
msgid "Polish / Język polski"
msgstr "Pools / Język polski"

#. module: base
#: field:ir.exports,name:0
msgid "Export Name"
msgstr "Exportnaam"

#. module: base
#: help:res.partner.address,type:0
msgid ""
"Used to select automatically the right address according to the context in "
"sales and purchases documents."
msgstr ""
"Wordt gebruikt om automatisch het juiste adres te kiezen afhankelijk van de "
"context in verkoop- en inkoopdocumenten"

#. module: base
#: wizard_view:module.lang.install,init:0
msgid "Choose a language to install:"
msgstr "Kies de te installeren taal:"

#. module: base
#: model:res.country,name:base.lk
msgid "Sri Lanka"
msgstr "Sri Lanka"

#. module: base
#: selection:module.lang.install,init,lang:0
msgid "Russian / русский язык"
msgstr "Russisch / русский язык"

#~ msgid "Main Company"
#~ msgstr "Moederorganisatie"

#~ msgid "Titles"
#~ msgstr "Titels"

#~ msgid "Company to store the current record"
#~ msgstr "Bedrijf om het huidige record op te slaan"

#~ msgid "Company where the user is connected"
#~ msgstr "Bedrijf verbonden aan deze gebruiker"

#~ msgid "Expression, must be True to match"
#~ msgstr "Expressie, dient 'Waar' te zijn om te matchen"

#~ msgid "Expression"
#~ msgstr "Expressie"

#~ msgid "Object affect by this rules"
#~ msgstr "Object onderworpen aan deze regels"

#~ msgid "Default Company"
#~ msgstr "Standaard bedrijf"

#~ msgid "Name it to easily find a record"
#~ msgstr "Benoem het om een record makkelijk terug te vinden"

#~ msgid "List of Company"
#~ msgstr "Lijst van bedrijf"

#~ msgid "Partner Functions"
#~ msgstr "Functies relatie"

#~ msgid "Default multi company"
#~ msgstr "Standaard meerdere bedrijven"<|MERGE_RESOLUTION|>--- conflicted
+++ resolved
@@ -7,22 +7,13 @@
 "Project-Id-Version: OpenERP Server 5.0.0\n"
 "Report-Msgid-Bugs-To: support@openerp.com\n"
 "POT-Creation-Date: 2009-12-18 08:39+0000\n"
-<<<<<<< HEAD
-"PO-Revision-Date: 2009-12-24 06:52+0000\n"
-"Last-Translator: mra (Open ERP) <mra@tinyerp.com>\n"
-=======
 "PO-Revision-Date: 2010-02-19 05:34+0000\n"
 "Last-Translator: OpenERP Administrators <Unknown>\n"
->>>>>>> a3dd2ec1
 "Language-Team: \n"
 "MIME-Version: 1.0\n"
 "Content-Type: text/plain; charset=UTF-8\n"
 "Content-Transfer-Encoding: 8bit\n"
-<<<<<<< HEAD
-"X-Launchpad-Export-Date: 2010-01-14 04:45+0000\n"
-=======
 "X-Launchpad-Export-Date: 2010-02-20 04:42+0000\n"
->>>>>>> a3dd2ec1
 "X-Generator: Launchpad (build Unknown)\n"
 
 #. module: base
@@ -758,7 +749,7 @@
 #: model:ir.actions.act_window,name:base.res_request-act
 #: model:ir.ui.menu,name:base.menu_res_request_act
 msgid "My Requests"
-msgstr ""
+msgstr "Mijn verzoeken"
 
 #. module: base
 #: field:ir.sequence,name:0
@@ -1128,6 +1119,9 @@
 "consider the present one as void. Do not hesitate to contact our accounting "
 "department at (+32).81.81.37.00."
 msgstr ""
+"Mocht uw betaling dit bericht gekruisd hebben, dan verzoeken wij u dit "
+"bericht als niet verzonden te beschouwen. Aarzel niet om contact op te nemen "
+"met onze financiële administratie op (telefoonnummer)."
 
 #. module: base
 #: selection:ir.ui.menu,icon:0
@@ -1166,7 +1160,7 @@
 #. module: base
 #: help:res.users,company_id:0
 msgid "The company this user is currently working on."
-msgstr ""
+msgstr "Het bedrijf waarvoor deze gebruiker op dit moment werkt."
 
 #. module: base
 #: help:ir.actions.server,message:0
@@ -1386,7 +1380,7 @@
 #. module: base
 #: constraint:res.users:0
 msgid "This user can not connect using this company !"
-msgstr ""
+msgstr "Deze gebruiker kan geen verbinding maken voor dit bedrijf !"
 
 #. module: base
 #: model:res.country,name:base.bz
@@ -1621,7 +1615,7 @@
 #: model:ir.actions.act_window,name:base.res_request-closed
 #: model:ir.ui.menu,name:base.next_id_12_close
 msgid "My Closed Requests"
-msgstr ""
+msgstr "Mijn afgesloten verzoeken"
 
 #. module: base
 #: model:ir.ui.menu,name:base.menu_custom
@@ -2004,7 +1998,7 @@
 #: model:ir.actions.act_window,name:base.action_res_bank_form
 #: model:ir.ui.menu,name:base.menu_action_res_bank_form
 msgid "Bank List"
-msgstr ""
+msgstr "Lijst van banken"
 
 #. module: base
 #: field:ir.attachment,description:0
@@ -4496,7 +4490,7 @@
 #. module: base
 #: field:res.company,user_ids:0
 msgid "Accepted Users"
-msgstr ""
+msgstr "Geaccepteerde gebruikers"
 
 #. module: base
 #: selection:ir.ui.menu,icon:0
@@ -5437,7 +5431,7 @@
 #: model:ir.ui.menu,name:base.menu_partner_function_form
 #: view:res.partner.function:0
 msgid "Contact Functions"
-msgstr ""
+msgstr "Functies contactpersoon"
 
 #. module: base
 #: view:multi_company.default:0
@@ -6090,7 +6084,7 @@
 #. module: base
 #: help:multi_company.default,field_id:0
 msgid "Select field property"
-msgstr ""
+msgstr "Kies eigenschap veld"
 
 #. module: base
 #: field:res.request.history,date_sent:0
@@ -6181,7 +6175,7 @@
 #. module: base
 #: view:multi_company.default:0
 msgid "Returning"
-msgstr ""
+msgstr "Terugkerend"
 
 #. module: base
 #: field:ir.actions.act_window,res_model:0
@@ -7453,7 +7447,7 @@
 #. module: base
 #: model:ir.model,name:base.model_multi_company_default
 msgid "multi_company.default"
-msgstr ""
+msgstr "multi_company.default"
 
 #. module: base
 #: selection:workflow.activity,join_mode:0
