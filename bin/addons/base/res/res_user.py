# -*- coding: utf-8 -*-
##############################################################################
#
#    OpenERP, Open Source Management Solution
#    Copyright (C) 2004-2009 Tiny SPRL (<http://tiny.be>).
#
#    This program is free software: you can redistribute it and/or modify
#    it under the terms of the GNU Affero General Public License as
#    published by the Free Software Foundation, either version 3 of the
#    License, or (at your option) any later version.
#
#    This program is distributed in the hope that it will be useful,
#    but WITHOUT ANY WARRANTY; without even the implied warranty of
#    MERCHANTABILITY or FITNESS FOR A PARTICULAR PURPOSE.  See the
#    GNU Affero General Public License for more details.
#
#    You should have received a copy of the GNU Affero General Public License
#    along with this program.  If not, see <http://www.gnu.org/licenses/>.
#
##############################################################################

from osv import fields,osv
from osv.orm import browse_record
import tools
from functools import partial
import pytz
import pooler
from tools.translate import _
from service import security
import netsvc

class groups(osv.osv):
    _name = "res.groups"
    _order = 'name'
    _columns = {
        'name': fields.char('Group Name', size=64, required=True),
        'model_access': fields.one2many('ir.model.access', 'group_id', 'Access Controls'),
        'rule_groups': fields.many2many('ir.rule', 'rule_group_rel',
            'group_id', 'rule_group_id', 'Rules', domain="[('global', '<>', True)]"),
        'menu_access': fields.many2many('ir.ui.menu', 'ir_ui_menu_group_rel', 'gid', 'menu_id', 'Access Menu'),
        'comment' : fields.text('Comment',size=250),
    }
    _sql_constraints = [
        ('name_uniq', 'unique (name)', 'The name of the group must be unique !')
    ]

    def copy(self, cr, uid, id, default=None, context={}):
        group_name = self.read(cr, uid, [id], ['name'])[0]['name']
        default.update({'name': group_name +' (copy)'})
        return super(groups, self).copy(cr, uid, id, default, context)

    def write(self, cr, uid, ids, vals, context=None):
        if 'name' in vals:
            if vals['name'].startswith('-'):
                raise osv.except_osv(_('Error'),
                        _('The name of the group can not start with "-"'))
        res = super(groups, self).write(cr, uid, ids, vals, context=context)
        self.pool.get('ir.model.access').call_cache_clearing_methods(cr)
        return res

    def create(self, cr, uid, vals, context=None):
        if 'name' in vals:
            if vals['name'].startswith('-'):
                raise osv.except_osv(_('Error'),
                        _('The name of the group can not start with "-"'))
        gid = super(groups, self).create(cr, uid, vals, context=context)
        if context and context.get('noadmin', False):
            pass
        else:
            # assign this new group to user_root
            user_obj = self.pool.get('res.users')
            aid = user_obj.browse(cr, 1, user_obj._get_admin_id(cr))
            if aid:
                aid.write({'groups_id': [(4, gid)]})
        return gid

    def copy(self, cr, uid, id, default={}, context={}, done_list=[], local=False):
        group = self.browse(cr, uid, id, context=context)
        default = default.copy()
        if not 'name' in default:
            default['name'] = group['name']
        default['name'] = default['name'] + _(' (copy)')
        return super(groups, self).copy(cr, uid, id, default, context=context)

    def get_extended_interface_group(self, cr, uid, context=None):
        data_obj = self.pool.get('ir.model.data')
        extended_group_data_id = data_obj._get_id(cr, uid, 'base', 'group_extended')
        return data_obj.browse(cr, uid, extended_group_data_id, context=context).res_id

groups()

class roles(osv.osv):
    _name = "res.roles"
    _columns = {
        'name': fields.char('Role Name', size=64, required=True),
        'parent_id': fields.many2one('res.roles', 'Parent', select=True,
            help="The parent role can be used to construct a hierarchy of roles. Parent roles inherit from the roles of their descendants."),
        'child_id': fields.one2many('res.roles', 'parent_id', 'Children'),
        'users': fields.many2many('res.users', 'res_roles_users_rel', 'rid', 'uid', 'Users'),
        'description': fields.text('Description', help="Description of this role and where it is relevant in workflows and processes"),
        'workflow_transition_ids': fields.one2many('workflow.transition', 'role_id', 'Workflow Transitions',
            help="The workflow transitions associated with this role"),
    }
    def check(self, cr, uid, ids, role_id):
        """Verifies that the role with id ``role_id`` is granted directly or indirectly to a
           user that possesses the roles with ids ``ids``. Indirectly means that one of the
           roles with id in ``ids`` is an ancestor role of the role with id ``role_id``.
        """
        if role_id in ids:
            return True
        cr.execute('select parent_id from res_roles where id=%s', (role_id,))
        roles = cr.fetchone()[0]
        if roles:
            return self.check(cr, uid, ids, roles)
        return False
roles()

def _lang_get(self, cr, uid, context={}):
    obj = self.pool.get('res.lang')
    ids = obj.search(cr, uid, [('translatable','=',True)])
    res = obj.read(cr, uid, ids, ['code', 'name'], context)
    res = [(r['code'], r['name']) for r in res]
    return res

def _tz_get(self,cr,uid, context={}):
    return [(x, x) for x in pytz.all_timezones]

class users(osv.osv):
    __admin_ids = {}
    _uid_cache = {}
    _name = "res.users"

    WELCOME_MAIL_SUBJECT = u"Welcome to OpenERP"
    WELCOME_MAIL_BODY = u"An OpenERP account has been created for you, "\
        "\"%(name)s\".\n\nYour login is %(login)s, "\
        "you should ask your supervisor or system administrator if you "\
        "haven't been given your password yet.\n\n"\
        "If you aren't %(name)s, this email reached you errorneously, "\
        "please delete it."

    def get_welcome_mail_subject(self, cr, uid, context=None):
        """ Returns the subject of the mail new users receive (when
        created via the res.config.users wizard), default implementation
        is to return config_users.WELCOME_MAIL_SUBJECT
        """
        return self.WELCOME_MAIL_SUBJECT
    def get_welcome_mail_body(self, cr, uid, context=None):
        """ Returns the subject of the mail new users receive (when
        created via the res.config.users wizard), default implementation
        is to return config_users.WELCOME_MAIL_BODY
        """
        return self.WELCOME_MAIL_BODY

    def get_current_company(self, cr, uid):
        res=[]
        cr.execute('select company_id, res_company.name from res_users left join res_company on res_company.id = company_id where res_users.id=%s' %uid)
        res = cr.fetchall()
        return res

    def send_welcome_email(self, cr, uid, id, context=None):
        logger= netsvc.Logger()
        user = self.pool.get('res.users').read(cr, uid, id, context=context)
        if not tools.config.get('smtp_server'):
            logger.notifyChannel('mails', netsvc.LOG_WARNING,
                _('"smtp_server" needs to be set to send mails to users'))
            return False
        if not tools.config.get('email_from'):
            logger.notifyChannel("mails", netsvc.LOG_WARNING,
                _('"email_from" needs to be set to send welcome mails '
                  'to users'))
            return False
        if not user.get('email'):
            return False

        return tools.email_send(email_from=None, email_to=[user['email']],
                                subject=self.get_welcome_mail_subject(
                                    cr, uid, context=context),
                                body=self.get_welcome_mail_body(
                                    cr, uid, context=context) % user)

    def _set_interface_type(self, cr, uid, ids, name, value, arg, context=None):
        """Implementation of 'view' function field setter, sets the type of interface of the users.
        @param name: Name of the field
        @param arg: User defined argument
        @param value: new value returned
        @return:  True/False
        """
        if not value or value not in ['simple','extended']:
            return False
        group_obj = self.pool.get('res.groups')
        extended_group_id = group_obj.get_extended_interface_group(cr, uid, context=context)
        # First always remove the users from the group (avoids duplication if called twice)
        self.write(cr, uid, ids, {'groups_id': [(3, extended_group_id)]}, context=context)
        # Then add them back if requested
        if value == 'extended':
            self.write(cr, uid, ids, {'groups_id': [(4, extended_group_id)]}, context=context)
        return True


    def _get_interface_type(self, cr, uid, ids, name, args, context=None):
        """Implementation of 'view' function field getter, returns the type of interface of the users.
        @param field_name: Name of the field
        @param arg: User defined argument
        @return:  Dictionary of values
        """
        group_obj = self.pool.get('res.groups')
        extended_group_id = group_obj.get_extended_interface_group(cr, uid, context=context)
        extended_users = group_obj.read(cr, uid, extended_group_id, ['users'], context=context)['users']
        return dict(zip(ids, ['extended' if user in extended_users else 'simple' for user in ids]))

    def _email_get(self, cr, uid, ids, name, arg, context=None):
        # perform this as superuser because the current user is allowed to read users, and that includes
        # the email, even without any direct read access on the res_partner_address object.
        return dict([(user.id, user.address_id.email) for user in self.browse(cr, 1, ids)]) # no context to avoid potential security issues as superuser

    def _email_set(self, cr, uid, ids, name, value, arg, context=None):
        if not isinstance(ids,list):
            ids = [ids]
        address_obj = self.pool.get('res.partner.address')
        for user in self.browse(cr, uid, ids, context=context):
            # perform this as superuser because the current user is allowed to write to the user, and that includes
            # the email even without any direct write access on the res_partner_address object.
            if user.address_id:
                address_obj.write(cr, 1, user.address_id.id, {'email': value or None}) # no context to avoid potential security issues as superuser
            else:
                address_id = address_obj.create(cr, 1, {'name': user.name, 'email': value or None}) # no context to avoid potential security issues as superuser
                self.write(cr, uid, ids, {'address_id': address_id}, context)
        return True

    _columns = {
        'name': fields.char('Name', size=64, required=True, select=True,
                            help="The new user's real name, used for searching"
                                 " and most listings"),
        'login': fields.char('Login', size=64, required=True,
                             help="Used to log into the system"),
        'password': fields.char('Password', size=64, invisible=True, help="Keep empty if you don't want the user to be able to connect on the system."),
        'email': fields.char('E-mail', size=64,
            help='If an email is provided, the user will be sent a message '
                 'welcoming him.\n\nWarning: if "email_from" and "smtp_server"'
                 " aren't configured, it won't be possible to email new "
                 "users."),
        'signature': fields.text('Signature', size=64),
        'address_id': fields.many2one('res.partner.address', 'Address'),
        'active': fields.boolean('Active'),
        'action_id': fields.many2one('ir.actions.actions', 'Home Action'),
        'menu_id': fields.many2one('ir.actions.actions', 'Menu Action'),
        'groups_id': fields.many2many('res.groups', 'res_groups_users_rel', 'uid', 'gid', 'Groups'),
        'roles_id': fields.many2many('res.roles', 'res_roles_users_rel', 'uid', 'rid', 'Roles'),

        # Special behavior for this field: res.company.search() will only return the companies
        # available to the current user (should be the user's companies?), when the user_preference
        # context is set.
        'company_id': fields.many2one('res.company', 'Company', required=True,
            help="The company this user is currently working for.", context={'user_preference': True}),

        'company_ids':fields.many2many('res.company','res_company_users_rel','user_id','cid','Companies'),
        'context_lang': fields.selection(_lang_get, 'Language', required=True,
            help="Sets the language for the user's user interface, when UI "
                 "translations are available"),
        'context_tz': fields.selection(_tz_get,  'Timezone', size=64,
            help="The user's timezone, used to perform timezone conversions "
                 "between the server and the client."),
        'view': fields.function(_get_interface_type, method=True, type='selection', fnct_inv=_set_interface_type,
                                selection=[('simple','Simplified'),('extended','Extended')],
                                string='Interface', help="Choose between the simplified interface and the extended one"),
        'user_email': fields.function(_email_get, method=True, fnct_inv=_email_set, string='Email', type="char", size=240),
        'menu_tips': fields.boolean('Menu Tips', help="Check out this box if you want to display tips on each menu action"),

    }

    def on_change_company_id(self, cr, uid, ids, company_id):
        return {
            'value': {
                'warning' : _("Please keep in mind that data currently displayed may not be relevant after switching to another company. If you have unsaved changes, please make sure to save and close the forms before switching to a different company (you can click on Cancel now)"),
            }
        }

    def read(self,cr, uid, ids, fields=None, context=None, load='_classic_read'):
        def override_password(o):
            if 'password' in o and ( 'id' not in o or o['id'] != uid ):
                o['password'] = '********'
            return o

        result = super(users, self).read(cr, uid, ids, fields, context, load)
        canwrite = self.pool.get('ir.model.access').check(cr, uid, 'res.users', 'write', raise_exception=False)
        if not canwrite:
            if isinstance(ids, (int, float)):
                result = override_password(result)
            else:
                result = map(override_password, result)

        if isinstance(result, list):
            for rec in result:
                if not rec.get('action_id',True):
                    rec['action_id'] = (self._get_menu(cr, uid),'Menu')
        else:
            if not result.get('action_id',True):
                result['action_id'] = (self._get_menu(cr, uid),'Menu')

        return result


    def _check_company(self, cr, uid, ids, context=None):
        return all(((this.company_id in this.company_ids) or not this.company_ids) for this in self.browse(cr, uid, ids, context))

    _constraints = [
        (_check_company, 'The chosen company is not in the allowed companies for this user', ['company_id', 'company_ids']),
    ]

    _sql_constraints = [
        ('login_key', 'UNIQUE (login)',  _('You can not have two users with the same login !'))
    ]

    def _get_email_from(self, cr, uid, ids, context=None):
        if not isinstance(ids, list):
            ids = [ids]
        res = dict.fromkeys(ids, False)
        for user in self.browse(cr, uid, ids, context=context):
            if user.user_email:
                res[user.id] = "%s <%s>" % (user.name, user.user_email)
        return res

    def _get_admin_id(self, cr):
        if self.__admin_ids.get(cr.dbname) is None:
            ir_model_data_obj = self.pool.get('ir.model.data')
            mdid = ir_model_data_obj._get_id(cr, 1, 'base', 'user_root')
            self.__admin_ids[cr.dbname] = ir_model_data_obj.read(cr, 1, [mdid], ['res_id'])[0]['res_id']
        return self.__admin_ids[cr.dbname]

    def _get_action(self,cr, uid, context={}):
        ids = self.pool.get('ir.ui.menu').search(cr, uid, [('usage','=','menu')])
        return ids and ids[0] or False

    def _get_company(self,cr, uid, context=None, uid2=False):
        if not uid2:
            uid2 = uid
        user = self.pool.get('res.users').read(cr, uid, uid2, ['company_id'], context)
        company_id = user.get('company_id', False)
        return company_id and company_id[0] or False

    def _get_companies(self, cr, uid, context=None):
        c = self._get_company(cr, uid, context)
        if c:
            return [c]
        return False

    def _get_menu(self,cr, uid, context={}):
        ids = self.pool.get('ir.actions.act_window').search(cr, uid, [('usage','=','menu')])
        return ids and ids[0] or False

    def _get_group(self,cr, uid, context={}):
        ids = self.pool.get('res.groups').search(cr, uid, [('name','=','Employee')])
        return ids or False

    _defaults = {
        'password' : lambda *a : '',
        'context_lang': lambda *args: 'en_US',
        'active' : lambda *a: True,
        'menu_id': _get_menu,
        'action_id': _get_menu,
        'company_id': _get_company,
        'company_ids': _get_companies,
        'groups_id': _get_group,
        'address_id': False,
        'menu_tips':True
    }

    @tools.cache()
    def company_get(self, cr, uid, uid2, context=None):
        return self._get_company(cr, uid, context=context, uid2=uid2)

    # User can write to a few of her own fields (but not her groups for example)
    SELF_WRITEABLE_FIELDS = ['menu_tips','view', 'password', 'signature', 'action_id', 'company_id', 'user_email']

    def write(self, cr, uid, ids, values, context=None):
        if not hasattr(ids, '__iter__'):
            ids = [ids]
        if ids == [uid]:
            for key in values.keys():
                if not (key in self.SELF_WRITEABLE_FIELDS or key.startswith('context_')):
                    break
            else:
                # check that user is not selecting an invalid company_id
                if 'company_id' not in values or (values.get('company_id') in self.read(cr, uid, uid, ['company_ids'], context=context)['company_ids']):
                    uid = 1 # safe fields only, so we write as super-user to bypass access rights

        res = super(users, self).write(cr, uid, ids, values, context=context)

        # clear caches linked to the users
        self.company_get.clear_cache(cr.dbname)
        self.pool.get('ir.model.access').call_cache_clearing_methods(cr)
        clear = partial(self.pool.get('ir.rule').clear_cache, cr)
        map(clear, ids)

        return res

    def unlink(self, cr, uid, ids, context=None):
        if 1 in ids:
            raise osv.except_osv(_('Can not remove root user!'), _('You can not remove the admin user as it is used internally for resources created by OpenERP (updates, module installation, ...)'))
        return super(users, self).unlink(cr, uid, ids, context=context)

    def name_search(self, cr, user, name='', args=None, operator='ilike', context=None, limit=100):
        if not args:
            args=[]
        if not context:
            context={}
        ids = []
        if name:
            ids = self.search(cr, user, [('login','=',name)]+ args, limit=limit)
        if not ids:
            ids = self.search(cr, user, [('name',operator,name)]+ args, limit=limit)
        return self.name_get(cr, user, ids)

    def copy(self, cr, uid, id, default=None, context={}):
        login = self.read(cr, uid, [id], ['login'])[0]['login']
        default.update({'login': login+' (copy)'})
        return super(users, self).copy(cr, uid, id, default, context)

    def context_get(self, cr, uid, context=None):
        user = self.browse(cr, uid, uid, context)
        result = {}
        for k in self._columns.keys():
            if k.startswith('context_'):
                res = getattr(user,k) or False
                if isinstance(res, browse_record):
                    res = res.id
                result[k[8:]] = res or False
        return result

    def action_get(self, cr, uid, context={}):
        dataobj = self.pool.get('ir.model.data')
        data_id = dataobj._get_id(cr, 1, 'base', 'action_res_users_my')
        return dataobj.browse(cr, uid, data_id, context).res_id


    def login(self, db, login, password):
        if not password:
            return False
        cr = pooler.get_db(db).cursor()
        cr.execute('select id from res_users where login=%s and password=%s and active', (tools.ustr(login), tools.ustr(password)))
        res = cr.fetchone()
        cr.close()
        if res:
            return res[0]
        else:
            return False

    def check_super(self, passwd):
        if passwd == tools.config['admin_passwd']:
            return True
        else:
            raise security.ExceptionNoTb('AccessDenied')

    def check(self, db, uid, passwd):
        if not passwd:
            return False
        cached_pass = self._uid_cache.get(db, {}).get(uid)
        if (cached_pass is not None) and cached_pass == passwd:
            return True
        cr = pooler.get_db(db).cursor()
        cr.execute('select count(1) from res_users where id=%s and password=%s and active=%s', (int(uid), passwd, True))
        res = cr.fetchone()[0]
        cr.close()
        if not bool(res):
            raise security.ExceptionNoTb('AccessDenied')
        if res:
            if self._uid_cache.has_key(db):
                ulist = self._uid_cache[db]
                ulist[uid] = passwd
            else:
                self._uid_cache[db] = {uid:passwd}
        return bool(res)

    def access(self, db, uid, passwd, sec_level, ids):
        if not passwd:
            return False
        cr = pooler.get_db(db).cursor()
        cr.execute('select id from res_users where id=%s and password=%s', (uid, passwd))
        res = cr.fetchone()
        cr.close()
        if not res:
            raise security.ExceptionNoTb('Bad username or password')
        return res[0]

users()

class config_users(osv.osv_memory):
    _name = 'res.config.users'
    _inherit = ['res.users', 'res.config']

    def _generate_signature(self, cr, name, email, context=None):
        return _('--\n%(name)s %(email)s\n') % {
            'name': name or '',
            'email': email and ' <'+email+'>' or '',
            }

    def create_user(self, cr, uid, new_id, context=None):
        """ create a new res.user instance from the data stored
        in the current res.config.users.

        If an email address was filled in for the user, sends a mail
        composed of the return values of ``get_welcome_mail_subject``
        and ``get_welcome_mail_body`` (which should be unicode values),
        with the user's data %-formatted into the mail body
        """
        base_data = self.read(cr, uid, new_id, context=context)
        partner_id = self.pool.get('res.partner').main_partner(cr, uid)
        address = self.pool.get('res.partner.address').create(
            cr, uid, {'name': base_data['name'],
                      'email': base_data['email'],
                      'partner_id': partner_id,},
            context)
        user_data = dict(
            base_data,
            signature=self._generate_signature(
                cr, base_data['name'], base_data['email'], context=context),
            address_id=address,
            )
        new_user = self.pool.get('res.users').create(
            cr, uid, user_data, context)
        self.send_welcome_email(cr, uid, new_user, context=context)
    def execute(self, cr, uid, ids, context=None):
        'Do nothing on execution, just launch the next action/todo'
        pass
    def action_add(self, cr, uid, ids, context=None):
        'Create a user, and re-display the view'
        self.create_user(cr, uid, ids[0], context=context)
        return {
            'view_type': 'form',
            "view_mode": 'form',
            'res_model': 'res.config.users',
            'view_id':self.pool.get('ir.ui.view')\
                .search(cr,uid,[('name','=','res.config.users.confirm.form')]),
            'type': 'ir.actions.act_window',
            'target':'new',
            }
config_users()

class groups2(osv.osv): ##FIXME: Is there a reason to inherit this object ?
    _inherit = 'res.groups'
    _columns = {
        'users': fields.many2many('res.users', 'res_groups_users_rel', 'gid', 'uid', 'Users'),
    }

    def unlink(self, cr, uid, ids, context=None):
        for record in self.read(cr, uid, ids, ['users'], context=context):
            if record['users']:
                raise osv.except_osv(_('Warning !'), _('Make sure you have no users linked with the group(s)!'))
        return super(groups2, self).unlink(cr, uid, ids, context=context)

groups2()

class res_config_view(osv.osv_memory):
    _name = 'res.config.view'
    _inherit = 'res.config'
    _columns = {
        'name':fields.char('Name', size=64),
        'view': fields.selection([('simple','Simplified'),
                                  ('extended','Extended')],
                                 'Interface', required=True ),
    }
    _defaults={
<<<<<<< HEAD
        'view': lambda s,cr,uid,c: s.pool.get('res.users').browse(cr, uid, uid, c).view
=======
        'view':lambda self,cr,uid,*args: self.pool.get('res.users').browse(cr, uid, uid).view or 'simple',
>>>>>>> c8a08bfc
    }

    def execute(self, cr, uid, ids, context=None):
        res = self.read(cr, uid, ids)[0]
        self.pool.get('res.users').write(cr, uid, [uid],
                                 {'view':res['view']}, context=context)

res_config_view()

# vim:expandtab:smartindent:tabstop=4:softtabstop=4:shiftwidth=4:
<|MERGE_RESOLUTION|>--- conflicted
+++ resolved
@@ -560,11 +560,7 @@
                                  'Interface', required=True ),
     }
     _defaults={
-<<<<<<< HEAD
-        'view': lambda s,cr,uid,c: s.pool.get('res.users').browse(cr, uid, uid, c).view
-=======
         'view':lambda self,cr,uid,*args: self.pool.get('res.users').browse(cr, uid, uid).view or 'simple',
->>>>>>> c8a08bfc
     }
 
     def execute(self, cr, uid, ids, context=None):
