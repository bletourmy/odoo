--- conflicted
+++ resolved
@@ -36,11 +36,7 @@
         return isinstance(element, (str, unicode)) and element in ['&', '|', '!']
 
     def _is_leaf(self, element, internal=False):
-<<<<<<< HEAD
-        OPS = ('=', '!=', '<>', '<=', '<', '>', '>=', '=like', '=ilike', 'like', 'not like', 'ilike', 'not ilike', 'in', 'not in', 'child_of')
-=======
-        OPS = ('=', '!=', '<>', '<=', '<', '>', '>=', '=?', '=like', 'like', 'not like', 'ilike', 'not ilike', 'in', 'not in', 'child_of')
->>>>>>> f566ea57
+        OPS = ('=', '!=', '<>', '<=', '<', '>', '>=', '=?', '=like', '=ilike', 'like', 'not like', 'ilike', 'not ilike', 'in', 'not in', 'child_of')
         INTERNAL_OPS = OPS + ('inselect',)
         return (isinstance(element, tuple) or isinstance(element, list)) \
            and len(element) == 3 \
