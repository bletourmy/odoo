--- conflicted
+++ resolved
@@ -61,10 +61,8 @@
 except ImportError:
     sys.stderr.write("ERROR: Import lxml module\n")
     sys.stderr.write("ERROR: Try to install the python-lxml package\n")
-<<<<<<< HEAD
     sys.exit(2)
-=======
->>>>>>> 38488751
+
 
 from tools.config import config
 
@@ -868,15 +866,10 @@
                         if key in e[0]:
                             msg = self.pool._sql_error[key]
                             break
-<<<<<<< HEAD
-                    return (-1, res,'Line ' + str(counter) +' : ' + msg,'' )
-
-=======
                     return (-1, res, 'Line ' + str(counter) +' : ' + msg, '' )
                 if isinstance(e, osv.orm.except_orm ):
                     msg = _('Insertion Failed! ' + e[1])
                     return (-1, res, 'Line ' + str(counter) +' : ' + msg, '' )
->>>>>>> 38488751
             for lang in translate:
                 context2 = context.copy()
                 context2['lang'] = lang
@@ -1059,10 +1052,6 @@
                         dom = None
                         if column._domain and not isinstance(column._domain, (str, unicode)):
                             dom = column._domain
-<<<<<<< HEAD
-
-=======
->>>>>>> 38488751
                         attrs['selection'] = self.pool.get(relation).name_search(cr, user, '', dom, context=context)
                         if (node.get('required') and not int(node.get('required'))) or not column.required:
                             attrs['selection'].append((False,''))
@@ -1137,27 +1126,16 @@
                 #
                 # running -> done = signal_next (role Z)
                 # running -> cancel = signal_cancel (role Z)
-<<<<<<< HEAD
-
-
-                # As we don't know the object state, in this scenario,
-=======
+
                 # As we don't know the object state, in this scenario, 
->>>>>>> 38488751
                 #   the button "signal_cancel" will be always shown as there is no restriction to cancel in draft
                 #   the button "signal_next" will be show if the user has any of the roles (X Y or Z)
                 # The verification will be made later in workflow process...
                 if roles:
                     can_click = any((not role) or rolesobj.check(cr, user, user_roles, role) for (role,) in roles)
-<<<<<<< HEAD
 
             button.set('readonly', str(int(not can_click)))
 
-=======
-            
-            button.set('readonly', str(int(not can_click)))
-
->>>>>>> 38488751
         arch = etree.tostring(node, encoding="utf-8").replace('\t', '')
         fields = self.fields_get(cr, user, fields_def.keys(), context)
         for field in fields_def:
@@ -1257,26 +1235,16 @@
                         if res:
                             return n
                 return None
-            # End: _find(node, node2)
-
-<<<<<<< HEAD
+
             # End: _find(node, node2)
 
             doc_dest = etree.fromstring(encode(inherit))
             toparse = [ doc_dest ]
 
-            while len(toparse):
-                node2 = toparse.pop(0)
-                if node2.tag == 'data':
-                    toparse += node2.getchildren()
-=======
-            doc_dest = etree.fromstring(encode(inherit))
-            toparse = [ doc_dest ]
             while len(toparse):
                 node2 = toparse.pop(0)
                 if node2.tag == 'data':
                     toparse += [ c for c in doc_dest ]
->>>>>>> 38488751
                     continue
                 node = _find(src, node2)
                 if node is not None:
@@ -1291,7 +1259,6 @@
                             for child in node2:
                                 node.addprevious(child)
                             node.getparent().remove(node)
-<<<<<<< HEAD
                     elif pos == 'attributes':
                         for child in node2.getiterator('attribute'):
                             attribute = (child.get('name'), child.text and child.text.encode('utf8') or None)
@@ -1299,8 +1266,6 @@
                                 node.set(attribute[0], attribute[1])
                             else:
                                 del(node.attrib[attribute[0]])
-=======
->>>>>>> 38488751
                     else:
                         sib = node.getnext()
                         for child in node2:
@@ -1414,21 +1379,13 @@
             elif view_type == 'calendar':
                 xml = self.__get_default_calendar_view()
             else:
-<<<<<<< HEAD
                 xml = '<?xml version="1.0"?>' # what happens here, graph case?
                 # raise except_orm(_('Invalid Architecture!'),_("There is no view of type '%s' defined for the structure!") % view_type)
-=======
-                xml = ''
->>>>>>> 38488751
             result['arch'] = etree.fromstring(encode(xml))
             result['name'] = 'default'
             result['field_parent'] = False
             result['view_id'] = 0
-<<<<<<< HEAD
-    
-=======
-
->>>>>>> 38488751
+
         xarch, xfields = self.__view_look_dom_arch(cr, user, result['arch'], view_id, context=context)
         result['arch'] = xarch
         result['fields'] = xfields
@@ -2367,10 +2324,6 @@
             for key, v in r.items():
                 if v == None:
                     r[key] = False
-<<<<<<< HEAD
-
-        if isinstance(ids, (int, long, dict)):
-=======
                 if key in self._columns.keys():
                     type = self._columns[key]._type
                 elif key in self._inherit_fields.keys():
@@ -2386,8 +2339,7 @@
                         cr.execute('update "'+self._table+'" set "'+key+'"=NULL where "%s"=%s' %(key,''.join("'"+str(v)+"'")))
                         r[key] = ''                    
         
-        if isinstance(ids, (int, long)):
->>>>>>> 38488751
+        if isinstance(ids, (int, long, dict)):
             return result and result[0] or False
         return result
 
