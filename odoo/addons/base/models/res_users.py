# -*- coding: utf-8 -*-
# Part of Odoo. See LICENSE file for full copyright and licensing details.
import contextlib

import pytz
import datetime
import ipaddress
import itertools
import logging
import hmac

from collections import defaultdict
from hashlib import sha256
from itertools import chain, repeat
from lxml import etree
from lxml.builder import E
import passlib.context

from odoo import api, fields, models, tools, SUPERUSER_ID, _
from odoo.exceptions import AccessDenied, AccessError, UserError, ValidationError
from odoo.http import request
from odoo.osv import expression
from odoo.service.db import check_super
from odoo.tools import partition, collections

_logger = logging.getLogger(__name__)

# Only users who can modify the user (incl. the user herself) see the real contents of these fields
USER_PRIVATE_FIELDS = []

DEFAULT_CRYPT_CONTEXT = passlib.context.CryptContext(
    # kdf which can be verified by the context. The default encryption kdf is
    # the first of the list
    ['pbkdf2_sha512', 'plaintext'],
    # deprecated algorithms are still verified as usual, but ``needs_update``
    # will indicate that the stored hash should be replaced by a more recent
    # algorithm. Passlib 1.6 supports an `auto` value which deprecates any
    # algorithm but the default, but Ubuntu LTS only provides 1.5 so far.
    deprecated=['plaintext'],
)

concat = chain.from_iterable

#
# Functions for manipulating boolean and selection pseudo-fields
#
def name_boolean_group(id):
    return 'in_group_' + str(id)

def name_selection_groups(ids):
    return 'sel_groups_' + '_'.join(str(it) for it in ids)

def is_boolean_group(name):
    return name.startswith('in_group_')

def is_selection_groups(name):
    return name.startswith('sel_groups_')

def is_reified_group(name):
    return is_boolean_group(name) or is_selection_groups(name)

def get_boolean_group(name):
    return int(name[9:])

def get_selection_groups(name):
    return [int(v) for v in name[11:].split('_')]

def parse_m2m(commands):
    "return a list of ids corresponding to a many2many value"
    ids = []
    for command in commands:
        if isinstance(command, (tuple, list)):
            if command[0] in (1, 4):
                ids.append(command[1])
            elif command[0] == 5:
                ids = []
            elif command[0] == 6:
                ids = list(command[2])
        else:
            ids.append(command)
    return ids

#----------------------------------------------------------
# Basic res.groups and res.users
#----------------------------------------------------------

class Groups(models.Model):
    _name = "res.groups"
    _description = "Access Groups"
    _rec_name = 'full_name'
    _order = 'name'

    name = fields.Char(required=True, translate=True)
    users = fields.Many2many('res.users', 'res_groups_users_rel', 'gid', 'uid')
    model_access = fields.One2many('ir.model.access', 'group_id', string='Access Controls', copy=True)
    rule_groups = fields.Many2many('ir.rule', 'rule_group_rel',
        'group_id', 'rule_group_id', string='Rules', domain=[('global', '=', False)])
    menu_access = fields.Many2many('ir.ui.menu', 'ir_ui_menu_group_rel', 'gid', 'menu_id', string='Access Menu')
    view_access = fields.Many2many('ir.ui.view', 'ir_ui_view_group_rel', 'group_id', 'view_id', string='Views')
    comment = fields.Text(translate=True)
    category_id = fields.Many2one('ir.module.category', string='Application', index=True)
    color = fields.Integer(string='Color Index')
    full_name = fields.Char(compute='_compute_full_name', string='Group Name', search='_search_full_name')
    share = fields.Boolean(string='Share Group', help="Group created to set access rights for sharing data with some users.")

    _sql_constraints = [
        ('name_uniq', 'unique (category_id, name)', 'The name of the group must be unique within an application!')
    ]

    @api.multi
    @api.constrains('users')
    def _check_one_user_type(self):
        self.users._check_one_user_type()

    @api.depends('category_id.name', 'name')
    def _compute_full_name(self):
        # Important: value must be stored in environment of group, not group1!
        for group, group1 in zip(self, self.sudo()):
            if group1.category_id:
                group.full_name = '%s / %s' % (group1.category_id.name, group1.name)
            else:
                group.full_name = group1.name

    def _search_full_name(self, operator, operand):
        lst = True
        if isinstance(operand, bool):
            domains = [[('name', operator, operand)], [('category_id.name', operator, operand)]]
            if operator in expression.NEGATIVE_TERM_OPERATORS == (not operand):
                return expression.AND(domains)
            else:
                return expression.OR(domains)
        if isinstance(operand, str):
            lst = False
            operand = [operand]
        where = []
        for group in operand:
            values = [v for v in group.split('/') if v]
            group_name = values.pop().strip()
            category_name = values and '/'.join(values).strip() or group_name
            group_domain = [('name', operator, lst and [group_name] or group_name)]
            category_domain = [('category_id.name', operator, lst and [category_name] or category_name)]
            if operator in expression.NEGATIVE_TERM_OPERATORS and not values:
                category_domain = expression.OR([category_domain, [('category_id', '=', False)]])
            if (operator in expression.NEGATIVE_TERM_OPERATORS) == (not values):
                sub_where = expression.AND([group_domain, category_domain])
            else:
                sub_where = expression.OR([group_domain, category_domain])
            if operator in expression.NEGATIVE_TERM_OPERATORS:
                where = expression.AND([where, sub_where])
            else:
                where = expression.OR([where, sub_where])
        return where

    @api.model
    def _search(self, args, offset=0, limit=None, order=None, count=False, access_rights_uid=None):
        # add explicit ordering if search is sorted on full_name
        if order and order.startswith('full_name'):
            groups = super(Groups, self).search(args)
            groups = groups.sorted('full_name', reverse=order.endswith('DESC'))
            groups = groups[offset:offset+limit] if limit else groups[offset:]
            return len(groups) if count else groups.ids
        return super(Groups, self)._search(args, offset=offset, limit=limit, order=order, count=count, access_rights_uid=access_rights_uid)

    @api.multi
    def copy(self, default=None):
        self.ensure_one()
        chosen_name = default.get('name') if default else ''
        default_name = chosen_name or _('%s (copy)') % self.name
        default = dict(default or {}, name=default_name)
        return super(Groups, self).copy(default)

    @api.multi
    def write(self, vals):
        if 'name' in vals:
            if vals['name'].startswith('-'):
                raise UserError(_('The name of the group can not start with "-"'))
        # invalidate caches before updating groups, since the recomputation of
        # field 'share' depends on method has_group()
        self.env['ir.model.access'].call_cache_clearing_methods()
        self.env['res.users'].has_group.clear_cache(self.env['res.users'])
        return super(Groups, self).write(vals)


class ResUsersLog(models.Model):
    _name = 'res.users.log'
    _order = 'id desc'
    _description = 'Users Log'
    # Currenly only uses the magical fields: create_uid, create_date,
    # for recording logins. To be extended for other uses (chat presence, etc.)


class Users(models.Model):
    """ User class. A res.users record models an OpenERP user and is different
        from an employee.

        res.users class now inherits from res.partner. The partner model is
        used to store the data related to the partner: lang, name, address,
        avatar, ... The user model is now dedicated to technical data.
    """
    _name = "res.users"
    _description = 'Users'
    _inherits = {'res.partner': 'partner_id'}
    _order = 'name, login'
    __uid_cache = defaultdict(dict)             # {dbname: {uid: password}}

    # User can write on a few of his own fields (but not his groups for example)
    SELF_WRITEABLE_FIELDS = ['signature', 'action_id', 'company_id', 'email', 'name', 'image', 'image_medium', 'image_small', 'lang', 'tz']
    # User can read a few of his own fields
    SELF_READABLE_FIELDS = ['signature', 'company_id', 'login', 'email', 'name', 'image', 'image_medium', 'image_small', 'lang', 'tz', 'tz_offset', 'groups_id', 'partner_id', '__last_update', 'action_id']

    def _default_groups(self):
        default_user = self.env.ref('base.default_user', raise_if_not_found=False)
        return (default_user or self.env['res.users']).sudo().groups_id

    def _companies_count(self):
        return self.env['res.company'].sudo().search_count([])

    partner_id = fields.Many2one('res.partner', required=True, ondelete='restrict', auto_join=True,
        string='Related Partner', help='Partner-related data of the user')
    login = fields.Char(required=True, help="Used to log into the system")
    password = fields.Char(
        compute='_compute_password', inverse='_set_password',
        invisible=True, copy=False,
        help="Keep empty if you don't want the user to be able to connect on the system.")
    new_password = fields.Char(string='Set Password',
        compute='_compute_password', inverse='_set_new_password',
        help="Specify a value only when creating a user or if you're "\
             "changing the user's password, otherwise leave empty. After "\
             "a change of password, the user has to login again.")
    signature = fields.Html()
    active = fields.Boolean(default=True)
    active_partner = fields.Boolean(related='partner_id.active', readonly=True, string="Partner is Active")
    action_id = fields.Many2one('ir.actions.actions', string='Home Action',
        help="If specified, this action will be opened at log on for this user, in addition to the standard menu.")
    groups_id = fields.Many2many('res.groups', 'res_groups_users_rel', 'uid', 'gid', string='Groups', default=_default_groups)
    log_ids = fields.One2many('res.users.log', 'create_uid', string='User log entries')
    login_date = fields.Datetime(related='log_ids.create_date', string='Latest authentication', readonly=False)
    share = fields.Boolean(compute='_compute_share', compute_sudo=True, string='Share User', store=True,
         help="External user with limited access, created only for the purpose of sharing data.")
    companies_count = fields.Integer(compute='_compute_companies_count', string="Number of Companies", default=_companies_count)
    tz_offset = fields.Char(compute='_compute_tz_offset', string='Timezone offset', invisible=True)

    # Special behavior for this field: res.company.search() will only return the companies
    # available to the current user (should be the user's companies?), when the user_preference
    # context is set.
    company_id = fields.Many2one('res.company', string='Default Company', required=True, default=lambda self: self.env.company.id,
        help='The default company for this user.', context={'user_preference': True})
    company_ids = fields.Many2many('res.company', 'res_company_users_rel', 'user_id', 'cid',
        string='Companies', default=lambda self: self.env.company.ids)

    # overridden inherited fields to bypass access rights, in case you have
    # access to the user but not its corresponding partner
    name = fields.Char(related='partner_id.name', inherited=True, readonly=False)
    email = fields.Char(related='partner_id.email', inherited=True, readonly=False)

    accesses_count = fields.Integer('# Access Rights', help='Number of access rights that apply to the current user',
                                    compute='_compute_accesses_count')
    rules_count = fields.Integer('# Record Rules', help='Number of record rules that apply to the current user',
                                 compute='_compute_accesses_count')
    groups_count = fields.Integer('# Groups', help='Number of groups that apply to the current user',
                                  compute='_compute_accesses_count')

    _sql_constraints = [
        ('login_key', 'UNIQUE (login)',  'You can not have two users with the same login !')
    ]

    def init(self):
        cr = self.env.cr

        # allow setting plaintext passwords via SQL and have them
        # automatically encrypted at startup: look for passwords which don't
        # match the "extended" MCF and pass those through passlib.
        # Alternative: iterate on *all* passwords and use CryptContext.identify
        cr.execute("""
        SELECT id, password FROM res_users
        WHERE password IS NOT NULL
          AND password !~ '^\$[^$]+\$[^$]+\$.'
        """)
        if self.env.cr.rowcount:
            Users = self.sudo()
            for uid, pw in cr.fetchall():
                Users.browse(uid).password = pw

    def _set_password(self):
        ctx = self._crypt_context()
        for user in self:
            self._set_encrypted_password(user.id, ctx.encrypt(user.password))

    def _set_encrypted_password(self, uid, pw):
        assert self._crypt_context().identify(pw) != 'plaintext'

        self.env.cr.execute(
            'UPDATE res_users SET password=%s WHERE id=%s',
            (pw, uid)
        )
        self.invalidate_cache(['password'], [uid])

    def _check_credentials(self, password):
        """ Validates the current user's password.

        Override this method to plug additional authentication methods.

        Overrides should:

        * call `super` to delegate to parents for credentials-checking
        * catch AccessDenied and perform their own checking
        * (re)raise AccessDenied if the credentials are still invalid
          according to their own validation method

        When trying to check for credentials validity, call _check_credentials
        instead.
        """
        """ Override this method to plug additional authentication methods"""
        assert password
        self.env.cr.execute(
            "SELECT COALESCE(password, '') FROM res_users WHERE id=%s",
            [self.env.user.id]
        )
        [hashed] = self.env.cr.fetchone()
        valid, replacement = self._crypt_context()\
            .verify_and_update(password, hashed)
        if replacement is not None:
            self._set_encrypted_password(self.env.user.id, replacement)
        if not valid:
            raise AccessDenied()

    def _compute_password(self):
        for user in self:
            user.password = ''
            user.new_password = ''

    def _set_new_password(self):
        for user in self:
            if not user.new_password:
                # Do not update the password if no value is provided, ignore silently.
                # For example web client submits False values for all empty fields.
                continue
            if user == self.env.user:
                # To change their own password, users must use the client-specific change password wizard,
                # so that the new password is immediately used for further RPC requests, otherwise the user
                # will face unexpected 'Access Denied' exceptions.
                raise UserError(_('Please use the change password wizard (in User Preferences or User menu) to change your own password.'))
            else:
                user.password = user.new_password

    @api.depends('groups_id')
    def _compute_share(self):
        for user in self:
            user.share = not user.has_group('base.group_user')

    @api.multi
    def _compute_companies_count(self):
        companies_count = self._companies_count()
        for user in self:
            user.companies_count = companies_count

    @api.depends('tz')
    def _compute_tz_offset(self):
        for user in self:
            user.tz_offset = datetime.datetime.now(pytz.timezone(user.tz or 'GMT')).strftime('%z')

    @api.depends('groups_id')
    def _compute_accesses_count(self):
        for user in self:
            groups = user.groups_id
            user.accesses_count = len(groups.model_access)
            user.rules_count = len(groups.rule_groups)
            user.groups_count = len(groups)

    @api.onchange('login')
    def on_change_login(self):
        if self.login and tools.single_email_re.match(self.login):
            self.email = self.login

    @api.onchange('parent_id')
    def onchange_parent_id(self):
        return self.partner_id.onchange_parent_id()

    def _read_from_database(self, field_names, inherited_field_names=[]):
        super(Users, self)._read_from_database(field_names, inherited_field_names)
        canwrite = self.check_access_rights('write', raise_exception=False)
        if not canwrite and set(USER_PRIVATE_FIELDS).intersection(field_names):
            for record in self:
                for f in USER_PRIVATE_FIELDS:
                    try:
                        record._cache[f]
                        record._cache[f] = '********'
                    except Exception:
                        # skip SpecialValue (e.g. for missing record or access right)
                        pass

    @api.multi
    @api.constrains('company_id', 'company_ids')
    def _check_company(self):
        if any(user.company_ids and user.company_id not in user.company_ids for user in self):
            raise ValidationError(_('The chosen company is not in the allowed companies for this user'))

    @api.multi
    @api.constrains('action_id')
    def _check_action_id(self):
        action_open_website = self.env.ref('base.action_open_website', raise_if_not_found=False)
        if action_open_website and any(user.action_id.id == action_open_website.id for user in self):
            raise ValidationError(_('The "App Switcher" action cannot be selected as home action.'))

    @api.multi
    @api.constrains('groups_id')
    def _check_one_user_type(self):
        """We check that no users are both portal and users (same with public).
           This could typically happen because of implied groups.
        """
        user_types_category = self.env.ref('base.module_category_user_type', raise_if_not_found=False)
        user_types_groups = self.env['res.groups'].search(
            [('category_id', '=', user_types_category.id)]) if user_types_category else False
        if user_types_groups:  # needed at install
            if self._has_multiple_groups(user_types_groups.ids):
                raise ValidationError(_('The user cannot have more than one user types.'))

    @api.multi
    def _has_multiple_groups(self, group_ids):
        """The method is not fast if the list of ids is very long;
           so we rather check all users than limit to the size of the group
        :param group_ids: list of group ids
        :return: boolean: is there at least a user in at least 2 of the provided groups
        """
        if group_ids:
            args = [tuple(group_ids)]
            if len(self.ids) == 1:
                where_clause = "AND r.uid = %s"
                args.append(self.id)
            else:
                where_clause = ""  # default; we check ALL users (actually pretty efficient)
            query = """
                    SELECT 1 FROM res_groups_users_rel WHERE EXISTS(
                        SELECT r.uid
                        FROM res_groups_users_rel r
                        WHERE r.gid IN %s""" + where_clause + """
                        GROUP BY r.uid HAVING COUNT(r.gid) > 1
                    )
            """
            self.env.cr.execute(query, args)
            return bool(self.env.cr.fetchall())
        else:
            return False

    @api.multi
    def toggle_active(self):
        for user in self:
            if not user.active and not user.partner_id.active:
                user.partner_id.toggle_active()
        super(Users, self).toggle_active()

    @api.multi
    def read(self, fields=None, load='_classic_read'):
        if fields and self == self.env.user:
            for key in fields:
                if not (key in self.SELF_READABLE_FIELDS or key.startswith('context_')):
                    break
            else:
                # safe fields only, so we read as super-user to bypass access rights
                self = self.sudo()

        return super(Users, self).read(fields=fields, load=load)

    @api.model
    def read_group(self, domain, fields, groupby, offset=0, limit=None, orderby=False, lazy=True):
        groupby_fields = set([groupby] if isinstance(groupby, str) else groupby)
        if groupby_fields.intersection(USER_PRIVATE_FIELDS):
            raise AccessError(_("Invalid 'group by' parameter"))
        return super(Users, self).read_group(domain, fields, groupby, offset=offset, limit=limit, orderby=orderby, lazy=lazy)

    @api.model
    def _search(self, args, offset=0, limit=None, order=None, count=False, access_rights_uid=None):
        if self._uid != SUPERUSER_ID and args:
            domain_fields = {term[0] for term in args if isinstance(term, (tuple, list))}
            if domain_fields.intersection(USER_PRIVATE_FIELDS):
                raise AccessError(_('Invalid search criterion'))
        return super(Users, self)._search(args, offset=offset, limit=limit, order=order, count=count,
                                          access_rights_uid=access_rights_uid)

    @api.model_create_multi
    def create(self, vals_list):
        users = super(Users, self.with_context(default_customer=False)).create(vals_list)
        for user in users:
            user.partner_id.active = user.active
            if user.partner_id.company_id:
                user.partner_id.write({'company_id': user.company_id.id})
        return users

    @api.multi
    def write(self, values):
        if values.get('active') and SUPERUSER_ID in self._ids:
            raise UserError(_("You cannot activate the superuser."))
        if values.get('active') == False and self._uid in self._ids:
            raise UserError(_("You cannot deactivate the user you're currently logged in as."))

        if values.get('active'):
            for user in self:
                if not user.active and not user.partner_id.active:
                    user.partner_id.toggle_active()
        if self == self.env.user:
            for key in list(values):
                if not (key in self.SELF_WRITEABLE_FIELDS or key.startswith('context_')):
                    break
            else:
                if 'company_id' in values:
                    if values['company_id'] not in self.env.user.company_ids.ids:
                        del values['company_id']
                # safe fields only, so we write as super-user to bypass access rights
                self = self.sudo().with_context(binary_field_real_user=self.env.user)

        res = super(Users, self).write(values)
        if 'company_id' in values:
            for user in self:
                # if partner is global we keep it that way
                if user.partner_id.company_id and user.partner_id.company_id.id != values['company_id']:
                    user.partner_id.write({'company_id': user.company_id.id})
            # clear default ir values when company changes
            self.env['ir.default'].clear_caches()

        # clear caches linked to the users
        if 'groups_id' in values:
            self.env['ir.model.access'].call_cache_clearing_methods()
            self.env['ir.rule'].clear_caches()
            self.has_group.clear_cache(self)
        if any(key.startswith('context_') or key in ('lang', 'tz') for key in values):
            self.context_get.clear_cache(self)
        if any(key in values for key in ['active'] + USER_PRIVATE_FIELDS):
            db = self._cr.dbname
            for id in self.ids:
                self.__uid_cache[db].pop(id, None)
        if any(key in values for key in self._get_session_token_fields()):
            self._invalidate_session_cache()

        return res

    @api.multi
    def unlink(self):
        if SUPERUSER_ID in self.ids:
            raise UserError(_('You can not remove the admin user as it is used internally for resources created by Odoo (updates, module installation, ...)'))
        db = self._cr.dbname
        for id in self.ids:
            self.__uid_cache[db].pop(id, None)
        self._invalidate_session_cache()
        return super(Users, self).unlink()

    @api.model
    def _name_search(self, name, args=None, operator='ilike', limit=100, name_get_uid=None):
        args = args or []
        if operator == 'ilike' and not (name or '').strip():
            domain = []
        else:
            domain = [('login', '=', name)]
        user_ids = self._search(expression.AND([domain, args]), limit=limit, access_rights_uid=name_get_uid)
        if not user_ids:
            user_ids = self._search(expression.AND([[('name', operator, name)], args]), limit=limit, access_rights_uid=name_get_uid)
        return self.browse(user_ids).name_get()

    @api.multi
    def copy(self, default=None):
        self.ensure_one()
        default = dict(default or {})
        if ('name' not in default) and ('partner_id' not in default):
            default['name'] = _("%s (copy)") % self.name
        if 'login' not in default:
            default['login'] = _("%s (copy)") % self.login
        return super(Users, self).copy(default)

    @api.model
    @tools.ormcache('self._uid')
    def context_get(self):
        user = self.env.user
        # determine field names to read
        name_to_key = {
            name: name[8:] if name.startswith('context_') else name
            for name in self._fields
            if name.startswith('context_') or name in ('lang', 'tz')
        }
        # use read() to not read other fields: this must work while modifying
        # the schema of models res.users or res.partner
        values = user.read(list(name_to_key), load=False)[0]
        return {
            key: values[name]
            for name, key in name_to_key.items()
        }

    @api.model
    def action_get(self):
        return self.sudo().env.ref('base.action_res_users_my').read()[0]

    def check_super(self, passwd):
        return check_super(passwd)

    @api.model
    def _update_last_login(self):
        # only create new records to avoid any side-effect on concurrent transactions
        # extra records will be deleted by the periodical garbage collection
        self.env['res.users.log'].create({}) # populated by defaults

    @api.model
    def _get_login_domain(self, login):
        return [('login', '=', login)]

    @classmethod
    def _login(cls, db, login, password):
        if not password:
            raise AccessDenied()
        ip = request.httprequest.environ['REMOTE_ADDR'] if request else 'n/a'
        try:
            with cls.pool.cursor() as cr:
                self = api.Environment(cr, SUPERUSER_ID, {})[cls._name]
                with self._assert_can_auth():
                    user = self.search(self._get_login_domain(login))
                    if not user:
                        raise AccessDenied()
                    user = user.sudo(user.id)
                    user._check_credentials(password)
                    user._update_last_login()
        except AccessDenied:
            _logger.info("Login failed for db:%s login:%s from %s", db, login, ip)
            raise

        _logger.info("Login successful for db:%s login:%s from %s", db, login, ip)

        return user.id

    @classmethod
    def authenticate(cls, db, login, password, user_agent_env):
        """Verifies and returns the user ID corresponding to the given
          ``login`` and ``password`` combination, or False if there was
          no matching user.
           :param str db: the database on which user is trying to authenticate
           :param str login: username
           :param str password: user password
           :param dict user_agent_env: environment dictionary describing any
               relevant environment attributes
        """
        uid = cls._login(db, login, password)
        if user_agent_env and user_agent_env.get('base_location'):
            with cls.pool.cursor() as cr:
                env = api.Environment(cr, uid, {})
                if env.user.has_group('base.group_system'):
                    # Successfully logged in as system user!
                    # Attempt to guess the web base url...
                    try:
                        base = user_agent_env['base_location']
                        ICP = env['ir.config_parameter']
                        if not ICP.get_param('web.base.url.freeze'):
                            ICP.set_param('web.base.url', base)
                    except Exception:
                        _logger.exception("Failed to update web.base.url configuration parameter")
        return uid

    @classmethod
    def check(cls, db, uid, passwd):
        """Verifies that the given (uid, password) is authorized for the database ``db`` and
           raise an exception if it is not."""
        if not passwd:
            # empty passwords disallowed for obvious security reasons
            raise AccessDenied()
        db = cls.pool.db_name
        if cls.__uid_cache[db].get(uid) == passwd:
            return
        cr = cls.pool.cursor()
        try:
            self = api.Environment(cr, uid, {})[cls._name]
            with self._assert_can_auth():
                self._check_credentials(passwd)
                cls.__uid_cache[db][uid] = passwd
        finally:
            cr.close()

    def _get_session_token_fields(self):
        return {'id', 'login', 'password', 'active'}

    @tools.ormcache('sid')
    def _compute_session_token(self, sid):
        """ Compute a session token given a session id and a user id """
        # retrieve the fields used to generate the session token
        session_fields = ', '.join(sorted(self._get_session_token_fields()))
        self.env.cr.execute("""SELECT %s, (SELECT value FROM ir_config_parameter WHERE key='database.secret')
                                FROM res_users
                                WHERE id=%%s""" % (session_fields), (self.id,))
        if self.env.cr.rowcount != 1:
            self._invalidate_session_cache()
            return False
        data_fields = self.env.cr.fetchone()
        # generate hmac key
        key = (u'%s' % (data_fields,)).encode('utf-8')
        # hmac the session id
        data = sid.encode('utf-8')
        h = hmac.new(key, data, sha256)
        # keep in the cache the token
        return h.hexdigest()

    @api.multi
    def _invalidate_session_cache(self):
        """ Clear the sessions cache """
        self._compute_session_token.clear_cache(self)

    @api.model
    def change_password(self, old_passwd, new_passwd):
        """Change current user password. Old password must be provided explicitly
        to prevent hijacking an existing user session, or for cases where the cleartext
        password is not used to authenticate requests.

        :return: True
        :raise: odoo.exceptions.AccessDenied when old password is wrong
        :raise: odoo.exceptions.UserError when new password is not set or empty
        """
        self.check(self._cr.dbname, self._uid, old_passwd)
        if new_passwd:
            # use self.env.user here, because it has uid=SUPERUSER_ID
            return self.env.user.write({'password': new_passwd})
        raise UserError(_("Setting empty passwords is not allowed for security reasons!"))

    @api.multi
    def preference_save(self):
        return {
            'type': 'ir.actions.client',
            'tag': 'reload_context',
        }

    @api.multi
    def preference_change_password(self):
        return {
            'type': 'ir.actions.client',
            'tag': 'change_password',
            'target': 'new',
        }

    @api.model
    def has_group(self, group_ext_id):
        # use singleton's id if called on a non-empty recordset, otherwise
        # context uid
        uid = self.id or self._uid
        return self.sudo(user=uid)._has_group(group_ext_id)

    @api.model
    @tools.ormcache('self._uid', 'group_ext_id')
    def _has_group(self, group_ext_id):
        """Checks whether user belongs to given group.

        :param str group_ext_id: external ID (XML ID) of the group.
           Must be provided in fully-qualified form (``module.ext_id``), as there
           is no implicit module to use..
        :return: True if the current user is a member of the group with the
           given external ID (XML ID), else False.
        """
        assert group_ext_id and '.' in group_ext_id, "External ID '%s' must be fully qualified" % group_ext_id
        module, ext_id = group_ext_id.split('.')
        self._cr.execute("""SELECT 1 FROM res_groups_users_rel WHERE uid=%s AND gid IN
                            (SELECT res_id FROM ir_model_data WHERE module=%s AND name=%s)""",
                         (self._uid, module, ext_id))
        return bool(self._cr.fetchone())
    # for a few places explicitly clearing the has_group cache
    has_group.clear_cache = _has_group.clear_cache

    def action_show_groups(self):
        self.ensure_one()
        return {
            'name': _('Groups'),
            'view_type': 'form',
            'view_mode': 'tree,form',
            'res_model': 'res.groups',
            'type': 'ir.actions.act_window',
            'context': {'create': False, 'delete': False},
            'domain': [('id','in', self.groups_id.ids)],
            'target': 'current',
        }

    def action_show_accesses(self):
        self.ensure_one()
        return {
            'name': _('Access Rights'),
            'view_type': 'form',
            'view_mode': 'tree,form',
            'res_model': 'ir.model.access',
            'type': 'ir.actions.act_window',
            'context': {'create': False, 'delete': False},
            'domain': [('id', 'in', self.groups_id.model_access.ids)],
            'target': 'current',
        }

    def action_show_rules(self):
        self.ensure_one()
        return {
            'name': _('Record Rules'),
            'view_type': 'form',
            'view_mode': 'tree,form',
            'res_model': 'ir.rule',
            'type': 'ir.actions.act_window',
            'context': {'create': False, 'delete': False},
            'domain': [('id', 'in', self.groups_id.rule_groups.ids)],
            'target': 'current',
        }

    @api.multi
    def _is_public(self):
        self.ensure_one()
        return self.has_group('base.group_public')

    @api.multi
    def _is_system(self):
        self.ensure_one()
        return self.has_group('base.group_system')

    @api.multi
    def _is_admin(self):
        self.ensure_one()
        return self._is_superuser() or self.has_group('base.group_erp_manager')

    @api.multi
    def _is_superuser(self):
        self.ensure_one()
        return self.id == SUPERUSER_ID

    @api.model
    def get_company_currency_id(self):
        return self.env.company.currency_id.id

    def _crypt_context(self):
        """ Passlib CryptContext instance used to encrypt and verify
        passwords. Can be overridden if technical, legal or political matters
        require different kdfs than the provided default.

        Requires a CryptContext as deprecation and upgrade notices are used
        internally
        """
        return DEFAULT_CRYPT_CONTEXT

    @contextlib.contextmanager
    def _assert_can_auth(self):
        """ Checks that the current environment even allows the current auth
        request to happen.

        The baseline implementation is a simple linear login cooldown: after
        a number of failures trying to log-in, the user (by login) is put on
        cooldown. During the cooldown period, login *attempts* are ignored
        and logged.

        .. warning::

            The login counter is not shared between workers and not
            specifically thread-safe, the feature exists mostly for
            rate-limiting on large number of login attempts (brute-forcing
            passwords) so that should not be much of an issue.

            For a more complex strategy (e.g. database or distribute storage)
            override this method. To simply change the cooldown criteria
            (configuration, ...) override _on_login_cooldown instead.

        .. note::

            This is a *context manager* so it can be called around the login
            procedure without having to call it itself.
        """
        # needs request for remote address
        if not request:
            yield
            return

        reg = self.env.registry
        failures_map = getattr(reg, '_login_failures', None)
        if failures_map is None:
            failures_map = reg._login_failures = collections.defaultdict(lambda : (0, datetime.datetime.min))

        source = request.httprequest.remote_addr
        (failures, previous) = failures_map[source]
        if self._on_login_cooldown(failures, previous):
            _logger.warn(
                "Login attempt ignored for %s on %s: "
                "%d failures since last success, last failure at %s. "
                "You can configure the number of login failures before a "
                "user is put on cooldown as well as the duration in the "
                "System Parameters. Disable this feature by setting "
                "\"base.login_cooldown_after\" to 0.",
                source, self.env.cr.dbname, failures, previous)
            if ipaddress.ip_address(source).is_private:
                _logger.warn(
                    "The rate-limited IP address %s is classified as private "
                    "and *might* be a proxy. If your Odoo is behind a proxy, "
                    "it may be mis-configured. Check that you are running "
                    "Odoo in Proxy Mode and that the proxy is properly configured, see "
                    "https://www.odoo.com/documentation/12.0/setup/deploy.html#https for details.",
                    source
                )
            raise AccessDenied(_("Too many login failures, please wait a bit before trying again."))

        try:
            yield
        except AccessDenied:
            (failures, __) = reg._login_failures[source]
            reg._login_failures[source] = (failures + 1, datetime.datetime.now())
            raise
        else:
            reg._login_failures.pop(source, None)

    def _on_login_cooldown(self, failures, previous):
        """ Decides whether the user trying to log in is currently
        "on cooldown" and not even allowed to attempt logging in.

        The default cooldown function simply puts the user on cooldown for
        <login_cooldown_duration> seconds after each failure following the
        <login_cooldown_after>th (0 to disable).

        Can be overridden to implement more complex backoff strategies, or
        e.g. wind down or reset the cooldown period as the previous failure
        recedes into the far past.

        :param int failures: number of recorded failures (since last success)
        :param previous: timestamp of previous failure
        :type previous:  datetime.datetime
        :returns: whether the user is currently in cooldown phase (true if cooldown, false if no cooldown and login can continue)
        :rtype: bool
        """
        cfg = self.env['ir.config_parameter'].sudo()
        min_failures = int(cfg.get_param('base.login_cooldown_after', 5))
        if min_failures == 0:
            return False

        delay = int(cfg.get_param('base.login_cooldown_duration', 60))
        return failures >= min_failures and (datetime.datetime.now() - previous) < datetime.timedelta(seconds=delay)

    def _register_hook(self):
        if hasattr(self, 'check_credentials'):
            _logger.warn("The check_credentials method of res.users has been renamed _check_credentials. One of your installed modules defines one, but it will not be called anymore.")
#
# Implied groups
#
# Extension of res.groups and res.users with a relation for "implied" or
# "inherited" groups.  Once a user belongs to a group, it automatically belongs
# to the implied groups (transitively).
#

class GroupsImplied(models.Model):
    _inherit = 'res.groups'

    implied_ids = fields.Many2many('res.groups', 'res_groups_implied_rel', 'gid', 'hid',
        string='Inherits', help='Users of this group automatically inherit those groups')
    trans_implied_ids = fields.Many2many('res.groups', string='Transitively inherits',
        compute='_compute_trans_implied')

    @api.depends('implied_ids.trans_implied_ids')
    def _compute_trans_implied(self):
        # Compute the transitive closure recursively. Note that the performance
        # is good, because the record cache behaves as a memo (the field is
        # never computed twice on a given group.)
        for g in self:
            g.trans_implied_ids = g.implied_ids | g.implied_ids.trans_implied_ids

    @api.model_create_multi
    def create(self, vals_list):
        user_ids_list = [vals.pop('users', None) for vals in vals_list]
        groups = super(GroupsImplied, self).create(vals_list)
        for group, user_ids in zip(groups, user_ids_list):
            if user_ids:
                # delegate addition of users to add implied groups
                group.write({'users': user_ids})
        return groups

    @api.multi
    def write(self, values):
        res = super(GroupsImplied, self).write(values)
        if values.get('users') or values.get('implied_ids'):
            # add all implied groups (to all users of each group)
            for group in self:
                self._cr.execute("""
                    WITH RECURSIVE group_imply(gid, hid) AS (
                        SELECT gid, hid
                          FROM res_groups_implied_rel
                         UNION
                        SELECT i.gid, r.hid
                          FROM res_groups_implied_rel r
                          JOIN group_imply i ON (i.hid = r.gid)
                    )
                    INSERT INTO res_groups_users_rel (gid, uid)
                         SELECT i.hid, r.uid
                           FROM group_imply i, res_groups_users_rel r
                          WHERE r.gid = i.gid
                            AND i.gid = %(gid)s
                         EXCEPT
                         SELECT r.gid, r.uid
                           FROM res_groups_users_rel r
                           JOIN group_imply i ON (r.gid = i.hid)
                          WHERE i.gid = %(gid)s
                """, dict(gid=group.id))
            self._check_one_user_type()
        return res

class UsersImplied(models.Model):
    _inherit = 'res.users'

    @api.model_create_multi
    def create(self, vals_list):
        for values in vals_list:
            if 'groups_id' in values:
                # complete 'groups_id' with implied groups
                user = self.new(values)
<<<<<<< HEAD
                gs = user.groups_id._origin
                group_public = self.env.ref('base.group_public', raise_if_not_found=False)
                group_portal = self.env.ref('base.group_portal', raise_if_not_found=False)
                if group_public and group_public in gs:
                    gs = group_public
                elif group_portal and group_portal in gs:
                    gs = group_portal
                gs = gs | gs.trans_implied_ids
                values['groups_id'] = type(self).groups_id.convert_to_write(gs, user)
=======
                gs = user.groups_id | user.groups_id.mapped('trans_implied_ids')
                values['groups_id'] = type(self).groups_id.convert_to_write(gs, user.groups_id)
>>>>>>> bd3e510e
        return super(UsersImplied, self).create(vals_list)

    @api.multi
    def write(self, values):
        users_before = self.filtered(lambda u: u.has_group('base.group_user'))
        res = super(UsersImplied, self).write(values)
        if values.get('groups_id'):
            # add implied groups for all users
<<<<<<< HEAD
            for user in self:
                if not user.has_group('base.group_user'):
=======
            for user in self.with_context({}):
                if not user.has_group('base.group_user') and user in users_before:
                    # if we demoted a user, we strip him of all its previous privileges
                    # (but we should not do it if we are simply adding a technical group to a portal user)
>>>>>>> bd3e510e
                    vals = {'groups_id': [(5, 0, 0)] + values['groups_id']}
                    super(UsersImplied, user).write(vals)
                gs = set(concat(g.trans_implied_ids for g in user.groups_id))
                vals = {'groups_id': [(4, g.id) for g in gs]}
                super(UsersImplied, user).write(vals)
        return res

#
# Virtual checkbox and selection for res.user form view
#
# Extension of res.groups and res.users for the special groups view in the users
# form.  This extension presents groups with selection and boolean widgets:
# - Groups are shown by application, with boolean and/or selection fields.
#   Selection fields typically defines a role "Name" for the given application.
# - Uncategorized groups are presented as boolean fields and grouped in a
#   section "Others".
#
# The user form view is modified by an inherited view (base.user_groups_view);
# the inherited view replaces the field 'groups_id' by a set of reified group
# fields (boolean or selection fields).  The arch of that view is regenerated
# each time groups are changed.
#
# Naming conventions for reified groups fields:
# - boolean field 'in_group_ID' is True iff
#       ID is in 'groups_id'
# - selection field 'sel_groups_ID1_..._IDk' is ID iff
#       ID is in 'groups_id' and ID is maximal in the set {ID1, ..., IDk}
#

class GroupsView(models.Model):
    _inherit = 'res.groups'

    @api.model
    def create(self, values):
        user = super(GroupsView, self).create(values)
        self._update_user_groups_view()
        # actions.get_bindings() depends on action records
        self.env['ir.actions.actions'].clear_caches()
        return user

    @api.multi
    def write(self, values):
        res = super(GroupsView, self).write(values)
        self._update_user_groups_view()
        # actions.get_bindings() depends on action records
        self.env['ir.actions.actions'].clear_caches()
        return res

    @api.multi
    def unlink(self):
        res = super(GroupsView, self).unlink()
        self._update_user_groups_view()
        # actions.get_bindings() depends on action records
        self.env['ir.actions.actions'].clear_caches()
        return res

    def _get_hidden_extra_categories(self):
        return ['base.module_category_hidden', 'base.module_category_extra', 'base.module_category_usability']

    @api.model
    def _update_user_groups_view(self):
        """ Modify the view with xmlid ``base.user_groups_view``, which inherits
            the user form view, and introduces the reified group fields.
        """

        # remove the language to avoid translations, it will be handled at the view level
        self = self.with_context(lang=None)

        # We have to try-catch this, because at first init the view does not
        # exist but we are already creating some basic groups.
        view = self.env.ref('base.user_groups_view', raise_if_not_found=False)
        if view and view.exists() and view._name == 'ir.ui.view':
            group_no_one = view.env.ref('base.group_no_one')
            group_employee = view.env.ref('base.group_user')
            xml1, xml2, xml3 = [], [], []
            xml_by_category = {}
            xml1.append(E.separator(string='User Type', colspan="2", groups='base.group_no_one'))

            user_type_field_name = ''
            for app, kind, gs, category_name in self.get_groups_by_application():
                attrs = {}
                # hide groups in categories 'Hidden' and 'Extra' (except for group_no_one)
                if app.xml_id in self._get_hidden_extra_categories():
                    attrs['groups'] = 'base.group_no_one'

                # User type (employee, portal or public) is a separated group. This is the only 'selection'
                # group of res.groups without implied groups (with each other).
                if app.xml_id == 'base.module_category_user_type':
                    # application name with a selection field
                    field_name = name_selection_groups(gs.ids)
                    user_type_field_name = field_name
                    attrs['widget'] = 'radio'
                    attrs['groups'] = 'base.group_no_one'
                    xml1.append(E.field(name=field_name, **attrs))
                    xml1.append(E.newline())

                elif kind == 'selection':
                    # application name with a selection field
                    field_name = name_selection_groups(gs.ids)
                    if category_name not in xml_by_category:
                        xml_by_category[category_name] = []
                        xml_by_category[category_name].append(E.newline())
                    xml_by_category[category_name].append(E.field(name=field_name, **attrs))
                    xml_by_category[category_name].append(E.newline())

                else:
                    # application separator with boolean fields
                    app_name = app.name or 'Other'
                    xml3.append(E.separator(string=app_name, colspan="4", **attrs))
                    for g in gs:
                        field_name = name_boolean_group(g.id)
                        if g == group_no_one:
                            # make the group_no_one invisible in the form view
                            xml3.append(E.field(name=field_name, invisible="1", **attrs))
                        else:
                            xml3.append(E.field(name=field_name, **attrs))

            xml3.append({'class': "o_label_nowrap"})
            if user_type_field_name:
                user_type_attrs = {'invisible': [(user_type_field_name, '!=', group_employee.id)]}
            else:
                user_type_attrs = {}

            for xml_cat in sorted(xml_by_category.keys(), key=lambda it: it[0]):
                xml_cat_name = xml_cat[1]
                master_category_name = (_(xml_cat_name))
                xml2.append(E.group(*(xml_by_category[xml_cat]), col="2", string=master_category_name))

            xml = E.field(
                E.group(*(xml1), col="2"),
                E.group(*(xml2), col="2", attrs=str(user_type_attrs)),
                E.group(*(xml3), col="4", attrs=str(user_type_attrs)), name="groups_id", position="replace")
            xml.addprevious(etree.Comment("GENERATED AUTOMATICALLY BY GROUPS"))
            xml_content = etree.tostring(xml, pretty_print=True, encoding="unicode")

            new_context = dict(view._context)
            new_context.pop('install_mode_data', None)  # don't set arch_fs for this computed view
            new_context['lang'] = None
            view.with_context(new_context).write({'arch': xml_content})

    def get_application_groups(self, domain):
        """ Return the non-share groups that satisfy ``domain``. """
        return self.search(domain + [('share', '=', False)])

    @api.model
    def get_groups_by_application(self):
        """ Return all groups classified by application (module category), as a list::

                [(app, kind, groups), ...],

            where ``app`` and ``groups`` are recordsets, and ``kind`` is either
            ``'boolean'`` or ``'selection'``. Applications are given in sequence
            order.  If ``kind`` is ``'selection'``, ``groups`` are given in
            reverse implication order.
        """
        def linearize(app, gs, category_name):
            # 'User Type' is an exception
            if app.xml_id == 'base.module_category_user_type':
                return (app, 'selection', gs.sorted('id'), category_name)
            # determine sequence order: a group appears after its implied groups
            order = {g: len(g.trans_implied_ids & gs) for g in gs}
            # check whether order is total, i.e., sequence orders are distinct
            if len(set(order.values())) == len(gs):
                return (app, 'selection', gs.sorted(key=order.get), category_name)
            else:
                return (app, 'boolean', gs, (100, 'Other'))

        # classify all groups by application
        by_app, others = defaultdict(self.browse), self.browse()
        for g in self.get_application_groups([]):
            if g.category_id:
                by_app[g.category_id] += g
            else:
                others += g
        # build the result
        res = []
        for app, gs in sorted(by_app.items(), key=lambda it: it[0].sequence or 0):
            if app.parent_id:
                res.append(linearize(app, gs, (app.parent_id.sequence, app.parent_id.name)))
            else:
                res.append(linearize(app, gs, (100, 'Other')))

        if others:
            res.append((self.env['ir.module.category'], 'boolean', others, (100,'Other')))
        return res


class ModuleCategory(models.Model):
    _inherit = "ir.module.category"

    @api.multi
    def write(self, values):
        res = super().write(values)
        if "name" in values:
            self.env["res.groups"]._update_user_groups_view()
        return res

    @api.multi
    def unlink(self):
        res = super().unlink()
        self.env["res.groups"]._update_user_groups_view()
        return res


class UsersView(models.Model):
    _inherit = 'res.users'

    @api.model
    def create(self, values):
        values = self._remove_reified_groups(values)
        user = super(UsersView, self).create(values)
        group_multi_company = self.env.ref('base.group_multi_company', False)
        if group_multi_company and 'company_ids' in values:
            if len(user.company_ids) <= 1 and user.id in group_multi_company.users.ids:
                user.write({'groups_id': [(3, group_multi_company.id)]})
            elif len(user.company_ids) > 1 and user.id not in group_multi_company.users.ids:
                user.write({'groups_id': [(4, group_multi_company.id)]})
        return user

    @api.multi
    def write(self, values):
        values = self._remove_reified_groups(values)
        res = super(UsersView, self).write(values)
        group_multi_company = self.env.ref('base.group_multi_company', False)
        if group_multi_company and 'company_ids' in values:
            for user in self:
                if len(user.company_ids) <= 1 and user.id in group_multi_company.users.ids:
                    user.write({'groups_id': [(3, group_multi_company.id)]})
                elif len(user.company_ids) > 1 and user.id not in group_multi_company.users.ids:
                    user.write({'groups_id': [(4, group_multi_company.id)]})
        return res

    @api.model
    def new(self, values={}, origin=None, ref=None):
        values = self._remove_reified_groups(values)
        user = super().new(values=values, origin=origin, ref=ref)
        group_multi_company = self.env.ref('base.group_multi_company', False)
        if group_multi_company and 'company_ids' in values:
            if len(user.company_ids) <= 1 and user.id in group_multi_company.users.ids:
                user.update({'groups_id': [(3, group_multi_company.id)]})
            elif len(user.company_ids) > 1 and user.id not in group_multi_company.users.ids:
                user.update({'groups_id': [(4, group_multi_company.id)]})
        return user

    def _remove_reified_groups(self, values):
        """ return `values` without reified group fields """
        add, rem = [], []
        values1 = {}

        for key, val in values.items():
            if is_boolean_group(key):
                (add if val else rem).append(get_boolean_group(key))
            elif is_selection_groups(key):
                rem += get_selection_groups(key)
                if val:
                    add.append(val)
            else:
                values1[key] = val

        if 'groups_id' not in values and (add or rem):
            # remove group ids in `rem` and add group ids in `add`
            values1['groups_id'] = list(itertools.chain(
                zip(repeat(3), rem),
                zip(repeat(4), add)
            ))

        return values1

    @api.model
    def default_get(self, fields):
        group_fields, fields = partition(is_reified_group, fields)
        fields1 = (fields + ['groups_id']) if group_fields else fields
        values = super(UsersView, self).default_get(fields1)
        self._add_reified_groups(group_fields, values)
        return values

    @api.multi
    def read(self, fields=None, load='_classic_read'):
        # determine whether reified groups fields are required, and which ones
        fields1 = fields or list(self.fields_get())
        group_fields, other_fields = partition(is_reified_group, fields1)

        # read regular fields (other_fields); add 'groups_id' if necessary
        drop_groups_id = False
        if group_fields and fields:
            if 'groups_id' not in other_fields:
                other_fields.append('groups_id')
                drop_groups_id = True
        else:
            other_fields = fields

        res = super(UsersView, self).read(other_fields, load=load)

        # post-process result to add reified group fields
        if group_fields:
            for values in res:
                self._add_reified_groups(group_fields, values)
                if drop_groups_id:
                    values.pop('groups_id', None)
        return res

    def _add_reified_groups(self, fields, values):
        """ add the given reified group fields into `values` """
        gids = set(parse_m2m(values.get('groups_id') or []))
        for f in fields:
            if is_boolean_group(f):
                values[f] = get_boolean_group(f) in gids
            elif is_selection_groups(f):
                selected = [gid for gid in get_selection_groups(f) if gid in gids]
                # if 'Internal User' is in the group, this is the "User Type" group
                # and we need to show 'Internal User' selected, not Public/Portal.
                if self.env.ref('base.group_user').id in selected:
                    values[f] = self.env.ref('base.group_user').id
                else:
                    values[f] = selected and selected[-1] or False

    @api.model
    def fields_get(self, allfields=None, attributes=None):
        res = super(UsersView, self).fields_get(allfields, attributes=attributes)
        # add reified groups fields
        for app, kind, gs, category_name in self.env['res.groups'].sudo().get_groups_by_application():
            if kind == 'selection':
                # 'User Type' should not be 'False'. A user is either 'employee', 'portal' or 'public' (required).
                selection_vals = [(False, '')]
                if app.xml_id == 'base.module_category_user_type':
                    selection_vals = []
                field_name = name_selection_groups(gs.ids)
                if allfields and field_name not in allfields:
                    continue
                # selection group field
                tips = ['%s: %s' % (g.name, g.comment) for g in gs if g.comment]
                res[field_name] = {
                    'type': 'selection',
                    'string': app.name or _('Other'),
                    'selection': selection_vals + [(g.id, g.name) for g in gs],
                    'help': '\n'.join(tips),
                    'exportable': False,
                    'selectable': False,
                }
            else:
                # boolean group fields
                for g in gs:
                    field_name = name_boolean_group(g.id)
                    if allfields and field_name not in allfields:
                        continue
                    res[field_name] = {
                        'type': 'boolean',
                        'string': g.name,
                        'help': g.comment,
                        'exportable': False,
                        'selectable': False,
                    }
        return res

#----------------------------------------------------------
# change password wizard
#----------------------------------------------------------

class ChangePasswordWizard(models.TransientModel):
    """ A wizard to manage the change of users' passwords. """
    _name = "change.password.wizard"
    _description = "Change Password Wizard"

    def _default_user_ids(self):
        user_ids = self._context.get('active_model') == 'res.users' and self._context.get('active_ids') or []
        return [
            (0, 0, {'user_id': user.id, 'user_login': user.login})
            for user in self.env['res.users'].browse(user_ids)
        ]

    user_ids = fields.One2many('change.password.user', 'wizard_id', string='Users', default=_default_user_ids)

    @api.multi
    def change_password_button(self):
        self.ensure_one()
        self.user_ids.change_password_button()
        if self.env.user in self.user_ids.user_id:
            return {'type': 'ir.actions.client', 'tag': 'reload'}
        return {'type': 'ir.actions.act_window_close'}


class ChangePasswordUser(models.TransientModel):
    """ A model to configure users in the change password wizard. """
    _name = 'change.password.user'
    _description = 'User, Change Password Wizard'

    wizard_id = fields.Many2one('change.password.wizard', string='Wizard', required=True, ondelete='cascade')
    user_id = fields.Many2one('res.users', string='User', required=True, ondelete='cascade')
    user_login = fields.Char(string='User Login', readonly=True)
    new_passwd = fields.Char(string='New Password', default='')

    @api.multi
    def change_password_button(self):
        for line in self:
            if not line.new_passwd:
                raise UserError(_("Before clicking on 'Change Password', you have to write a new password."))
            line.user_id.write({'password': line.new_passwd})
        # don't keep temporary passwords in the database longer than necessary
        self.write({'new_passwd': False})<|MERGE_RESOLUTION|>--- conflicted
+++ resolved
@@ -996,20 +996,9 @@
             if 'groups_id' in values:
                 # complete 'groups_id' with implied groups
                 user = self.new(values)
-<<<<<<< HEAD
                 gs = user.groups_id._origin
-                group_public = self.env.ref('base.group_public', raise_if_not_found=False)
-                group_portal = self.env.ref('base.group_portal', raise_if_not_found=False)
-                if group_public and group_public in gs:
-                    gs = group_public
-                elif group_portal and group_portal in gs:
-                    gs = group_portal
                 gs = gs | gs.trans_implied_ids
                 values['groups_id'] = type(self).groups_id.convert_to_write(gs, user)
-=======
-                gs = user.groups_id | user.groups_id.mapped('trans_implied_ids')
-                values['groups_id'] = type(self).groups_id.convert_to_write(gs, user.groups_id)
->>>>>>> bd3e510e
         return super(UsersImplied, self).create(vals_list)
 
     @api.multi
@@ -1018,15 +1007,10 @@
         res = super(UsersImplied, self).write(values)
         if values.get('groups_id'):
             # add implied groups for all users
-<<<<<<< HEAD
             for user in self:
-                if not user.has_group('base.group_user'):
-=======
-            for user in self.with_context({}):
                 if not user.has_group('base.group_user') and user in users_before:
                     # if we demoted a user, we strip him of all its previous privileges
                     # (but we should not do it if we are simply adding a technical group to a portal user)
->>>>>>> bd3e510e
                     vals = {'groups_id': [(5, 0, 0)] + values['groups_id']}
                     super(UsersImplied, user).write(vals)
                 gs = set(concat(g.trans_implied_ids for g in user.groups_id))
