# -*- coding: utf-8 -*-
import base64
import re
from collections import OrderedDict
from io import BytesIO
from odoo import api, fields, models, _
from PIL import Image
import babel
from lxml import etree

from odoo.tools import html_escape as escape, posix_to_ldml, safe_eval, float_utils, format_date, pycompat

import logging
_logger = logging.getLogger(__name__)


def nl2br(string):
    """ Converts newlines to HTML linebreaks in ``string``. returns
    the unicode result

    :param str string:
    :rtype: unicode
    """
    return pycompat.to_text(string).replace(u'\n', u'<br>\n')

def html_escape(string, options):
    """ Automatically escapes content unless options['html-escape']
    is set to False

    :param str string:
    :param dict options:
    """
    return escape(string) if not options or options.get('html-escape', True) else string

#--------------------------------------------------------------------
# QWeb Fields converters
#--------------------------------------------------------------------

class FieldConverter(models.AbstractModel):
    """ Used to convert a t-field specification into an output HTML field.

    :meth:`~.to_html` is the entry point of this conversion from QWeb, it:

    * converts the record value to html using :meth:`~.record_to_html`
    * generates the metadata attributes (``data-oe-``) to set on the root
      result node
    * generates the root result node itself through :meth:`~.render_element`
    """
    _name = 'ir.qweb.field'

    @api.model
    def attributes(self, record, field_name, options, values=None):
        """ attributes(record, field_name, field, options, values)

        Generates the metadata attributes (prefixed by ``data-oe-``) for the
        root node of the field conversion.

        The default attributes are:

        * ``model``, the name of the record's model
        * ``id`` the id of the record to which the field belongs
        * ``type`` the logical field type (widget, may not match the field's
          ``type``, may not be any Field subclass name)
        * ``translate``, a boolean flag (``0`` or ``1``) denoting whether the
          field is translatable
        * ``readonly``, has this attribute if the field is readonly
        * ``expression``, the original expression

        :returns: OrderedDict (attribute name, attribute value).
        """
        data = OrderedDict()
        field = record._fields[field_name]

        if not options['inherit_branding'] and not options['translate']:
            return data

        data['data-oe-model'] = record._name
        data['data-oe-id'] = record.id
        data['data-oe-field'] = field.name
        data['data-oe-type'] = options.get('type')
        data['data-oe-expression'] = options.get('expression')
        if field.readonly:
            data['data-oe-readonly'] = 1
        return data

    @api.model
    def value_to_html(self, value, options):
        """ value_to_html(value, field, options=None)

        Converts a single value to its HTML version/output
        :rtype: unicode
        """
        return html_escape(pycompat.to_text(value), options)

    @api.model
    def record_to_html(self, record, field_name, options):
        """ record_to_html(record, field_name, options)

        Converts the specified field of the ``record`` to HTML

        :rtype: unicode
        """
        if not record:
            return False
        value = record[field_name]
        return False if value is False else record.env[self._name].value_to_html(value, options=options)

    @api.model
    def user_lang(self):
        """ user_lang()

        Fetches the res.lang record corresponding to the language code stored
        in the user's context. Fallbacks to en_US if no lang is present in the
        context *or the language code is not valid*.

        :returns: Model[res.lang]
        """
        lang_code = self._context.get('lang') or 'en_US'
        return self.env['res.lang']._lang_get(lang_code)


class IntegerConverter(models.AbstractModel):
    _name = 'ir.qweb.field.integer'
    _inherit = 'ir.qweb.field'

    @api.model
    def value_to_html(self, value, options):
<<<<<<< HEAD
        return pycompat.to_text(self.user_lang().format('%d', value, grouping=True).replace(r'-', u'\u2011'))
=======
        return unicodifier(self.user_lang().format('%d', value, grouping=True).replace(r'-', u'-\N{ZERO WIDTH NO-BREAK SPACE}'))
>>>>>>> 535d50af


class FloatConverter(models.AbstractModel):
    _name = 'ir.qweb.field.float'
    _inherit = 'ir.qweb.field'

    @api.model
    def value_to_html(self, value, options):
        if 'decimal_precision' in options:
            precision = self.env['decimal.precision'].search([('name', '=', options['decimal_precision'])]).digits
        else:
            precision = options['precision']

        if precision is None:
            fmt = '%f'
        else:
            value = float_utils.float_round(value, precision_digits=precision)
            fmt = '%.{precision}f'.format(precision=precision)

        formatted = self.user_lang().format(fmt, value, grouping=True).replace(r'-', u'-\N{ZERO WIDTH NO-BREAK SPACE}')

        # %f does not strip trailing zeroes. %g does but its precision causes
        # it to switch to scientific notation starting at a million *and* to
        # strip decimals. So use %f and if no precision was specified manually
        # strip trailing 0.
        if precision is None:
            formatted = re.sub(r'(?:(0|\d+?)0+)$', r'\1', formatted)

        return pycompat.to_text(formatted)

    @api.model
    def record_to_html(self, record, field_name, options):
        if 'precision' not in options and 'decimal_precision' not in options:
            _, precision = record._fields[field_name].digits or (None, None)
            options = dict(options, precision=precision)
        return super(FloatConverter, self).record_to_html(record, field_name, options)


class DateConverter(models.AbstractModel):
    _name = 'ir.qweb.field.date'
    _inherit = 'ir.qweb.field'

    @api.model
    def value_to_html(self, value, options):
        return format_date(self.env, value, date_format=(options or {}).get('format'))


class DateTimeConverter(models.AbstractModel):
    _name = 'ir.qweb.field.datetime'
    _inherit = 'ir.qweb.field'

    @api.model
    def value_to_html(self, value, options):
        if not value:
            return ''
        lang = self.user_lang()
        locale = babel.Locale.parse(lang.code)

        if isinstance(value, pycompat.string_types):
            value = fields.Datetime.from_string(value)

        value = fields.Datetime.context_timestamp(self, value)

        if options and 'format' in options:
            pattern = options['format']
        else:
            if options and options.get('time_only'):
                strftime_pattern = (u"%s" % (lang.time_format))
            else:
                strftime_pattern = (u"%s %s" % (lang.date_format, lang.time_format))

            pattern = posix_to_ldml(strftime_pattern, locale=locale)

        if options and options.get('hide_seconds'):
            pattern = pattern.replace(":ss", "").replace(":s", "")

        return pycompat.to_text(babel.dates.format_datetime(value, format=pattern, locale=locale))


class TextConverter(models.AbstractModel):
    _name = 'ir.qweb.field.text'
    _inherit = 'ir.qweb.field'

    @api.model
    def value_to_html(self, value, options):
        """
        Escapes the value and converts newlines to br. This is bullshit.
        """
        return nl2br(html_escape(value, options)) if value else ''


class SelectionConverter(models.AbstractModel):
    _name = 'ir.qweb.field.selection'
    _inherit = 'ir.qweb.field'

    @api.model
    def value_to_html(self, value, options):
        if not value:
            return ''
        return html_escape(pycompat.to_text(options['selection'][value]) or u'', options)

    @api.model
    def record_to_html(self, record, field_name, options):
        if 'selection' not in options:
            options = dict(options, selection=dict(record._fields[field_name].get_description(self.env)['selection']))
        return super(SelectionConverter, self).record_to_html(record, field_name, options)


class ManyToOneConverter(models.AbstractModel):
    _name = 'ir.qweb.field.many2one'
    _inherit = 'ir.qweb.field'

    @api.model
    def value_to_html(self, value, options):
        if not value:
            return False
        value = value.sudo().display_name
        if not value:
            return False
        return nl2br(html_escape(value, options)) if value else ''


class HTMLConverter(models.AbstractModel):
    _name = 'ir.qweb.field.html'
    _inherit = 'ir.qweb.field'

    @api.model
    def value_to_html(self, value, options):
        irQweb = self.env['ir.qweb']
        # wrap value inside a body and parse it as HTML
        body = etree.fromstring("<body>%s</body>" % value, etree.HTMLParser(encoding='utf-8'))[0]
        # use pos processing for all nodes with attributes
        for element in body.iter():
            if element.attrib:
                attrib = OrderedDict(element.attrib)
                attrib = irQweb._post_processing_att(element.tag, attrib, options.get('template_options'))
                element.attrib.clear()
                element.attrib.update(attrib)
        return etree.tostring(body, encoding='unicode', method='html')[6:-7]


class ImageConverter(models.AbstractModel):
    """ ``image`` widget rendering, inserts a data:uri-using image tag in the
    document. May be overridden by e.g. the website module to generate links
    instead.

    .. todo:: what happens if different output need different converters? e.g.
              reports may need embedded images or FS links whereas website
              needs website-aware
    """
    _name = 'ir.qweb.field.image'
    _inherit = 'ir.qweb.field'

    @api.model
    def value_to_html(self, value, options):
        try: # FIXME: maaaaaybe it could also take raw bytes?
            image = Image.open(BytesIO(base64.b64decode(value)))
            image.verify()
        except IOError:
            raise ValueError("Non-image binary fields can not be converted to HTML")
        except: # image.verify() throws "suitable exceptions", I have no idea what they are
            raise ValueError("Invalid image content")

        return u'<img src="data:%s;base64,%s">' % (Image.MIME[image.format], value.decode('ascii'))


class MonetaryConverter(models.AbstractModel):
    """ ``monetary`` converter, has a mandatory option
    ``display_currency`` only if field is not of type Monetary.
    Otherwise, if we are in presence of a monetary field, the field definition must
    have a currency_field attribute set.

    The currency is used for formatting *and rounding* of the float value. It
    is assumed that the linked res_currency has a non-empty rounding value and
    res.currency's ``round`` method is used to perform rounding.

    .. note:: the monetary converter internally adds the qweb context to its
              options mapping, so that the context is available to callees.
              It's set under the ``_values`` key.
    """
    _name = 'ir.qweb.field.monetary'
    _inherit = 'ir.qweb.field'

    @api.model
    def value_to_html(self, value, options):
        display_currency = options['display_currency']

        # lang.format mandates a sprintf-style format. These formats are non-
        # minimal (they have a default fixed precision instead), and
        # lang.format will not set one by default. currency.round will not
        # provide one either. So we need to generate a precision value
        # (integer > 0) from the currency's rounding (a float generally < 1.0).
        fmt = "%.{0}f".format(display_currency.decimal_places)

        if options.get('from_currency'):
            value = options['from_currency'].compute(value, display_currency)

        lang = self.user_lang()
        formatted_amount = lang.format(fmt, display_currency.round(value),
                                grouping=True, monetary=True).replace(r' ', u'\N{NO-BREAK SPACE}').replace(r'-', u'-\N{ZERO WIDTH NO-BREAK SPACE}')

        pre = post = u''
        if display_currency.position == 'before':
            pre = u'{symbol}\N{NO-BREAK SPACE}'.format(symbol=display_currency.symbol or '')
        else:
            post = u'\N{NO-BREAK SPACE}{symbol}'.format(symbol=display_currency.symbol or '')

        return u'{pre}<span class="oe_currency_value">{0}</span>{post}'.format(formatted_amount, pre=pre, post=post)

    @api.model
    def record_to_html(self, record, field_name, options):
        options = dict(options)
        #currency should be specified by monetary field
        field = record._fields[field_name]
        if not options.get('display_currency') and field.type == 'monetary' and field.currency_field:
            options['display_currency'] = record[field.currency_field]

        return super(MonetaryConverter, self).record_to_html(record, field_name, options)

TIMEDELTA_UNITS = (
    ('year',   3600 * 24 * 365),
    ('month',  3600 * 24 * 30),
    ('week',   3600 * 24 * 7),
    ('day',    3600 * 24),
    ('hour',   3600),
    ('minute', 60),
    ('second', 1)
)


class FloatTimeConverter(models.AbstractModel):
    """ ``float_time`` converter, to display integral or fractional values as
    human-readable time spans (e.g. 1.5 as "01:30").

    Can be used on any numerical field.
    """
    _name = 'ir.qweb.field.float_time'
    _inherit = 'ir.qweb.field'

    @api.model
    def value_to_html(self, value, options):
        hours, minutes = divmod(value * 60, 60)
        return '%02d:%02d' % (hours, minutes)


class DurationConverter(models.AbstractModel):
    """ ``duration`` converter, to display integral or fractional values as
    human-readable time spans (e.g. 1.5 as "1 hour 30 minutes").

    Can be used on any numerical field.

    Has a mandatory option ``unit`` which can be one of ``second``, ``minute``,
    ``hour``, ``day``, ``week`` or ``year``, used to interpret the numerical
    field value before converting it.

    Sub-second values will be ignored.
    """
    _name = 'ir.qweb.field.duration'
    _inherit = 'ir.qweb.field'

    @api.model
    def value_to_html(self, value, options):
        units = dict(TIMEDELTA_UNITS)

        if value < 0:
            raise ValueError(_("Durations can't be negative"))

        if not options or options.get('unit') not in units:
            raise ValueError(_("A unit must be provided to duration widgets"))

        locale = babel.Locale.parse(self.user_lang().code)
        factor = units[options['unit']]

        sections = []

        r = value * factor
        if options.get('round') in units:
            round_to = units[options['round']]
            r = round(r / round_to) * round_to

        for unit, secs_per_unit in TIMEDELTA_UNITS:
            v, r = divmod(r, secs_per_unit)
            if not v:
                continue
            section = babel.dates.format_timedelta(
                v*secs_per_unit, threshold=1, locale=locale)
            if section:
                sections.append(section)
        return u' '.join(sections)


class RelativeDatetimeConverter(models.AbstractModel):
    _name = 'ir.qweb.field.relative'
    _inherit = 'ir.qweb.field'

    @api.model
    def value_to_html(self, value, options):
        locale = babel.Locale.parse(self.user_lang().code)

        if isinstance(value, pycompat.string_types):
            value = fields.Datetime.from_string(value)

        # value should be a naive datetime in UTC. So is fields.Datetime.now()
        reference = fields.Datetime.from_string(options['now'])

        return pycompat.to_text(babel.dates.format_timedelta(value - reference, add_direction=True, locale=locale))

    @api.model
    def record_to_html(self, record, field_name, options):
        if 'now' not in options:
            options = dict(options, now=record._fields[field_name].now())
        return super(RelativeDatetimeConverter, self).record_to_html(record, field_name, options)


class BarcodeConverter(models.AbstractModel):
    """ ``barcode`` widget rendering, inserts a data:uri-using image tag in the
    document. May be overridden by e.g. the website module to generate links
    instead.
    """
    _name = 'ir.qweb.field.barcode'
    _inherit = 'ir.qweb.field'

    @api.model
    def value_to_html(self, value, options=None):
        barcode_type = options.get('type', 'Code128')
        barcode = self.env['ir.actions.report'].barcode(
            barcode_type,
            value,
            **{key: value for key, value in options.items() if key in ['width', 'height', 'humanreadable']})
        return u'<img src="data:png;base64,%s">' % base64.b64encode(barcode).decode('ascii')

    @api.model
    def from_html(self, model, field, element):
        return None


class Contact(models.AbstractModel):
    _name = 'ir.qweb.field.contact'
    _inherit = 'ir.qweb.field.many2one'

    @api.model
    def value_to_html(self, value, options):
        if not value.exists():
            return False

        opf = options and options.get('fields') or ["name", "address", "phone", "mobile", "email"]
        value = value.sudo().with_context(show_address=True)
        name_get = value.name_get()[0][1]

        val = {
            'name': name_get.split("\n")[0],
            'address': escape("\n".join(name_get.split("\n")[1:])).strip(),
            'phone': value.phone,
            'mobile': value.mobile,
            'city': value.city,
            'country_id': value.country_id.display_name,
            'website': value.website,
            'email': value.email,
            'fields': opf,
            'object': value,
            'options': options
        }
        return self.env['ir.qweb'].render('base.contact', val, **options.get('template_options'))


class QwebView(models.AbstractModel):
    _name = 'ir.qweb.field.qweb'
    _inherit = 'ir.qweb.field.many2one'

    @api.model
    def record_to_html(self, record, field_name, options):
        if not getattr(record, field_name):
            return None

        view = getattr(record, field_name)

        if view._name != "ir.ui.view":
            _logger.warning("%s.%s must be a 'ir.ui.view' model." % (record, field_name))
            return None

        view = view.with_context(object=record)

        return pycompat.to_text(view.render(view._context, engine='ir.qweb'))<|MERGE_RESOLUTION|>--- conflicted
+++ resolved
@@ -125,11 +125,7 @@
 
     @api.model
     def value_to_html(self, value, options):
-<<<<<<< HEAD
-        return pycompat.to_text(self.user_lang().format('%d', value, grouping=True).replace(r'-', u'\u2011'))
-=======
-        return unicodifier(self.user_lang().format('%d', value, grouping=True).replace(r'-', u'-\N{ZERO WIDTH NO-BREAK SPACE}'))
->>>>>>> 535d50af
+        return pycompat.to_text(self.user_lang().format('%d', value, grouping=True).replace(r'-', u'-\N{ZERO WIDTH NO-BREAK SPACE}'))
 
 
 class FloatConverter(models.AbstractModel):
