# -*- coding: utf-8 -*-
##############################################################################
#
#    OpenERP, Open Source Management Solution
#    Copyright (C) 2004-2009 Tiny SPRL (<http://tiny.be>).
#
#    This program is free software: you can redistribute it and/or modify
#    it under the terms of the GNU Affero General Public License as
#    published by the Free Software Foundation, either version 3 of the
#    License, or (at your option) any later version.
#
#    This program is distributed in the hope that it will be useful,
#    but WITHOUT ANY WARRANTY; without even the implied warranty of
#    MERCHANTABILITY or FITNESS FOR A PARTICULAR PURPOSE.  See the
#    GNU Affero General Public License for more details.
#
#    You should have received a copy of the GNU Affero General Public License
#    along with this program.  If not, see <http://www.gnu.org/licenses/>.
#
##############################################################################

""" Domain expression processing

The main duty of this module is to compile a domain expression into a
SQL query. A lot of things should be documented here, but as a first
step in the right direction, some tests in test_osv_expression.yml
might give you some additional information.

For legacy reasons, a domain uses an inconsistent two-levels abstract
syntax (domains are regular Python data structures). At the first
level, a domain is an expression made of terms (sometimes called
leaves) and (domain) operators used in prefix notation. The available
operators at this level are '!', '&', and '|'. '!' is a unary 'not',
'&' is a binary 'and', and '|' is a binary 'or'.  For instance, here
is a possible domain. (<term> stands for an arbitrary term, more on
this later.)::

    ['&', '!', <term1>, '|', <term2>, <term3>]

It is equivalent to this pseudo code using infix notation::

    (not <term1>) and (<term2> or <term3>)

The second level of syntax deals with the term representation. A term
is a triple of the form (left, operator, right). That is, a term uses
an infix notation, and the available operators, and possible left and
right operands differ with those of the previous level. Here is a
possible term::

    ('company_id.name', '=', 'OpenERP')

The left and right operand don't have the same possible values. The
left operand is field name (related to the model for which the domain
applies).  Actually, the field name can use the dot-notation to
traverse relationships.  The right operand is a Python value whose
type should match the used operator and field type. In the above
example, a string is used because the name field of a company has type
string, and because we use the '=' operator. When appropriate, a 'in'
operator can be used, and thus the right operand should be a list.

Note: the non-uniform syntax could have been more uniform, but this
would hide an important limitation of the domain syntax. Say that the
term representation was ['=', 'company_id.name', 'OpenERP']. Used in a
complete domain, this would look like::

    ['!', ['=', 'company_id.name', 'OpenERP']]

and you would be tempted to believe something like this would be
possible::

    ['!', ['=', 'company_id.name', ['&', ..., ...]]]

That is, a domain could be a valid operand. But this is not the
case. A domain is really limited to a two-level nature, and can not
take a recursive form: a domain is not a valid second-level operand.

Unaccent - Accent-insensitive search

OpenERP will use the SQL function 'unaccent' when available for the
'ilike' and 'not ilike' operators, and enabled in the configuration.
Normally the 'unaccent' function is obtained from `the PostgreSQL
'unaccent' contrib module
<http://developer.postgresql.org/pgdocs/postgres/unaccent.html>`_.

.. todo: The following explanation should be moved in some external
         installation guide

The steps to install the module might differ on specific PostgreSQL
versions.  We give here some instruction for PostgreSQL 9.x on a
Ubuntu system.

Ubuntu doesn't come yet with PostgreSQL 9.x, so an alternative package
source is used. We use Martin Pitt's PPA available at
`ppa:pitti/postgresql
<https://launchpad.net/~pitti/+archive/postgresql>`_.

.. code-block:: sh

    > sudo add-apt-repository ppa:pitti/postgresql
    > sudo apt-get update

Once the package list is up-to-date, you have to install PostgreSQL
9.0 and its contrib modules.

.. code-block:: sh

    > sudo apt-get install postgresql-9.0 postgresql-contrib-9.0

When you want to enable unaccent on some database:

.. code-block:: sh

    > psql9 <database> -f /usr/share/postgresql/9.0/contrib/unaccent.sql

Here :program:`psql9` is an alias for the newly installed PostgreSQL
9.0 tool, together with the correct port if necessary (for instance if
PostgreSQL 8.4 is running on 5432). (Other aliases can be used for
createdb and dropdb.)

.. code-block:: sh

    > alias psql9='/usr/lib/postgresql/9.0/bin/psql -p 5433'

You can check unaccent is working:

.. code-block:: sh

    > psql9 <database> -c"select unaccent('hélène')"

Finally, to instruct OpenERP to really use the unaccent function, you have to
start the server specifying the ``--unaccent`` flag.

"""

import logging
import traceback

import openerp.modules
from openerp.osv import fields
from openerp.osv.orm import MAGIC_COLUMNS
import openerp.tools as tools


# Domain operators.
NOT_OPERATOR = '!'
OR_OPERATOR = '|'
AND_OPERATOR = '&'
DOMAIN_OPERATORS = (NOT_OPERATOR, OR_OPERATOR, AND_OPERATOR)

# List of available term operators. It is also possible to use the '<>'
# operator, which is strictly the same as '!='; the later should be prefered
# for consistency. This list doesn't contain '<>' as it is simpified to '!='
# by the normalize_operator() function (so later part of the code deals with
# only one representation).
# Internals (i.e. not available to the user) 'inselect' and 'not inselect'
# operators are also used. In this case its right operand has the form (subselect, params).
TERM_OPERATORS = ('=', '!=', '<=', '<', '>', '>=', '=?', '=like', '=ilike',
                  'like', 'not like', 'ilike', 'not ilike', 'in', 'not in',
                  'child_of')

# A subset of the above operators, with a 'negative' semantic. When the
# expressions 'in NEGATIVE_TERM_OPERATORS' or 'not in NEGATIVE_TERM_OPERATORS' are used in the code
# below, this doesn't necessarily mean that any of those NEGATIVE_TERM_OPERATORS is
# legal in the processed term.
NEGATIVE_TERM_OPERATORS = ('!=', 'not like', 'not ilike', 'not in')

TRUE_LEAF = (1, '=', 1)
FALSE_LEAF = (0, '=', 1)

TRUE_DOMAIN = [TRUE_LEAF]
FALSE_DOMAIN = [FALSE_LEAF]

_logger = logging.getLogger(__name__)


# --------------------------------------------------
# Generic domain manipulation
# --------------------------------------------------

def normalize_domain(domain):
    """Returns a normalized version of ``domain_expr``, where all implicit '&' operators
       have been made explicit. One property of normalized domain expressions is that they
       can be easily combined together as if they were single domain components.
    """
    assert isinstance(domain, (list, tuple)), "Domains to normalize must have a 'domain' form: a list or tuple of domain components"
    if not domain:
        return TRUE_DOMAIN
    result = []
    expected = 1                            # expected number of expressions
    op_arity = {NOT_OPERATOR: 1, AND_OPERATOR: 2, OR_OPERATOR: 2}
    for token in domain:
        if expected == 0:                   # more than expected, like in [A, B]
            result[0:0] = [AND_OPERATOR]             # put an extra '&' in front
            expected = 1
        result.append(token)
        if isinstance(token, (list, tuple)):  # domain term
            expected -= 1
        else:
            expected += op_arity.get(token, 0) - 1
    assert expected == 0, 'This domain is syntactically not correct: %s' % (domain)
    return result


def combine(operator, unit, zero, domains):
    """Returns a new domain expression where all domain components from ``domains``
       have been added together using the binary operator ``operator``. The given
       domains must be normalized.

       :param unit: the identity element of the domains "set" with regard to the operation
                    performed by ``operator``, i.e the domain component ``i`` which, when
                    combined with any domain ``x`` via ``operator``, yields ``x``.
                    E.g. [(1,'=',1)] is the typical unit for AND_OPERATOR: adding it
                    to any domain component gives the same domain.
       :param zero: the absorbing element of the domains "set" with regard to the operation
                    performed by ``operator``, i.e the domain component ``z`` which, when
                    combined with any domain ``x`` via ``operator``, yields ``z``.
                    E.g. [(1,'=',1)] is the typical zero for OR_OPERATOR: as soon as
                    you see it in a domain component the resulting domain is the zero.
       :param domains: a list of normalized domains.
    """
    result = []
    count = 0
    for domain in domains:
        if domain == unit:
            continue
        if domain == zero:
            return zero
        if domain:
            result += domain
            count += 1
    result = [operator] * (count - 1) + result
    return result


def AND(domains):
    """AND([D1,D2,...]) returns a domain representing D1 and D2 and ... """
    return combine(AND_OPERATOR, TRUE_DOMAIN, FALSE_DOMAIN, domains)


def OR(domains):
    """OR([D1,D2,...]) returns a domain representing D1 or D2 or ... """
    return combine(OR_OPERATOR, FALSE_DOMAIN, TRUE_DOMAIN, domains)


def distribute_not(domain):
    """ Distribute any '!' domain operators found inside a normalized domain.

    Because we don't use SQL semantic for processing a 'left not in right'
    query (i.e. our 'not in' is not simply translated to a SQL 'not in'),
    it means that a '! left in right' can not be simply processed
    by __leaf_to_sql by first emitting code for 'left in right' then wrapping
    the result with 'not (...)', as it would result in a 'not in' at the SQL
    level.

    This function is thus responsible for pushing any '!' domain operators
    inside the terms themselves. For example::

         ['!','&',('user_id','=',4),('partner_id','in',[1,2])]
            will be turned into:
         ['|',('user_id','!=',4),('partner_id','not in',[1,2])]

    """
    def negate(leaf):
        """Negates and returns a single domain leaf term,
        using the opposite operator if possible"""
        left, operator, right = leaf
        mapping = {
            '<': '>=',
            '>': '<=',
            '<=': '>',
            '>=': '<',
            '=': '!=',
            '!=': '=',
        }
        if operator in ('in', 'like', 'ilike'):
            operator = 'not ' + operator
            return [(left, operator, right)]
        if operator in ('not in', 'not like', 'not ilike'):
            operator = operator[4:]
            return [(left, operator, right)]
        if operator in mapping:
            operator = mapping[operator]
            return [(left, operator, right)]
        return [NOT_OPERATOR, (left, operator, right)]

    def distribute_negate(domain):
        """Negate the domain ``subtree`` rooted at domain[0],
        leaving the rest of the domain intact, and return
        (negated_subtree, untouched_domain_rest)
        """
        if is_leaf(domain[0]):
            return negate(domain[0]), domain[1:]
        if domain[0] == AND_OPERATOR:
            done1, todo1 = distribute_negate(domain[1:])
            done2, todo2 = distribute_negate(todo1)
            return [OR_OPERATOR] + done1 + done2, todo2
        if domain[0] == OR_OPERATOR:
            done1, todo1 = distribute_negate(domain[1:])
            done2, todo2 = distribute_negate(todo1)
            return [AND_OPERATOR] + done1 + done2, todo2
    if not domain:
        return []
    if domain[0] != NOT_OPERATOR:
        return [domain[0]] + distribute_not(domain[1:])
    if domain[0] == NOT_OPERATOR:
        done, todo = distribute_negate(domain[1:])
        return done + distribute_not(todo)


# --------------------------------------------------
# Generic leaf manipulation
# --------------------------------------------------

def _quote(to_quote):
    if '"' not in to_quote:
        return '"%s"' % to_quote
    return to_quote


def generate_table_alias(src_table_alias, joined_tables=[]):
    """ Generate a standard table alias name. An alias is generated as following:
        - the base is the source table name (that can already be an alias)
        - then, each joined table is added in the alias using a 'link field name'
          that is used to render unique aliases for a given path
        - returns a tuple composed of the alias, and the full table alias to be
          added in a from condition with quoting done
        Examples:
        - src_table_alias='res_users', join_tables=[]:
            alias = ('res_users','"res_users"')
        - src_model='res_users', join_tables=[(res.partner, 'parent_id')]
            alias = ('res_users__parent_id', '"res_partner" as "res_users__parent_id"')

        :param model src_table_alias: model source of the alias
        :param list joined_tables: list of tuples
                                   (dst_model, link_field)

        :return tuple: (table_alias, alias statement for from clause with quotes added)
    """
    alias = src_table_alias
    if not joined_tables:
        return '%s' % alias, '%s' % _quote(alias)
    for link in joined_tables:
        alias += '__' + link[1]
    assert len(alias) < 64, 'Table alias name %s is longer than the 64 characters size accepted by default in postgresql.' % alias
    return '%s' % alias, '%s as %s' % (_quote(joined_tables[-1][0]), _quote(alias))


def get_alias_from_query(from_query):
    """ :param string from_query: is something like :
        - '"res_partner"' OR
        - '"res_partner" as "res_users__partner_id"''
    """
    from_splitted = from_query.split(' as ')
    if len(from_splitted) > 1:
        return from_splitted[0].replace('"', ''), from_splitted[1].replace('"', '')
    else:
        return from_splitted[0].replace('"', ''), from_splitted[0].replace('"', '')


def normalize_leaf(element):
    """ Change a term's operator to some canonical form, simplifying later
        processing. """
    if not is_leaf(element):
        return element
    left, operator, right = element
    original = operator
    operator = operator.lower()
    if operator == '<>':
        operator = '!='
    if isinstance(right, bool) and operator in ('in', 'not in'):
        _logger.warning("The domain term '%s' should use the '=' or '!=' operator." % ((left, original, right),))
        operator = '=' if operator == 'in' else '!='
    if isinstance(right, (list, tuple)) and operator in ('=', '!='):
        _logger.warning("The domain term '%s' should use the 'in' or 'not in' operator." % ((left, original, right),))
        operator = 'in' if operator == '=' else 'not in'
    return left, operator, right


def is_operator(element):
    """ Test whether an object is a valid domain operator. """
    return isinstance(element, basestring) and element in DOMAIN_OPERATORS


def is_leaf(element, internal=False):
    """ Test whether an object is a valid domain term:
        - is a list or tuple
        - with 3 elements
        - second element if a valid op

        :param tuple element: a leaf in form (left, operator, right)
        :param boolean internal: allow or not the 'inselect' internal operator
            in the term. This should be always left to False.

        Note: OLD TODO change the share wizard to use this function.
    """
    INTERNAL_OPS = TERM_OPERATORS + ('<>',)
    if internal:
        INTERNAL_OPS += ('inselect', 'not inselect')
    return (isinstance(element, tuple) or isinstance(element, list)) \
        and len(element) == 3 \
        and element[1] in INTERNAL_OPS \
        and ((isinstance(element[0], basestring) and element[0])
             or element in (TRUE_LEAF, FALSE_LEAF))


# --------------------------------------------------
# SQL utils
# --------------------------------------------------

def select_from_where(cr, select_field, from_table, where_field, where_ids, where_operator):
    # todo: merge into parent query as sub-query
    res = []
    if where_ids:
        if where_operator in ['<', '>', '>=', '<=']:
            cr.execute('SELECT "%s" FROM "%s" WHERE "%s" %s %%s' % \
                (select_field, from_table, where_field, where_operator),
                (where_ids[0],))  # TODO shouldn't this be min/max(where_ids) ?
            res = [r[0] for r in cr.fetchall()]
        else:  # TODO where_operator is supposed to be 'in'? It is called with child_of...
            for i in range(0, len(where_ids), cr.IN_MAX):
                subids = where_ids[i:i + cr.IN_MAX]
                cr.execute('SELECT "%s" FROM "%s" WHERE "%s" IN %%s' % \
                    (select_field, from_table, where_field), (tuple(subids),))
                res.extend([r[0] for r in cr.fetchall()])
    return res


def select_distinct_from_where_not_null(cr, select_field, from_table):
    cr.execute('SELECT distinct("%s") FROM "%s" where "%s" is not null' % (select_field, from_table, select_field))
    return [r[0] for r in cr.fetchall()]


# --------------------------------------------------
# ExtendedLeaf class for managing leafs and contexts
# -------------------------------------------------

class ExtendedLeaf(object):
    """ Class wrapping a domain leaf, and giving some services and management
        features on it. In particular it managed join contexts to be able to
        construct queries through multiple models.
    """

    # --------------------------------------------------
    # Join / Context manipulation
    #   running examples:
    #   - res_users.name, like, foo: name is on res_partner, not on res_users
    #   - res_partner.bank_ids.name, like, foo: bank_ids is a one2many with _auto_join
    #   - res_partner.state_id.name, like, foo: state_id is a many2one with _auto_join
    # A join:
    #   - link between src_table and dst_table, using src_field and dst_field
    #       i.e.: inherits: res_users.partner_id = res_partner.id
    #       i.e.: one2many: res_partner.id = res_partner_bank.partner_id
    #       i.e.: many2one: res_partner.state_id = res_country_state.id
    #   - done in the context of a field
    #       i.e.: inherits: 'partner_id'
    #       i.e.: one2many: 'bank_ids'
    #       i.e.: many2one: 'state_id'
    #   - table names use aliases: initial table followed by the context field
    #     names, joined using a '__'
    #       i.e.: inherits: res_partner as res_users__partner_id
    #       i.e.: one2many: res_partner_bank as res_partner__bank_ids
    #       i.e.: many2one: res_country_state as res_partner__state_id
    #   - join condition use aliases
    #       i.e.: inherits: res_users.partner_id = res_users__partner_id.id
    #       i.e.: one2many: res_partner.id = res_partner__bank_ids.parr_id
    #       i.e.: many2one: res_partner.state_id = res_partner__state_id.id
    # Variables explanation:
    #   - src_table: working table before the join
    #       -> res_users, res_partner, res_partner
    #   - dst_table: working table after the join
    #       -> res_partner, res_partner_bank, res_country_state
    #   - src_table_link_name: field name used to link the src table, not
    #     necessarily a field (because 'id' is not a field instance)
    #       i.e.: inherits: 'partner_id', found in the inherits of the current table
    #       i.e.: one2many: 'id', not a field
    #       i.e.: many2one: 'state_id', the current field name
    #   - dst_table_link_name: field name used to link the dst table, not
    #     necessarily a field (because 'id' is not a field instance)
    #       i.e.: inherits: 'id', not a field
    #       i.e.: one2many: 'partner_id', _fields_id of the current field
    #       i.e.: many2one: 'id', not a field
    #   - context_field_name: field name used as a context to make the alias
    #       i.e.: inherits: 'partner_id': found in the inherits of the current table
    #       i.e.: one2many: 'bank_ids': current field name
    #       i.e.: many2one: 'state_id': current field name
    # --------------------------------------------------

    def __init__(self, leaf, model, join_context=None):
        """ Initialize the ExtendedLeaf

            :attr [string, tuple] leaf: operator or tuple-formatted domain
                expression
            :attr obj model: current working model
            :attr list _models: list of chained models, updated when
                adding joins
            :attr list join_context: list of join contexts. This is a list of
                tuples like ``(lhs, table, lhs_col, col, link)``

                where

                lhs
                    source (left hand) model
                model
                    destination (right hand) model
                lhs_col
                    source model column for join condition
                col
                    destination model column for join condition
                link
                    link column between source and destination model
                    that is not necessarily (but generally) a real column used
                    in the condition (i.e. in many2one); this link is used to
                    compute aliases
        """
        assert model, 'Invalid leaf creation without table'
        self.join_context = join_context or []
        self.leaf = leaf
        # normalize the leaf's operator
        self.normalize_leaf()
        # set working variables; handle the context stack and previous tables
        self.model = model
        self._models = []
        for item in self.join_context:
            self._models.append(item[0])
        self._models.append(model)
        # check validity
        self.check_leaf()

    def __str__(self):
        return '<osv.ExtendedLeaf: %s on %s (ctx: %s)>' % (str(self.leaf), self.model._table, ','.join(self._get_context_debug()))

    def generate_alias(self):
        links = [(context[1]._table, context[4]) for context in self.join_context]
        alias, alias_statement = generate_table_alias(self._models[0]._table, links)
        return alias

    def add_join_context(self, model, lhs_col, table_col, link):
        """ See above comments for more details. A join context is a tuple like:
                ``(lhs, model, lhs_col, col, link)``

            After adding the join, the model of the current leaf is updated.
        """
        self.join_context.append((self.model, model, lhs_col, table_col, link))
        self._models.append(model)
        self.model = model

    def get_join_conditions(self):
        conditions = []
        alias = self._models[0]._table
        for context in self.join_context:
            previous_alias = alias
            alias += '__' + context[4]
            conditions.append('"%s"."%s"="%s"."%s"' % (previous_alias, context[2], alias, context[3]))
        return conditions

    def get_tables(self):
        tables = set()
        links = []
        for context in self.join_context:
            links.append((context[1]._table, context[4]))
            alias, alias_statement = generate_table_alias(self._models[0]._table, links)
            tables.add(alias_statement)
        return tables

    def _get_context_debug(self):
        names = ['"%s"."%s"="%s"."%s" (%s)' % (item[0]._table, item[2], item[1]._table, item[3], item[4]) for item in self.join_context]
        return names

    # --------------------------------------------------
    # Leaf manipulation
    # --------------------------------------------------

    def check_leaf(self):
        """ Leaf validity rules:
            - a valid leaf is an operator or a leaf
            - a valid leaf has a field objects unless
                - it is not a tuple
                - it is an inherited field
                - left is id, operator is 'child_of'
                - left is in MAGIC_COLUMNS
        """
        if not is_operator(self.leaf) and not is_leaf(self.leaf, True):
            raise ValueError("Invalid leaf %s" % str(self.leaf))

    def is_operator(self):
        return is_operator(self.leaf)

    def is_true_leaf(self):
        return self.leaf == TRUE_LEAF

    def is_false_leaf(self):
        return self.leaf == FALSE_LEAF

    def is_leaf(self, internal=False):
        return is_leaf(self.leaf, internal=internal)

    def normalize_leaf(self):
        self.leaf = normalize_leaf(self.leaf)
        return True

def create_substitution_leaf(leaf, new_elements, new_model=None):
    """ From a leaf, create a new leaf (based on the new_elements tuple
        and new_model), that will have the same join context. Used to
        insert equivalent leafs in the processing stack. """
    if new_model is None:
        new_model = leaf.model
    new_join_context = [tuple(context) for context in leaf.join_context]
    new_leaf = ExtendedLeaf(new_elements, new_model, join_context=new_join_context)
    return new_leaf

class expression(object):
    """ Parse a domain expression
        Use a real polish notation
        Leafs are still in a ('foo', '=', 'bar') format
        For more info: http://christophe-simonis-at-tiny.blogspot.com/2008/08/new-new-domain-notation.html
    """

    def __init__(self, cr, uid, exp, table, context):
        """ Initialize expression object and automatically parse the expression
            right after initialization.

            :param exp: expression (using domain ('foo', '=', 'bar' format))
            :param table: root model

            :attr list result: list that will hold the result of the parsing
                as a list of ExtendedLeaf
            :attr list joins: list of join conditions, such as
                (res_country_state."id" = res_partner."state_id")
            :attr root_model: base model for the query
            :attr list expression: the domain expression, that will be normalized
                and prepared
        """
        self.has_unaccent = openerp.modules.registry.RegistryManager.get(cr.dbname).has_unaccent
        self.joins = []
        self.root_model = table

        # normalize and prepare the expression for parsing
        self.expression = distribute_not(normalize_domain(exp))

        # parse the domain expression
        self.parse(cr, uid, context=context)

    # ----------------------------------------
    # Leafs management
    # ----------------------------------------

    def get_tables(self):
        """ Returns the list of tables for SQL queries, like select from ... """
        tables = []
        for leaf in self.result:
            for table in leaf.get_tables():
                if table not in tables:
                    tables.append(table)
        table_name = _quote(self.root_model._table)
        if table_name not in tables:
            tables.append(table_name)
        return tables

    # ----------------------------------------
    # Parsing
    # ----------------------------------------

    def parse(self, cr, uid, context):
        """ Transform the leaves of the expression

            The principle is to pop elements from a leaf stack one at a time.
            Each leaf is processed. The processing is a if/elif list of various
            cases that appear in the leafs (many2one, function fields, ...).
            Two things can happen as a processing result:
            - the leaf has been modified and/or new leafs have to be introduced
              in the expression; they are pushed into the leaf stack, to be
              processed right after
            - the leaf is added to the result

            Some internal var explanation:
                :var obj working_model: model object, model containing the field
                    (the name provided in the left operand)
                :var list field_path: left operand seen as a path (foo.bar -> [foo, bar])
                :var obj relational_model: relational model of a field (field._obj)
                    ex: res_partner.bank_ids -> res.partner.bank
        """

        def to_ids(value, relational_model, context=None, limit=None):
            """ Normalize a single id or name, or a list of those, into a list of ids
                :param {int,long,basestring,list,tuple} value:
                    if int, long -> return [value]
                    if basestring, convert it into a list of basestrings, then
                    if list of basestring ->
                        perform a name_search on relational_model for each name
                        return the list of related ids
            """
            names = []
            if isinstance(value, basestring):
                names = [value]
            elif value and isinstance(value, (tuple, list)) and all(isinstance(item, basestring) for item in value):
                names = value
            elif isinstance(value, (int, long)):
                return [value]
            if names:
                name_get_list = [name_get[0] for name in names for name_get in relational_model.name_search(cr, uid, name, [], 'ilike', context=context, limit=limit)]
                return list(set(name_get_list))
            return list(value)

        def child_of_domain(left, ids, left_model, parent=None, prefix='', context=None):
            """ Return a domain implementing the child_of operator for [(left,child_of,ids)],
                either as a range using the parent_left/right tree lookup fields
                (when available), or as an expanded [(left,in,child_ids)] """
            if left_model._parent_store and (not left_model.pool._init):
                # TODO: Improve where joins are implemented for many with '.', replace by:
                # doms += ['&',(prefix+'.parent_left','<',o.parent_right),(prefix+'.parent_left','>=',o.parent_left)]
                doms = []
                for o in left_model.browse(cr, uid, ids, context=context):
                    if doms:
                        doms.insert(0, OR_OPERATOR)
                    doms += [AND_OPERATOR, ('parent_left', '<', o.parent_right), ('parent_left', '>=', o.parent_left)]
                if prefix:
                    return [(left, 'in', left_model.search(cr, uid, doms, context=context))]
                return doms
            else:
                def recursive_children(ids, model, parent_field):
                    if not ids:
                        return []
                    ids2 = model.search(cr, uid, [(parent_field, 'in', ids)], context=context)
                    return ids + recursive_children(ids2, model, parent_field)
                return [(left, 'in', recursive_children(ids, left_model, parent or left_model._parent_name))]

        def pop():
            """ Pop a leaf to process. """
            return self.stack.pop()

        def push(leaf):
            """ Push a leaf to be processed right after. """
            self.stack.append(leaf)

        def push_result(leaf):
            """ Push a leaf to the results. This leaf has been fully processed
                and validated. """
            self.result.append(leaf)

        self.result = []
        self.stack = [ExtendedLeaf(leaf, self.root_model) for leaf in self.expression]
        # process from right to left; expression is from left to right
        self.stack.reverse()

        while self.stack:
            # Get the next leaf to process
            leaf = pop()

            # Get working variables
            working_model = leaf.model
            if leaf.is_operator():
                left, operator, right = leaf.leaf, None, None
            elif leaf.is_true_leaf() or leaf.is_false_leaf():
                # because we consider left as a string
                left, operator, right = ('%s' % leaf.leaf[0], leaf.leaf[1], leaf.leaf[2])
            else:
                left, operator, right = leaf.leaf
            field_path = left.split('.', 1)
            field = working_model._columns.get(field_path[0])
            if field and field._obj:
                relational_model = working_model.pool[field._obj]
            else:
                relational_model = None

            # ----------------------------------------
            # SIMPLE CASE
            # 1. leaf is an operator
            # 2. leaf is a true/false leaf
            # -> add directly to result
            # ----------------------------------------

            if leaf.is_operator() or leaf.is_true_leaf() or leaf.is_false_leaf():
                push_result(leaf)

            # ----------------------------------------
            # FIELD NOT FOUND
            # -> from inherits'd fields -> work on the related model, and add
            #    a join condition
            # -> ('id', 'child_of', '..') -> use a 'to_ids'
            # -> but is one on the _log_access special fields, add directly to
            #    result
            #    TODO: make these fields explicitly available in self.columns instead!
            # -> else: crash
            # ----------------------------------------

            elif not field and field_path[0] in working_model._inherit_fields:
                # comments about inherits'd fields
                #  { 'field_name': ('parent_model', 'm2o_field_to_reach_parent',
                #                    field_column_obj, origina_parent_model), ... }
                next_model = working_model.pool[working_model._inherit_fields[field_path[0]][0]]
                leaf.add_join_context(next_model, working_model._inherits[next_model._name], 'id', working_model._inherits[next_model._name])
                push(leaf)

            elif left == 'id' and operator == 'child_of':
                ids2 = to_ids(right, working_model, context)
                dom = child_of_domain(left, ids2, working_model)
                for dom_leaf in reversed(dom):
                    new_leaf = create_substitution_leaf(leaf, dom_leaf, working_model)
                    push(new_leaf)

            elif not field and field_path[0] in MAGIC_COLUMNS:
                push_result(leaf)

            elif not field:
                raise ValueError("Invalid field %r in leaf %r" % (left, str(leaf)))

            # ----------------------------------------
            # PATH SPOTTED
            # -> many2one or one2many with _auto_join:
            #    - add a join, then jump into linked field: field.remaining on
            #      src_table is replaced by remaining on dst_table, and set for re-evaluation
            #    - if a domain is defined on the field, add it into evaluation
            #      on the relational table
            # -> many2one, many2many, one2many: replace by an equivalent computed
            #    domain, given by recursively searching on the remaining of the path
            # -> note: hack about fields.property should not be necessary anymore
            #    as after transforming the field, it will go through this loop once again
            # ----------------------------------------

            elif len(field_path) > 1 and field._type == 'many2one' and field._auto_join:
                # res_partner.state_id = res_partner__state_id.id
                leaf.add_join_context(relational_model, field_path[0], 'id', field_path[0])
                push(create_substitution_leaf(leaf, (field_path[1], operator, right), relational_model))

            elif len(field_path) > 1 and field._type == 'one2many' and field._auto_join:
                # res_partner.id = res_partner__bank_ids.partner_id
                leaf.add_join_context(relational_model, 'id', field._fields_id, field_path[0])
                domain = field._domain(working_model) if callable(field._domain) else field._domain
                push(create_substitution_leaf(leaf, (field_path[1], operator, right), relational_model))
                if domain:
                    domain = normalize_domain(domain)
                    for elem in reversed(domain):
                        push(create_substitution_leaf(leaf, elem, relational_model))
                    push(create_substitution_leaf(leaf, AND_OPERATOR, relational_model))

            elif len(field_path) > 1 and field._auto_join:
                raise NotImplementedError('_auto_join attribute not supported on many2many field %s' % left)

            elif len(field_path) > 1 and field._type == 'many2one':
                right_ids = relational_model.search(cr, uid, [(field_path[1], operator, right)], context=context)
                leaf.leaf = (field_path[0], 'in', right_ids)
                push(leaf)

            # Making search easier when there is a left operand as field.o2m or field.m2m
            elif len(field_path) > 1 and field._type in ['many2many', 'one2many']:
                right_ids = relational_model.search(cr, uid, [(field_path[1], operator, right)], context=context)
                table_ids = working_model.search(cr, uid, [(field_path[0], 'in', right_ids)], context=dict(context, active_test=False))
                leaf.leaf = ('id', 'in', table_ids)
                push(leaf)

            # -------------------------------------------------
            # FUNCTION FIELD
            # -> not stored: error if no _fnct_search, otherwise handle the result domain
            # -> stored: management done in the remaining of parsing
            # -------------------------------------------------

            elif isinstance(field, fields.function) and not field.store and not field._fnct_search:
                # this is a function field that is not stored
                # the function field doesn't provide a search function and doesn't store
                # values in the database, so we must ignore it : we generate a dummy leaf
                leaf.leaf = TRUE_LEAF
                _logger.error(
                    "The field '%s' (%s) can not be searched: non-stored "
                    "function field without fnct_search",
                    field.string, left)
                # avoid compiling stack trace if not needed
                if _logger.isEnabledFor(logging.DEBUG):
                    _logger.debug(''.join(traceback.format_stack()))
                push(leaf)

            elif isinstance(field, fields.function) and not field.store:
                # this is a function field that is not stored
                fct_domain = field.search(cr, uid, working_model, left, [leaf.leaf], context=context)
                if not fct_domain:
                    leaf.leaf = TRUE_LEAF
                    push(leaf)
                else:
                    # we assume that the expression is valid
                    # we create a dummy leaf for forcing the parsing of the resulting expression
                    for domain_element in reversed(fct_domain):
                        push(create_substitution_leaf(leaf, domain_element, working_model))
                    # self.push(create_substitution_leaf(leaf, TRUE_LEAF, working_model))
                    # self.push(create_substitution_leaf(leaf, AND_OPERATOR, working_model))

            # -------------------------------------------------
            # RELATIONAL FIELDS
            # -------------------------------------------------

            # Applying recursivity on field(one2many)
            elif field._type == 'one2many' and operator == 'child_of':
                ids2 = to_ids(right, relational_model, context)
                if field._obj != working_model._name:
                    dom = child_of_domain(left, ids2, relational_model, prefix=field._obj)
                else:
                    dom = child_of_domain('id', ids2, working_model, parent=left)
                for dom_leaf in reversed(dom):
                    push(create_substitution_leaf(leaf, dom_leaf, working_model))

            elif field._type == 'one2many':
                call_null = True

                if right is not False:
                    if isinstance(right, basestring):
                        ids2 = [x[0] for x in relational_model.name_search(cr, uid, right, [], operator, context=context, limit=None)]
                        if ids2:
                            operator = 'in'
                    else:
                        if not isinstance(right, list):
                            ids2 = [right]
                        else:
                            ids2 = right
                    if not ids2:
                        if operator in ['like', 'ilike', 'in', '=']:
                            #no result found with given search criteria
                            call_null = False
                            push(create_substitution_leaf(leaf, FALSE_LEAF, working_model))
                    else:
                        ids2 = select_from_where(cr, field._fields_id, relational_model._table, 'id', ids2, operator)
                        if ids2:
                            call_null = False
                            o2m_op = 'not in' if operator in NEGATIVE_TERM_OPERATORS else 'in'
                            push(create_substitution_leaf(leaf, ('id', o2m_op, ids2), working_model))

                if call_null:
                    o2m_op = 'in' if operator in NEGATIVE_TERM_OPERATORS else 'not in'
                    push(create_substitution_leaf(leaf, ('id', o2m_op, select_distinct_from_where_not_null(cr, field._fields_id, relational_model._table)), working_model))

            elif field._type == 'many2many':
                rel_table, rel_id1, rel_id2 = field._sql_names(working_model)
                #FIXME
                if operator == 'child_of':
                    def _rec_convert(ids):
                        if relational_model == working_model:
                            return ids
                        return select_from_where(cr, rel_id1, rel_table, rel_id2, ids, operator)

                    ids2 = to_ids(right, relational_model, context)
                    dom = child_of_domain('id', ids2, relational_model)
                    ids2 = relational_model.search(cr, uid, dom, context=context)
                    push(create_substitution_leaf(leaf, ('id', 'in', _rec_convert(ids2)), working_model))
                else:
                    call_null_m2m = True
                    if right is not False:
                        if isinstance(right, basestring):
                            res_ids = [x[0] for x in relational_model.name_search(cr, uid, right, [], operator, context=context)]
                            if res_ids:
                                operator = 'in'
                        else:
                            if not isinstance(right, list):
                                res_ids = [right]
                            else:
                                res_ids = right
                        if not res_ids:
                            if operator in ['like', 'ilike', 'in', '=']:
                                #no result found with given search criteria
                                call_null_m2m = False
                                push(create_substitution_leaf(leaf, FALSE_LEAF, working_model))
                            else:
                                operator = 'in'  # operator changed because ids are directly related to main object
                        else:
                            call_null_m2m = False
                            m2m_op = 'not in' if operator in NEGATIVE_TERM_OPERATORS else 'in'
                            push(create_substitution_leaf(leaf, ('id', m2m_op, select_from_where(cr, rel_id1, rel_table, rel_id2, res_ids, operator) or [0]), working_model))

                    if call_null_m2m:
                        m2m_op = 'in' if operator in NEGATIVE_TERM_OPERATORS else 'not in'
                        push(create_substitution_leaf(leaf, ('id', m2m_op, select_distinct_from_where_not_null(cr, rel_id1, rel_table)), working_model))

            elif field._type == 'many2one':
                if operator == 'child_of':
                    ids2 = to_ids(right, relational_model, context)
                    if field._obj != working_model._name:
                        dom = child_of_domain(left, ids2, relational_model, prefix=field._obj)
                    else:
                        dom = child_of_domain('id', ids2, working_model, parent=left)
                    for dom_leaf in reversed(dom):
                        push(create_substitution_leaf(leaf, dom_leaf, working_model))
                else:
                    def _get_expression(relational_model, cr, uid, left, right, operator, context=None):
                        if context is None:
                            context = {}
                        c = context.copy()
                        c['active_test'] = False
                        #Special treatment to ill-formed domains
                        operator = (operator in ['<', '>', '<=', '>=']) and 'in' or operator

                        dict_op = {'not in': '!=', 'in': '=', '=': 'in', '!=': 'not in'}
                        if isinstance(right, tuple):
                            right = list(right)
                        if (not isinstance(right, list)) and operator in ['not in', 'in']:
                            operator = dict_op[operator]
                        elif isinstance(right, list) and operator in ['!=', '=']:  # for domain (FIELD,'=',['value1','value2'])
                            operator = dict_op[operator]
                        res_ids = [x[0] for x in relational_model.name_search(cr, uid, right, [], operator, limit=None, context=c)]
                        if operator in NEGATIVE_TERM_OPERATORS:
                            res_ids.append(False)  # TODO this should not be appended if False was in 'right'
                        return left, 'in', res_ids
                    # resolve string-based m2o criterion into IDs
                    if isinstance(right, basestring) or \
                            right and isinstance(right, (tuple, list)) and all(isinstance(item, basestring) for item in right):
                        push(create_substitution_leaf(leaf, _get_expression(relational_model, cr, uid, left, right, operator, context=context), working_model))
                    else:
                        # right == [] or right == False and all other cases are handled by __leaf_to_sql()
                        push_result(leaf)

            # -------------------------------------------------
            # OTHER FIELDS
            # -> datetime fields: manage time part of the datetime
            #    field when it is not there
            # -> manage translatable fields
            # -------------------------------------------------

            else:
                if field._type == 'datetime' and right and len(right) == 10:
                    if operator in ('>', '>='):
                        right += ' 00:00:00'
                    elif operator in ('<', '<='):
                        right += ' 23:59:59'
                    push(create_substitution_leaf(leaf, (left, operator, right), working_model))

                elif field.translate and right:
                    need_wildcard = operator in ('like', 'ilike', 'not like', 'not ilike')
                    sql_operator = {'=like': 'like', '=ilike': 'ilike'}.get(operator, operator)
                    if need_wildcard:
                        right = '%%%s%%' % right

                    inselect_operator = 'inselect'
                    if sql_operator in NEGATIVE_TERM_OPERATORS:
                        # negate operator (fix lp:1071710)
                        sql_operator = sql_operator[4:] if sql_operator[:3] == 'not' else '='
                        inselect_operator = 'not inselect'

<<<<<<< HEAD
                    subselect = '( SELECT res_id'          \
                             '    FROM ir_translation'  \
                             '   WHERE name = %s'       \
                             '     AND lang = %s'       \
                             '     AND type = %s'
                    instr = ' %s'
                    #Covering in,not in operators with operands (%s,%s) ,etc.
                    if sql_operator == 'in':
                        instr = ','.join(['%s'] * len(right))
                        subselect += '     AND value ' + sql_operator + ' ' + " (" + instr + ")"   \
                             ') UNION ('                \
                             '  SELECT id'              \
                             '    FROM "' + working_model._table + '"'       \
                             '   WHERE "' + left + '" ' + sql_operator + ' ' + " (" + instr + "))"
                    else:
                        subselect += '     AND value ' + sql_operator + instr +   \
                             ') UNION ('                \
                             '  SELECT id'              \
                             '    FROM "' + working_model._table + '"'       \
                             '   WHERE "' + left + '" ' + sql_operator + instr + ")"

                    params = [working_model._name + ',' + left,
                              context.get('lang', False) or 'en_US',
                              'model',
                              right,
                              right,
                             ]
=======
                    trans_left = 'value'
                    left = '"%s"' % (left,)
                    instr = '%s'

                    if self.has_unaccent and sql_operator.endswith('like'):
                        assert isinstance(right, basestring)
                        trans_left = 'unaccent(value)'
                        left = 'unaccent(%s)' % (left,)
                        instr = 'unaccent(%s)'
                    elif sql_operator == 'in':
                        # params will be flatten by to_sql() => expand the placeholders
                        instr = '(%s)' % ', '.join(['%s'] * len(right))

                    subselect = """(SELECT res_id
                                      FROM ir_translation
                                     WHERE name = %s
                                       AND lang = %s
                                       AND type = %s
                                       AND {trans_left} {operator} {right}
                                   ) UNION (
                                    SELECT id
                                      FROM "{table}"
                                     WHERE {left} {operator} {right}
                                   )
                                """.format(trans_left=trans_left, operator=sql_operator,
                                           right=instr, table=working_model._table, left=left)

                    params = (
                        working_model._name + ',' + field,
                        context.get('lang') or 'en_US',
                        'model',
                        right,
                        right,
                    )
>>>>>>> 6fca2762
                    push(create_substitution_leaf(leaf, ('id', inselect_operator, (subselect, params)), working_model))

                else:
                    push_result(leaf)

        # ----------------------------------------
        # END OF PARSING FULL DOMAIN
        # -> generate joins
        # ----------------------------------------

        joins = set()
        for leaf in self.result:
            joins |= set(leaf.get_join_conditions())
        self.joins = list(joins)

    def __leaf_to_sql(self, eleaf):
        model = eleaf.model
        leaf = eleaf.leaf
        left, operator, right = leaf

        # final sanity checks - should never fail
        assert operator in (TERM_OPERATORS + ('inselect', 'not inselect')), \
            "Invalid operator %r in domain term %r" % (operator, leaf)
        assert leaf in (TRUE_LEAF, FALSE_LEAF) or left in model._all_columns \
            or left in MAGIC_COLUMNS, "Invalid field %r in domain term %r" % (left, leaf)

        table_alias = '"%s"' % (eleaf.generate_alias())

        if leaf == TRUE_LEAF:
            query = 'TRUE'
            params = []

        elif leaf == FALSE_LEAF:
            query = 'FALSE'
            params = []

        elif operator == 'inselect':
            query = '(%s."%s" in (%s))' % (table_alias, left, right[0])
            params = right[1]

        elif operator == 'not inselect':
            query = '(%s."%s" not in (%s))' % (table_alias, left, right[0])
            params = right[1]

        elif operator in ['in', 'not in']:
            # Two cases: right is a boolean or a list. The boolean case is an
            # abuse and handled for backward compatibility.
            if isinstance(right, bool):
                _logger.warning("The domain term '%s' should use the '=' or '!=' operator." % (leaf,))
                if operator == 'in':
                    r = 'NOT NULL' if right else 'NULL'
                else:
                    r = 'NULL' if right else 'NOT NULL'
                query = '(%s."%s" IS %s)' % (table_alias, left, r)
                params = []
            elif isinstance(right, (list, tuple)):
                params = list(right)
                check_nulls = False
                for i in range(len(params))[::-1]:
                    if params[i] == False:
                        check_nulls = True
                        del params[i]

                if params:
                    if left == 'id':
                        instr = ','.join(['%s'] * len(params))
                    else:
                        instr = ','.join([model._columns[left]._symbol_set[0]] * len(params))
                    query = '(%s."%s" %s (%s))' % (table_alias, left, operator, instr)
                else:
                    # The case for (left, 'in', []) or (left, 'not in', []).
                    query = 'FALSE' if operator == 'in' else 'TRUE'

                if check_nulls and operator == 'in':
                    query = '(%s OR %s."%s" IS NULL)' % (query, table_alias, left)
                elif not check_nulls and operator == 'not in':
                    query = '(%s OR %s."%s" IS NULL)' % (query, table_alias, left)
                elif check_nulls and operator == 'not in':
                    query = '(%s AND %s."%s" IS NOT NULL)' % (query, table_alias, left)  # needed only for TRUE.
            else:  # Must not happen
                raise ValueError("Invalid domain term %r" % (leaf,))

        elif right == False and (left in model._columns) and model._columns[left]._type == "boolean" and (operator == '='):
            query = '(%s."%s" IS NULL or %s."%s" = false )' % (table_alias, left, table_alias, left)
            params = []

        elif (right is False or right is None) and (operator == '='):
            query = '%s."%s" IS NULL ' % (table_alias, left)
            params = []

        elif right == False and (left in model._columns) and model._columns[left]._type == "boolean" and (operator == '!='):
            query = '(%s."%s" IS NOT NULL and %s."%s" != false)' % (table_alias, left, table_alias, left)
            params = []

        elif (right is False or right is None) and (operator == '!='):
            query = '%s."%s" IS NOT NULL' % (table_alias, left)
            params = []

        elif operator == '=?':
            if right is False or right is None:
                # '=?' is a short-circuit that makes the term TRUE if right is None or False
                query = 'TRUE'
                params = []
            else:
                # '=?' behaves like '=' in other cases
                query, params = self.__leaf_to_sql(
                    create_substitution_leaf(eleaf, (left, '=', right), model))

        elif left == 'id':
            query = '%s.id %s %%s' % (table_alias, operator)
            params = right

        else:
            need_wildcard = operator in ('like', 'ilike', 'not like', 'not ilike')
            sql_operator = {'=like': 'like', '=ilike': 'ilike'}.get(operator, operator)

            if left in model._columns:
                format = need_wildcard and '%s' or model._columns[left]._symbol_set[0]
                if self.has_unaccent and sql_operator in ('ilike', 'not ilike'):
                    query = '(unaccent(%s."%s") %s unaccent(%s))' % (table_alias, left, sql_operator, format)
                else:
                    query = '(%s."%s" %s %s)' % (table_alias, left, sql_operator, format)
            elif left in MAGIC_COLUMNS:
                    query = "(%s.\"%s\" %s %%s)" % (table_alias, left, sql_operator)
                    params = right
            else:  # Must not happen
                raise ValueError("Invalid field %r in domain term %r" % (left, leaf))

            add_null = False
            if need_wildcard:
                if isinstance(right, str):
                    str_utf8 = right
                elif isinstance(right, unicode):
                    str_utf8 = right.encode('utf-8')
                else:
                    str_utf8 = str(right)
                params = '%%%s%%' % str_utf8
                add_null = not str_utf8
            elif left in model._columns:
                params = model._columns[left]._symbol_set[1](right)

            if add_null:
                query = '(%s OR %s."%s" IS NULL)' % (query, table_alias, left)

        if isinstance(params, basestring):
            params = [params]
        return query, params

    def to_sql(self):
        stack = []
        params = []
        # Process the domain from right to left, using a stack, to generate a SQL expression.
        self.result.reverse()
        for leaf in self.result:
            if leaf.is_leaf(internal=True):
                q, p = self.__leaf_to_sql(leaf)
                params.insert(0, p)
                stack.append(q)
            elif leaf.leaf == NOT_OPERATOR:
                stack.append('(NOT (%s))' % (stack.pop(),))
            else:
                ops = {AND_OPERATOR: ' AND ', OR_OPERATOR: ' OR '}
                q1 = stack.pop()
                q2 = stack.pop()
                stack.append('(%s %s %s)' % (q1, ops[leaf.leaf], q2,))

        assert len(stack) == 1
        query = stack[0]
        joins = ' AND '.join(self.joins)
        if joins:
            query = '(%s) AND %s' % (joins, query)

        return query, tools.flatten(params)

# vim:expandtab:smartindent:tabstop=4:softtabstop=4:shiftwidth=4:<|MERGE_RESOLUTION|>--- conflicted
+++ resolved
@@ -1019,6 +1019,7 @@
                     push(create_substitution_leaf(leaf, (left, operator, right), working_model))
 
                 elif field.translate and right:
+                    field = left
                     need_wildcard = operator in ('like', 'ilike', 'not like', 'not ilike')
                     sql_operator = {'=like': 'like', '=ilike': 'ilike'}.get(operator, operator)
                     if need_wildcard:
@@ -1030,35 +1031,6 @@
                         sql_operator = sql_operator[4:] if sql_operator[:3] == 'not' else '='
                         inselect_operator = 'not inselect'
 
-<<<<<<< HEAD
-                    subselect = '( SELECT res_id'          \
-                             '    FROM ir_translation'  \
-                             '   WHERE name = %s'       \
-                             '     AND lang = %s'       \
-                             '     AND type = %s'
-                    instr = ' %s'
-                    #Covering in,not in operators with operands (%s,%s) ,etc.
-                    if sql_operator == 'in':
-                        instr = ','.join(['%s'] * len(right))
-                        subselect += '     AND value ' + sql_operator + ' ' + " (" + instr + ")"   \
-                             ') UNION ('                \
-                             '  SELECT id'              \
-                             '    FROM "' + working_model._table + '"'       \
-                             '   WHERE "' + left + '" ' + sql_operator + ' ' + " (" + instr + "))"
-                    else:
-                        subselect += '     AND value ' + sql_operator + instr +   \
-                             ') UNION ('                \
-                             '  SELECT id'              \
-                             '    FROM "' + working_model._table + '"'       \
-                             '   WHERE "' + left + '" ' + sql_operator + instr + ")"
-
-                    params = [working_model._name + ',' + left,
-                              context.get('lang', False) or 'en_US',
-                              'model',
-                              right,
-                              right,
-                             ]
-=======
                     trans_left = 'value'
                     left = '"%s"' % (left,)
                     instr = '%s'
@@ -1093,7 +1065,6 @@
                         right,
                         right,
                     )
->>>>>>> 6fca2762
                     push(create_substitution_leaf(leaf, ('id', inselect_operator, (subselect, params)), working_model))
 
                 else:
@@ -1212,7 +1183,7 @@
 
             if left in model._columns:
                 format = need_wildcard and '%s' or model._columns[left]._symbol_set[0]
-                if self.has_unaccent and sql_operator in ('ilike', 'not ilike'):
+                if self.has_unaccent and sql_operator.endswith('like'):
                     query = '(unaccent(%s."%s") %s unaccent(%s))' % (table_alias, left, sql_operator, format)
                 else:
                     query = '(%s."%s" %s %s)' % (table_alias, left, sql_operator, format)
