--- conflicted
+++ resolved
@@ -810,10 +810,7 @@
 
         This doesn't create an instance but simply register the model
         as being part of the module where it is defined.
-<<<<<<< HEAD
-
-=======
->>>>>>> 2e792733
+
         """
         # Set the module name (e.g. base, sale, accounting, ...) on the class.
         module = cls.__module__.split('.')[0]
@@ -2217,8 +2214,6 @@
             values = defaults
         return values
 
-<<<<<<< HEAD
-=======
     def clear_caches(self):
         """ Clear the caches
 
@@ -2231,245 +2226,6 @@
         except AttributeError:
             pass
 
-class orm_memory(orm_template):
-
-    _protected = ['read', 'write', 'create', 'default_get', 'perm_read', 'unlink', 'fields_get', 'fields_view_get', 'search', 'name_get', 'distinct_field_get', 'name_search', 'copy', 'import_data', 'search_count', 'exists']
-    _inherit_fields = {}
-    _max_count = None
-    _max_hours = None
-    _check_time = 20
-
-    @classmethod
-    def createInstance(cls, pool, cr):
-        return cls.makeInstance(pool, cr, ['_columns', '_defaults'])
-
-    def __init__(self, pool, cr):
-        super(orm_memory, self).__init__(pool, cr)
-        self.datas = {}
-        self.next_id = 0
-        self.check_id = 0
-        self._max_count = config.get('osv_memory_count_limit')
-        self._max_hours = config.get('osv_memory_age_limit')
-        cr.execute('delete from wkf_instance where res_type=%s', (self._name,))
-
-    def _check_access(self, uid, object_id, mode):
-        if uid != 1 and self.datas[object_id]['internal.create_uid'] != uid:
-            raise except_orm(_('AccessError'), '%s access is only allowed on your own records for osv_memory objects except for the super-user' % mode.capitalize())
-
-    def vaccum(self, cr, uid, force=False):
-        """Run the vaccuum cleaning system, expiring and removing old records from the
-        virtual osv_memory tables if the "max count" or "max age" conditions are enabled
-        and have been reached. This method can be called very often (e.g. everytime a record
-        is created), but will only actually trigger the cleanup process once out of
-        "_check_time" times (by default once out of 20 calls)."""
-        self.check_id += 1
-        if (not force) and (self.check_id % self._check_time):
-            return True
-        tounlink = []
-
-        # Age-based expiration
-        if self._max_hours:
-            max = time.time() - self._max_hours * 60 * 60
-            for k,v in self.datas.iteritems():
-                if v['internal.date_access'] < max:
-                    tounlink.append(k)
-            self.unlink(cr, ROOT_USER_ID, tounlink)
-
-        # Count-based expiration
-        if self._max_count and len(self.datas) > self._max_count:
-            # sort by access time to remove only the first/oldest ones in LRU fashion
-            records = self.datas.items()
-            records.sort(key=lambda x:x[1]['internal.date_access'])
-            self.unlink(cr, ROOT_USER_ID, [x[0] for x in records[:len(self.datas)-self._max_count]])
-
-        return True
-
-    def read(self, cr, user, ids, fields_to_read=None, context=None, load='_classic_read'):
-        if not context:
-            context = {}
-        if not fields_to_read:
-            fields_to_read = self._columns.keys()
-        result = []
-        if self.datas:
-            ids_orig = ids
-            if isinstance(ids, (int, long)):
-                ids = [ids]
-            for id in ids:
-                r = {'id': id}
-                for f in fields_to_read:
-                    record = self.datas.get(id)
-                    if record:
-                        self._check_access(user, id, 'read')
-                        r[f] = record.get(f, False)
-                        if r[f] and isinstance(self._columns[f], fields.binary) and context.get('bin_size', False):
-                            r[f] = len(r[f])
-                result.append(r)
-                if id in self.datas:
-                    self.datas[id]['internal.date_access'] = time.time()
-            fields_post = filter(lambda x: x in self._columns and not getattr(self._columns[x], load), fields_to_read)
-            for f in fields_post:
-                res2 = self._columns[f].get_memory(cr, self, ids, f, user, context=context, values=result)
-                for record in result:
-                    record[f] = res2[record['id']]
-            if isinstance(ids_orig, (int, long)):
-                return result[0]
-        return result
-
-    def write(self, cr, user, ids, vals, context=None):
-        if not ids:
-            return True
-        vals2 = {}
-        upd_todo = []
-        for field in vals:
-            if self._columns[field]._classic_write:
-                vals2[field] = vals[field]
-            else:
-                upd_todo.append(field)
-        for object_id in ids:
-            self._check_access(user, object_id, mode='write')
-            self.datas[object_id].update(vals2)
-            self.datas[object_id]['internal.date_access'] = time.time()
-            for field in upd_todo:
-                self._columns[field].set_memory(cr, self, object_id, field, vals[field], user, context)
-        self._validate(cr, user, [object_id], context)
-        wf_service = netsvc.LocalService("workflow")
-        wf_service.trg_write(user, self._name, object_id, cr)
-        return object_id
-
-    def create(self, cr, user, vals, context=None):
-        self.vaccum(cr, user)
-        self.next_id += 1
-        id_new = self.next_id
-
-        vals = self._add_missing_default_values(cr, user, vals, context)
-
-        vals2 = {}
-        upd_todo = []
-        for field in vals:
-            if self._columns[field]._classic_write:
-                vals2[field] = vals[field]
-            else:
-                upd_todo.append(field)
-        self.datas[id_new] = vals2
-        self.datas[id_new]['internal.date_access'] = time.time()
-        self.datas[id_new]['internal.create_uid'] = user
-
-        for field in upd_todo:
-            self._columns[field].set_memory(cr, self, id_new, field, vals[field], user, context)
-        self._validate(cr, user, [id_new], context)
-        if self._log_create and not (context and context.get('no_store_function', False)):
-            message = self._description + \
-                " '" + \
-                self.name_get(cr, user, [id_new], context=context)[0][1] + \
-                "' "+ _("created.")
-            self.log(cr, user, id_new, message, True, context=context)
-        wf_service = netsvc.LocalService("workflow")
-        wf_service.trg_create(user, self._name, id_new, cr)
-        return id_new
-
-    def _where_calc(self, cr, user, args, active_test=True, context=None):
-        if not context:
-            context = {}
-        args = args[:]
-        res = []
-        # if the object has a field named 'active', filter out all inactive
-        # records unless they were explicitely asked for
-        if 'active' in self._columns and (active_test and context.get('active_test', True)):
-            if args:
-                active_in_args = False
-                for a in args:
-                    if a[0] == 'active':
-                        active_in_args = True
-                if not active_in_args:
-                    args.insert(0, ('active', '=', 1))
-            else:
-                args = [('active', '=', 1)]
-        if args:
-            import expression
-            e = expression.expression(args)
-            e.parse(cr, user, self, context)
-            res = e.exp
-        return res or []
-
-    def _search(self, cr, user, args, offset=0, limit=None, order=None, context=None, count=False, access_rights_uid=None):
-        if not context:
-            context = {}
-
-        # implicit filter on current user except for superuser
-        if user != 1:
-            if not args:
-                args = []
-            args.insert(0, ('internal.create_uid', '=', user))
-
-        result = self._where_calc(cr, user, args, context=context)
-        if result == []:
-            return self.datas.keys()
-
-        res = []
-        counter = 0
-        #Find the value of dict
-        f = False
-        if result:
-            for id, data in self.datas.items():
-                counter = counter + 1
-                data['id'] = id
-                if limit and (counter > int(limit)):
-                    break
-                f = True
-                for arg in result:
-                    if arg[1] == '=':
-                        val = eval('data[arg[0]]'+'==' +' arg[2]', locals())
-                    elif arg[1] in ['<', '>', 'in', 'not in', '<=', '>=', '<>']:
-                        val = eval('data[arg[0]]'+arg[1] +' arg[2]', locals())
-                    elif arg[1] in ['ilike']:
-                        val = (str(data[arg[0]]).find(str(arg[2]))!=-1)
-
-                    f = f and val
-
-                if f:
-                    res.append(id)
-        if count:
-            return len(res)
-        return res or []
-
-    def unlink(self, cr, uid, ids, context=None):
-        for id in ids:
-            self._check_access(uid, id, 'unlink')
-            self.datas.pop(id, None)
-        if len(ids):
-            cr.execute('delete from wkf_instance where res_type=%s and res_id IN %s', (self._name, tuple(ids)))
-        return True
-
-    def perm_read(self, cr, user, ids, context=None, details=True):
-        result = []
-        credentials = self.pool.get('res.users').name_get(cr, user, [user])[0]
-        create_date = time.strftime('%Y-%m-%d %H:%M:%S')
-        for id in ids:
-            self._check_access(user, id, 'read')
-            result.append({
-                'create_uid': credentials,
-                'create_date': create_date,
-                'write_uid': False,
-                'write_date': False,
-                'id': id,
-                'xmlid' : False,
-            })
-        return result
-
-    def _check_removed_columns(self, cr, log=False):
-        # nothing to check in memory...
-        pass
-
-    def exists(self, cr, uid, id, context=None):
-        return id in self.datas
-
-class orm(orm_template):
-    _sql_constraints = []
-    _table = None
-    _protected = ['read', 'write', 'create', 'default_get', 'perm_read', 'unlink', 'fields_get', 'fields_view_get', 'search', 'name_get', 'distinct_field_get', 'name_search', 'copy', 'import_data', 'search_count', 'exists']
-    __logger = logging.getLogger('orm')
-    __schema = logging.getLogger('orm.schema')
->>>>>>> 2e792733
     def read_group(self, cr, uid, domain, fields, groupby, offset=0, limit=None, context=None, orderby=False):
         """
         Get the list of records in list view grouped by the given ``groupby`` fields
@@ -3283,9 +3039,8 @@
             context = {}
 
         ira = self.pool.get('ir.model.access')
-<<<<<<< HEAD
-        write_access = ira.check(cr, user, self._name, 'write', raise_exception=False, context=context) or \
-                       ira.check(cr, user, self._name, 'create', raise_exception=False, context=context)
+        write_access = ira.check(cr, user, self._name, 'write', False) or \
+                       ira.check(cr, user, self._name, 'create', False)
 
         res = {}
 
@@ -3323,11 +3078,6 @@
                     res[f]['selection'] = sel2
 
         return res
-=======
-        write_access = ira.check(cr, user, self._name, 'write', False) or \
-                       ira.check(cr, user, self._name, 'create', False)
-        return super(orm, self).fields_get(cr, user, fields, context, write_access)
->>>>>>> 2e792733
 
     def read(self, cr, user, ids, fields=None, context=None, load='_classic_read'):
         """ Read records with given ids with the given fields
