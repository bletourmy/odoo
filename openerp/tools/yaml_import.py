--- conflicted
+++ resolved
@@ -447,26 +447,15 @@
                     args = map(lambda x: eval(x, ctx), match.group(2).split(','))
                     result = getattr(model, match.group(1))(self.cr, SUPERUSER_ID, [], *args)
                     for key, val in (result or {}).get('value', {}).items():
-<<<<<<< HEAD
-                        assert key in fg, (
-                            "The field %r returned from the onchange call %r "
-                            "does not exist in the source view %r (of object "
-                            "%r). This field will be ignored (and thus not "
-                            "populated) when clients saves the new record" % (
-                                key, match.group(1), view_info.get('name', '?'), model._name
-                            ))
-                        if key not in fields:
-                            # do not shadow values explicitly set in yaml.
-                            record_dict[key] = process_val(key, val)
-=======
                         if key in fg:
-                            record_dict[key] = process_val(key, val)
+                            if key not in fields:
+                                # do not shadow values explicitly set in yaml.
+                                record_dict[key] = process_val(key, val)
                         else:
                             _logger.warning("The returning field '%s' from your on_change call '%s'"
                                             " does not exist either on the object '%s', either in"
                                             " the view '%s'",
                                             key, match.group(1), model._name, view_info['name'])
->>>>>>> 5f696ba8
                 else:
                     nodes = list(el) + nodes
         else:
