--- conflicted
+++ resolved
@@ -427,12 +427,8 @@
                       for x in self.options['addons_path'].split(','))
 
         self.options['init'] = opt.init and dict.fromkeys(opt.init.split(','), 1) or {}
-<<<<<<< HEAD
-        self.options['demo'] = (self.options['init']
+        self.options['demo'] = (dict(self.options['init'])
                                 if not self.options['without_demo'] else {})
-=======
-        self.options['demo'] = not opt.without_demo and dict(self.options['init']) or {}
->>>>>>> c4fb79ff
         self.options['update'] = opt.update and dict.fromkeys(opt.update.split(','), 1) or {}
         self.options['translate_modules'] = opt.translate_modules and map(lambda m: m.strip(), opt.translate_modules.split(',')) or ['all']
         self.options['translate_modules'].sort()
