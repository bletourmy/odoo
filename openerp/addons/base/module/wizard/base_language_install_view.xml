--- conflicted
+++ resolved
@@ -8,10 +8,6 @@
             <field name="type">form</field>
             <field name="arch" type="xml">
                 <form string="Load a Translation" version="7.0">
-<<<<<<< HEAD
-                    <separator string="Load a Translation"/>
-=======
->>>>>>> 9559fcd3
                     <field name="state" invisible="1"/>
                     <group states="init">
                         <field name="lang"/>
@@ -21,19 +17,12 @@
                         <label string="The selected language has been successfully installed.
 You must change the preferences of the user and open a new menu to view the changes."/>
                     </group>
-<<<<<<< HEAD
-                    <footer>
-                        <button name="lang_install" string="Load" type="object" states="init" class="oe_highlight"/>
-                        <label string="or" states="init"/>
-                        <button string="Cancel" class="oe_link" special="cancel"/>
-=======
                     <footer states="init">
                         <button name="lang_install" string="Load" type="object" class="oe_highlight"/> or 
                         <button special="cancel" string="Cancel" class="oe_link"/>
                     </footer>
                     <footer states="done">
                         <button special="cancel" string="Close"/>
->>>>>>> 9559fcd3
                     </footer>
                 </form>
            </field>
