--- conflicted
+++ resolved
@@ -8,117 +8,6 @@
 exec(open(join(dirname(__file__), 'odoo', 'release.py'), 'rb').read())  # Load release variables
 lib_name = 'odoo'
 
-<<<<<<< HEAD
-
-def py2exe_datafiles():
-    data_files = {}
-    data_files['Microsoft.VC90.CRT'] = glob('C:\Microsoft.VC90.CRT\*.*')
-
-    for root, dirnames, filenames in os.walk('odoo'):
-        for filename in filenames:
-            if not re.match(r'.*(\.pyc|\.pyo|\~)$', filename):
-                data_files.setdefault(root, []).append(join(root, filename))
-
-    import babel
-    data_files['babel/localedata'] = glob(join(dirname(babel.__file__), 'localedata', '*'))
-    others = ['global.dat', 'numbers.py', 'support.py', 'plural.py']
-    data_files['babel'] = [join(dirname(babel.__file__), f) for f in others]
-    others = ['frontend.py', 'mofile.py']
-    data_files['babel/messages'] = [join(dirname(babel.__file__), 'messages', f) for f in others]
-
-    import pytz
-    tzdir = dirname(pytz.__file__)
-    for root, _, filenames in os.walk(join(tzdir, 'zoneinfo')):
-        base = join('pytz', root[len(tzdir) + 1:])
-        data_files[base] = [join(root, f) for f in filenames]
-
-    import docutils
-    import passlib
-    import reportlab
-    import requests
-    data_mapping = ((docutils, 'docutils'),
-                    (passlib, 'passlib'),
-                    (reportlab, 'reportlab'),
-                    (requests, 'requests'))
-
-    for mod, datadir in data_mapping:
-        basedir = dirname(mod.__file__)
-        for root, _, filenames in os.walk(basedir):
-            base = join(datadir, root[len(basedir) + 1:])
-            data_files[base] = [join(root, f)
-                                for f in filenames
-                                if not f.endswith(('.py', '.pyc', '.pyo'))]
-
-    return list(data_files.items())
-
-
-def py2exe_options():
-    if os.name == 'nt':
-        import py2exe
-        return {
-            'console': [
-                {'script': 'odoo-bin', 'icon_resources': [
-                    (1, join('setup', 'win32', 'static', 'pixmaps', 'openerp-icon.ico'))
-                ]},
-            ],
-            'options': {
-                'py2exe': {
-                    'skip_archive': 1,
-                    'optimize': 0,  # Keep the assert running as the integrated tests rely on them.
-                    'dist_dir': 'dist',
-                    'packages': [
-                        'asynchat', 'asyncore',
-                        'BeautifulSoup',
-                        'commands',
-                        'dateutil',
-                        'decimal',
-                        'decorator',
-                        'docutils',
-                        'email',
-                        'encodings',
-                        'HTMLParser',
-                        'imaplib',
-                        'jinja2',
-                        'lxml', 'lxml._elementpath', 'lxml.builder', 'lxml.etree', 'lxml.objectify',
-                        'mako',
-                        'markupsafe',
-                        'mock',
-                        'ofxparse',
-                        'odoo',
-                        'passlib',
-                        'PIL',
-                        'poplib',
-                        'psutil',
-                        'pychart',
-                        'pydot',
-                        'pyparsing',
-                        'PyPDF2',
-                        'pytz',
-                        'reportlab',
-                        'requests',
-                        'select',
-                        'smtplib',
-                        'suds',
-                        'uuid',
-                        'vatnumber',
-                        'vobject',
-                        'win32service', 'win32serviceutil',
-                        'xlrd',
-                        'xlsxwriter',
-                        'xlwt',
-                        'xml', 'xml.dom',
-                    ],
-                    'excludes': ['Tkconstants', 'Tkinter', 'tcl'],
-                }
-            },
-            'data_files': py2exe_datafiles()
-        }
-    else:
-        return {}
-
-
-=======
->>>>>>> 468dab67
 setup(
     name='odoo',
     version=version,
